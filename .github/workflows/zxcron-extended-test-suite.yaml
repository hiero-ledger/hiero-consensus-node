# SPDX-License-Identifier: Apache-2.0
name: "ZXCron: [CITR] Extended Test Suite"
on:
  workflow_dispatch:
    inputs:
      rc-tag:
        required: false
        description: "Release Candidate Tag:"
        type: string
        default: ""
  schedule:
    # Runs Extended Test Suite every three hours Monday to Friday
    - cron: "0 */3 * * 1-5"

permissions:
  id-token: write
  actions: write
  pull-requests: write
  statuses: write
  checks: write
  contents: read

defaults:
  run:
    shell: bash

env:
  XTS_CANDIDATE_TAG: "xts-candidate"
  XTS_PASS_GREP_PATTERN: "xts-pass-*"
  PROMOTED_GREP_PATTERN: "build-.{5}"

jobs:
  fetch-xts-candidate:
    name: Fetch XTS Candidate Tag
    runs-on: hiero-citr-linux-medium
    outputs:
      xts-tag-exists: ${{ steps.check-tags-exist.outputs.xts-tag-exists }}
      xts-tag-commit: ${{ steps.check-tags-exist.outputs.xts-tag-commit }}
      xts-tag-short-commit: ${{ steps.check-tags-exist.outputs.xts-tag-short-commit }}
      xts-commit-branch: ${{ steps.check-tags-exist.outputs.xts-commit-branch }}
      xts-tag-commit-author: ${{ steps.check-tags-exist.outputs.xts-tag-commit-author }}
      xts-tag-commit-email: ${{ steps.check-tags-exist.outputs.xts-tag-commit-email }}
      xts-info: ${{ steps.check-tags-exist.outputs.xts-info }}
      commit-list: ${{ steps.check-tags-exist.outputs.commit-list }}
    steps:
      - name: Harden Runner
        uses: step-security/harden-runner@ec9f2d5744a09debf3a187a3f4f675c53b671911 # v2.13.0
        with:
          egress-policy: audit

      # Checkout the latest from main
      - name: Checkout Code
        uses: actions/checkout@11bd71901bbe5b1630ceea73d27597364c9af683 # v4.2.2
        with:
          fetch-depth: "0"
          ref: main
          token: ${{ secrets.GH_ACCESS_TOKEN }}

      # Check if the xts-candidate tag exists
      # the command git branch --contains xts-tag-commit | grep --quiet <default branch>
      # will return an exit code of 1 if the tagged commit is not found on the main
      # branch.
      - name: Check for tags
        id: check-tags-exist
        env:
          GH_TOKEN: ${{ github.token }}
          XTS_PASS_PATTERN: ${{ env.XTS_PASS_GREP_PATTERN }}
          BUILD_PROMO_PATTERN: ${{ env.PROMOTED_GREP_PATTERN }}
          RC_TAG: ${{ inputs.rc-tag || '' }}
        run: |
          # Check if the tag exists and if so grab its commit id
          if [[ -n "${RC_TAG}" ]]; then
            COMMIT_ON_DEFAULT_BRANCH=0
            XTS_COMMIT=$(git rev-list -n 1 "${RC_TAG}") >/dev/null 2>&1
            XTS_COMMIT_FOUND="${?}"
            set -e

            # Cancel out if the tag does not exist
            if [[ "${XTS_COMMIT_FOUND}" -ne 0 ]]; then
              gh run cancel ${{ github.run_id }}
            fi

            COMMIT_LIST="$(git log -n 1 --pretty=format:"- [%h: %s](https://github.com/${{ github.repository }}/commit/%H)" "${XTS_COMMIT}")"

          else
            set +e
            XTS_COMMIT="$(git rev-list -n 1 "${XTS_CANDIDATE_TAG}")" >/dev/null 2>&1
            XTS_COMMIT_FOUND="${?}"
            set -e

            # Cancel out if the tag does not exist
            if [[ "${XTS_COMMIT_FOUND}" -ne 0 ]]; then
              gh run cancel ${{ github.run_id }}
            fi

            # Check if this commit has already been tagged xts-pass-* or build-*
            set +e
            XTS_PASS_TAGGED="$(git tag --contains "${XTS_COMMIT}" | grep -E "${XTS_PASS_PATTERN}")"
            BUILD_PROMOTED_TAGGED="$(git tag --contains "${XTS_COMMIT}" | grep -E "${BUILD_PROMO_PATTERN}")"
            set -e

            # Use -n; if the BUILD_PROMOTED_TAGGED/XTS_PASS_TAGGED flags are not empty than the commit has been tagged.
            if [[ -n "${XTS_PASS_TAGGED}" || -n "${BUILD_PROMOTED_TAGGED}" ]]; then
              gh run cancel ${{ github.run_id }}
            fi

            # Get the list of commits between the previous XTS Pass and the current commit
            COMMIT_LIST=""
            LATEST_XTS_PASS_TAG="$(git tag --list --sort=-version:refname "xts-pass-*" | head --lines 1)"
            if [[ -n "${LATEST_XTS_PASS_TAG}" ]]; then
              echo "Latest XTS Pass Tag: ${LATEST_XTS_PASS_TAG}"
              LATEST_XTS_PASS_COMMIT="$(git rev-list -n 1 "${LATEST_XTS_PASS_TAG}")"
              COMMIT_LIST="$(git log --pretty=format:"- [%h: %s](https://github.com/${{ github.repository }}/commit/%H)" "${LATEST_XTS_PASS_COMMIT}..${XTS_COMMIT}")"
            fi

            # Check if the tag exists on the main branch
            if [[ "${XTS_COMMIT_BRANCH}" != "main" ]]; then
              COMMIT_ON_DEFAULT_BRANCH=0
            else
              COMMIT_ON_DEFAULT_BRANCH=1
            fi
          fi

          # Get the short commit id
          XTS_SHORT_COMMIT="$(git rev-parse --short "${XTS_COMMIT}")"

          # Get the branch name for the commit
          XTS_COMMIT_BRANCH="$(git name-rev --name-only --refs="refs/remotes/*" "${XTS_COMMIT}" | sed 's~^.*origin/~~' | sed 's/~.*//')"

          # Get commit author
          AUTHOR_NAME="$(git log -1 --format='%an' "${XTS_COMMIT}")"
          AUTHOR_EMAIL="$(git log -1 --format='%ae' "${XTS_COMMIT}")"

          # If the tag exists on the Main Branch set the output variables as appropriate
          # Otherwise cancel out
          if [[ "${COMMIT_ON_DEFAULT_BRANCH}" -eq 0 ]]; then
            # GitHub Outputs
            echo "xts-tag-exists=true" >> "${GITHUB_OUTPUT}"
            echo "xts-tag-commit=${XTS_COMMIT}" >> "${GITHUB_OUTPUT}"
            echo "xts-tag-short-commit=${XTS_SHORT_COMMIT}" >> "${GITHUB_OUTPUT}"
            echo "xts-tag-commit-author=${AUTHOR_NAME} <${AUTHOR_EMAIL}>" >> "${GITHUB_OUTPUT}"
            echo "xts-commit-branch=${XTS_COMMIT_BRANCH}" >> "${GITHUB_OUTPUT}"
            echo "xts-tag-commit-email=${AUTHOR_EMAIL}" >> "${GITHUB_OUTPUT}"
            echo "xts-info=${XTS_COMMIT_BRANCH} - ${XTS_SHORT_COMMIT}" >> "${GITHUB_OUTPUT}"

            # Commit list output (multiline)
            {
              echo 'commit-list<<EOF'
              echo "${COMMIT_LIST}"
              echo EOF
            } >> "${GITHUB_OUTPUT}"

            # GitHub Step Summary
            echo "### XTS-Candidate commit found" >>  "${GITHUB_STEP_SUMMARY}"
            echo "xts-tag-commit=${XTS_COMMIT}" >> "${GITHUB_STEP_SUMMARY}"
            echo "### Commit List" >> "${GITHUB_STEP_SUMMARY}"
            echo "${COMMIT_LIST}" >> "${GITHUB_STEP_SUMMARY}"
            echo "### XTS Information" >> "${GITHUB_STEP_SUMMARY}"
            echo "xts-info=${XTS_COMMIT_BRANCH} - ${XTS_SHORT_COMMIT}" >> "${GITHUB_STEP_SUMMARY}"

            if [[ -z "${RC_TAG}" ]]; then
              git push --delete origin "${XTS_CANDIDATE_TAG}"
              git tag -d "${XTS_CANDIDATE_TAG}"
            fi
          else
            gh run cancel "${{ github.run_id }}"
          fi

  extended-test-suite:
    name: Execute eXtended Test Suite
    uses: ./.github/workflows/node-zxc-compile-application-code.yaml
    needs: fetch-xts-candidate
    if: ${{ needs.fetch-xts-candidate.result == 'success' && needs.fetch-xts-candidate.outputs.xts-tag-exists == 'true' }}
    with:
      custom-job-label: Execute eXtended Test Suite
      enable-timing-sensitive-tests: true
      enable-time-consuming-tests: true
      enable-hammer-tests: true
      enable-hapi-tests-time-consuming: true
      enable-hapi-tests-bn-communication: true
      enable-network-log-capture: true
      ref: ${{ needs.fetch-xts-candidate.outputs.xts-tag-commit }}
    secrets:
      access-token: ${{ secrets.GITHUB_TOKEN }}
      gradle-cache-username: ${{ secrets.GRADLE_CACHE_USERNAME }}
      gradle-cache-password: ${{ secrets.GRADLE_CACHE_PASSWORD }}

  abbreviated-panel:
    name: JRS Panel
    uses: ./.github/workflows/zxc-jrs-regression.yaml
    needs: fetch-xts-candidate
    if: ${{ needs.fetch-xts-candidate.result == 'success' && needs.fetch-xts-candidate.outputs.xts-tag-exists == 'true' }}
    with:
      custom-job-name: "Platform SDK"
      panel-config: "configs/suites/GCP-PRCheck-Abbrev-4N.json"
      ref: ${{ needs.fetch-xts-candidate.outputs.xts-tag-commit }} # pass the xts-candidate tag to the JRS panel for checkout
      branch-name: ${{ github.head_ref || github.ref_name }}
      base-branch-name: ${{ github.base_ref || '' }}
      slack-results-channel: "regression-test"
      slack-summary-channel: "regression-test"
      use-branch-for-slack-channel: false
    secrets:
      access-token: ${{ secrets.PLATFORM_GH_ACCESS_TOKEN }}
      gradle-cache-username: ${{ secrets.GRADLE_CACHE_USERNAME }}
      gradle-cache-password: ${{ secrets.GRADLE_CACHE_PASSWORD }}
      jrs-ssh-user-name: ${{ secrets.PLATFORM_JRS_SSH_USER_NAME }}
      jrs-ssh-key-file: ${{ secrets.PLATFORM_JRS_SSH_KEY_FILE }}
      gcp-project-number: ${{ secrets.PLATFORM_GCP_PROJECT_NUMBER }}
      gcp-sa-key-contents: ${{ secrets.PLATFORM_GCP_KEY_FILE }}
      slack-api-token: ${{ secrets.PLATFORM_SLACK_API_TOKEN }}
      grafana-agent-username: ${{ secrets.GRAFANA_AGENT_USERNAME }}
      grafana-agent-password: ${{ secrets.GRAFANA_AGENT_PASSWORD }}

  hedera-node-jrs-panel:
    name: Hedera Node JRS Panel
    uses: ./.github/workflows/zxc-jrs-regression.yaml
    needs: fetch-xts-candidate
    if: ${{ needs.fetch-xts-candidate.result == 'success' && needs.fetch-xts-candidate.outputs.xts-tag-exists == 'true' }}
    with:
      custom-job-name: "Abbrev Update Test"
      ref: ${{ needs.fetch-xts-candidate.outputs.xts-tag-commit }} # pass the xts-candidate tag to the JRS panel for checkout
      branch-name: ${{ github.head_ref || github.ref_name }}
      hedera-tests-enabled: true
      use-branch-for-slack-channel: false
      panel-config: "configs/services/suites/daily/GCP-Daily-Services-Abbrev-DAB-Update-4N-2C.json"
    secrets:
      access-token: ${{ secrets.PLATFORM_GH_ACCESS_TOKEN }}
      jrs-ssh-user-name: ${{ secrets.PLATFORM_JRS_SSH_USER_NAME }}
      jrs-ssh-key-file: ${{ secrets.PLATFORM_JRS_SSH_KEY_FILE }}
      gcp-project-number: ${{ secrets.PLATFORM_GCP_PROJECT_NUMBER }}
      gcp-sa-key-contents: ${{ secrets.PLATFORM_GCP_KEY_FILE }}
      slack-api-token: ${{ secrets.PLATFORM_SLACK_API_TOKEN }}
      gradle-cache-username: ${{ secrets.GRADLE_CACHE_USERNAME }}
      gradle-cache-password: ${{ secrets.GRADLE_CACHE_PASSWORD }}
      grafana-agent-username: ${{ secrets.GRAFANA_AGENT_USERNAME }}
      grafana-agent-password: ${{ secrets.GRAFANA_AGENT_PASSWORD }}

  sdk-tck-regression-panel:
    name: SDK TCK Regression Panel
    needs: fetch-xts-candidate
    if: ${{ needs.fetch-xts-candidate.result == 'success' && needs.fetch-xts-candidate.outputs.xts-tag-exists == 'true' }}
    uses: ./.github/workflows/zxc-tck-regression.yaml
    with:
      ref: ${{ needs.fetch-xts-candidate.outputs.xts-tag-commit }} # pass the xts-candidate tag to the JRS panel for checkout
      custom-job-name: "SDK TCK Regression"
    secrets:
      access-token: ${{ secrets.GH_ACCESS_TOKEN }}
      slack-tck-report-webhook: ${{ secrets.SLACK_TCK_MONITOR_WEBHOOK }}
      slack-detailed-report-webhook: ${{ secrets.SLACK_CITR_DETAILED_REPORTS_WEBHOOK }}

<<<<<<< HEAD
  json-rpc-relay-regression-panel:
    name: JSON-RPC Relay Regression Panel
    needs: fetch-xts-candidate
    if: ${{ needs.fetch-xts-candidate.result == 'success' && needs.fetch-xts-candidate.outputs.xts-tag-exists == 'true' }}
    uses: ./.github/workflows/zxc-json-rpc-relay-regression.yaml
    with:
      ref: ${{ needs.fetch-xts-candidate.outputs.xts-tag-commit }} # pass the xts-candidate tag to the JRS panel for checkout
      custom-job-name: "JSON-RPC Relay Regression"
=======
  mirror-node-regression-panel:
    name: Mirror Node Regression Panel
    needs: fetch-xts-candidate
    if: ${{ needs.fetch-xts-candidate.result == 'success' && needs.fetch-xts-candidate.outputs.xts-tag-exists == 'true' }}
    uses: ./.github/workflows/zxc-mirror-node-regression.yaml
    with:
      ref: ${{ needs.fetch-xts-candidate.outputs.xts-tag-commit }} # pass the xts-candidate tag to the JRS panel for checkout
      custom-job-name: "Mirror Node Regression"
>>>>>>> 3a4e760d
      solo-version: ${{ vars.CITR_SOLO_VERSION }}
    secrets:
      access-token: ${{ secrets.GH_ACCESS_TOKEN }}
      slack-detailed-report-webhook: ${{ secrets.SLACK_CITR_DETAILED_REPORTS_WEBHOOK }}

  tag-for-promotion:
    name: Tag as XTS-Passing
    runs-on: hiero-citr-linux-medium
    needs:
      - abbreviated-panel
      - extended-test-suite
      - fetch-xts-candidate
      - hedera-node-jrs-panel
      - sdk-tck-regression-panel
    if: ${{ needs.abbreviated-panel.result == 'success' || needs.extended-test-suite.result == 'success' || needs.hedera-node-jrs-panel.result == 'success' }}
    steps:
      - name: Harden Runner
        uses: step-security/harden-runner@ec9f2d5744a09debf3a187a3f4f675c53b671911 # v2.13.0
        with:
          egress-policy: audit

      - name: Checkout Tagged Code
        id: checkout_tagged_code
        if: ${{ needs.fetch-xts-candidate.outputs.xts-tag-exists == 'true' }}
        uses: actions/checkout@11bd71901bbe5b1630ceea73d27597364c9af683 # v4.2.2
        with:
          fetch-depth: "0"
          ref: ${{ needs.fetch-xts-candidate.outputs.xts-tag-commit }}
          token: ${{ secrets.GH_ACCESS_TOKEN }}

      - name: Import GPG Key
        id: gpg_importer
        uses: step-security/ghaction-import-gpg@c86c374c0659a6c2d1284bccf8af889e73ce8fe0 # v6.3.0
        with:
          git_commit_gpgsign: true
          git_tag_gpgsign: true
          git_user_signingkey: true
          gpg_private_key: ${{ secrets.SVCS_GPG_KEY_CONTENTS }}
          passphrase: ${{ secrets.SVCS_GPG_KEY_PASSPHRASE }}

      # Now that the XTS suite has run we should be able to tag for promotion
      - name: Tag for XTS promotion
        env:
          RC_TAG: ${{ inputs.rc-tag || '' }}
        run: |
          if [[ -n "${RC_TAG}" ]]; then
            TAG="xts-pass-${RC_TAG}"
            git tag --annotate "${TAG}" --message "chore: tagging release candidate as XTS passing"
            git push --set-upstream origin "${TAG}"
            echo "### Commit Tagged as XTS-Passing" >>  "${GITHUB_STEP_SUMMARY}"
            echo "xts-pass-tag=${TAG}" >> "${GITHUB_STEP_SUMMARY}"
          else
            EPOCH_TIME="$(date +%s)"
            TAG="xts-pass-${EPOCH_TIME}"
            git tag --annotate "${TAG}" --message "chore: tagging commit for build candidate promotion"
            git push --set-upstream origin --tags
            echo "### Commit Tagged for Promotion" >>  "${GITHUB_STEP_SUMMARY}"
            echo "promotion-tag=${TAG}" >> "${GITHUB_STEP_SUMMARY}"
          fi

  report-success:
    name: Report XTS execution success
    runs-on: hiero-citr-linux-medium
    needs:
      - abbreviated-panel
      - extended-test-suite
      - fetch-xts-candidate
      - hedera-node-jrs-panel
      - sdk-tck-regression-panel
      - tag-for-promotion
    if: ${{ (needs.abbreviated-panel.result == 'success' &&
      needs.extended-test-suite.result == 'success' &&
      needs.fetch-xts-candidate.result == 'success' &&
      needs.hedera-node-jrs-panel.result == 'success' &&
      needs.sdk-tck-regression-panel.result == 'success' &&
      needs.tag-for-promotion.result == 'success') &&
      !cancelled() }}
    steps:
      - name: Harden Runner
        uses: step-security/harden-runner@ec9f2d5744a09debf3a187a3f4f675c53b671911 # v2.13.0
        with:
          egress-policy: audit

      - name: Report Success (slack)
        uses: slackapi/slack-github-action@b0fa283ad8fea605de13dc3f449259339835fc52 # v2.1.0
        with:
          webhook: ${{ secrets.SLACK_CITR_OPERATIONS_WEBHOOK }}
          webhook-type: incoming-webhook
          payload-templated: true
          payload: |
            {
              "attachments": [
                {
                  "color": "#00FF00",
                  "blocks": [
                    {
                      "type": "header",
                      "text": {
                        "type": "plain_text",
                        "text": ":tada: XTS - eXtended Test Suite Passing Report (${{ needs.fetch-xts-candidate.outputs.xts-info }}) Passed",
                        "emoji": true
                      }
                    },
                    {
                      "type": "divider"
                    },
                    {
                      "type": "section",
                      "text": {
                        "type": "mrkdwn",
                        "text": "*XTS Job Succeeded. Test panel status below*"
                      },
                      "fields": [
                        {
                          "type": "plain_text",
                          "text": "Fetch XTS Candidate Tag: ${{ needs.fetch-xts-candidate.result }}"
                        },
                        {
                          "type": "plain_text",
                          "text": "Execute eXtended Test Suite: ${{ needs.extended-test-suite.result }}"
                        },
                        {
                          "type": "plain_text",
                          "text": "JRS Panel: ${{ needs.abbreviated-panel.result }}"
                        },
                        {
                          "type": "plain_text",
                          "text": "Hedera Node JRS Panel: ${{ needs.hedera-node-jrs-panel.result }}"
                        },
                        {
                          "type": "plain_text",
                          "text": "SDK TCK Regression Panel: ${{ needs.sdk-tck-regression-panel.result }}"
                        },
                        {
                          "type": "plain_text",
                          "text": "Tag as XTS-Passing: ${{ needs.tag-for-promotion.result }}"
                        }
                      ]
                    },
                    {
                      "type": "divider"
                    },
                    {
                      "type": "section",
                      "text": {
                        "type": "mrkdwn",
                        "text": "*Workflow and Commit Information*\nFor a full list of executed tests see `Workflow run URL` below"
                      },
                      "fields": [
                        {
                          "type": "mrkdwn",
                          "text": "*Source Commit*:"
                        },
                        {
                          "type": "mrkdwn",
                          "text": "<${{ github.server_url }}/${{ github.repository }}/commit/${{ needs.fetch-xts-candidate.outputs.xts-tag-commit }}>"
                        },
                        {
                          "type": "mrkdwn",
                          "text": "*Commit author*:"
                        },
                        {
                          "type": "mrkdwn",
                          "text": "${{ needs.fetch-xts-candidate.outputs.xts-tag-commit-author }}"
                        },
                        {
                          "type": "mrkdwn",
                          "text": "*Workflow run ID*:"
                        },
                        {
                          "type": "mrkdwn",
                          "text": " ${{ github.run_id }}"
                        },
                        {
                          "type": "mrkdwn",
                          "text": "*Workflow run URL*:"
                        },
                        {
                          "type": "mrkdwn",
                          "text": "<${{ github.server_url }}/${{ github.repository }}/actions/runs/${{ github.run_id }}>"
                        }
                      ]
                    },
                    {
                      "type": "divider"
                    },
                    {
                      "type": "section",
                      "text": {
                        "type": "mrkdwn",
                        "text": "*Commit List*:"
                      },
                      "fields": [
                        {
                          "type": "mrkdwn",
                          "text": "${{ needs.fetch-xts-candidate.outputs.commit-list }}"
                        }
                      ]
                    }
                  ]
                }
              ]
            }

  report-failure:
    name: Report XTS execution failure
    runs-on: hiero-citr-linux-medium
    needs:
      - abbreviated-panel
      - extended-test-suite
      - fetch-xts-candidate
      - hedera-node-jrs-panel
      - sdk-tck-regression-panel
      - tag-for-promotion
    if: ${{ (needs.fetch-xts-candidate.result != 'success' ||
      needs.abbreviated-panel.result != 'success' ||
      needs.extended-test-suite.result != 'success' ||
      needs.hedera-node-jrs-panel.result != 'success' ||
      needs.sdk-tck-regression-panel.result != 'success' ||
      needs.tag-for-promotion.result != 'success') &&
      !cancelled() && always() }}

    steps:
      - name: Harden Runner
        uses: step-security/harden-runner@ec9f2d5744a09debf3a187a3f4f675c53b671911 # v2.13.0
        with:
          egress-policy: audit

      - name: Checkout Code
        uses: actions/checkout@11bd71901bbe5b1630ceea73d27597364c9af683 # v4.2.2
        with:
          fetch-depth: "0"
          ref: main
          token: ${{ secrets.GH_ACCESS_TOKEN }}

      - name: Collect run logs in a log file
        env:
          GH_TOKEN: ${{ secrets.GH_ACCESS_TOKEN }}
        continue-on-error: true
        run: |
          for job_id in "$(gh run view "${{ github.run_id }}" --json jobs --jq '.jobs | map(.databaseId) | .[0:-1] | .[]')"; do
            echo "Fetching logs for job $job_id..."

            current_job_name="$(gh run view ${{ github.run_id }} --json jobs | jq --argjson job_id "$job_id" -r '.jobs[] | select(.databaseId == $job_id) | .name')"

            echo "Logs for job $current_job_name :" >> run.log

            gh api \
            -H "Accept: application/vnd.github+json" \
            -H "X-GitHub-Api-Version: 2022-11-28" \
            /repos/hiero-ledger/hiero-consensus-node/actions/jobs/$job_id/logs >> run.log
          done

      - name: Upload log as artifact
        uses: actions/upload-artifact@ea165f8d65b6e75b540449e92b4886f43607fa02 # v4.6.2
        continue-on-error: true
        with:
          path: run.log

      - name: Find Commit Author in Slack
        id: find-commit-author-slack
        continue-on-error: true
        env:
          SLACK_BOT_TOKEN: ${{ secrets.SLACK_CITR_BOT_TOKEN }}
          EMAIL: ${{ needs.fetch-xts-candidate.outputs.xts-tag-commit-email }}
        run: |
          SLACK_USER_ID=$(curl -s -X GET "https://slack.com/api/users.list" \
            -H "Authorization: Bearer ${SLACK_BOT_TOKEN}" | jq -r --arg email "${EMAIL}" \
            '.members[] | select((.profile.email // "" | ascii_downcase) == ($email | ascii_downcase)) | .name')

          if [[ -z "${SLACK_USER_ID}" || "${SLACK_USER_ID}" == "null" ]]; then
            echo "No Slack user found for email: ${EMAIL}"
            SLACK_USER_ID="No matching slack user found"
          else
            echo "Found slack user for email: ${EMAIL}"
            SLACK_USER_ID="<@${SLACK_USER_ID}>"
          fi
          echo "slack-user-id=${SLACK_USER_ID}" >> "${GITHUB_OUTPUT}"

      - name: Set Rootly Service Name
        id: set-rootly-service
        run: |
          ROOTLY_SERVICE_NAME="CITR General"
          if [[ "${{ needs.fetch-xts-candidate.result }}" =~ ^(cancelled|failure)$ ]] \
            || [[ "${{ needs.tag-for-promotion.result }}" =~ ^(cancelled|failure)$ ]]; then
            ROOTLY_SERVICE_NAME="CI/CD Workflows"
          elif [[ "${{ needs.sdk-tck-regression-panel.result }}" =~ ^(cancelled|failure)$ ]]; then
            ROOTLY_SERVICE_NAME="CITR TCK"
          fi
          echo "service=${ROOTLY_SERVICE_NAME}" >> "${GITHUB_OUTPUT}"

      - name: Build Rootly Summary
        id: rootly-summary
        run: |
          title="The eXtended Test Suite job failed (${{ needs.fetch-xts-candidate.outputs.xts-info }})."
          echo "title=${title}" >> "${GITHUB_OUTPUT}"
          {
            echo 'summary<<EOF'
            echo "------------------------------------"
            echo "Status of each jobs:"
            echo "- Abbreviated Panel: ${{ needs.abbreviated-panel.result }}"
            echo "- Extended Test Suite: ${{ needs.extended-test-suite.result }}"
            echo "- Hedera Node JRS Panel: ${{ needs.hedera-node-jrs-panel.result }}"
            echo "- SDK TCK Regression Panel: ${{ needs.sdk-tck-regression-panel.result }}"
            echo "- Tag for Promotion: ${{ needs.tag-for-promotion.result }}"
            echo "------------------------------------"
            echo "Commit information:"
            echo "- Author: ${{ needs.fetch-xts-candidate.outputs.xts-tag-commit-author }}"
            echo "- Commit: <${{ github.server_url }}/${{ github.repository }}/commit/${{ needs.fetch-xts-candidate.outputs.xts-tag-commit }}>"
            echo "- Workflow: <${{ github.server_url }}/${{ github.repository }}/actions/runs/${{ github.run_id }}>"
            echo "------------------------------------"
            echo "Commit List:"
            echo "${{ needs.fetch-xts-candidate.outputs.commit-list }}"
            echo EOF
          } >> "${GITHUB_OUTPUT}"

      - name: Log Rootly Summary
        run: |
          echo "## Rootly Summary:"
          echo "### Title: ${{ steps.rootly-summary.outputs.title }}" >> "${GITHUB_STEP_SUMMARY}"
          echo "${{ steps.rootly-summary.outputs.summary }}" >> "${GITHUB_STEP_SUMMARY}"
          echo "### Rootly Service" >> "${GITHUB_STEP_SUMMARY}"
          echo "${{ steps.set-rootly-service.outputs.service }}" >> "${GITHUB_STEP_SUMMARY}"

      - name: Create Rootly Alert
        id: create-rootly-alert
        uses: pandaswhocode/rootly-alert-action@fdae1529e5aed62040016accf719a0ceb7dae57f # v1.0.0
        continue-on-error: true
        with:
          api_key: ${{ secrets.ROOTLY_API_TOKEN }}
          summary: "${{ steps.rootly-summary.outputs.title }}"
          details: "${{ steps.rootly-summary.outputs.summary }}"
          notification_target_type: "Service"
          notification_target: ${{ steps.set-rootly-service.outputs.service }}
          set_as_noise: "true"
          alert_urgency: "High"
          external_id: ${{ github.run_id }}
          external_url: "${{ github.server_url }}/${{ github.repository }}/actions/runs/${{ github.run_id }}"
          environments: "CITR"

      - name: Create Rootly Incident
        uses: pandaswhocode/rootly-incident-action@4327542435bb4c8c48f15fba47efb87a28f8533f # v2.0.1
        continue-on-error: true # continue on error so we can get the slack reporting
        with:
          api_key: ${{ secrets.ROOTLY_API_TOKEN }}
          title: "${{ steps.rootly-summary.outputs.title }}"
          kind: "normal"
          create_public_incident: "false"
          summary: "${{ steps.rootly-summary.outputs.summary }}"
          severity: "Triage Event"
          alert_ids: ${{ steps.create-rootly-alert.outputs.alert_id || '' }}
          environments: "CITR"
          incident_types: "Platform CI"
          services: ${{ steps.set-rootly-service.outputs.service }}
          teams: "Platform CI"

      - name: Build Slack Payload Message
        id: payload
        run: |
          cat <<EOF > slack_payload.json
          {
            "attachments": [
              {
                "color": "#FF0000",
                "blocks": [
                  {
                    "type": "header",
                    "text": {
                      "type": "plain_text",
                      "text": ":grey_exclamation: XTS - eXtended Test Suite Failure Report (${{ needs.fetch-xts-candidate.outputs.xts-info }}) Failed",
                      "emoji": true
                    }
                  },
                  {
                    "type": "divider"
                  },
                  {
                    "type": "section",
                    "text": {
                      "type": "mrkdwn",
                      "text": "*XTS Job Resulted in failure. See status below.*"
                    },
                    "fields": [
                      {
                        "type": "plain_text",
                        "text": "Fetch XTS Candidate Tag: ${{ needs.fetch-xts-candidate.result }}"
                      },
                      {
                        "type": "plain_text",
                        "text": "Execute eXtended Test Suite: ${{ needs.extended-test-suite.result }}"
                      },
                      {
                        "type": "plain_text",
                        "text": "JRS Panel: ${{ needs.abbreviated-panel.result }}"
                      },
                      {
                        "type": "plain_text",
                        "text": "Hedera Node JRS Panel: ${{ needs.hedera-node-jrs-panel.result }}"
                      },
                      {
                        "type": "plain_text",
                        "text": "SDK TCK Regression Panel: ${{ needs.sdk-tck-regression-panel.result }}"
                      },
                      {
                        "type": "plain_text",
                        "text": "Tag as XTS-Passing: ${{ needs.tag-for-promotion.result }}"
                      }
                    ]
                  },
                  {
                    "type": "divider"
                  },
                  {
                    "type": "section",
                    "text": {
                      "type": "mrkdwn",
                      "text": "*Workflow and Commit Information*"
                    },
                    "fields": [
                      {
                        "type": "mrkdwn",
                        "text": "*Source Commit*:"
                      },
                      {
                        "type": "mrkdwn",
                        "text": "<${{ github.server_url }}/${{ github.repository }}/commit/${{ needs.fetch-xts-candidate.outputs.xts-tag-commit }}>"
                      },
                      {
                        "type": "mrkdwn",
                        "text": "*Commit author*:"
                      },
                      {
                        "type": "mrkdwn",
                        "text": "${{ needs.fetch-xts-candidate.outputs.xts-tag-commit-author }}"
                      },
                      {
                        "type": "mrkdwn",
                        "text": "*Slack user*:"
                      },
                      {
                        "type": "mrkdwn",
                        "text": "${{ steps.find-commit-author-slack.outputs.slack-user-id }}"
                      },
                      {
                        "type": "mrkdwn",
                        "text": "*Workflow run ID*:"
                      },
                      {
                        "type": "mrkdwn",
                        "text": " ${{ github.run_id }}"
                      },
                      {
                        "type": "mrkdwn",
                        "text": "*Workflow run URL*:"
                      },
                      {
                        "type": "mrkdwn",
                        "text": "<${{ github.server_url }}/${{ github.repository }}/actions/runs/${{ github.run_id }}>"
                      }
                    ]
                  },
                  {
                    "type": "divider"
                  },
                  {
                    "type": "section",
                    "text": {
                      "type": "mrkdwn",
                      "text": "*Commit List*:"
                    },
                    "fields": [
                      {
                        "type": "mrkdwn",
                        "text": "${{ needs.fetch-xts-candidate.outputs.commit-list }}"
                      }
                    ]
                  }
                ]
              }
            ]
          }
          EOF

      - name: Report failure (slack citr-operations)
        uses: slackapi/slack-github-action@b0fa283ad8fea605de13dc3f449259339835fc52 # v2.1.0
        with:
          webhook: ${{ secrets.SLACK_CITR_OPERATIONS_WEBHOOK }}
          webhook-type: incoming-webhook
          payload-templated: true
          payload-file-path: slack_payload.json

      - name: Report failure (slack release-team)
        uses: slackapi/slack-github-action@b0fa283ad8fea605de13dc3f449259339835fc52 # v2.1.0
        with:
          webhook: ${{ secrets.SLACK_RELEASE_TEAM_WEBHOOK }}
          webhook-type: incoming-webhook
          payload-templated: true
          payload-file-path: slack_payload.json<|MERGE_RESOLUTION|>--- conflicted
+++ resolved
@@ -248,7 +248,6 @@
       slack-tck-report-webhook: ${{ secrets.SLACK_TCK_MONITOR_WEBHOOK }}
       slack-detailed-report-webhook: ${{ secrets.SLACK_CITR_DETAILED_REPORTS_WEBHOOK }}
 
-<<<<<<< HEAD
   json-rpc-relay-regression-panel:
     name: JSON-RPC Relay Regression Panel
     needs: fetch-xts-candidate
@@ -257,16 +256,6 @@
     with:
       ref: ${{ needs.fetch-xts-candidate.outputs.xts-tag-commit }} # pass the xts-candidate tag to the JRS panel for checkout
       custom-job-name: "JSON-RPC Relay Regression"
-=======
-  mirror-node-regression-panel:
-    name: Mirror Node Regression Panel
-    needs: fetch-xts-candidate
-    if: ${{ needs.fetch-xts-candidate.result == 'success' && needs.fetch-xts-candidate.outputs.xts-tag-exists == 'true' }}
-    uses: ./.github/workflows/zxc-mirror-node-regression.yaml
-    with:
-      ref: ${{ needs.fetch-xts-candidate.outputs.xts-tag-commit }} # pass the xts-candidate tag to the JRS panel for checkout
-      custom-job-name: "Mirror Node Regression"
->>>>>>> 3a4e760d
       solo-version: ${{ vars.CITR_SOLO_VERSION }}
     secrets:
       access-token: ${{ secrets.GH_ACCESS_TOKEN }}
