--- conflicted
+++ resolved
@@ -443,11 +443,7 @@
     if: ${{ (needs.abbreviated-panel.result != 'success' ||
       needs.extended-test-suite.result != 'success' ||
       needs.hedera-node-jrs-panel.result != 'success' ||
-<<<<<<< HEAD
       needs.fetch-xts-candidate.result != 'success' ||
-=======
-      needs.sdk-tck-regression-panel.result != 'success' ||
->>>>>>> ecd40911
       needs.tag-for-promotion.result != 'success') &&
       !cancelled() && always() }}
 
