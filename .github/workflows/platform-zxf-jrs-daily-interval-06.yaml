--- conflicted
+++ resolved
@@ -92,30 +92,4 @@
       grafana-agent-username: ${{ secrets.GRAFANA_AGENT_USERNAME }}
       grafana-agent-password: ${{ secrets.GRAFANA_AGENT_PASSWORD }}
     needs:
-<<<<<<< HEAD
-      - addressBook-add-remove
-=======
-      - iss
-
-  birth-round-migration:
-    name: Birth Round Migration
-    uses: ./.github/workflows/zxc-jrs-regression.yaml
-    if: ${{ !cancelled() && always() }}
-    with:
-      ref: ${{ github.event.inputs.ref }}
-      branch-name: ${{ github.event.inputs.branch-name }}
-      panel-config: "configs/suites/daily/6N/GCP-Daily-Birth-Round-6N.json"
-    secrets:
-      access-token: ${{ secrets.PLATFORM_GH_ACCESS_TOKEN }}
-      jrs-ssh-user-name: ${{ secrets.PLATFORM_JRS_SSH_USER_NAME }}
-      jrs-ssh-key-file: ${{ secrets.PLATFORM_JRS_SSH_KEY_FILE }}
-      gcp-project-number: ${{ secrets.PLATFORM_GCP_PROJECT_NUMBER }}
-      gcp-sa-key-contents: ${{ secrets.PLATFORM_GCP_KEY_FILE }}
-      slack-api-token: ${{ secrets.PLATFORM_SLACK_API_TOKEN }}
-      gradle-cache-username: ${{ secrets.GRADLE_CACHE_USERNAME }}
-      gradle-cache-password: ${{ secrets.GRADLE_CACHE_PASSWORD }}
-      grafana-agent-username: ${{ secrets.GRAFANA_AGENT_USERNAME }}
-      grafana-agent-password: ${{ secrets.GRAFANA_AGENT_PASSWORD }}
-    needs:
-      - migration
->>>>>>> 285c1917
+      - iss