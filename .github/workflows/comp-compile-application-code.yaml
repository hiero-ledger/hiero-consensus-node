##
# Copyright (C) 2022 Hedera Hashgraph, LLC
#
# Licensed under the Apache License, Version 2.0 (the "License");
# you may not use this file except in compliance with the License.
# You may obtain a copy of the License at
#
#      http://www.apache.org/licenses/LICENSE-2.0
#
# Unless required by applicable law or agreed to in writing, software
# distributed under the License is distributed on an "AS IS" BASIS,
# WITHOUT WARRANTIES OR CONDITIONS OF ANY KIND, either express or implied.
# See the License for the specific language governing permissions and
# limitations under the License.
##
name: "ZComponent: Compile"
on:
  workflow_call:
    inputs:
      enable-javadoc:
        description: "Javadoc Enabled:"
        type: boolean
        required: false
        default: true
      enable-unit-tests:
        description: "Unit Testing Enabled:"
        type: boolean
        required: false
        default: false
      enable-e2e-tests:
        description: "End to End Testing Enabled:"
        type: boolean
        required: false
        default: false
      enable-integration-tests:
        description: "Integration Testing Enabled:"
        type: boolean
        required: false
        default: false
      enable-sonar-analysis:
        description: "Sonar Analysis Enabled:"
        type: boolean
        required: false
        default: false
      enable-fossa-scan:
        description: "FOSSA Scan Enabled"
        type: boolean
        required: false
        default: false
      enable-fossa-test:
        description: "FOSSA Test Enabled"
        type: boolean
        required: false
        default: false
      java-distribution:
        description: "Java JDK Distribution:"
        type: string
        required: false
        default: "temurin"
      java-version:
        description: "Java JDK Version:"
        type: string
        required: false
        default: "17.0.3"
      gradle-version:
        description: "Gradle Version:"
        type: string
        required: false
        default: "wrapper"
      node-version:
        description: "NodeJS Version:"
        type: string
        required: false
        default: "16"
      custom-job-label:
        description: "Custom Job Label:"
        type: string
        required: false
        default: "Compiles"

    secrets:
      access-token:
        description: "The Github access token used to checkout the repository, submodules, and make GitHub API calls."
        required: true
      sonar-token:
        description: "The SonarCloud access token used by the SonarQube agent to report an analysis."
        required: false
      fossa-api-token:
        description: "The FOSSA API access token used to run FOSSA scan and test features."
        required: false

defaults:
  run:
    shell: bash

permissions:
  id-token: write
  actions: read
  pull-requests: write
  statuses: write
  checks: write
  contents: read

jobs:
  compile:
    name: ${{ inputs.custom-job-label || 'Compiles' }}
<<<<<<< HEAD
    runs-on: [ self-hosted, Linux, services, standard, ephemeral ]
=======
    runs-on: [self-hosted, Linux, medium, ephemeral]
>>>>>>> 5c03459a
    steps:
      - name: Checkout Code
        uses: actions/checkout@v3

      - name: Expand Shallow Clone for SonarQube
        if: ${{ (inputs.enable-sonar-analysis || inputs.enable-unit-tests) && !cancelled() }}
        run: |
          git fetch --unshallow --no-recurse-submodules

      - name: Setup Java
        uses: actions/setup-java@v3
        with:
          distribution: ${{ inputs.java-distribution }}
          java-version: ${{ inputs.java-version }}

      - name: Setup Gradle
        uses: gradle/gradle-build-action@v2
        with:
          gradle-version: ${{ inputs.gradle-version }}

      - name: Setup NodeJS
        uses: actions/setup-node@v3
        with:
          node-version: ${{ inputs.node-version }}

      - name: Compile
        id: gradle-build
        uses: gradle/gradle-build-action@v2
        with:
          gradle-version: ${{ inputs.gradle-version }}
          arguments: assemble --scan

      - name: Javadoc
        uses: gradle/gradle-build-action@v2
        if: ${{ inputs.enable-javadoc && !cancelled() }}
        with:
          gradle-version: ${{ inputs.gradle-version }}
          arguments: javadoc --scan

      - name: Unit Testing
        id: gradle-test
        uses: gradle/gradle-build-action@v2
        if: ${{ inputs.enable-unit-tests && steps.gradle-build.conclusion == 'success' && !cancelled() }}
        with:
          gradle-version: ${{ inputs.gradle-version }}
          arguments: check --scan

      - name: Publish Unit Test Report
        uses: mikepenz/action-junit-report@v3
        if: ${{ inputs.enable-unit-tests && steps.gradle-build.conclusion == 'success' && !cancelled() }}
        with:
          check_name: Unit Test Results
          report_paths: "**/build/test-results/test/TEST-*.xml"
          require_tests: "false"

      - name: Build Docker Image # build the image for hedera-node
        if: ${{ (inputs.enable-integration-tests || inputs.enable-e2e-tests) && steps.gradle-build.conclusion == 'success' && !cancelled() }}
        uses: gradle/gradle-build-action@v2
        with:
          gradle-version: ${{ inputs.gradle-version }}
          arguments: createDockerImage

      - name: Integration Testing
        id: gradle-itest
        uses: gradle/gradle-build-action@v2
        if: ${{ inputs.enable-integration-tests && steps.gradle-build.conclusion == 'success' && !cancelled() }}
        with:
          gradle-version: ${{ inputs.gradle-version }}
          arguments: itest --scan

      - name: Publish Integration Test Report
        uses: mikepenz/action-junit-report@v3
        if: ${{ inputs.enable-integration-tests && steps.gradle-build.conclusion == 'success' && !cancelled() }}
        with:
          check_name: Integration Test Results
          report_paths: "**/build/test-results/itest/TEST-*.xml"
          require_tests: false

      - name: E2E Testing
        id: gradle-eet
        uses: gradle/gradle-build-action@v2
        if: ${{ inputs.enable-e2e-tests && steps.gradle-build.conclusion == 'success' && !cancelled() }}
        with:
          gradle-version: ${{ inputs.gradle-version }}
          arguments: eet --scan

      - name: Publish E2E Test Report
        uses: mikepenz/action-junit-report@v3
        if: ${{ inputs.enable-e2e-tests && steps.gradle-build.conclusion == 'success' && !cancelled() }}
        with:
          check_name: E2E Test Results
          report_paths: "**/build/test-results/eet/TEST-*.xml"
          require_tests: false

      - name: Jacoco Coverage Report
        uses: gradle/gradle-build-action@v2
        if: ${{ inputs.enable-unit-tests && !cancelled() }}
        with:
          gradle-version: ${{ inputs.gradle-version }}
          arguments: jacocoTestReport --scan

      - name: Publish To Codecov
        if: ${{ inputs.enable-unit-tests && !cancelled() }}
        uses: codecov/codecov-action@v3

      - name: Publish Test Reports
        uses: actions/upload-artifact@v3
        if: ${{ inputs.enable-unit-tests && !cancelled() }}
        with:
          name: Test Reports
          path: "**/build/reports/tests/**"

      - name: Publish Test Network Logs
        uses: actions/upload-artifact@v3
        if: ${{ (inputs.enable-e2e-tests || inputs.enable-integration-test) && !cancelled() }}
        with:
          name: Test Network Logs
          path: |
            test-clients/build/network/**/output/**
            test-clients/output/**

      - name: SonarCloud Options
        id: sonar-cloud
        env:
          IS_PULL_REQUEST: ${{ github.event_name == 'pull_request' || github.event_name == 'pull_request_target' }}
        if: ${{ inputs.enable-sonar-analysis && steps.gradle-build.conclusion == 'success' && !cancelled() }}
        run: |
          SONAR_OPTS="-Dsonar.branch.name=${{ github.ref_name }}"
          if [[ "${IS_PULL_REQUEST}" == true ]]; then
            SONAR_OPTS=""
          fi

          echo "options=${SONAR_OPTS}" >> "${GITHUB_OUTPUT}"

      - name: SonarCloud Scan
        uses: gradle/gradle-build-action@v2
        env:
          GITHUB_TOKEN: ${{ secrets.access-token }}
          SONAR_TOKEN: ${{ secrets.sonar-token }}
          SONAR_OPTS: ${{ steps.sonar-cloud.outputs.options }}
        if: ${{ inputs.enable-sonar-analysis && steps.gradle-build.conclusion == 'success' && !cancelled() }}
        with:
          gradle-version: ${{ inputs.gradle-version }}
          arguments: sonarqube --info --scan<|MERGE_RESOLUTION|>--- conflicted
+++ resolved
@@ -104,11 +104,7 @@
 jobs:
   compile:
     name: ${{ inputs.custom-job-label || 'Compiles' }}
-<<<<<<< HEAD
-    runs-on: [ self-hosted, Linux, services, standard, ephemeral ]
-=======
     runs-on: [self-hosted, Linux, medium, ephemeral]
->>>>>>> 5c03459a
     steps:
       - name: Checkout Code
         uses: actions/checkout@v3
