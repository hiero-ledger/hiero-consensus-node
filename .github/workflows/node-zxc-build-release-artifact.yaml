--- conflicted
+++ resolved
@@ -184,11 +184,7 @@
           java-version: ${{ inputs.java-version }}
 
       - name: Setup Gradle
-<<<<<<< HEAD
-        uses: gradle/actions/setup-gradle@dbbdc275be76ac10734476cc723d82dfe7ec6eda # v3.4.2
-=======
         uses: gradle/actions/setup-gradle@0bdd871935719febd78681f197cd39af5b6e16a6 # v4.2.2
->>>>>>> 7229541c
         with:
           gradle-version: ${{ inputs.gradle-version }}
 
@@ -299,11 +295,7 @@
           java-version: ${{ inputs.java-version }}
 
       - name: Setup Gradle
-<<<<<<< HEAD
-        uses: gradle/actions/setup-gradle@dbbdc275be76ac10734476cc723d82dfe7ec6eda # v3.4.2
-=======
         uses: gradle/actions/setup-gradle@0bdd871935719febd78681f197cd39af5b6e16a6 # v4.2.2
->>>>>>> 7229541c
         with:
           gradle-version: ${{ inputs.gradle-version }}
 
@@ -595,11 +587,7 @@
           service_account: "swirlds-automation@hedera-registry.iam.gserviceaccount.com"
 
       - name: Setup JFrog CLI
-<<<<<<< HEAD
-        uses: jfrog/setup-jfrog-cli@9fe0f98bd45b19e6e931d457f4e98f8f84461fb5 # v4.4.1
-=======
         uses: jfrog/setup-jfrog-cli@f0a84f35b0e0bd21838c5fb3e6788072d6540d13 # v4.5.5
->>>>>>> 7229541c
         env:
           JF_URL: ${{ secrets.jf-url }}
           JF_ACCESS_TOKEN: ${{ secrets.jf-access-token }}
@@ -744,11 +732,7 @@
           java-version: ${{ inputs.java-version }}
 
       - name: Setup Gradle
-<<<<<<< HEAD
-        uses: gradle/actions/setup-gradle@dbbdc275be76ac10734476cc723d82dfe7ec6eda # v3.4.2
-=======
         uses: gradle/actions/setup-gradle@0bdd871935719febd78681f197cd39af5b6e16a6 # v4.2.2
->>>>>>> 7229541c
         with:
           gradle-version: ${{ inputs.gradle-version }}
 
