--- conflicted
+++ resolved
@@ -12,8 +12,6 @@
           - AdHoc5
           - AdHoc6
           - AdHoc7
-<<<<<<< HEAD
-
       ref:
         required: true
         default: "main"
@@ -24,10 +22,7 @@
         default: "main"
         description: "Version of block-node: branch, tag, commit"
         type: string
-=======
-          - AdHocSD8
-          - AdHocSD9
->>>>>>> e6f5af42
+
       nlg-accounts: #'-R -c 32 -a 100000000 -T 1000 -n 100000 -S hot -p 50 -tt 1m
         required: true
         default: "100000"
