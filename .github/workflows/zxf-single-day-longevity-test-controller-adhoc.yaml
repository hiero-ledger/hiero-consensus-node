--- conflicted
+++ resolved
@@ -12,13 +12,7 @@
           - AdHoc5
           - AdHoc6
           - AdHoc7
-<<<<<<< HEAD
-          - SDLT2
-          - MDLT4
-=======
-          - AdHocSD8
-          - AdHocSD9
->>>>>>> 431d8dab
+
       ref:
         required: true
         default: "main"
@@ -153,11 +147,9 @@
 
     secrets:
       slack-report-webhook: ${{ secrets.SLACK_CITR_DETAILED_REPORTS_WEBHOOK }}
-<<<<<<< HEAD
       perf_ghp: ${{ inputs.perf_ghp }}
-=======
       rootly-api-token: ${{ secrets.ROOTLY_API_TOKEN }}
->>>>>>> 431d8dab
+
 
   tag-sdlt-result:
     name: Tag SDLT Result
