--- conflicted
+++ resolved
@@ -12,12 +12,8 @@
           - AdHoc5
           - AdHoc6
           - AdHoc7
-<<<<<<< HEAD
           - SDLT2
           - MDLT4
-
-=======
->>>>>>> 158ccdf2
       ref:
         required: true
         default: "main"
