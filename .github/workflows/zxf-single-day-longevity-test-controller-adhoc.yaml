--- conflicted
+++ resolved
@@ -169,27 +169,16 @@
           BUILD_NUM="${{ needs.verify-tag.outputs.build-number }}"
 
           # Skip tagging if no build number is found
-<<<<<<< HEAD
-          if [ -z "${BUILD_NUM}" ]; then
-=======
           if [[ -z "${BUILD_NUM}" ]]; then
->>>>>>> 69fa86f1
             echo "No build number found. Skipping tagging step." >> "${GITHUB_STEP_SUMMARY}"
             exit 0
           fi
 
           # Populate the SDLT tag name and message
-<<<<<<< HEAD
-          if [ "${RESULT}" == "success" ]; then
-            TAG_NAME="sdlt-pass-${BUILD_NUM}"
-            MSG="Single Day Longevity Test passed for build-${BUILD_NUM}"
-          elif [ "${RESULT}" == "failure" ]; then
-=======
           if [[ "${RESULT}" == "success" ]]; then
             TAG_NAME="sdlt-pass-${BUILD_NUM}"
             MSG="Single Day Longevity Test passed for build-${BUILD_NUM}"
           elif [[ "${RESULT}" == "failure" ]]; then
->>>>>>> 69fa86f1
             TAG_NAME="sdlt-fail-${BUILD_NUM}"
             MSG="Single Day Longevity Test FAILED for build-${BUILD_NUM}"
           else
