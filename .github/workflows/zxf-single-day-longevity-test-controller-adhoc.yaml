--- conflicted
+++ resolved
@@ -67,7 +67,6 @@
         required: false
         default: false
         type: boolean
-<<<<<<< HEAD
         description: "Algorithmic analysis"
       NLGDparams:
         required: false
@@ -79,15 +78,7 @@
         default: "MUST_BE_SET_BY_CALL"
         type: string
         description: "Algorithmic analysis GHP"
-=======
-        description: "If true, skip tag and notifications"
-      delete-namespace:
-        required: false
-        default: true
-        type: boolean
-        description: "If true, automatically delete namespace when done"
-
->>>>>>> 15aada6c
+
 defaults:
   run:
     shell: bash
@@ -148,17 +139,13 @@
     if: ${{ needs.verify-tag.result == 'success' || inputs.disable-notifications == true }}
     with:
       test-asset: "${{ inputs.test-asset }}"
-<<<<<<< HEAD
-      ref: "${{ inputs.ref }}"
-=======
       ref: "${{ github.ref }}"
->>>>>>> 15aada6c
+
       solo-version: "${{ vars.ADHOC_SOLO_VERSION }}"
       nlg-accounts: "${{ inputs.nlg-accounts }}"
       nlg-time: "${{ inputs.nlg-time }}"
       add-app-props: "${{ inputs.add-app-props }}"
       add-settings: "${{ inputs.add-settings }}"
-<<<<<<< HEAD
       bnref: "${{ inputs.bnref }}"
       perf_analysis: "${{ inputs.perf_analysis }}"
       NLGDparams: "${{ inputs.NLGDparams }}"
@@ -167,11 +154,7 @@
       slack-report-webhook: ${{ secrets.SLACK_CITR_DETAILED_REPORTS_WEBHOOK }}
       perf_ghp: ${{ inputs.perf_ghp }}
       rootly-api-token: ${{ secrets.ROOTLY_API_TOKEN }}
-=======
-      delete-namespace: ${{ inputs.delete-namespace }}
-    secrets:
-      slack-report-webhook: ${{ secrets.SLACK_CITR_DETAILED_REPORTS_WEBHOOK }}
->>>>>>> 15aada6c
+
 
 
   tag-sdlt-result:
