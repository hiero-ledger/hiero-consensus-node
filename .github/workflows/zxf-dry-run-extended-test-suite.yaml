--- conflicted
+++ resolved
@@ -29,13 +29,11 @@
         type: boolean
         default: true
         description: "Run SDK TCK Regression Panel"
-<<<<<<< HEAD
       enable-mirror-node-explorer-regression-panel:
         required: true
         type: boolean
         default: true
         description: "Run MNE Regression Panel"
-=======
       enable-mirror-node-regression-panel:
         required: true
         type: boolean
@@ -51,7 +49,6 @@
         type: boolean
         default: true
         description: "Run Block Node Regression Panel"
->>>>>>> d5914c99
 
 permissions:
   id-token: write
@@ -131,20 +128,13 @@
       gradle-cache-password: ${{ secrets.GRADLE_CACHE_PASSWORD }}
       grafana-agent-username: ${{ secrets.GRAFANA_AGENT_USERNAME }}
       grafana-agent-password: ${{ secrets.GRAFANA_AGENT_PASSWORD }}
-<<<<<<< HEAD
+      jrs-ssh-user-name: ${{ secrets.PLATFORM_JRS_SSH_USER_NAME }}
+      jrs-ssh-key-file: ${{ secrets.PLATFORM_JRS_SSH_KEY_FILE }}
+      slack-api-token: ${{ secrets.PLATFORM_SLACK_API_TOKEN }}
+      slack-citr-details-token: ${{ secrets.SLACK_CITR_DETAILED_REPORTS_WEBHOOK }}
+      slack-tck-report-webhook: ${{ secrets.SLACK_TCK_MONITOR_WEBHOOK }}
 
-  sdk-tck-regression-panel:
-    name: SDK TCK Regression Panel
-    if: ${{ inputs.enable-sdk-tck-regression-panel == true }}
-    uses: ./.github/workflows/zxc-tck-regression.yaml
-    with:
-      ref: ${{ inputs.commit_sha }} # pass the xts-candidate tag to the JRS panel for checkout
-      custom-job-name: "Dry-Run: SDK TCK Regression"
-    secrets:
-      access-token: ${{ secrets.GH_ACCESS_TOKEN }}
-      slack-tck-report-webhook: ${{ secrets.SLACK_TCK_MONITOR_WEBHOOK }}
-      slack-detailed-report-webhook: ${{ secrets.SLACK_CITR_DETAILED_REPORTS_WEBHOOK }}
-
+  # TODO: Move into zxc-xts-tests.yaml and update configuration there
   mirror-node-explorer-regression-panel:
     name: Mirror Node Explorer Regression Panel
     if: ${{ inputs.enable-mirror-node-explorer-regression-panel == true }}
@@ -155,11 +145,4 @@
       solo-version: ${{ vars.CITR_SOLO_VERSION }}
     secrets:
       access-token: ${{ secrets.GH_ACCESS_TOKEN }}
-      slack-detailed-report-webhook: ${{ secrets.SLACK_CITR_DETAILED_REPORTS_WEBHOOK }}
-=======
-      jrs-ssh-user-name: ${{ secrets.PLATFORM_JRS_SSH_USER_NAME }}
-      jrs-ssh-key-file: ${{ secrets.PLATFORM_JRS_SSH_KEY_FILE }}
-      slack-api-token: ${{ secrets.PLATFORM_SLACK_API_TOKEN }}
-      slack-citr-details-token: ${{ secrets.SLACK_CITR_DETAILED_REPORTS_WEBHOOK }}
-      slack-tck-report-webhook: ${{ secrets.SLACK_TCK_MONITOR_WEBHOOK }}
->>>>>>> d5914c99
+      slack-detailed-report-webhook: ${{ secrets.SLACK_CITR_DETAILED_REPORTS_WEBHOOK }}