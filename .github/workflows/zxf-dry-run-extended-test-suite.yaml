--- conflicted
+++ resolved
@@ -224,11 +224,7 @@
     with:
       ref: ${{ inputs.commit_sha }} # pass the xts-candidate tag to the BN panel for checkout
       custom-job-name: "Dry Run: Block Node Regression"
-<<<<<<< HEAD
-      solo-version: ${{ inputs.solo-version || vars.CITR_SOLO_VERSION }}
-=======
-      solo-version: "v0.46.1"
->>>>>>> 4c9a16c0
+      solo-version: ${{ inputs.solo-version || "v0.46.1" }}
     secrets:
       access-token: ${{ secrets.GH_ACCESS_TOKEN }}
       slack-detailed-report-webhook: ${{ secrets.SLACK_CITR_DETAILED_REPORTS_WEBHOOK }}