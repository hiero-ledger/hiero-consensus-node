--- conflicted
+++ resolved
@@ -14,15 +14,12 @@
           - AdHoc7
           - AdHocSD8
           - AdHocSD9
-<<<<<<< HEAD
-
       ref:
         required: true
         default: "main"
         description: "Version of hiero-consensus-node: branch, tag, commit"
         type: string
-=======
->>>>>>> 51d20650
+
       nlg-accounts: #'-R -c 32 -a 100000000 -T 1000 -n 100000 -S hot -p 50 -tt 1m
         required: true
         default: "100000"
