--- conflicted
+++ resolved
@@ -68,20 +68,12 @@
         default: true
         type: boolean
         description: "If true, skip tag and notifications"
-<<<<<<< HEAD
       perf_ghp:
         required: true
         default: "MUST_BE_SET_BY_CALL"
         type: string
         description: "Algorithmic analysis GHP"
-=======
-      delete-namespace:
-        required: false
-        default: true
-        type: boolean
-        description: "If true, automatically delete namespace when done"
-
->>>>>>> 3adca96f
+
 defaults:
   run:
     shell: bash
@@ -142,14 +134,10 @@
     if: ${{ needs.verify-tag.result == 'success' || inputs.disable-notifications == true }}
     with:
       test-asset: "${{ inputs.test-asset }}"
-<<<<<<< HEAD
       ref: "${{ inputs.ref }}"
-      solo-version: "v0.43.2"
+      solo-version: "${{ vars.CITR_SOLO_VERSION }}"
       #"${{ vars.CITR_SOLO_VERSION }}"
-=======
-      ref: "${{ github.ref }}"
-      solo-version: "${{ vars.ADHOC_SOLO_VERSION }}"
->>>>>>> 3adca96f
+
       nlg-accounts: "${{ inputs.nlg-accounts }}"
       nlg-time: "${{ inputs.nlg-time }}"
       add-app-props: "${{ inputs.add-app-props }}"
@@ -159,12 +147,9 @@
       delete-namespace: ${{ inputs.delete-namespace }}
     secrets:
       slack-report-webhook: ${{ secrets.SLACK_CITR_DETAILED_REPORTS_WEBHOOK }}
-<<<<<<< HEAD
       rootly-api-token: ${{ secrets.ROOTLY_API_TOKEN }}
       perf_ghp: ${{ inputs.perf_ghp }}
-=======
-
->>>>>>> 3adca96f
+
   tag-sdpt-result:
     name: Tag SDPT Result
     runs-on: hiero-citr-linux-medium
