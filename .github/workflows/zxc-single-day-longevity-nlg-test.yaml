--- conflicted
+++ resolved
@@ -76,12 +76,8 @@
   GS_ROOT_HTTPS: https://perf.analytics.eng.hashgraph.io/ephemeral/test_runs
   #Release version from jFrog
   NLG_VERSION: 0.6.3
-<<<<<<< HEAD
   BlockNode_version: 0.17.0
   NUM_OF_BLOCK_NODES: 7
-
-=======
->>>>>>> 6cb044ab
 
 jobs:
   longevity-tests-start:
@@ -281,7 +277,7 @@
             sh "${{ github.workspace }}"/performance-analysis-automation/performance_analysis_scripts/instrumentCoverage.sh \
             `ls -1 data/lib/swirlds*.jar data/lib/app-*.jar data/lib/pbj*.jar data/lib/base-*.jar data/lib/hedera*.jar data/lib/hapi*.jar \
              data/lib/besu*.jar data/lib/evm*.jar \
-             data/apps/HederaNode.jar data/lib/consensus*.jar data/lib/*event-creator*.jar data/lib/*config-*.jar data/lib/*-*.*.*-SNAPSHOT.jar` > sources_init.txt 2>&1
+             data/apps/HederaNode.jar data/lib/consensus*.jar data/lib/*event-creator*.jar data/lib/*-*.*.*-SNAPSHOT.jar | sort -u` > sources_init.txt 2>&1
             cp sources_init.txt "${{ github.workspace }}"/report/
             head sources_init.txt
             echo "..."
