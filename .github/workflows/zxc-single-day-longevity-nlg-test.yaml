# SPDX-License-Identifier: Apache-2.0
name: "ZXC: [CITR] Single Day Longevity NLG Test"

on:
  workflow_call:
    inputs:
      test-asset:
        required: true
        default: "SDLT2"
        description: "Performance test on given Longevity Machine (SDLT2)"
        type: string
      ref:
        required: true
        default: "main"
        description: "Version of hiero-consensus-node: branch, tag, commit"
        type: string
      solo-version:
        required: true
        default: "v0.41.0"
        description: "Solo Version:"
        type: string
      nlg-accounts: #'-R -c 32 -a 100000000 -T 1000 -n 100000 -S hot -p 50 -tt 1m
        required: true
        default: "100000000"
        description: "Number of Accounts and NFT tokens (100000, 1000000, 20000000, 100000000, 500000000, 1000000000)"
        type: string
      nlg-time: #'-R -c 32 -a 100000000 -T 1000 -n 100000 -S hot -p 50 -tt 1m
        required: true
        default: "960"
        description: "Test execution time, mins (3, 9, 21, 180, 330)"
        type: string
      add-app-props:
        required: false
        default: ""
        type: string
        description: 'Add props to application.properties, e.g. "blockStream.streamMode=RECORDS". Newline is "\n"'
      add-settings:
        required: false
        default: ""
        type: string
        description: 'Add props to settings.txt, e.g. "state.saveStatePeriod, 300". Newline is "\n"'
    secrets:
      slack-report-webhook:
        required: true
        description: "Slack webhook for SDLT outputs notifications"
    outputs:
      result:
        description: "Result of the SDLT Run"
        value: ${{ jobs.single-day-performance-test-result.outputs.result }}

permissions:
  contents: write
  id-token: write

env:
  NAMESPACE_PREFIX: solo-sdlt-n
  TIMEOUT_24H_LIMIT: 1460
  GS_ROOT_DIR: gs://performance-engineering-reports/ephemeral/test_runs
  GS_ROOT_HTTPS: https://perf.analytics.eng.hashgraph.io/ephemeral/test_runs
  #Release version from jFrog
  NLG_VERSION: 0.6.2
<<<<<<< HEAD
  BlockNode_version: 0.17.0
  NUM_OF_BLOCK_NODES: 3
=======
>>>>>>> 1a689fcf

jobs:
  performance-tests-start:
    name: Start
    runs-on: hiero-citr-linux-large
    timeout-minutes: 20180
    outputs:
      NFTscore: ${{ steps.NftTransferLoadTestLogs.outputs.value }}
      Heliscore: ${{ steps.HeliSwapLoadTestLogs.outputs.value }}
      Cryptoscore: ${{ steps.CryptoTransferLoadTestLogs.outputs.value }}
      HCSscore: ${{ steps.HCSLoadTestLogs.outputs.value }}
      Smartscore: ${{ steps.SmartContractLoadTestLogs.outputs.value }}
      namespace: ${{ steps.set-namespace.outputs.namespace }}
    steps:
      - name: Harden Runner
        uses: step-security/harden-runner@ec9f2d5744a09debf3a187a3f4f675c53b671911 # v2.13.0
        with:
          egress-policy: audit

      - name: Checkout Code
        uses: actions/checkout@11bd71901bbe5b1630ceea73d27597364c9af683 # v4.2.2
        with:
          ref: ${{ inputs.ref }}

      - name: Install KubeCtl
        uses: step-security/setup-kubectl@2edbf6aff97d814e9dc52827498ac51fe972e6d0 # v4.0.0
        with:
          version: v1.33.0

      - name: Install Teleport Client
        uses: teleport-actions/setup@176c25dfcd19cd31a252f275d579822b243e7b9c # v1.0.6
        with:
          version: 18.1.4

      - name: Authorize Teleport SSH Access
        id: auth-ssh
        uses: teleport-actions/auth@685adaf480dc79262a99220eb158a92136d5abd9 # v2.0.3
        with:
          proxy: hashgraph.teleport.sh:443
          token: gh-performance-engineering-svcs-bot

      - name: Authorize Teleport K8S Access
        id: auth-k8s
        uses: teleport-actions/auth-k8s@677da98eaa78a5e649d4c5b4012750af4c28af73 # v2.0.3
        with:
          proxy: hashgraph.teleport.sh:443
          token: gh-performance-engineering-svcs-bot
          kubernetes-cluster: k8s.pft.dal.lat.ope.eng.hashgraph.io
          certificate-ttl: 20h

      - name: Authenticate to Google Cloud
        id: google-auth
        uses: google-github-actions/auth@ba79af03959ebeac9769e648f473a284504d9193 # v2.1.10
        with:
          workload_identity_provider: "projects/716789254648/locations/global/workloadIdentityPools/perf-eng-reports-pool/providers/gh-provider"
          service_account: "gh-perf-report-writer@perf-engineering-reports.iam.gserviceaccount.com"

      - name: Setup Google Cloud SDK
        uses: google-github-actions/setup-gcloud@6189d56e4096ee891640bb02ac264be376592d6a # v2.1.2

      - name: Setup Helm
        uses: azure/setup-helm@b9e51907a09c216f16ebe8536097933489208112 # v4.3.0
        with:
          version: "v3.12.3" # helm version

      - name: Setup Java
        uses: actions/setup-java@c5195efecf7bdfc987ee8bae7a71cb8b11521c00 # v4.7.1
        with:
          distribution: temurin
          java-version: 21.0.6

      - name: Setup Gradle
        uses: gradle/actions/setup-gradle@8379f6a1328ee0e06e2bb424dadb7b159856a326 # v4.4.0
        with:
          gradle-version: wrapper

      - name: Install Task
        uses: arduino/setup-task@b91d5d2c96a56797b48ac1e0e89220bf64044611 # v2.0.0
        with:
          version: 3.39.2

      - name: OS check procedure
        id: setup
        shell: bash
        run: |
          set +x
          set +e
          export TERM=vt100
          echo Setup procedure ...
          cat /etc/*elease
          sudo apt-get update
          sudo apt-get install -y net-tools iputils-ping node-typescript

      - name: Create report dir
        shell: bash
        run: |
          mkdir "${{ github.workspace }}"/report

      - name: Set namespace
        id: set-namespace
        run: |
          set +x
          set +e
          #trim RUN_HCN_VERSION
          echo "RUN_HCN_VERSION=$(echo ${{ inputs.ref }} | awk '{print $1}')" >> "${GITHUB_ENV}"
          n="$(echo "${{ inputs.test-asset }}" | perl -ne 'print "$2\n" if /^(AdHoc|SDPT|SDLT|MDLT)(\d+)$/')"
          echo "namespace=${NAMESPACE_PREFIX}${n}" >> "${GITHUB_ENV}"
          echo "namespace=${NAMESPACE_PREFIX}${n}" >> "${GITHUB_OUTPUT}"
          echo "namespace=${NAMESPACE_PREFIX}${n}" >> "${GITHUB_STEP_SUMMARY}"

      - name: Print parameters
        run: |
          echo "inputs.test-asset=${{ inputs.test-asset }}" | tee -a "${GITHUB_STEP_SUMMARY}" "${{ github.workspace }}"/version_run.txt
          echo "inputs.ref=${{ inputs.ref }}" | tee -a "${GITHUB_STEP_SUMMARY}" "${{ github.workspace }}"/version_run.txt
          echo "inputs.solo-version=${{ inputs.solo-version }}" | tee -a "${GITHUB_STEP_SUMMARY}" "${{ github.workspace }}"/version_run.txt
          echo "inputs.nlg-accounts=${{ inputs.nlg-accounts }}" | tee -a "${GITHUB_STEP_SUMMARY}" "${{ github.workspace }}"/version_run.txt
          echo "inputs.nlg-time=${{ inputs.nlg-time }}m" | tee -a "${GITHUB_STEP_SUMMARY}" "${{ github.workspace }}"/version_run.txt
          echo "inputs.add-app-props=${{ inputs.add-app-props }}" | tee -a "${GITHUB_STEP_SUMMARY}" "${{ github.workspace }}"/version_run.txt
          echo "inputs.add-settings=${{ inputs.add-settings }}" | tee -a "${GITHUB_STEP_SUMMARY}" "${{ github.workspace }}"/version_run.txt
          echo "JOB_URL=${GITHUB_SERVER_URL}/${GITHUB_REPOSITORY}/actions/runs/${GITHUB_RUN_ID}" | tee -a "${GITHUB_STEP_SUMMARY}" "${{ github.workspace }}"/version_run.txt

      - name: Set hederahash sha value
        run: |
          hederahash="$(git rev-parse HEAD)"
          echo "hederahash=${hederahash}" | tee -a "${GITHUB_STEP_SUMMARY}" "${{ github.workspace }}"/version_run.txt

      - name: Compile
        run: ./gradlew clean assemble

      - name: Setup Node
        uses: actions/setup-node@49933ea5288caeca8642d1e84afbd3f7d6820020 # v4.4.0
        with:
          node-version: 20.18.0

      # Set up kind; needed for configuring the solo environment
      - name: Setup Kind
        uses: helm/kind-action@a1b0e391336a6ee6713a0583f8c6240d70863de3 # v1.12.0
        with:
          install_only: true
          node_image: kindest/node:v1.31.4@sha256:2cb39f7295fe7eafee0842b1052a599a4fb0f8bcf3f83d96c7f4864c357c6c30
          version: v0.26.0
          kubectl_version: v1.31.4
          verbosity: 3
          wait: 120s

      - name: Install Solo
        run: |
          npm install -g "@hashgraph/solo@${{ inputs.solo-version }}"

          # verify the installation
          solo --version

      - name: Deploy with Solo
        env:
          NAMESPACE_ALIAS: ${{ inputs.test-asset }}
        run: |
          set +x
          set +e
          curdir="$(pwd)"
          sh "${{ github.workspace }}"/.github/workflows/support/citr/kubectlt get namespaces | grep "${{ steps.set-namespace.outputs.namespace }}"
          if [ ${?} -eq 0 ]
          then
            sh "${{ github.workspace }}"/.github/workflows/support/citr/kubectlt delete namespace "${{ steps.set-namespace.outputs.namespace }}"
          fi

          # Create the solo directory
          mkdir -p "${{ github.workspace }}"/solo && cd "${{ github.workspace}}"/solo

          # Generate the Taskfile.yml file inline
          cp "${{ github.workspace }}"/.github/workflows/support/citr/Taskfile.yml Taskfile.yml

          # Generate the Taskfile.citr.yml file inline
          cp "${{ github.workspace }}"/.github/workflows/support/citr/Taskfile.citr.yml Taskfile.citr.yml

          # Generate the log4j2.xml file inline
          cp "${{ github.workspace }}"/.github/workflows/support/citr/log4j2.xml log4j2.xml

          # Generate the nlg-values.yaml file inline
          cp "${{ github.workspace }}"/.github/workflows/support/citr/nlg-values.yaml nlg-values.yaml

          # Generate the init-containers-values7.yaml inline
          cp "${{ github.workspace }}"/.github/workflows/support/citr/init-containers-values7.yaml init-containers-values7.yaml

          # Generate the block-node-values.yaml inline
          cp "${{ github.workspace }}"/.github/workflows/support/citr/block-node-values.yaml block-node-values.yaml

          # Update Taskfile values
          sed -i -e "s@%HOME%@${HOME}@g" -e "s@%SOLO_NAMESPACE%@${{ steps.set-namespace.outputs.namespace }}@g" \
          -e "s@%HEDERA_SERVICES_ROOT%@${curdir}@g" Taskfile.yml

          # Update Init Containers values
          NETWORK_ID="$(echo "${{ steps.set-namespace.outputs.namespace }}" | perl -pne '~s/^.*[^\d](\d+)$/$1/g')"
          sed -i -e "s@%NETWORK_ID%@${NETWORK_ID}@g" init-containers-values7.yaml
          sed -i -e "s@%NETWORK_ID%@${NETWORK_ID}@g" block-node-values.yaml

          if [[ "${NAMESPACE_ALIAS}" =~ ^SDLT[0-9]+$ ]]; then
            NETWORK_OWNER="single-day-longevity-test"
          elif [[ "${NAMESPACE_ALIAS}" =~ ^MDLT[0-9]+$ ]]; then
            NETWORK_OWNER="multi-day-longevity-test"
          else
            NETWORK_OWNER="adhoc-performance-test"
          fi
          sed -i -e "s@%NETWORK_OWNER%@${NETWORK_OWNER}@g" init-containers-values7.yaml
          sed -i -e "s@%NETWORK_OWNER%@${NETWORK_OWNER}@g" block-node-values.yaml

          # Generate the application.properties file inline
          cp "${{ github.workspace }}"/.github/workflows/support/citr/application.properties.txt application.properties

          # Generate the settings.txt file inline
          cp "${{ github.workspace }}"/.github/workflows/support/citr/settings.txt settings.txt

          if [ "${{ inputs.add-app-props }}" != "" ]
          then
            echo -e "${{ inputs.add-app-props }}" >> application.properties
            echo "New application.properties:"
            cat application.properties
          fi

          if [ "${{ inputs.add-settings }}" != "" ]
          then
            echo -e "${{ inputs.add-settings }}" >> settings.txt
            echo "New settings.txt:"
            cat settings.txt
          fi
          export NODE_COPY_CONCURRENT=1

          task
          task_code=${?}
          task solo:node:logs
          if [ ${task_code} -ne 0 ]
          then
             echo "ERROR! log:"
             tail -n 100 "${HOME}"/.solo/logs/solo.log
          fi

          sleep 30
          sh "${{ github.workspace }}"/.github/workflows/support/citr/kubectlt -n "${{ steps.set-namespace.outputs.namespace }}" get pods
          cd "${{ github.workspace }}"

          mkdir solo_deploy
          cp -r "${HOME}"/.solo/logs solo_deploy/
          sh "${{ github.workspace }}"/.github/workflows/support/citr/getClusterErrors.sh "${{ steps.set-namespace.outputs.namespace }}"
          cp -r podlog_"${{ steps.set-namespace.outputs.namespace }}" solo_deploy/
          gcloud --no-user-output-enabled storage cp --recursive solo_deploy "${{ env.GS_ROOT_DIR }}/${{ inputs.ref }}_${{ inputs.test-asset }}_${{ github.run_number }}"/solo_deploy
          echo Done: solo deploy logs  in "${{ env.GS_ROOT_HTTPS }}/${{ inputs.ref }}_${{ inputs.test-asset }}_${{ github.run_number }}"/solo_deploy

          exit "${task_code}"

      - name: Add BlockNodes
        run: |
          set +x
          set +e
          cd "${{ github.workspace}}"/solo
          export BLOCK_NODE_VERSION="${{ env.BlockNode_version }}"

          for i in `seq 1 1 ${{ env.NUM_OF_BLOCK_NODES }}`
          do
           task solo:block:add
          done
          sleep 30

      - name: Restart CNs with BlockNodes defined
        run: |
          set +x
          set +e
          cd "${{ github.workspace}}"/solo
          sh "${{ github.workspace }}"/.github/workflows/support/citr/kubectlt -n "${{ steps.set-namespace.outputs.namespace }}" get svc | grep 'block-node' | awk '{print $3}' > block_ips.txt
          echo "{\"nodes\": [" > block-nodes.json
          #no prio2    { \"address\": \"$_\", \"port\": 40841, \"priority\": 2 },
          cat block_ips.txt | perl -ne '~s/\n//g; if ($. < ${{ env.NUM_OF_BLOCK_NODES }}) {$comma=","} else {$comma="";} \
            print "{ \"address\": \"$_\", \"port\": 40840, \"priority\": 1 }$comma"."\n";' >> block-nodes.json
          echo "]}" >> block-nodes.json

          echo "block-nodes.json is:"
          cat block-nodes.json
          jq . block-nodes.json

          cat << EOF >> application.properties
          blockStream.blockNodeConnectionFileDir=data/config
          grpc.nodeOperatorPortEnabled=true
          blockStream.writerMode=FILE_AND_GRPC
          EOF

          for i in `sh "${{ github.workspace }}"/.github/workflows/support/citr/kubectlt -n "${{ steps.set-namespace.outputs.namespace }}" get pods | grep network-node | awk '{print $1}'`
          do
              sh "${{ github.workspace }}"/.github/workflows/support/citr/kubectlt -n "${{ steps.set-namespace.outputs.namespace }}" exec $i -c root-container -- su - hedera -c bash -c "ps -aef | grep -w java | grep -v grep | awk '{print \$2}' | xargs kill -15"
          done

          sleep 20
          echo "Must not have any javas running:"
          for i in `sh "${{ github.workspace }}"/.github/workflows/support/citr/kubectlt -n "${{ steps.set-namespace.outputs.namespace }}" get pods | grep network-node | awk '{print $1}'`
          do
              sh "${{ github.workspace }}"/.github/workflows/support/citr/kubectlt -n "${{ steps.set-namespace.outputs.namespace }}" exec $i -c root-container -- su - hedera -c bash -c "ps -aef | grep -w java | grep -v grep"
          done

          for i in `sh "${{ github.workspace }}"/.github/workflows/support/citr/kubectlt -n "${{ steps.set-namespace.outputs.namespace }}" get pods | grep network-node | awk '{print $1}'`
          do
              sh "${{ github.workspace }}"/.github/workflows/support/citr/kubectlt -n "${{ steps.set-namespace.outputs.namespace }}" cp application.properties $i:/opt/hgcapp/services-hedera/HapiApp2.0/data/config/application.properties
              sh "${{ github.workspace }}"/.github/workflows/support/citr/kubectlt -n "${{ steps.set-namespace.outputs.namespace }}" cp block-nodes.json $i:/opt/hgcapp/services-hedera/HapiApp2.0/data/config/block-nodes.json
              sh "${{ github.workspace }}"/.github/workflows/support/citr/kubectlt -n "${{ steps.set-namespace.outputs.namespace }}" cp "${{ github.workspace }}"/.github/workflows/support/citr/startPodJava.sh $i:/opt/hgcapp/services-hedera/HapiApp2.0/startPodJava.sh
              node_id=`echo ${i} | sed -e 's/network-node\([0-9][0-9]*\)-0/\1/g'`
              node_id=`expr $node_id - 1`
              sh "${{ github.workspace }}"/.github/workflows/support/citr/kubectlt -n "${{ steps.set-namespace.outputs.namespace }}" exec $i -c root-container -- su - hedera -c bash -c "cd /opt/hgcapp/services-hedera/HapiApp2.0; sh startPodJava.sh ${node_id} clean"
          done

      - name: Move to Github Workspace
        run: cd "${{ github.workspace }}"

      - name: Prepare NLG parameters
        env:
          NAMESPACE_ALIAS: ${{ inputs.test-asset }}
        run: |
          set +x
          set +e
          cd ${{ github.workspace }}/solo

          sh "${{ github.workspace }}"/.github/workflows/support/citr/kubectlt get svc -n "${{ steps.set-namespace.outputs.namespace }}" -l "solo.hedera.com/type=network-node-svc" |\
            grep -v 'node10' | grep -v 'CLUSTER-IP' > networks.txt
          sh "${{ github.workspace }}"/.github/workflows/support/citr/kubectlt get svc -n "${{ steps.set-namespace.outputs.namespace }}" -l "solo.hedera.com/type=network-node-svc" |\
            grep 'node10' | grep -v 'CLUSTER-IP' >> networks.txt

          # Generate the nlg-values.yaml file inline
          cp "${{ github.workspace }}"/.github/workflows/support/citr/nlg-values.yaml nlg-values.yaml

          # Generate the merkledb-values.yaml file inline
          cp "${{ github.workspace }}"/.github/workflows/support/citr/merkledb-values.yaml merkledb-values.yaml

          #Disable auto-start
          sed -i -e 's/NftTransferLoadTest/NftTransferLoadTestDONOTSTART/g' nlg-values.yaml
          grep -v 'x.y.z' nlg-values.yaml > new.yml

          cat networks.txt | awk '{print $3}' | perl -ne "~s/\n//g; print \"     - '\$_\\\:50211=0.0.\".(3+\$.-1).\"'\n\"" >> new.yml
          mv new.yml nlg-values.yaml

          NETWORK_ID="$(echo "${{ steps.set-namespace.outputs.namespace }}" | perl -pne '~s/^.*[^\d](\d+)$/$1/g')"
          sed -i -e "s@%NETWORK_ID%@${NETWORK_ID}@g" nlg-values.yaml
          if [[ "${NAMESPACE_ALIAS}" =~ ^SDLT[0-9]+$ ]]; then
            NETWORK_OWNER="single-day-longevity-test"
          elif [[ "${NAMESPACE_ALIAS}" =~ ^MDLT[0-9]+$ ]]; then
            NETWORK_OWNER="multi-day-longevity-test"
          else
            NETWORK_OWNER="adhoc-performance-test"
          fi
          sed -i -e "s@%NETWORK_OWNER%@${NETWORK_OWNER}@g" nlg-values.yaml

      - name: Deploy NLG test
        run: |
          set +x
          set +e
          cd "${{ github.workspace }}"/solo
          helm upgrade --install --set appName=nlg nlg oci://swirldslabs.jfrog.io/load-generator-helm-release-local/network-load-generator --version "${{ env.NLG_VERSION }}" --values nlg-values.yaml -n "${{ steps.set-namespace.outputs.namespace }}"
          sleep 180
          sh "${{ github.workspace }}"/.github/workflows/support/citr/kubectlt -n "${{ steps.set-namespace.outputs.namespace }}" get pods
          nlgpod="$(sh "${{ github.workspace }}"/.github/workflows/support/citr/kubectlt -n "${{ steps.set-namespace.outputs.namespace }}" get pods | grep nlg-network-load-generator| awk '{print $1}')"

          # Copy run version
          echo "run_number=${{ github.run_number }}" | tee -a "${{ github.workspace }}"/version_run.txt
          sh "${{ github.workspace }}"/.github/workflows/support/citr/kubectlt -n "${{ steps.set-namespace.outputs.namespace }}" cp "${{ github.workspace }}"/version_run.txt ${nlgpod}:/app/

      - name: Start Longevity test
        run: |
          run_NLGDebugparams="-Dorg.slf4j.simpleLogger.defaultLogLevel=debug" # e.g. -Dorg.slf4j.simpleLogger.defaultLogLevel=debug
          nlgpod=`sh "${{ github.workspace }}"/.github/workflows/support/citr/kubectlt -n "${{ steps.set-namespace.outputs.namespace }}" get pods | grep nlg-network-load-generator| awk '{print $1}'`
          n=`expr ${{ inputs.nlg-accounts }} / 1000`
          NLG_c=32

          test=LongevityLoadTest

          NLGargs="-K ECDSA -R -c ${NLG_c} -a ${{ inputs.nlg-accounts }}  -n ${n} -T 1000 -S hot -p 50"

          echo kubectl -n "${{ steps.set-namespace.outputs.namespace }}" exec ${nlgpod} -c nlg -- bash -c "nohup /usr/bin/env java -Xmx30g \
            ${run_NLGDebugparams} -cp /app/lib/*:\$(ls -1 /app/network-load-generator-*.jar) com.hedera.benchmark.${test} \
            ${NLGargs} -tt ${{ inputs.nlg-time }}m > client.log 2>&1 &"

          kubectl -n "${{ steps.set-namespace.outputs.namespace }}" exec ${nlgpod} -c nlg -- bash -c "nohup /usr/bin/env java -Xmx30g \
            ${run_NLGDebugparams} -cp /app/lib/*:\$(ls -1 /app/network-load-generator-*.jar) com.hedera.benchmark.${test} \
            ${NLGargs} -tt ${{ inputs.nlg-time }}m > client.log 2>&1 &"
          sleep 30

      - name: Wait for Longevity
        run: |
          set +x
          set +e

          check_status() {
           logfile=$1
           ec=2 # continue
           grep -E 'Finished .*Test' ${logfile} >/dev/null
           if [ ${?} -eq 0 ]
           then
              echo "Test finished, exiting..."
              ec=0
           fi

           grep -E 'ERROR com.hedera.benchmark.*LoadTest - Setup|ERROR com.hedera.benchmark.*LoadTest - Test failed' ${logfile}
           if [ ${?} -eq 0 ]
           then
              echo "ERROR: Wrong config/environment"
              tail "${logfile}"
              ec=1
           fi

           return ${ec}
          }

          sleep 60

          nlgpod="$(sh "${{ github.workspace }}"/.github/workflows/support/citr/kubectlt -n "${{ steps.set-namespace.outputs.namespace }}" get pods | grep nlg-network-load-generator| awk '{print $1}')"

          sh "${{ github.workspace }}"/.github/workflows/support/citr/kubectlt -n "${{ steps.set-namespace.outputs.namespace }}" exec ${nlgpod} -c nlg -- bash -c "tail /app/client.log"

          counter=0
          start_time=`date +%s`
          max_counter=${{ env.TIMEOUT_24H_LIMIT }}

          ec=2
          sh "${{ github.workspace }}"/.github/workflows/support/citr/kubectlt -n "${{ steps.set-namespace.outputs.namespace }}" exec ${nlgpod} -c nlg -- bash -c "ps -aef | grep -w java | grep 'com.hedera.benchmark' | grep -v grep" | grep -w java > /dev/null
          isRunning=${?}

          while [ \( ${isRunning} -eq 0 \) -a \( ${counter} -le ${max_counter} \) ]
          do

           sleep 60
           current_time=$(date +%s)
           counter=$(expr "${current_time}" - "${start_time}")
           counter=$(expr "${counter}" \/ 60)

           sh "${{ github.workspace }}"/.github/workflows/support/citr/kubectlt -n "${{ steps.set-namespace.outputs.namespace }}" exec ${nlgpod} -c nlg -- bash -c "tail /app/client.log" > client.log
           tail -n 1 client.log

           sh "${{ github.workspace }}"/.github/workflows/support/citr/kubectlt -n "${{ steps.set-namespace.outputs.namespace }}" exec ${nlgpod} -c nlg -- bash -c "ps -aef | grep -w java | grep 'com.hedera.benchmark' | grep -v grep" | grep -w java > /dev/null
           isRunning=${?}

           sh "${{ github.workspace }}"/.github/workflows/support/citr/kubectlt -n "${{ steps.set-namespace.outputs.namespace }}" exec ${nlgpod} -c nlg -- bash -c "grep -E 'ERROR com.hedera.benchmark|Finished .*Test' /app/client.log" > client_state.log
           check_status client_state.log
           ec=${?}
           if [ ${ec} -lt 2 ] #any terminal states 0 or 1, ec=2 is to continue
           then
             break
           fi
          done

          if [ -f "${{ github.workspace }}"/report/client.log ]
          then
            rm -rf "${{ github.workspace }}"/report/*
          fi

          sleep 300

          sh "${{ github.workspace }}"/.github/workflows/support/citr/kubectlt -n "${{ steps.set-namespace.outputs.namespace }}" cp ${nlgpod}:/app/client.log "${{ github.workspace }}"/report/client.log
          sh "${{ github.workspace }}"/.github/workflows/support/citr/getClusterErrors.sh "${{ steps.set-namespace.outputs.namespace }}"
          sh "${{ github.workspace }}"/.github/workflows/support/citr/kubectlt -n "${{ steps.set-namespace.outputs.namespace }}" cp ${nlgpod}:/app/version_run.txt "${{ github.workspace }}"/report/version_run.txt
          cp -r podlog_"${{ steps.set-namespace.outputs.namespace }}" "${{ github.workspace }}"/report/

          check_status "${{ github.workspace }}"/report/client.log
          ec=${?}

          if [ ${ec} -eq 2 ]
          then
            echo "Continue to wait in next Runner ..."
            ec=0
          fi

          tail "${{ github.workspace }}"/report/client.log
          echo "Finished, exit code=${ec}"
          exit ${ec}

      - name: Extract benchmark score of NftTransferLoadTest test
        id: NftTransferLoadTestLogs
        run: |
          grep -E 'Finished NftTransferLoadTest' "${{ github.workspace }}"/report/client.log | sed -e 's/^.*Finished \([A-Za-z0-9][A-ZA-z0-9]*LoadTest\).*TPS[\:][ \t]*\([0-9][0-9]*\)$/value=\2/g' >> "${GITHUB_OUTPUT}"
          grep -E 'Finished NftTransferLoadTest' "${{ github.workspace }}"/report/client.log | sed -e 's/^.*Finished \([A-Za-z0-9][A-ZA-z0-9]*LoadTest\).*TPS[\:][ \t]*\([0-9][0-9]*\)$/value=\2/g' | grep -E 'value=[0-9][0-9]*'

      - name: Extract benchmark score of HeliSwapLoadTest test
        id: HeliSwapLoadTestLogs
        run: |
          grep -E 'Finished HeliSwapLoadTest' "${{ github.workspace }}"/report/client.log | sed -e 's/^.*Finished \([A-Za-z0-9][A-ZA-z0-9]*LoadTest\).*TPS[\:][ \t]*\([0-9][0-9]*\)$/value=\2/g' >> "${GITHUB_OUTPUT}"
          grep -E 'Finished HeliSwapLoadTest' "${{ github.workspace }}"/report/client.log | sed -e 's/^.*Finished \([A-Za-z0-9][A-ZA-z0-9]*LoadTest\).*TPS[\:][ \t]*\([0-9][0-9]*\)$/value=\2/g' | grep -E 'value=[0-9][0-9]*'

      - name: Extract benchmark score of CryptoTransferLoadTest test
        id: CryptoTransferLoadTestLogs
        run: |
          grep -E 'Finished CryptoTransferLoadTest' "${{ github.workspace }}"/report/client.log | sed -e 's/^.*Finished \([A-Za-z0-9][A-ZA-z0-9]*LoadTest\).*TPS[\:][ \t]*\([0-9][0-9]*\)$/value=\2/g' >> "${GITHUB_OUTPUT}"
          grep -E 'Finished CryptoTransferLoadTest' "${{ github.workspace }}"/report/client.log | sed -e 's/^.*Finished \([A-Za-z0-9][A-ZA-z0-9]*LoadTest\).*TPS[\:][ \t]*\([0-9][0-9]*\)$/value=\2/g' | grep -E 'value=[0-9][0-9]*'

      - name: Extract benchmark score of HCSLoadTest test
        id: HCSLoadTestLogs
        run: |
          grep -E 'Finished HCSLoadTest' "${{ github.workspace }}"/report/client.log | sed -e 's/^.*Finished \([A-Za-z0-9][A-ZA-z0-9]*LoadTest\).*TPS[\:][ \t]*\([0-9][0-9]*\)$/value=\2/g' >> "${GITHUB_OUTPUT}"
          grep -E 'Finished HCSLoadTest' "${{ github.workspace }}"/report/client.log | sed -e 's/^.*Finished \([A-Za-z0-9][A-ZA-z0-9]*LoadTest\).*TPS[\:][ \t]*\([0-9][0-9]*\)$/value=\2/g' | grep -E 'value=[0-9][0-9]*'

      - name: Extract benchmark score of SmartContractLoadTest test
        id: SmartContractLoadTestLogs
        run: |
          grep -E 'Finished SmartContractLoadTest' "${{ github.workspace }}"/report/client.log | sed -e 's/^.*Finished \([A-Za-z0-9][A-ZA-z0-9]*LoadTest\).*TPS[\:][ \t]*\([0-9][0-9]*\)$/value=\2/g' >> "${GITHUB_OUTPUT}"
          grep -E 'Finished SmartContractLoadTest' "${{ github.workspace }}"/report/client.log | sed -e 's/^.*Finished \([A-Za-z0-9][A-ZA-z0-9]*LoadTest\).*TPS[\:][ \t]*\([0-9][0-9]*\)$/value=\2/g' | grep -E 'value=[0-9][0-9]*'

      - name: Authenticate to Google Cloud
        uses: google-github-actions/auth@ba79af03959ebeac9769e648f473a284504d9193 # v2.1.10
        with:
          workload_identity_provider: "projects/716789254648/locations/global/workloadIdentityPools/perf-eng-reports-pool/providers/gh-provider"
          service_account: "gh-perf-report-writer@perf-engineering-reports.iam.gserviceaccount.com"

      - name: Setup Google Cloud SDK
        uses: google-github-actions/setup-gcloud@6189d56e4096ee891640bb02ac264be376592d6a # v2.1.2

      - name: Publish logs
        if: ${{ !cancelled() }}
        run: |
          cd "${{ github.workspace }}"/

          gcloud --no-user-output-enabled storage ls gs://performance-engineering-reports 2>/dev/null | grep permanent >/dev/null 2>&1
          if [ ${?} -ne 0 ]
          then
            sleep 10
            gcloud --no-user-output-enabled storage ls gs://performance-engineering-reports | grep permanent >/dev/null
          fi

          echo "Size of report dir:"
          du -sk report

          gcloud --no-user-output-enabled storage cp --recursive report "${{ env.GS_ROOT_DIR }}/${{ inputs.ref }}_${{ inputs.test-asset }}_${{ github.run_number }}/report/longevity"
          echo Done: see results in "${{ env.GS_ROOT_HTTPS }}/${{ inputs.ref }}_${{ inputs.test-asset }}_${{ github.run_number }}/report/longevity"

          echo "Truncating logs for next test..."
          sh "${{ github.workspace }}"/.github/workflows/support/citr/resetCNlogs.sh "${{ steps.set-namespace.outputs.namespace }}"

  # Send this output back to the caller workflow
  single-day-performance-test-result:
    name: Calculate Result
    runs-on: hiero-citr-linux-large
    if: ${{ always() }}
    needs:
      - performance-tests-start
    outputs:
      result: ${{ steps.sdlt-status.outputs.result }}
    steps:
      - name: Harden the runner (Audit all outbound calls)
        uses: step-security/harden-runner@002fdce3c6a235733a90a27c80493a3241e56863 # v2.12.1
        with:
          egress-policy: audit

      - name: Set output
        id: sdlt-status
        run: |
          RESULT="failure"
          NFT="${{ needs.performance-tests-start.outputs.NFTscore }}"
          HELI="${{ needs.performance-tests-start.outputs.Heliscore }}"
          CRYPTO="${{ needs.performance-tests-start.outputs.Cryptoscore }}"
          HCS="${{ needs.performance-tests-start.outputs.HCSscore }}"
          SMART="${{ needs.performance-tests-start.outputs.Smartscore }}"

          # Check if any variable is empty. If it is, we set the result to failure.
          if [ -z "${NFT}" ] || [ -z "${HELI}" ] || [ -z "${CRYPTO}" ] || [ -z "${HCS}" ] || [ -z "${SMART}" ]; then
            RESULT="failure"
          else
            RESULT="success"
          fi

          echo "### Single Day Performance Result" >> "${GITHUB_STEP_SUMMARY}"
          echo "result=${RESULT}" >> "${GITHUB_STEP_SUMMARY}"
          echo "result=${RESULT}" >> "${GITHUB_OUTPUT}"

  performance-report-to-Slack:
    runs-on: hiero-citr-linux-medium
    needs:
      - performance-tests-start

    steps:
      - name: Harden the runner (Audit all outbound calls)
        uses: step-security/harden-runner@002fdce3c6a235733a90a27c80493a3241e56863 # v2.12.1
        with:
          egress-policy: audit

      - name: Clean branch or tag name from input.ref
        id: clean-branch-name
        run: |
          raw_ref="${{ inputs.ref }}"
          echo "Raw input ref: $raw_ref"
          clean_ref=""

          if [[ "{$raw_ref}" == refs/heads/* ]]; then
            clean_ref="${raw_ref#refs/heads/}"
          elif [[ "$raw_ref" == refs/tags/* ]]; then
            clean_ref="${raw_ref#refs/tags/}"
          elif [[ "$raw_ref" == refs/pull/*/merge ]]; then
            clean_ref="PR-${raw_ref#refs/pull/}"
            clean_ref="${clean_ref%/merge}"
          fi

          echo "clean_ref=$clean_ref" >> "${GITHUB_OUTPUT}"

      - name: Build Slack Payload Message
        id: payload
        run: |

          report="\
            NftTransferLoadTest ${{ needs.performance-tests-start.outputs.NFTscore }} \n\
            HCSLoadTest ${{ needs.performance-tests-start.outputs.HCSscore }} \n\
            CryptoTransferLoadTest ${{ needs.performance-tests-start.outputs.Cryptoscore }} \n\
            HeliSwapLoadTest ${{ needs.performance-tests-start.outputs.Heliscore }}\n\
            SmartContractLoadTest ${{ needs.performance-tests-start.outputs.Smartscore }}"
          #last line is 5, it does not need comma block separator
          freport=`/usr/bin/echo -e "$report" | awk '{print $1" "$2}'| perl -ne 'if ($. < 5) {$comma=","} else {$comma="";} ($t,$d)=split(/\s+/,$_,2);printf("{\"type\": \"text\",\"text\": \"%-25s %7d \\\n\"}%s",$t,$d,$comma);'`
          freport="{\"type\": \"text\",\"text\": \"Name                          TPS\n\"},$freport"

          cat <<EOF > slack_payload.json
          {
            "attachments": [
              {
                "color": "#777777",
                "blocks": [
                  {
                    "type": "header",
                    "text": {
                      "type": "plain_text",
                      "text": "NLG Longevity Test Report (SDLT) - ${{ needs.clean-branch-name.outputs.clean_ref }}",
                      "emoji": true
                    }
                  },
                  {
                    "type": "divider"
                  },
                  {
                      "type": "rich_text",
                      "elements": [
                        {
                          "type": "rich_text_preformatted",
                          "elements": [
                            ${freport}
                          ]
                        }
                      ]
                  },
                  {
                    "type": "divider"
                  },
                  {
                    "type": "section",
                    "text": {
                      "type": "mrkdwn",
                      "text": "*Workflow and Commit Information*"
                    },
                    "fields": [
                      {
                        "type": "mrkdwn",
                        "text": "*Workflow run ID*:"
                      },
                      {
                        "type": "mrkdwn",
                        "text": " ${{ github.run_id }}"
                      },
                      {
                        "type": "mrkdwn",
                        "text": "*Version*: ${{ inputs.ref }}"
                      },
                      {
                        "type": "mrkdwn",
                        "text": "<${{ github.server_url }}/${{ github.repository }}/actions/runs/${{ github.run_id }}>"
                      }
                    ]
                  }
                ]
              }
            ]
          }
          EOF

      ## Slack notifications
      - name: Report status (slack operations)
        uses: slackapi/slack-github-action@485a9d42d3a73031f12ec201c457e2162c45d02d # v2.0.0
        with:
          webhook: ${{ secrets.slack-report-webhook }}
          webhook-type: incoming-webhook
          payload-templated: true
          payload-file-path: slack_payload.json<|MERGE_RESOLUTION|>--- conflicted
+++ resolved
@@ -59,11 +59,9 @@
   GS_ROOT_HTTPS: https://perf.analytics.eng.hashgraph.io/ephemeral/test_runs
   #Release version from jFrog
   NLG_VERSION: 0.6.2
-<<<<<<< HEAD
   BlockNode_version: 0.17.0
   NUM_OF_BLOCK_NODES: 3
-=======
->>>>>>> 1a689fcf
+
 
 jobs:
   performance-tests-start:
