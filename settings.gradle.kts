--- conflicted
+++ resolved
@@ -226,10 +226,6 @@
                     "mockito-jupiter",
                     "hamcrest",
                     "awaitility",
-<<<<<<< HEAD
-                    "google-truth",
-=======
->>>>>>> 33adfed2
                     "assertj-core"
                 )
             )
