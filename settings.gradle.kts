--- conflicted
+++ resolved
@@ -101,12 +101,8 @@
     uri.set("https://github.com/hashgraph/hedera-protobufs.git")
     // choose tag or branch of HAPI you would like to test with
     // this looks for a tag in hedera-protobufs repo
-<<<<<<< HEAD
     // This version needs to match tha HAPI version below in versionCatalogs
     tag.set("add-missing-account-fields")
-=======
-    tag.set("v0.38.0")
->>>>>>> 3faf0d1b
     // do not load project from repo
     autoInclude.set(false)
   }
@@ -121,12 +117,7 @@
     // runtime.
     create("libs") {
       // The HAPI API version to use, this need to match the tag set on gitRepositories above
-<<<<<<< HEAD
       version("hapi-version", "0.37.0-allowance-5-SNAPSHOT")
-=======
-      // this looks for a tag in nexus repository manager
-      version("hapi-version", "0.38.1-SNAPSHOT")
->>>>>>> 3faf0d1b
 
       // Definition of version numbers for all libraries
       version("pbj-version", "0.5.1")
