/*
 * Copyright (C) 2023 Hedera Hashgraph, LLC
 *
 * Licensed under the Apache License, Version 2.0 (the "License");
 * you may not use this file except in compliance with the License.
 * You may obtain a copy of the License at
 *
 *      http://www.apache.org/licenses/LICENSE-2.0
 *
 * Unless required by applicable law or agreed to in writing, software
 * distributed under the License is distributed on an "AS IS" BASIS,
 * WITHOUT WARRANTIES OR CONDITIONS OF ANY KIND, either express or implied.
 * See the License for the specific language governing permissions and
 * limitations under the License.
 */

plugins {
    id("com.hedera.gradle.versions")
}

dependencies {
    api(enforcedPlatform("io.netty:netty-bom:4.1.110.Final"))

    // forward logging from modules using SLF4J (e.g. 'org.hyperledger.besu.evm') to Log4J
    runtime("org.apache.logging.log4j:log4j-slf4j2-impl") {
        because("org.apache.logging.log4j.slf4j2.impl")
    }
}

dependencies.constraints {
    api("io.helidon.common:helidon-common:4.1.1") {
        because("io.helidon.common")
    }
    api("io.helidon.webclient:helidon-webclient:4.1.1") {
        because("io.helidon.webclient")
    }
    api("io.helidon.webclient:helidon-webclient-grpc:4.1.1") {
        because("io.helidon.webclient.grpc")
    }
    api("org.awaitility:awaitility:4.2.0") {
        because("awaitility")
    }
    api("com.fasterxml.jackson.core:jackson-core:2.16.0") {
        because("com.fasterxml.jackson.core")
    }
    api("com.fasterxml.jackson.core:jackson-databind:2.16.0") {
        because("com.fasterxml.jackson.databind")
    }
    api("com.github.ben-manes.caffeine:caffeine:3.1.1") {
        because("com.github.benmanes.caffeine")
    }
    api("com.github.docker-java:docker-java-api:3.2.13") {
        because("com.github.dockerjava.api")
    }
    api("com.github.spotbugs:spotbugs-annotations:4.7.3") {
        because("com.github.spotbugs.annotations")
    }
    api("com.google.auto.service:auto-service-annotations:1.1.1") {
        because("com.google.auto.service")
    }
    api("com.google.auto.service:auto-service:1.1.1") {
        because("com.google.auto.service.processor")
    }
    api("com.google.guava:guava:33.1.0-jre") {
        because("com.google.common")
    }
    api("com.google.j2objc:j2objc-annotations:3.0.0") {
        because("com.google.j2objc.annotations")
    }
    api("com.google.jimfs:jimfs:1.2") {
        because("com.google.jimfs")
    }
    api("com.google.protobuf:protobuf-java:4.28.2") {
        because("com.google.protobuf")
    }
    api("com.google.protobuf:protobuf-java-util:4.28.2") {
        because("com.google.protobuf.util")
    }
    api("com.hedera.pbj:pbj-runtime:0.9.2") {
        because("com.hedera.pbj.runtime")
    }
    api("com.squareup:javapoet:1.13.0") {
        because("com.squareup.javapoet")
    }
    api("net.java.dev.jna:jna:5.12.1") {
        because("com.sun.jna")
    }
    api("com.google.dagger:dagger:2.42") {
        because("dagger")
    }
    api("com.google.dagger:dagger-compiler:2.42") {
        because("dagger.compiler")
    }
    api("io.grpc:grpc-netty:1.64.0") {
        because("io.grpc.netty")
    }
    api("io.grpc:grpc-protobuf:1.64.0") {
        because("io.grpc.protobuf")
    }
    api("io.grpc:grpc-stub:1.64.0") {
        because("io.grpc.stub")
    }
    api("com.esaulpaugh:headlong:6.1.1") {
        because("headlong")
    }
    api("info.picocli:picocli:4.6.3") {
        because("info.picocli")
    }
    api("io.github.classgraph:classgraph:4.8.65") {
        because("io.github.classgraph")
    }
    api("io.netty:netty-handler:4.1.110.Final") {
        because("io.netty.handler")
    }
    api("io.netty:netty-transport:4.1.111.Final") {
        because("io.netty.transport")
    }
    api("io.netty:netty-transport-classes-epoll:4.1.111.Final") {
        because("io.netty.transport.classes.epoll")
    }
    api("io.perfmark:perfmark-api:0.25.0") {
        because("io.perfmark")
    }
    api("io.prometheus:simpleclient:0.16.0") {
        because("io.prometheus.simpleclient")
    }
    api("io.prometheus:simpleclient_httpserver:0.16.0") {
        because("io.prometheus.simpleclient.httpserver")
    }
    api("jakarta.inject:jakarta.inject-api:2.0.1") {
        because("jakarta.inject")
    }
    api("javax.inject:javax.inject:1") {
        because("javax.inject")
    }
    api("com.goterl:lazysodium-java:5.1.1") {
        because("lazysodium.java")
    }
    api("net.i2p.crypto:eddsa:0.3.0") {
        because("net.i2p.crypto.eddsa")
    }
    api("org.antlr:antlr4-runtime:4.13.1") {
        because("org.antlr.antlr4.runtime")
    }
    api("commons-codec:commons-codec:1.15") {
        because("org.apache.commons.codec")
    }
    api("org.apache.commons:commons-collections4:4.4") {
        because("org.apache.commons.collections4")
    }
    api("commons-io:commons-io:2.15.1") {
        because("org.apache.commons.io")
    }
    api("org.apache.commons:commons-lang3:3.14.0") {
        because("org.apache.commons.lang3")
    }
    api("org.apache.commons:commons-compress:1.26.0") {
        because("org.apache.commons.compress")
    }
    api("org.apache.logging.log4j:log4j-api:2.21.1") {
        because("org.apache.logging.log4j")
    }
    api("org.apache.logging.log4j:log4j-core:2.21.1") {
        because("org.apache.logging.log4j.core")
    }
    api("org.apache.logging.log4j:log4j-slf4j2-impl:2.21.1") {
        because("org.apache.logging.log4j.slf4j2.impl")
    }
    api("org.assertj:assertj-core:3.23.1") {
        because("org.assertj.core")
    }
    api("org.bouncycastle:bcpkix-jdk18on:1.79") {
        because("org.bouncycastle.pkix")
    }
    api("org.bouncycastle:bcprov-jdk18on:1.78") {
        because("org.bouncycastle.provider")
    }
    api("org.eclipse.collections:eclipse-collections-api:10.4.0") {
        because("org.eclipse.collections.api")
    }
    api("org.eclipse.collections:eclipse-collections:10.4.0") {
        because("org.eclipse.collections.impl")
    }
    api("org.hamcrest:hamcrest:2.2") {
        because("org.hamcrest")
    }
    api("org.hyperledger.besu:besu-datatypes:24.3.3") {
        because("org.hyperledger.besu.datatypes")
    }
    api("org.hyperledger.besu:evm:24.3.3") {
        because("org.hyperledger.besu.evm")
    }
    api("org.hyperledger.besu:secp256k1:0.8.2") {
        because("org.hyperledger.besu.nativelib.secp256k1")
    }
    api("org.json:json:20231013") {
        because("org.json")
    }
    api("org.junit.jupiter:junit-jupiter-api:5.10.2") {
        because("org.junit.jupiter.api")
    }
    api("org.junit.jupiter:junit-jupiter-engine:5.10.2") {
        because("org.junit.jupiter.engine")
    }
    api("org.junit-pioneer:junit-pioneer:2.0.1") {
        because("org.junitpioneer")
    }
    api("org.mockito:mockito-core:5.8.0") {
        because("org.mockito")
    }
    api("org.mockito:mockito-junit-jupiter:5.8.0") {
        because("org.mockito.junit.jupiter")
    }
    api("org.opentest4j:opentest4j:1.2.0") {
        because("org.opentest4j")
    }
    api("org.testcontainers:testcontainers:1.17.2") {
        because("org.testcontainers")
    }
    api("org.testcontainers:junit-jupiter:1.17.2") {
        because("org.testcontainers.junit.jupiter")
    }
    api("org.yaml:snakeyaml:2.2") {
        because("org.yaml.snakeyaml")
    }
    api("io.tmio:tuweni-bytes:2.4.2") {
        because("tuweni.bytes")
    }
    api("io.tmio:tuweni-units:2.4.2") {
        because("tuweni.units")
    }
    api("uk.org.webcompere:system-stubs-core:2.1.5") {
        because("uk.org.webcompere.systemstubs.core")
    }
    api("uk.org.webcompere:system-stubs-jupiter:2.1.5") {
        because("uk.org.webcompere.systemstubs.jupiter")
    }
    api("com.google.protobuf:protoc:3.25.4")
    api("io.grpc:protoc-gen-grpc-java:1.66.0")

<<<<<<< HEAD
    api("com.hedera.cryptography:hedera-cryptography-bls:0.1.0-SNAPSHOT")
    api("com.hedera.cryptography:hedera-cryptography-altbn128:0.1.0-SNAPSHOT")
=======
    api("com.hedera.cryptography:hedera-cryptography-pairings-api:0.1.0-SNAPSHOT") {
        because("com.hedera.cryptography.pairings.api")
    }
    api("com.hedera.cryptography:hedera-cryptography-altbn128:0.1.0-SNAPSHOT") {
        because("com.hedera.cryptography.altbn128")
    }
    api("com.hedera.cryptography:hedera-cryptography-bls:0.1.0-SNAPSHOT") {
        because("com.hedera.cryptography.bls")
    }
    api("com.hedera.cryptography:hedera-cryptography-tss:0.1.0-SNAPSHOT") {
        because("com.hedera.cryptography.tss")
    }
>>>>>>> 246f42d2
}<|MERGE_RESOLUTION|>--- conflicted
+++ resolved
@@ -238,10 +238,6 @@
     api("com.google.protobuf:protoc:3.25.4")
     api("io.grpc:protoc-gen-grpc-java:1.66.0")
 
-<<<<<<< HEAD
-    api("com.hedera.cryptography:hedera-cryptography-bls:0.1.0-SNAPSHOT")
-    api("com.hedera.cryptography:hedera-cryptography-altbn128:0.1.0-SNAPSHOT")
-=======
     api("com.hedera.cryptography:hedera-cryptography-pairings-api:0.1.0-SNAPSHOT") {
         because("com.hedera.cryptography.pairings.api")
     }
@@ -254,5 +250,4 @@
     api("com.hedera.cryptography:hedera-cryptography-tss:0.1.0-SNAPSHOT") {
         because("com.hedera.cryptography.tss")
     }
->>>>>>> 246f42d2
 }