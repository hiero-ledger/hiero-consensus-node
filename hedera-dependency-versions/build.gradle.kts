--- conflicted
+++ resolved
@@ -55,12 +55,8 @@
     version("com.google.jimfs", "1.2")
     version("com.google.protobuf", protobufVersion)
     version("com.google.protobuf.util", protobufVersion)
-<<<<<<< HEAD
-    version("com.hedera.pbj.runtime", "0.7.4")
+    version("com.hedera.pbj.runtime", "0.7.6")
     version("com.squareup.javapoet", "1.13.0")
-=======
-    version("com.hedera.pbj.runtime", "0.7.6")
->>>>>>> 1783f9d8
     version("com.sun.jna", "5.12.1")
     version("dagger", daggerVersion)
     version("dagger.compiler", daggerVersion)
