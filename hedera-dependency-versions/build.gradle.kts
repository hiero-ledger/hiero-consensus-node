/*
 * Copyright (C) 2023 Hedera Hashgraph, LLC
 *
 * Licensed under the Apache License, Version 2.0 (the "License");
 * you may not use this file except in compliance with the License.
 * You may obtain a copy of the License at
 *
 *      http://www.apache.org/licenses/LICENSE-2.0
 *
 * Unless required by applicable law or agreed to in writing, software
 * distributed under the License is distributed on an "AS IS" BASIS,
 * WITHOUT WARRANTIES OR CONDITIONS OF ANY KIND, either express or implied.
 * See the License for the specific language governing permissions and
 * limitations under the License.
 */

plugins {
    id("com.hedera.hashgraph.versions")
}

val besuNativeVersion = "0.8.2"
<<<<<<< HEAD
val besuVersion = "23.10.2"
val bouncycastleVersion = "1.78"
=======
val besuVersion = "24.1.2"
val bouncycastleVersion = "1.76"
>>>>>>> 95004d5b
val daggerVersion = "2.42"
val eclipseCollectionsVersion = "10.4.0"
val grpcVersion = "1.54.1"
val helidonVersion = "3.2.1"
val jacksonVersion = "2.16.0"
val log4jVersion = "2.21.1"
val mockitoVersion = "5.8.0"
val nettyVersion = "4.1.87.Final"
val prometheusVersion = "0.16.0"
val protobufVersion = "3.21.7"
val systemStubsVersion = "2.1.5"
val testContainersVersion = "1.17.2"
val tuweniVersion = "2.4.2"

dependencies {
    api(enforcedPlatform("io.netty:netty-bom:$nettyVersion"))

    // Force commons compress version to close a security vulnerability
    api(javaModuleDependencies.gav("org.apache.commons.compress"))

    // forward logging from modules using SLF4J (e.g. 'org.hyperledger.besu.evm') to Log4J
    runtime(javaModuleDependencies.gav("org.apache.logging.log4j.slf4j"))
}

moduleInfo {
    version("awaitility", "4.2.0")
    version("com.fasterxml.jackson.core", jacksonVersion)
    version("com.fasterxml.jackson.databind", jacksonVersion)
    version("com.github.benmanes.caffeine", "3.1.1")
    version("com.github.docker.java.api", "3.2.13")
    version("com.github.spotbugs.annotations", "4.7.3")
    version("com.google.auto.service", "1.1.1")
    version("com.google.auto.service.processor", "1.1.1")
    version("com.google.common", "31.1-jre")
    version("com.google.jimfs", "1.2")
    version("com.google.protobuf", protobufVersion)
    version("com.google.protobuf.util", protobufVersion)
    version("com.hedera.pbj.runtime", "0.8.5")
    version("com.squareup.javapoet", "1.13.0")
    version("com.sun.jna", "5.12.1")
    version("dagger", daggerVersion)
    version("dagger.compiler", daggerVersion)
    version("grpc.netty", grpcVersion)
    version("grpc.protobuf", grpcVersion)
    version("grpc.stub", grpcVersion)
    version("headlong", "6.1.1")
    version("info.picocli", "4.6.3")
    version("io.github.classgraph", "4.8.65")
    version("io.grpc", helidonVersion)
    version("io.netty.handler", nettyVersion)
    version("io.netty.transport", nettyVersion)
    version("io.netty.transport.classes.epoll", nettyVersion)
    version("io.perfmark", "0.25.0")
    version("io.prometheus.simpleclient", prometheusVersion)
    version("io.prometheus.simpleclient.httpserver", prometheusVersion)
    version("jakarta.inject", "2.0.1")
    version("java.annotation", "1.3.2")
    version("javax.inject", "1")
    version("lazysodium.java", "5.1.1")
    version("net.i2p.crypto.eddsa", "0.3.0")
    version("org.antlr.antlr4.runtime", "4.11.1")
    version("org.apache.commons.codec", "1.15")
    version("org.apache.commons.collections4", "4.4")
    version("org.apache.commons.io", "2.15.1")
    version("org.apache.commons.lang3", "3.14.0")
    version("org.apache.commons.math3", "3.2")
    version("org.apache.commons.compress", "1.26.0")
    version("org.apache.logging.log4j", log4jVersion)
    version("org.apache.logging.log4j.core", log4jVersion)
    version("org.apache.logging.log4j.slf4j", log4jVersion)
    version("org.assertj.core", "3.23.1")
    version("org.bouncycastle.pkix", bouncycastleVersion)
    version("org.bouncycastle.provider", bouncycastleVersion)
    version("org.eclipse.collections.api", eclipseCollectionsVersion)
    version("org.eclipse.collections.impl", eclipseCollectionsVersion)
    version("org.hamcrest", "2.2")
    version("org.hyperledger.besu.datatypes", besuVersion)
    version("org.hyperledger.besu.evm", besuVersion)
    version("org.hyperledger.besu.nativelib.secp256k1", besuNativeVersion)
    version("org.json", "20231013")
    version("org.junit.jupiter.api", "5.9.1")
    version("org.junit.platform.engine", "1.9.1")
    version("org.junitpioneer", "2.0.1")
    version("org.mockito", mockitoVersion)
    version("org.mockito.junit.jupiter", mockitoVersion)
    version("org.opentest4j", "1.2.0")
    version("org.testcontainers", testContainersVersion)
    version("org.testcontainers.junit.jupiter", testContainersVersion)
    version("org.yaml.snakeyaml", "2.2")
    version("tuweni.bytes", tuweniVersion)
    version("tuweni.units", tuweniVersion)
    version("uk.org.webcompere.systemstubs.core", systemStubsVersion)
    version("uk.org.webcompere.systemstubs.jupiter", systemStubsVersion)
}<|MERGE_RESOLUTION|>--- conflicted
+++ resolved
@@ -19,13 +19,8 @@
 }
 
 val besuNativeVersion = "0.8.2"
-<<<<<<< HEAD
-val besuVersion = "23.10.2"
+val besuVersion = "24.1.2"
 val bouncycastleVersion = "1.78"
-=======
-val besuVersion = "24.1.2"
-val bouncycastleVersion = "1.76"
->>>>>>> 95004d5b
 val daggerVersion = "2.42"
 val eclipseCollectionsVersion = "10.4.0"
 val grpcVersion = "1.54.1"
