--- conflicted
+++ resolved
@@ -24,11 +24,8 @@
 }
 
 dependencies {
-<<<<<<< HEAD
     api(project(":hedera-node:hedera-evm-api"))
-=======
     implementation(libs.hapi)
->>>>>>> 128038b9
     implementation(libs.bundles.logging)
     implementation(libs.protobuf.java)
     implementation(libs.jackson)
