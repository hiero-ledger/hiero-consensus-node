--- conflicted
+++ resolved
@@ -9,9 +9,9 @@
  * Licensed under the Apache License, Version 2.0 (the "License");
  * you may not use this file except in compliance with the License.
  * You may obtain a copy of the License at
- * 
+ *
  *      http://www.apache.org/licenses/LICENSE-2.0
- * 
+ *
  * Unless required by applicable law or agreed to in writing, software
  * distributed under the License is distributed on an "AS IS" BASIS,
  * WITHOUT WARRANTIES OR CONDITIONS OF ANY KIND, either express or implied.
@@ -67,10 +67,7 @@
 import static com.hederahashgraph.api.proto.java.HederaFunctionality.TokenGetAccountNftInfos;
 import static com.hederahashgraph.api.proto.java.HederaFunctionality.TokenGetInfo;
 import static com.hederahashgraph.api.proto.java.HederaFunctionality.TokenGetNftInfo;
-<<<<<<< HEAD
-=======
 import static com.hederahashgraph.api.proto.java.HederaFunctionality.TokenGetNftInfos;
->>>>>>> 37147810
 import static com.hederahashgraph.api.proto.java.HederaFunctionality.TokenGrantKycToAccount;
 import static com.hederahashgraph.api.proto.java.HederaFunctionality.TokenMint;
 import static com.hederahashgraph.api.proto.java.HederaFunctionality.TokenRevokeKycFromAccount;
@@ -80,11 +77,7 @@
 import static com.hederahashgraph.api.proto.java.HederaFunctionality.TransactionGetRecord;
 
 public class ExpectedCustomThrottles {
-<<<<<<< HEAD
-	public static final EnumSet<HederaFunctionality> OPS_FOR_RELEASE_0160 = EnumSet.of(
-=======
 	public static final Set<HederaFunctionality> OPS_FOR_RELEASE_0160 = EnumSet.of(
->>>>>>> 37147810
 			CryptoCreate,
 			CryptoTransfer,
 			CryptoUpdate,
@@ -104,10 +97,7 @@
 			TokenCreate,
 			TokenGetNftInfo,
 			TokenGetAccountNftInfos,
-<<<<<<< HEAD
-=======
 			TokenGetNftInfos,
->>>>>>> 37147810
 			TokenFreezeAccount,
 			TokenUnfreezeAccount,
 			TokenGrantKycToAccount,
