--- conflicted
+++ resolved
@@ -73,17 +73,10 @@
 import java.time.Instant;
 import java.util.List;
 
-<<<<<<< HEAD
-/**
- * @author Akshay
- */
 public final class RequestBuilder {
   private RequestBuilder() {
     throw new UnsupportedOperationException("Utility Class");
   }
-=======
-public class RequestBuilder {
->>>>>>> 5a487dc2
 
   public static Transaction getCreateAccountBuilder(Long payerAccountNum, Long payerRealmNum,
       Long payerShardNum,
