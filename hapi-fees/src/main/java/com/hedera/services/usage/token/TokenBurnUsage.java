package com.hedera.services.usage.token;

/*-
 * ‌
 * Hedera Services API Fees
 * ​
 * Copyright (C) 2018 - 2021 Hedera Hashgraph, LLC
 * ​
 * Licensed under the Apache License, Version 2.0 (the "License");
 * you may not use this file except in compliance with the License.
 * You may obtain a copy of the License at
 * 
 *      http://www.apache.org/licenses/LICENSE-2.0
 * 
 * Unless required by applicable law or agreed to in writing, software
 * distributed under the License is distributed on an "AS IS" BASIS,
 * WITHOUT WARRANTIES OR CONDITIONS OF ANY KIND, either express or implied.
 * See the License for the specific language governing permissions and
 * limitations under the License.
 * ‍
 */

import com.hedera.services.usage.SigUsage;
import com.hedera.services.usage.TxnUsageEstimator;
import com.hederahashgraph.api.proto.java.FeeData;
import com.hederahashgraph.api.proto.java.SubType;
import com.hederahashgraph.api.proto.java.TransactionBody;

import static com.hedera.services.usage.SingletonEstimatorUtils.ESTIMATOR_UTILS;
import static com.hederahashgraph.fee.FeeBuilder.LONG_SIZE;

public class TokenBurnUsage extends TokenTxnUsage<TokenBurnUsage> {

	private SubType currentSubType;

	private TokenBurnUsage(TransactionBody tokenBurnOp, TxnUsageEstimator usageEstimator) {
		super(tokenBurnOp, usageEstimator);
	}

	public static TokenBurnUsage newEstimate(TransactionBody tokenBurnOp, SigUsage sigUsage) {
		return new TokenBurnUsage(tokenBurnOp, estimatorFactory.get(sigUsage, tokenBurnOp, ESTIMATOR_UTILS));
	}

	public TokenBurnUsage givenSubType(SubType subType){
		this.currentSubType = subType;
		return this;
	}

	@Override
	TokenBurnUsage self() {
		return this;
	}

	public FeeData get() {
		var op = this.op.getTokenBurn();

		if (currentSubType == SubType.TOKEN_NON_FUNGIBLE_UNIQUE) {
<<<<<<< HEAD
			var bytesToAdd = 0;
			for (Long o : op.getSerialNumbersList()) {
				bytesToAdd += o.byteValue();
			}
			usageEstimator.addBpt(bytesToAdd);
			usageEstimator.addRbs(bytesToAdd);
			var tokenSize = op.getSerialNumbersCount();
			usageEstimator.addRbs(tokenEntitySizes.bytesUsedForUniqueTokenTransfers(tokenSize));
			addTokenTransfersRecordRb(1, 0, tokenSize);
=======
			usageEstimator.addBpt((long) op.getSerialNumbersCount() * LONG_SIZE);
			addTokenTransfersRecordRb(1, 0, op.getSerialNumbersCount());
>>>>>>> 5d6b2415
		} else if (currentSubType == SubType.TOKEN_FUNGIBLE_COMMON) {
			addAmountBpt();
			addTokenTransfersRecordRb(1, 1, 0);
		}
		addEntityBpt();
		return usageEstimator.get(currentSubType);
	}
}<|MERGE_RESOLUTION|>--- conflicted
+++ resolved
@@ -55,20 +55,8 @@
 		var op = this.op.getTokenBurn();
 
 		if (currentSubType == SubType.TOKEN_NON_FUNGIBLE_UNIQUE) {
-<<<<<<< HEAD
-			var bytesToAdd = 0;
-			for (Long o : op.getSerialNumbersList()) {
-				bytesToAdd += o.byteValue();
-			}
-			usageEstimator.addBpt(bytesToAdd);
-			usageEstimator.addRbs(bytesToAdd);
-			var tokenSize = op.getSerialNumbersCount();
-			usageEstimator.addRbs(tokenEntitySizes.bytesUsedForUniqueTokenTransfers(tokenSize));
-			addTokenTransfersRecordRb(1, 0, tokenSize);
-=======
 			usageEstimator.addBpt((long) op.getSerialNumbersCount() * LONG_SIZE);
 			addTokenTransfersRecordRb(1, 0, op.getSerialNumbersCount());
->>>>>>> 5d6b2415
 		} else if (currentSubType == SubType.TOKEN_FUNGIBLE_COMMON) {
 			addAmountBpt();
 			addTokenTransfersRecordRb(1, 1, 0);
