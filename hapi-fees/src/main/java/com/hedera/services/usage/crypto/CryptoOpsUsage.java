--- conflicted
+++ resolved
@@ -207,7 +207,6 @@
 
 		final long lifeTime = ESTIMATOR_UTILS.relativeLifetime(cryptoAdjustMeta.getEffectiveNow(), ctx.currentExpiry());
 
-<<<<<<< HEAD
 		final var adjustedBytes = getAdjustedBytes(cryptoAdjustMeta, ctx);
 		accumulator.addRbs(adjustedBytes * lifeTime);
 	}
@@ -230,19 +229,5 @@
 		adjustedBytesCount += adjustedSerials > 0 ? adjustedSerials * LONG_SIZE : 0;
 
 		return adjustedBytesCount;
-=======
-		final long sharedFixedBytes = CRYPTO_ENTITY_SIZES.fixedBytesInAccountRepr();
-		//need to confirm lifetime calculation
-		final long lifeTime = ESTIMATOR_UTILS.relativeLifetime(
-				cryptoAdjustMeta.getEffectiveNow(), ctx.currentExpiry());
-		final long rbsDelta = ESTIMATOR_UTILS.changeInBsUsage(
-				cryptoAutoRenewRb(ctx),
-				lifeTime,
-				sharedFixedBytes + newVariableSerialBytes,
-				lifeTime);
-		if (rbsDelta > 0) {
-			accumulator.addRbs(rbsDelta);
-		}
->>>>>>> 6b6350f6
 	}
 }