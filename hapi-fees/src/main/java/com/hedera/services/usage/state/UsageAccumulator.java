--- conflicted
+++ resolved
@@ -180,13 +180,9 @@
 					case RBH:
 						return getNetworkRbh();
 					case CONSTANT:
-<<<<<<< HEAD
-						return 1;
-=======
 						return 1L;
 					default:
 						return 0L;
->>>>>>> 416b33ac
 				}
 			case NODE:
 				switch (resource) {
@@ -199,13 +195,9 @@
 					case VPT:
 						return getNodeVpt();
 					case CONSTANT:
-<<<<<<< HEAD
-						return 1;
-=======
 						return 1L;
 					default:
 						return 0L;
->>>>>>> 416b33ac
 				}
 			case SERVICE:
 				switch (resource) {
@@ -214,13 +206,9 @@
 					case SBH:
 						return getServiceSbh();
 					case CONSTANT:
-<<<<<<< HEAD
-						return 1;
-=======
 						return 1L;
 					default:
 						return 0L;
->>>>>>> 416b33ac
 				}
 		}
 		return 0L;
