package com.hedera.services.usage.crypto;

/*-
 * ‌
 * Hedera Services API Fees
 * ​
 * Copyright (C) 2018 - 2021 Hedera Hashgraph, LLC
 * ​
 * Licensed under the Apache License, Version 2.0 (the "License");
 * you may not use this file except in compliance with the License.
 * You may obtain a copy of the License at
 *
 *      http://www.apache.org/licenses/LICENSE-2.0
 *
 * Unless required by applicable law or agreed to in writing, software
 * distributed under the License is distributed on an "AS IS" BASIS,
 * WITHOUT WARRANTIES OR CONDITIONS OF ANY KIND, either express or implied.
 * See the License for the specific language governing permissions and
 * limitations under the License.
 * ‍
 */

import com.hederahashgraph.api.proto.java.CryptoAllowance;
import com.hederahashgraph.api.proto.java.GrantedCryptoAllowance;
import com.hederahashgraph.api.proto.java.GrantedNftAllowance;
import com.hederahashgraph.api.proto.java.GrantedTokenAllowance;
import com.hederahashgraph.api.proto.java.NftAllowance;
import com.hederahashgraph.api.proto.java.TokenAllowance;

import java.util.HashMap;
import java.util.HashSet;
import java.util.List;
import java.util.Map;
import java.util.Set;
import java.util.TreeSet;

public class CryptoContextUtils {
	private CryptoContextUtils() {
		throw new UnsupportedOperationException("Utility class");
	}

	public static Map<Long, Long> convertToCryptoMapFromGranted(final List<GrantedCryptoAllowance> allowances) {
		Map<Long, Long> allowanceMap = new HashMap<>();
		for (var a : allowances) {
			allowanceMap.put(a.getSpender().getAccountNum(), a.getAmount());
		}
		return allowanceMap;
	}

	public static Map<AllowanceId, Long> convertToTokenMapFromGranted(
			final List<GrantedTokenAllowance> allowances) {
		Map<AllowanceId, Long> allowanceMap = new HashMap<>();
		for (var a : allowances) {
<<<<<<< HEAD
			allowanceMap.put(new AllowanceId(a.getTokenId().getTokenNum(), a.getSpender().getAccountNum()), a.getAmount());
=======
			allowanceMap.put(new AllowanceId(a.getTokenId().getTokenNum(),
					a.getSpender().getAccountNum()), a.getAmount());
>>>>>>> 4eb6f522
		}
		return allowanceMap;
	}

<<<<<<< HEAD
	public static Set<AllowanceId> convertToNftSetFromGranted(
			final List<GrantedNftAllowance> allowances) {
		Set<AllowanceId> allowancesSet = new HashSet<>();
		for (var a : allowances) {
			allowancesSet.add(new AllowanceId(a.getTokenId().getTokenNum(), a.getSpender().getAccountNum()));
		}
		return allowancesSet;
=======
	public static Set<AllowanceId> convertToNftMapFromGranted(
			final List<GrantedNftAllowance> allowances) {
		Set<AllowanceId> approveForAllAllowances =
				new TreeSet<>();
		for (var a : allowances) {
			approveForAllAllowances.add(new AllowanceId(a.getTokenId().getTokenNum(),
							a.getSpender().getAccountNum()));
		}
		return approveForAllAllowances;
>>>>>>> 4eb6f522
	}

	public static Map<Long, Long> convertToCryptoMap(final List<CryptoAllowance> allowances) {
		Map<Long, Long> allowanceMap = new HashMap<>();
		for (var a : allowances) {
			allowanceMap.put(a.getSpender().getAccountNum(), a.getAmount());
		}
		return allowanceMap;
	}

	public static Map<AllowanceId, Long> convertToTokenMap(
			final List<TokenAllowance> allowances) {
		Map<AllowanceId, Long> allowanceMap = new HashMap<>();
		for (var a : allowances) {
<<<<<<< HEAD
			allowanceMap.put(new AllowanceId(a.getTokenId().getTokenNum(), a.getSpender().getAccountNum()), a.getAmount());
=======
			allowanceMap.put(new AllowanceId(a.getTokenId().getTokenNum(),
					a.getSpender().getAccountNum()), a.getAmount());
>>>>>>> 4eb6f522
		}
		return allowanceMap;
	}

<<<<<<< HEAD
	public static Map<AllowanceId, AllowanceDetails> convertToNftMap(final List<NftAllowance> allowances) {
		Map<AllowanceId, AllowanceDetails> allowanceMap = new HashMap<>();
		for (var a : allowances) {
			allowanceMap.put(new AllowanceId(a.getTokenId().getTokenNum(), a.getSpender().getAccountNum()),
					new AllowanceDetails(a.getApprovedForAll().getValue(), a.getSerialNumbersList()));
=======
	public static Map<AllowanceId, AllowanceDetails> convertToNftMap(
			final List<NftAllowance> allowances) {
		Map<AllowanceId, AllowanceDetails> allowanceMap =
				new HashMap<>();
		for (var a : allowances) {
			allowanceMap.put(new AllowanceId(a.getTokenId().getTokenNum(),
							a.getSpender().getAccountNum()),
					new AllowanceDetails(a.getApprovedForAll().getValue(),
							a.getSerialNumbersList()));
>>>>>>> 4eb6f522
		}
		return allowanceMap;
	}

	public static int countSerials(final List<NftAllowance> nftAllowancesList) {
		int totalSerials = 0;
		for (var allowance : nftAllowancesList) {
			totalSerials += allowance.getSerialNumbersCount();
		}
		return totalSerials;
	}

<<<<<<< HEAD
	static int getNewSerials(final Map<AllowanceId, AllowanceDetails> newAllowances) {
		int count = 0;
		for (var a : newAllowances.entrySet()) {
			count += a.getValue().serialNums().size();
=======
	static int getNewSerials(
			final Map<AllowanceId, AllowanceDetails> newAllowances) {
		int counter = 0;
		for (var a : newAllowances.entrySet()) {
			final var isApprovedForAll = a.getValue().approvedForAll();
			if (isApprovedForAll != null && !isApprovedForAll) {
					counter += a.getValue().serialNums().size();
			}
>>>>>>> 4eb6f522
		}
		return count;
	}


	static int getChangedCryptoKeys(final Set<Long> newKeys, final Set<Long> existingKeys) {
		int counter = 0;
		for (var key : newKeys) {
			if (!existingKeys.contains(key)) {
				counter++;
			}
		}
		return counter;
	}

	static int getChangedTokenKeys(final Set<AllowanceId> newKeys,
			final Set<AllowanceId> existingKeys) {
		int counter = 0;
		for (var key : newKeys) {
			if (!existingKeys.contains(key)) {
				counter++;
			}
		}
		return counter;
	}
}<|MERGE_RESOLUTION|>--- conflicted
+++ resolved
@@ -28,7 +28,6 @@
 import com.hederahashgraph.api.proto.java.TokenAllowance;
 
 import java.util.HashMap;
-import java.util.HashSet;
 import java.util.List;
 import java.util.Map;
 import java.util.Set;
@@ -51,25 +50,12 @@
 			final List<GrantedTokenAllowance> allowances) {
 		Map<AllowanceId, Long> allowanceMap = new HashMap<>();
 		for (var a : allowances) {
-<<<<<<< HEAD
-			allowanceMap.put(new AllowanceId(a.getTokenId().getTokenNum(), a.getSpender().getAccountNum()), a.getAmount());
-=======
 			allowanceMap.put(new AllowanceId(a.getTokenId().getTokenNum(),
 					a.getSpender().getAccountNum()), a.getAmount());
->>>>>>> 4eb6f522
 		}
 		return allowanceMap;
 	}
 
-<<<<<<< HEAD
-	public static Set<AllowanceId> convertToNftSetFromGranted(
-			final List<GrantedNftAllowance> allowances) {
-		Set<AllowanceId> allowancesSet = new HashSet<>();
-		for (var a : allowances) {
-			allowancesSet.add(new AllowanceId(a.getTokenId().getTokenNum(), a.getSpender().getAccountNum()));
-		}
-		return allowancesSet;
-=======
 	public static Set<AllowanceId> convertToNftMapFromGranted(
 			final List<GrantedNftAllowance> allowances) {
 		Set<AllowanceId> approveForAllAllowances =
@@ -79,7 +65,6 @@
 							a.getSpender().getAccountNum()));
 		}
 		return approveForAllAllowances;
->>>>>>> 4eb6f522
 	}
 
 	public static Map<Long, Long> convertToCryptoMap(final List<CryptoAllowance> allowances) {
@@ -94,23 +79,12 @@
 			final List<TokenAllowance> allowances) {
 		Map<AllowanceId, Long> allowanceMap = new HashMap<>();
 		for (var a : allowances) {
-<<<<<<< HEAD
-			allowanceMap.put(new AllowanceId(a.getTokenId().getTokenNum(), a.getSpender().getAccountNum()), a.getAmount());
-=======
 			allowanceMap.put(new AllowanceId(a.getTokenId().getTokenNum(),
 					a.getSpender().getAccountNum()), a.getAmount());
->>>>>>> 4eb6f522
 		}
 		return allowanceMap;
 	}
 
-<<<<<<< HEAD
-	public static Map<AllowanceId, AllowanceDetails> convertToNftMap(final List<NftAllowance> allowances) {
-		Map<AllowanceId, AllowanceDetails> allowanceMap = new HashMap<>();
-		for (var a : allowances) {
-			allowanceMap.put(new AllowanceId(a.getTokenId().getTokenNum(), a.getSpender().getAccountNum()),
-					new AllowanceDetails(a.getApprovedForAll().getValue(), a.getSerialNumbersList()));
-=======
 	public static Map<AllowanceId, AllowanceDetails> convertToNftMap(
 			final List<NftAllowance> allowances) {
 		Map<AllowanceId, AllowanceDetails> allowanceMap =
@@ -120,7 +94,6 @@
 							a.getSpender().getAccountNum()),
 					new AllowanceDetails(a.getApprovedForAll().getValue(),
 							a.getSerialNumbersList()));
->>>>>>> 4eb6f522
 		}
 		return allowanceMap;
 	}
@@ -133,21 +106,10 @@
 		return totalSerials;
 	}
 
-<<<<<<< HEAD
 	static int getNewSerials(final Map<AllowanceId, AllowanceDetails> newAllowances) {
 		int count = 0;
 		for (var a : newAllowances.entrySet()) {
 			count += a.getValue().serialNums().size();
-=======
-	static int getNewSerials(
-			final Map<AllowanceId, AllowanceDetails> newAllowances) {
-		int counter = 0;
-		for (var a : newAllowances.entrySet()) {
-			final var isApprovedForAll = a.getValue().approvedForAll();
-			if (isApprovedForAll != null && !isApprovedForAll) {
-					counter += a.getValue().serialNums().size();
-			}
->>>>>>> 4eb6f522
 		}
 		return count;
 	}
