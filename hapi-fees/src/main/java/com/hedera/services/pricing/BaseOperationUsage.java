/*
 * Copyright (C) 2021-2022 Hedera Hashgraph, LLC
 *
 * Licensed under the Apache License, Version 2.0 (the "License");
 * you may not use this file except in compliance with the License.
 * You may obtain a copy of the License at
 *
 *      http://www.apache.org/licenses/LICENSE-2.0
 *
 * Unless required by applicable law or agreed to in writing, software
 * distributed under the License is distributed on an "AS IS" BASIS,
 * WITHOUT WARRANTIES OR CONDITIONS OF ANY KIND, either express or implied.
 * See the License for the specific language governing permissions and
 * limitations under the License.
 */
package com.hedera.services.pricing;

import static com.hedera.services.usage.token.TokenOpsUsageUtils.TOKEN_OPS_USAGE_UTILS;
import static com.hederahashgraph.api.proto.java.SubType.DEFAULT;
import static com.hederahashgraph.api.proto.java.SubType.SCHEDULE_CREATE_CONTRACT_CALL;
import static com.hederahashgraph.api.proto.java.SubType.TOKEN_FUNGIBLE_COMMON;
import static com.hederahashgraph.api.proto.java.SubType.TOKEN_NON_FUNGIBLE_UNIQUE;

import com.google.protobuf.ByteString;
import com.google.protobuf.Int32Value;
import com.google.protobuf.StringValue;
import com.hedera.services.usage.BaseTransactionMeta;
import com.hedera.services.usage.SigUsage;
import com.hedera.services.usage.consensus.ConsensusOpsUsage;
import com.hedera.services.usage.consensus.SubmitMessageMeta;
import com.hedera.services.usage.contract.ExtantContractContext;
import com.hedera.services.usage.crypto.CryptoApproveAllowanceMeta;
import com.hedera.services.usage.crypto.CryptoCreateMeta;
import com.hedera.services.usage.crypto.CryptoDeleteAllowanceMeta;
import com.hedera.services.usage.crypto.CryptoOpsUsage;
import com.hedera.services.usage.crypto.CryptoTransferMeta;
import com.hedera.services.usage.crypto.CryptoUpdateMeta;
import com.hedera.services.usage.crypto.ExtantCryptoContext;
import com.hedera.services.usage.file.FileAppendMeta;
import com.hedera.services.usage.file.FileOpsUsage;
import com.hedera.services.usage.schedule.ScheduleOpsUsage;
import com.hedera.services.usage.state.UsageAccumulator;
import com.hedera.services.usage.token.TokenOpsUsage;
import com.hedera.services.usage.token.meta.ExtantFeeScheduleContext;
import com.hedera.services.usage.token.meta.FeeScheduleUpdateMeta;
import com.hedera.services.usage.util.PrngMeta;
import com.hedera.services.usage.util.UtilOpsUsage;
import com.hederahashgraph.api.proto.java.AccountAmount;
import com.hederahashgraph.api.proto.java.AccountID;
import com.hederahashgraph.api.proto.java.ContractCallTransactionBody;
import com.hederahashgraph.api.proto.java.ContractID;
import com.hederahashgraph.api.proto.java.CryptoAllowance;
import com.hederahashgraph.api.proto.java.CryptoApproveAllowanceTransactionBody;
import com.hederahashgraph.api.proto.java.CryptoCreateTransactionBody;
import com.hederahashgraph.api.proto.java.CryptoDeleteAllowanceTransactionBody;
import com.hederahashgraph.api.proto.java.CryptoTransferTransactionBody;
import com.hederahashgraph.api.proto.java.CryptoUpdateTransactionBody;
import com.hederahashgraph.api.proto.java.CustomFee;
import com.hederahashgraph.api.proto.java.Duration;
import com.hederahashgraph.api.proto.java.FixedFee;
import com.hederahashgraph.api.proto.java.HederaFunctionality;
import com.hederahashgraph.api.proto.java.Key;
import com.hederahashgraph.api.proto.java.NftRemoveAllowance;
import com.hederahashgraph.api.proto.java.PrngTransactionBody;
import com.hederahashgraph.api.proto.java.SchedulableTransactionBody;
import com.hederahashgraph.api.proto.java.ScheduleCreateTransactionBody;
import com.hederahashgraph.api.proto.java.SignatureMap;
import com.hederahashgraph.api.proto.java.SignaturePair;
import com.hederahashgraph.api.proto.java.SubType;
import com.hederahashgraph.api.proto.java.Timestamp;
import com.hederahashgraph.api.proto.java.TokenBurnTransactionBody;
import com.hederahashgraph.api.proto.java.TokenCreateTransactionBody;
import com.hederahashgraph.api.proto.java.TokenID;
import com.hederahashgraph.api.proto.java.TokenMintTransactionBody;
import com.hederahashgraph.api.proto.java.TokenType;
import com.hederahashgraph.api.proto.java.TokenWipeAccountTransactionBody;
import com.hederahashgraph.api.proto.java.TransactionBody;
import com.hederahashgraph.api.proto.java.TransactionID;
import com.hederahashgraph.api.proto.java.TransferList;
import java.time.Instant;
import java.util.Collections;
import java.util.List;
import org.apache.logging.log4j.LogManager;
import org.apache.logging.log4j.Logger;

/**
 * Provides the resource usage of the "base configuration" for each Hedera operation.
 *
 * <p>The base configuration of an operation is usually the cheapest version of the operation that
 * still does something useful. (For example, the base CryptoTransfer adjusts only two ℏ accounts
 * using one signature, the base TokenFeeScheduleUpdate adds a single custom HTS fee to a token,
 * etc.)
 */
public class BaseOperationUsage {
<<<<<<< HEAD
	static final Logger log = LogManager.getLogger(BaseOperationUsage.class);
	public static final int CANONICAL_NUM_CONTRACT_KV_PAIRS = 64;
	public static final int CANONICAL_CONTRACT_BYTECODE_SIZE = 4096;
	private static final long THREE_MONTHS_IN_SECONDS = 7776000L;
	private static final ByteString CANONICAL_SIG = ByteString.copyFromUtf8(
			"0123456789012345678901234567890123456789012345678901234567890123");
	private static final List<Long> SINGLE_SERIAL_NUM = List.of(1L);
	private static final ByteString CANONICAL_NFT_METADATA = ByteString.copyFromUtf8(
			"0123456789012345678901234567890123456789012345678901234567890123456789012345678901234567890123456789");
	private static final SignatureMap ONE_PAIR_SIG_MAP = SignatureMap.newBuilder()
			.addSigPair(SignaturePair.newBuilder()
					.setPubKeyPrefix(ByteString.copyFromUtf8("a"))
					.setEd25519(CANONICAL_SIG))
			.build();
	private static final SignatureMap FOUR_PAIR_SIG_MAP = SignatureMap.newBuilder()
			.addSigPair(SignaturePair.newBuilder()
					.setPubKeyPrefix(ByteString.copyFromUtf8("a"))
					.setEd25519(CANONICAL_SIG))
			.addSigPair(SignaturePair.newBuilder()
					.setPubKeyPrefix(ByteString.copyFromUtf8("b"))
					.setEd25519(CANONICAL_SIG))
			.addSigPair(SignaturePair.newBuilder()
					.setPubKeyPrefix(ByteString.copyFromUtf8("c"))
					.setEd25519(CANONICAL_SIG))
			.addSigPair(SignaturePair.newBuilder()
					.setPubKeyPrefix(ByteString.copyFromUtf8("d"))
					.setEd25519(CANONICAL_SIG))
			.build();
	private static final SigUsage SINGLE_SIG_USAGE = new SigUsage(
			1, ONE_PAIR_SIG_MAP.getSerializedSize(), 1
	);
	private static final SigUsage QUAD_SIG_USAGE = new SigUsage(
			4, FOUR_PAIR_SIG_MAP.getSerializedSize(), 1
	);
	private static final BaseTransactionMeta NO_MEMO_AND_NO_EXPLICIT_XFERS = new BaseTransactionMeta(0, 0);
	private static final Key A_KEY = Key.newBuilder()
			.setEd25519(ByteString.copyFromUtf8("aaaaaaaaaaaaaaaaaaaaaaaaaaaaaaaa"))
			.build();
	private static final AccountID AN_ACCOUNT = AccountID.newBuilder().setAccountNum(1_234L).build();

	private static final String A_TOKEN_NAME = "012345678912";
	private static final String A_TOKEN_SYMBOL = "ABCD";
	private static final String BLANK_MEMO = "";

	private static final TokenOpsUsage TOKEN_OPS_USAGE = new TokenOpsUsage();
	private static final ConsensusOpsUsage CONSENSUS_OPS_USAGE = new ConsensusOpsUsage();
	private static final CryptoOpsUsage CRYPTO_OPS_USAGE = new CryptoOpsUsage();
	private static final FileOpsUsage FILE_OPS_USAGE = new FileOpsUsage();

	/**
	 * Returns the total resource usage in the new {@link UsageAccumulator} process
	 * object for the base configuration of the given type of the given operation.
	 *
	 * @param function
	 * 		the operation of interest
	 * @param type
	 * 		the type of interest
	 * @return the total resource usage of the base configuration
	 */
	UsageAccumulator baseUsageFor(final HederaFunctionality function, final SubType type) {
		switch (function) {
			case ContractAutoRenew:
				if (type == DEFAULT) {
					return contractAutoRenew();
				}
				break;
			case FileAppend:
				if (type == DEFAULT) {
					return fileAppend();
				}
				break;
			case CryptoTransfer:
				switch (type) {
					case DEFAULT:
						return hbarCryptoTransfer();
					case TOKEN_FUNGIBLE_COMMON:
						return htsCryptoTransfer();
					case TOKEN_FUNGIBLE_COMMON_WITH_CUSTOM_FEES:
						return htsCryptoTransferWithCustomFee();
					case TOKEN_NON_FUNGIBLE_UNIQUE:
						return nftCryptoTransfer();
					case TOKEN_NON_FUNGIBLE_UNIQUE_WITH_CUSTOM_FEES:
						return nftCryptoTransferWithCustomFee();
					default:
						break;
				}
				break;
			case CryptoCreate:
				if (type == DEFAULT) {
					return cryptoCreate(0);
				}
				break;
			case CryptoUpdate:
				if (type == DEFAULT) {
					return cryptoUpdate(0);
				}
				break;
			case CryptoApproveAllowance:
				if (type == DEFAULT) {
					return cryptoApproveAllowance();
				}
				break;
			case CryptoDeleteAllowance:
				if (type == DEFAULT) {
					return cryptoDeleteAllowance();
				}
				break;
			case TokenCreate:
				switch (type) {
					case TOKEN_FUNGIBLE_COMMON:
						return fungibleTokenCreate();
					case TOKEN_NON_FUNGIBLE_UNIQUE:
						return uniqueTokenCreate();
					case TOKEN_FUNGIBLE_COMMON_WITH_CUSTOM_FEES:
						return fungibleTokenCreateWithCustomFees();
					case TOKEN_NON_FUNGIBLE_UNIQUE_WITH_CUSTOM_FEES:
						return uniqueTokenCreateWithCustomFees();
					default:
						break;
				}
				break;
			case TokenMint:
				if (type == TOKEN_NON_FUNGIBLE_UNIQUE) {
					return uniqueTokenMint();
				} else if (type == TOKEN_FUNGIBLE_COMMON) {
					return fungibleCommonTokenMint();
				}
				break;
			case TokenAccountWipe:
				if (type == TOKEN_NON_FUNGIBLE_UNIQUE) {
					return uniqueTokenWipe();
				} else if (type == TOKEN_FUNGIBLE_COMMON) {
					return fungibleCommonTokenWipe();
				}
				break;
			case TokenBurn:
				if (type == TOKEN_NON_FUNGIBLE_UNIQUE) {
					return uniqueTokenBurn();
				} else if (type == TOKEN_FUNGIBLE_COMMON) {
					return fungibleCommonTokenBurn();
				}
				break;
			case TokenFreezeAccount:
				return tokenFreezeAccount();
			case TokenUnfreezeAccount:
				return tokenUnfreezeAccount();
			case TokenFeeScheduleUpdate:
				return feeScheduleUpdate();
			case TokenPause:
				return tokenPause();
			case TokenUnpause:
				return tokenUnpause();
			case ConsensusSubmitMessage:
				return submitMessage();
			default:
				break;
		}

		throw new IllegalArgumentException("Canonical usage unknown");
	}

	UsageAccumulator contractAutoRenew() {
		final var accountContext = ExtantCryptoContext.newBuilder()
				.setCurrentExpiry(0)
				.setCurrentMemo(BLANK_MEMO)
				.setCurrentKey(A_KEY)
				.setCurrentlyHasProxy(false)
				.setCurrentNumTokenRels(0)
				.setCurrentMaxAutomaticAssociations(0)
				.setCurrentCryptoAllowances(Collections.emptyList())
				.setCurrentTokenAllowances(Collections.emptyList())
				.setCurrentApproveForAllNftAllowances(Collections.emptyList())
				.build();
		final var contractContext = new ExtantContractContext(
				CANONICAL_NUM_CONTRACT_KV_PAIRS,
				CANONICAL_CONTRACT_BYTECODE_SIZE,
				accountContext);
		final var into = new UsageAccumulator();
		into.addRbs(THREE_MONTHS_IN_SECONDS * contractContext.currentRb());
		into.addSbs(THREE_MONTHS_IN_SECONDS * contractContext.currentSb());
		return into;
	}

	UsageAccumulator cryptoCreate(int autoAssocSlots) {
		final var cryptoCreateTxnBody = CryptoCreateTransactionBody.newBuilder()
				.setMemo(BLANK_MEMO)
				.setMaxAutomaticTokenAssociations(autoAssocSlots)
				.setAutoRenewPeriod(Duration.newBuilder().setSeconds(THREE_MONTHS_IN_SECONDS))
				.setKey(A_KEY).build();
		final var cryptoCreateMeta = new CryptoCreateMeta(cryptoCreateTxnBody);
		final var into = new UsageAccumulator();
		CRYPTO_OPS_USAGE.cryptoCreateUsage(SINGLE_SIG_USAGE, NO_MEMO_AND_NO_EXPLICIT_XFERS, cryptoCreateMeta, into);
		return into;
	}

	UsageAccumulator cryptoApproveAllowance() {
		final var now = Instant.now().getEpochSecond();
		final var canonicalTxn = TransactionBody.newBuilder()
				.setCryptoApproveAllowance(CryptoApproveAllowanceTransactionBody
						.newBuilder()
						.addCryptoAllowances(CryptoAllowance.newBuilder()
								.setSpender(AN_ACCOUNT)
								.setAmount(1L)
								.build())
				)
				.build();
		final var ctx = ExtantCryptoContext.newBuilder()
				.setCurrentExpiry(now + THREE_MONTHS_IN_SECONDS)
				.setCurrentMemo(BLANK_MEMO)
				.setCurrentKey(A_KEY)
				.setCurrentlyHasProxy(false)
				.setCurrentNumTokenRels(0)
				.setCurrentMaxAutomaticAssociations(0)
				.setCurrentCryptoAllowances(Collections.emptyMap())
				.setCurrentTokenAllowances(Collections.emptyMap())
				.setCurrentApproveForAllNftAllowances(Collections.emptySet())
				.build();

		final var cryptoApproveMeta = new CryptoApproveAllowanceMeta(canonicalTxn.getCryptoApproveAllowance(), now);
		final var into = new UsageAccumulator();
		CRYPTO_OPS_USAGE.cryptoApproveAllowanceUsage(SINGLE_SIG_USAGE, NO_MEMO_AND_NO_EXPLICIT_XFERS, cryptoApproveMeta,
				ctx, into);
		return into;
	}

	UsageAccumulator cryptoDeleteAllowance() {
		final var now = Instant.now().getEpochSecond();
		final var target = TokenID.newBuilder().setTokenNum(1_234).build();

		final var canonicalTxn = TransactionBody.newBuilder()
				.setCryptoDeleteAllowance(CryptoDeleteAllowanceTransactionBody
						.newBuilder()
						.addNftAllowances(NftRemoveAllowance.newBuilder()
								.setOwner(AN_ACCOUNT)
								.setTokenId(target)
								.addAllSerialNumbers(SINGLE_SERIAL_NUM)
								.build()))
				.build();

		final var cryptoDeleteAllowanceMeta = new CryptoDeleteAllowanceMeta(canonicalTxn.getCryptoDeleteAllowance(),
				now);
		final var into = new UsageAccumulator();
		CRYPTO_OPS_USAGE.cryptoDeleteAllowanceUsage(SINGLE_SIG_USAGE, NO_MEMO_AND_NO_EXPLICIT_XFERS,
				cryptoDeleteAllowanceMeta, into);
		return into;
	}

	UsageAccumulator cryptoUpdate(int newAutoAssocSlots) {
		final var now = Instant.now().getEpochSecond();
		final var canonicalTxn = TransactionBody.newBuilder()
				.setCryptoUpdateAccount(CryptoUpdateTransactionBody.newBuilder()
						.setMemo(StringValue.of(BLANK_MEMO))
						.setExpirationTime(Timestamp.newBuilder().setSeconds(now + THREE_MONTHS_IN_SECONDS))
						.setMaxAutomaticTokenAssociations(Int32Value.newBuilder().setValue(newAutoAssocSlots))
						.setAccountIDToUpdate(AN_ACCOUNT)
				).build();
		final var ctx = ExtantCryptoContext.newBuilder()
				.setCurrentExpiry(now)
				.setCurrentMemo(BLANK_MEMO)
				.setCurrentKey(A_KEY)
				.setCurrentlyHasProxy(false)
				.setCurrentNumTokenRels(0)
				.setCurrentMaxAutomaticAssociations(0)
				.setCurrentCryptoAllowances(Collections.emptyMap())
				.setCurrentTokenAllowances(Collections.emptyMap())
				.setCurrentApproveForAllNftAllowances(Collections.emptySet())
				.build();
		final var cryptoUpdateMeta = new CryptoUpdateMeta(canonicalTxn.getCryptoUpdateAccount(), now);
		final var into = new UsageAccumulator();
		CRYPTO_OPS_USAGE.cryptoUpdateUsage(
				SINGLE_SIG_USAGE, NO_MEMO_AND_NO_EXPLICIT_XFERS, cryptoUpdateMeta, ctx, into);
		return into;
	}

	UsageAccumulator fileAppend() {
		/* The canonical usage and context */
		final var opMeta = new FileAppendMeta(1_000, THREE_MONTHS_IN_SECONDS);
		final var into = new UsageAccumulator();
		FILE_OPS_USAGE.fileAppendUsage(SINGLE_SIG_USAGE, opMeta, NO_MEMO_AND_NO_EXPLICIT_XFERS, into);
		return into;
	}

	UsageAccumulator tokenFreezeAccount() {
		final var tokenFreezeMeta = TOKEN_OPS_USAGE_UTILS.tokenFreezeUsageFrom();
		final var into = new UsageAccumulator();
		TOKEN_OPS_USAGE.tokenFreezeUsage(SINGLE_SIG_USAGE, NO_MEMO_AND_NO_EXPLICIT_XFERS, tokenFreezeMeta, into);
		log.info("TokenFreeze base accumulator: {}", into);
		return into;
	}

	UsageAccumulator tokenUnfreezeAccount() {
		final var tokenUnfreezeMeta = TOKEN_OPS_USAGE_UTILS.tokenUnfreezeUsageFrom();
		final var into = new UsageAccumulator();
		TOKEN_OPS_USAGE.tokenFreezeUsage(SINGLE_SIG_USAGE, NO_MEMO_AND_NO_EXPLICIT_XFERS, tokenUnfreezeMeta, into);
		return into;
	}

	UsageAccumulator tokenPause() {
		final var tokenPauseMeta = TOKEN_OPS_USAGE_UTILS.tokenPauseUsageFrom();
		final var into = new UsageAccumulator();
		TOKEN_OPS_USAGE.tokenPauseUsage(SINGLE_SIG_USAGE, NO_MEMO_AND_NO_EXPLICIT_XFERS, tokenPauseMeta, into);
		return into;
	}

	UsageAccumulator tokenUnpause() {
		final var tokenUnpauseMeta = TOKEN_OPS_USAGE_UTILS.tokenUnpauseUsageFrom();
		final var into = new UsageAccumulator();
		TOKEN_OPS_USAGE.tokenUnpauseUsage(SINGLE_SIG_USAGE, NO_MEMO_AND_NO_EXPLICIT_XFERS, tokenUnpauseMeta, into);
		return into;
	}

	UsageAccumulator uniqueTokenBurn() {
		final var target = TokenID.newBuilder().setTokenNum(1_234).build();
		final var canonicalTxn = TransactionBody.newBuilder()
				.setTokenBurn(TokenBurnTransactionBody.newBuilder()
						.setToken(target)
						.addAllSerialNumbers(SINGLE_SERIAL_NUM))
				.build();

		final var tokenBurnMeta = TOKEN_OPS_USAGE_UTILS.tokenBurnUsageFrom(canonicalTxn, TOKEN_NON_FUNGIBLE_UNIQUE);
		final var into = new UsageAccumulator();
		TOKEN_OPS_USAGE.tokenBurnUsage(SINGLE_SIG_USAGE, NO_MEMO_AND_NO_EXPLICIT_XFERS, tokenBurnMeta, into);
		return into;
	}

	UsageAccumulator fungibleCommonTokenBurn() {
		final var target = TokenID.newBuilder().setTokenNum(1_235).build();
		final var canonicalTxn = TransactionBody.newBuilder()
				.setTokenBurn(TokenBurnTransactionBody.newBuilder()
						.setToken(target)
						.setAmount(1000L)
				)
				.build();

		final var tokenBurnMeta = TOKEN_OPS_USAGE_UTILS.tokenBurnUsageFrom(canonicalTxn, TOKEN_FUNGIBLE_COMMON);
		final var into = new UsageAccumulator();
		TOKEN_OPS_USAGE.tokenBurnUsage(SINGLE_SIG_USAGE, NO_MEMO_AND_NO_EXPLICIT_XFERS, tokenBurnMeta, into);
		return into;
	}

	UsageAccumulator uniqueTokenMint() {
		final var target = TokenID.newBuilder().setTokenNum(1_234).build();
		final var canonicalTxn = TransactionBody.newBuilder()
				.setTokenMint(TokenMintTransactionBody.newBuilder()
						.setToken(target)
						.addMetadata(CANONICAL_NFT_METADATA))
				.build();

		final var tokenMintMeta = TOKEN_OPS_USAGE_UTILS.tokenMintUsageFrom(canonicalTxn,
				TOKEN_NON_FUNGIBLE_UNIQUE, THREE_MONTHS_IN_SECONDS);
		final var into = new UsageAccumulator();
		TOKEN_OPS_USAGE.tokenMintUsage(SINGLE_SIG_USAGE, NO_MEMO_AND_NO_EXPLICIT_XFERS, tokenMintMeta, into);
		return into;
	}

	UsageAccumulator fungibleCommonTokenMint() {
		final var target = TokenID.newBuilder().setTokenNum(1_234).build();
		final var canonicalTxn = TransactionBody.newBuilder()
				.setTokenMint(TokenMintTransactionBody.newBuilder()
						.setToken(target)
						.setAmount(1000))
				.build();

		final var tokenMintMeta = TOKEN_OPS_USAGE_UTILS.tokenMintUsageFrom(canonicalTxn,
				TOKEN_FUNGIBLE_COMMON, THREE_MONTHS_IN_SECONDS);
		final var into = new UsageAccumulator();
		TOKEN_OPS_USAGE.tokenMintUsage(SINGLE_SIG_USAGE, NO_MEMO_AND_NO_EXPLICIT_XFERS, tokenMintMeta, into);
		return into;
	}

	UsageAccumulator uniqueTokenWipe() {
		final var target = TokenID.newBuilder().setTokenNum(1_234).build();
		final var targetAcct = AccountID.newBuilder().setAccountNum(5_678).build();
		final var canonicalTxn = TransactionBody.newBuilder()
				.setTokenWipe(TokenWipeAccountTransactionBody.newBuilder()
						.setToken(target)
						.setAccount(targetAcct)
						.addAllSerialNumbers(SINGLE_SERIAL_NUM))
				.build();

		final var tokenWipeMeta = TOKEN_OPS_USAGE_UTILS.tokenWipeUsageFrom(canonicalTxn.getTokenWipe());
		final var into = new UsageAccumulator();
		TOKEN_OPS_USAGE.tokenWipeUsage(SINGLE_SIG_USAGE, NO_MEMO_AND_NO_EXPLICIT_XFERS, tokenWipeMeta, into);
		return into;
	}

	UsageAccumulator fungibleCommonTokenWipe() {
		final var target = TokenID.newBuilder().setTokenNum(1_234).build();
		final var targetAcct = AccountID.newBuilder().setAccountNum(5_678).build();
		final var canonicalTxn = TransactionBody.newBuilder()
				.setTokenWipe(TokenWipeAccountTransactionBody.newBuilder()
						.setToken(target)
						.setAccount(targetAcct)
						.setAmount(100))
				.build();

		final var tokenWipeMeta = TOKEN_OPS_USAGE_UTILS.tokenWipeUsageFrom(canonicalTxn.getTokenWipe());
		final var into = new UsageAccumulator();
		TOKEN_OPS_USAGE.tokenWipeUsage(SINGLE_SIG_USAGE, NO_MEMO_AND_NO_EXPLICIT_XFERS, tokenWipeMeta, into);
		return into;
	}

	UsageAccumulator fungibleTokenCreateWithCustomFees() {
		final var canonicalTxn = TransactionBody.newBuilder()
				.setTokenCreation(TokenCreateTransactionBody.newBuilder()
						.setAutoRenewAccount(AN_ACCOUNT)
						.setTreasury(AN_ACCOUNT)
						.setName(A_TOKEN_NAME)
						.setSymbol(A_TOKEN_SYMBOL)
						.setAdminKey(A_KEY)
						.setFeeScheduleKey(A_KEY)
						.setAutoRenewPeriod(Duration.newBuilder().setSeconds(THREE_MONTHS_IN_SECONDS))
						.setTokenType(TokenType.FUNGIBLE_COMMON)
						.addCustomFees(CustomFee.newBuilder()
								.setFeeCollectorAccountId(AN_ACCOUNT)
								.setFixedFee(FixedFee.newBuilder()
										.setAmount(100_000_000)
										.build())))
				.build();

		final var tokenCreateMeta = TOKEN_OPS_USAGE_UTILS.tokenCreateUsageFrom(canonicalTxn);
		final var into = new UsageAccumulator();
		TOKEN_OPS_USAGE.tokenCreateUsage(QUAD_SIG_USAGE, NO_MEMO_AND_NO_EXPLICIT_XFERS, tokenCreateMeta, into);
		return into;
	}

	UsageAccumulator fungibleTokenCreate() {
		final var canonicalTxn = TransactionBody.newBuilder()
				.setTokenCreation(TokenCreateTransactionBody.newBuilder()
						.setTreasury(AN_ACCOUNT)
						.setAutoRenewAccount(AN_ACCOUNT)
						.setName(A_TOKEN_NAME)
						.setSymbol(A_TOKEN_SYMBOL)
						.setAdminKey(A_KEY)
						.setAutoRenewPeriod(Duration.newBuilder().setSeconds(THREE_MONTHS_IN_SECONDS))
						.setTokenType(TokenType.FUNGIBLE_COMMON))
				.build();

		final var tokenCreateMeta = TOKEN_OPS_USAGE_UTILS.tokenCreateUsageFrom(canonicalTxn);
		final var into = new UsageAccumulator();
		TOKEN_OPS_USAGE.tokenCreateUsage(QUAD_SIG_USAGE, NO_MEMO_AND_NO_EXPLICIT_XFERS, tokenCreateMeta, into);
		return into;
	}

	UsageAccumulator uniqueTokenCreate() {
		final var canonicalTxn = TransactionBody.newBuilder()
				.setTokenCreation(TokenCreateTransactionBody.newBuilder()
						.setTreasury(AN_ACCOUNT)
						.setAutoRenewAccount(AN_ACCOUNT)
						.setInitialSupply(0L)
						.setName(A_TOKEN_NAME)
						.setSymbol(A_TOKEN_SYMBOL)
						.setAdminKey(A_KEY)
						.setSupplyKey(A_KEY)
						.setAutoRenewPeriod(Duration.newBuilder().setSeconds(THREE_MONTHS_IN_SECONDS))
						.setTokenType(TokenType.NON_FUNGIBLE_UNIQUE))
				.build();

		final var tokenCreateMeta = TOKEN_OPS_USAGE_UTILS.tokenCreateUsageFrom(canonicalTxn);
		final var into = new UsageAccumulator();
		TOKEN_OPS_USAGE.tokenCreateUsage(QUAD_SIG_USAGE, NO_MEMO_AND_NO_EXPLICIT_XFERS, tokenCreateMeta, into);
		return into;
	}

	UsageAccumulator uniqueTokenCreateWithCustomFees() {
		final var canonicalTxn = TransactionBody.newBuilder()
				.setTokenCreation(TokenCreateTransactionBody.newBuilder()
						.setAutoRenewAccount(AN_ACCOUNT)
						.setTreasury(AN_ACCOUNT)
						.setTokenType(TokenType.NON_FUNGIBLE_UNIQUE)
						.setInitialSupply(0L)
						.setName(A_TOKEN_NAME)
						.setSymbol(A_TOKEN_SYMBOL)
						.setAdminKey(A_KEY)
						.setSupplyKey(A_KEY)
						.setFeeScheduleKey(A_KEY)
						.setAutoRenewPeriod(Duration.newBuilder().setSeconds(THREE_MONTHS_IN_SECONDS))
						.setTokenType(TokenType.NON_FUNGIBLE_UNIQUE)
						.addCustomFees(CustomFee.newBuilder()
								.setFeeCollectorAccountId(AN_ACCOUNT)
								.setFixedFee(FixedFee.newBuilder()
										.setAmount(100_000_000)
										.build())))
				.build();

		final var tokenCreateMeta = TOKEN_OPS_USAGE_UTILS.tokenCreateUsageFrom(canonicalTxn);
		final var into = new UsageAccumulator();
		TOKEN_OPS_USAGE.tokenCreateUsage(QUAD_SIG_USAGE, NO_MEMO_AND_NO_EXPLICIT_XFERS, tokenCreateMeta, into);
		return into;

	}

	UsageAccumulator submitMessage() {
		final var opMeta = new SubmitMessageMeta(100);
		final var into = new UsageAccumulator();
		CONSENSUS_OPS_USAGE.submitMessageUsage(SINGLE_SIG_USAGE, opMeta, NO_MEMO_AND_NO_EXPLICIT_XFERS, into);
		return into;
	}

	UsageAccumulator feeScheduleUpdate() {
		/* A canonical op */
		final var target = TokenID.newBuilder().setShardNum(1).setRealmNum(2).setTokenNum(3).build();
		final List<CustomFee> theNewSchedule = List.of(
				CustomFee.newBuilder().setFixedFee(FixedFee.newBuilder()
								.setAmount(123L)
								.setDenominatingTokenId(target))
						.build());

		/* The canonical usage and context */
		final var newReprBytes = TOKEN_OPS_USAGE.bytesNeededToRepr(theNewSchedule);
		final var opMeta = new FeeScheduleUpdateMeta(0L, newReprBytes);
		final var feeScheduleCtx = new ExtantFeeScheduleContext(THREE_MONTHS_IN_SECONDS, 0);

		final var into = new UsageAccumulator();
		TOKEN_OPS_USAGE.feeScheduleUpdateUsage(
				SINGLE_SIG_USAGE,
				NO_MEMO_AND_NO_EXPLICIT_XFERS,
				opMeta,
				feeScheduleCtx,
				into);
		return into;
	}

	UsageAccumulator hbarCryptoTransfer() {
		final var txnUsageMeta = new BaseTransactionMeta(0, 2);
		final var xferUsageMeta = new CryptoTransferMeta(380, 0,
				0, 0);
		final var into = new UsageAccumulator();
		CRYPTO_OPS_USAGE.cryptoTransferUsage(SINGLE_SIG_USAGE, xferUsageMeta, txnUsageMeta, into);

		return into;
	}

	UsageAccumulator htsCryptoTransfer() {
		final var xferUsageMeta = new CryptoTransferMeta(380, 1,
				2, 0);
		final var into = new UsageAccumulator();
		CRYPTO_OPS_USAGE.cryptoTransferUsage(SINGLE_SIG_USAGE, xferUsageMeta, NO_MEMO_AND_NO_EXPLICIT_XFERS, into);

		return into;
	}

	UsageAccumulator htsCryptoTransferWithCustomFee() {
		final var xferUsageMeta = new CryptoTransferMeta(380, 1,
				2, 0);
		xferUsageMeta.setCustomFeeHbarTransfers(2);
		final var into = new UsageAccumulator();
		CRYPTO_OPS_USAGE.cryptoTransferUsage(SINGLE_SIG_USAGE, xferUsageMeta, NO_MEMO_AND_NO_EXPLICIT_XFERS, into);

		return into;
	}

	UsageAccumulator nftCryptoTransfer() {
		final var xferUsageMeta = new CryptoTransferMeta(380, 1,
				0, 1);
		final var into = new UsageAccumulator();
		CRYPTO_OPS_USAGE.cryptoTransferUsage(SINGLE_SIG_USAGE, xferUsageMeta, NO_MEMO_AND_NO_EXPLICIT_XFERS, into);

		return into;
	}

	UsageAccumulator nftCryptoTransferWithCustomFee() {
		final var xferUsageMeta = new CryptoTransferMeta(380, 1,
				0, 1);
		xferUsageMeta.setCustomFeeHbarTransfers(2);
		final var into = new UsageAccumulator();
		CRYPTO_OPS_USAGE.cryptoTransferUsage(SINGLE_SIG_USAGE, xferUsageMeta, NO_MEMO_AND_NO_EXPLICIT_XFERS, into);

		return into;
	}
=======
    static final Logger log = LogManager.getLogger(BaseOperationUsage.class);
    public static final int CANONICAL_NUM_CONTRACT_KV_PAIRS = 64;
    public static final int CANONICAL_CONTRACT_BYTECODE_SIZE = 4096;
    private static final long THREE_MONTHS_IN_SECONDS = 7776000L;
    private static final ByteString CANONICAL_SIG =
            ByteString.copyFromUtf8(
                    "0123456789012345678901234567890123456789012345678901234567890123");
    private static final List<Long> SINGLE_SERIAL_NUM = List.of(1L);
    private static final ByteString CANONICAL_NFT_METADATA =
            ByteString.copyFromUtf8(
                    "0123456789012345678901234567890123456789012345678901234567890123456789012345678901234567890123456789");
    private static final SignatureMap ONE_PAIR_SIG_MAP =
            SignatureMap.newBuilder()
                    .addSigPair(
                            SignaturePair.newBuilder()
                                    .setPubKeyPrefix(ByteString.copyFromUtf8("a"))
                                    .setEd25519(CANONICAL_SIG))
                    .build();
    private static final SignatureMap TWO_PAIR_SIG_MAP =
            SignatureMap.newBuilder()
                    .addSigPair(
                            SignaturePair.newBuilder()
                                    .setPubKeyPrefix(ByteString.copyFromUtf8("a"))
                                    .setEd25519(CANONICAL_SIG))
                    .addSigPair(
                            SignaturePair.newBuilder()
                                    .setPubKeyPrefix(ByteString.copyFromUtf8("b"))
                                    .setEd25519(CANONICAL_SIG))
                    .build();
    private static final SignatureMap FOUR_PAIR_SIG_MAP =
            SignatureMap.newBuilder()
                    .addSigPair(
                            SignaturePair.newBuilder()
                                    .setPubKeyPrefix(ByteString.copyFromUtf8("a"))
                                    .setEd25519(CANONICAL_SIG))
                    .addSigPair(
                            SignaturePair.newBuilder()
                                    .setPubKeyPrefix(ByteString.copyFromUtf8("b"))
                                    .setEd25519(CANONICAL_SIG))
                    .addSigPair(
                            SignaturePair.newBuilder()
                                    .setPubKeyPrefix(ByteString.copyFromUtf8("c"))
                                    .setEd25519(CANONICAL_SIG))
                    .addSigPair(
                            SignaturePair.newBuilder()
                                    .setPubKeyPrefix(ByteString.copyFromUtf8("d"))
                                    .setEd25519(CANONICAL_SIG))
                    .build();
    private static final SigUsage SINGLE_SIG_USAGE =
            new SigUsage(1, ONE_PAIR_SIG_MAP.getSerializedSize(), 1);
    private static final SigUsage DUAL_SIG_USAGE =
            new SigUsage(2, TWO_PAIR_SIG_MAP.getSerializedSize(), 1);
    private static final SigUsage QUAD_SIG_USAGE =
            new SigUsage(4, FOUR_PAIR_SIG_MAP.getSerializedSize(), 1);
    private static final BaseTransactionMeta NO_MEMO_AND_NO_EXPLICIT_XFERS =
            new BaseTransactionMeta(0, 0);
    private static final Key A_KEY =
            Key.newBuilder()
                    .setEd25519(ByteString.copyFromUtf8("aaaaaaaaaaaaaaaaaaaaaaaaaaaaaaaa"))
                    .build();
    private static final AccountID AN_ACCOUNT =
            AccountID.newBuilder().setAccountNum(1_234L).build();

    private static final String A_TOKEN_NAME = "012345678912";
    private static final String A_TOKEN_SYMBOL = "ABCD";
    private static final String BLANK_MEMO = "";

    private static final TokenOpsUsage TOKEN_OPS_USAGE = new TokenOpsUsage();
    private static final ConsensusOpsUsage CONSENSUS_OPS_USAGE = new ConsensusOpsUsage();
    private static final CryptoOpsUsage CRYPTO_OPS_USAGE = new CryptoOpsUsage();
    private static final FileOpsUsage FILE_OPS_USAGE = new FileOpsUsage();
    private static final ScheduleOpsUsage SCHEDULE_OPS_USAGE = new ScheduleOpsUsage();

    private static final UtilOpsUsage UTIL_OPS_USAGE = new UtilOpsUsage();

    /**
     * Returns the total resource usage in the new {@link UsageAccumulator} process object for the
     * base configuration of the given type of the given operation.
     *
     * @param function the operation of interest
     * @param type the type of interest
     * @return the total resource usage of the base configuration
     */
    UsageAccumulator baseUsageFor(final HederaFunctionality function, final SubType type) {
        switch (function) {
            case ContractAutoRenew:
                if (type == DEFAULT) {
                    return contractAutoRenew();
                }
                break;
            case FileAppend:
                if (type == DEFAULT) {
                    return fileAppend();
                }
                break;
            case CryptoTransfer:
                switch (type) {
                    case DEFAULT:
                        return hbarCryptoTransfer();
                    case TOKEN_FUNGIBLE_COMMON:
                        return htsCryptoTransfer();
                    case TOKEN_FUNGIBLE_COMMON_WITH_CUSTOM_FEES:
                        return htsCryptoTransferWithCustomFee();
                    case TOKEN_NON_FUNGIBLE_UNIQUE:
                        return nftCryptoTransfer();
                    case TOKEN_NON_FUNGIBLE_UNIQUE_WITH_CUSTOM_FEES:
                        return nftCryptoTransferWithCustomFee();
                    default:
                        break;
                }
                break;
            case CryptoCreate:
                if (type == DEFAULT) {
                    return cryptoCreate(0);
                }
                break;
            case CryptoUpdate:
                if (type == DEFAULT) {
                    return cryptoUpdate(0);
                }
                break;
            case CryptoApproveAllowance:
                if (type == DEFAULT) {
                    return cryptoApproveAllowance();
                }
                break;
            case CryptoDeleteAllowance:
                if (type == DEFAULT) {
                    return cryptoDeleteAllowance();
                }
                break;
            case TokenCreate:
                switch (type) {
                    case TOKEN_FUNGIBLE_COMMON:
                        return fungibleTokenCreate();
                    case TOKEN_NON_FUNGIBLE_UNIQUE:
                        return uniqueTokenCreate();
                    case TOKEN_FUNGIBLE_COMMON_WITH_CUSTOM_FEES:
                        return fungibleTokenCreateWithCustomFees();
                    case TOKEN_NON_FUNGIBLE_UNIQUE_WITH_CUSTOM_FEES:
                        return uniqueTokenCreateWithCustomFees();
                    default:
                        break;
                }
                break;
            case TokenMint:
                if (type == TOKEN_NON_FUNGIBLE_UNIQUE) {
                    return uniqueTokenMint();
                } else if (type == TOKEN_FUNGIBLE_COMMON) {
                    return fungibleCommonTokenMint();
                }
                break;
            case TokenAccountWipe:
                if (type == TOKEN_NON_FUNGIBLE_UNIQUE) {
                    return uniqueTokenWipe();
                } else if (type == TOKEN_FUNGIBLE_COMMON) {
                    return fungibleCommonTokenWipe();
                }
                break;
            case TokenBurn:
                if (type == TOKEN_NON_FUNGIBLE_UNIQUE) {
                    return uniqueTokenBurn();
                } else if (type == TOKEN_FUNGIBLE_COMMON) {
                    return fungibleCommonTokenBurn();
                }
                break;
            case ScheduleCreate:
                if (type == SCHEDULE_CREATE_CONTRACT_CALL) {
                    return scheduleCreateWithContractCall();
                } else if (type == DEFAULT) {
                    return scheduleCreate();
                }
                break;
            case TokenFreezeAccount:
                return tokenFreezeAccount();
            case TokenUnfreezeAccount:
                return tokenUnfreezeAccount();
            case TokenFeeScheduleUpdate:
                return feeScheduleUpdate();
            case TokenPause:
                return tokenPause();
            case TokenUnpause:
                return tokenUnpause();
            case ConsensusSubmitMessage:
                return submitMessage();
            case PRNG:
                return prng();
            default:
                break;
        }

        throw new IllegalArgumentException("Canonical usage unknown");
    }

    UsageAccumulator contractAutoRenew() {
        final var accountContext =
                ExtantCryptoContext.newBuilder()
                        .setCurrentExpiry(0)
                        .setCurrentMemo(BLANK_MEMO)
                        .setCurrentKey(A_KEY)
                        .setCurrentlyHasProxy(false)
                        .setCurrentNumTokenRels(0)
                        .setCurrentMaxAutomaticAssociations(0)
                        .setCurrentCryptoAllowances(Collections.emptyList())
                        .setCurrentTokenAllowances(Collections.emptyList())
                        .setCurrentApproveForAllNftAllowances(Collections.emptyList())
                        .setCurrentMaxAutomaticAssociations(0)
                        .build();
        final var contractContext =
                new ExtantContractContext(
                        CANONICAL_NUM_CONTRACT_KV_PAIRS,
                        CANONICAL_CONTRACT_BYTECODE_SIZE,
                        accountContext);
        final var into = new UsageAccumulator();
        into.addRbs(THREE_MONTHS_IN_SECONDS * contractContext.currentRb());
        into.addSbs(THREE_MONTHS_IN_SECONDS * contractContext.currentSb());
        return into;
    }

    UsageAccumulator prng() {
        final var prngTxnBody = PrngTransactionBody.newBuilder().build();
        final var prngMeta = new PrngMeta(prngTxnBody);
        final var into = new UsageAccumulator();
        UTIL_OPS_USAGE.prngUsage(SINGLE_SIG_USAGE, NO_MEMO_AND_NO_EXPLICIT_XFERS, prngMeta, into);
        return into;
    }

    UsageAccumulator cryptoCreate(int autoAssocSlots) {
        final var cryptoCreateTxnBody =
                CryptoCreateTransactionBody.newBuilder()
                        .setMemo(BLANK_MEMO)
                        .setMaxAutomaticTokenAssociations(autoAssocSlots)
                        .setAutoRenewPeriod(
                                Duration.newBuilder().setSeconds(THREE_MONTHS_IN_SECONDS))
                        .setKey(A_KEY)
                        .build();
        final var cryptoCreateMeta = new CryptoCreateMeta(cryptoCreateTxnBody);
        final var into = new UsageAccumulator();
        CRYPTO_OPS_USAGE.cryptoCreateUsage(
                SINGLE_SIG_USAGE, NO_MEMO_AND_NO_EXPLICIT_XFERS, cryptoCreateMeta, into);
        return into;
    }

    UsageAccumulator cryptoApproveAllowance() {
        final var now = Instant.now().getEpochSecond();
        final var canonicalTxn =
                TransactionBody.newBuilder()
                        .setCryptoApproveAllowance(
                                CryptoApproveAllowanceTransactionBody.newBuilder()
                                        .addCryptoAllowances(
                                                CryptoAllowance.newBuilder()
                                                        .setSpender(AN_ACCOUNT)
                                                        .setAmount(1L)
                                                        .build()))
                        .build();
        final var ctx =
                ExtantCryptoContext.newBuilder()
                        .setCurrentExpiry(now + THREE_MONTHS_IN_SECONDS)
                        .setCurrentMemo(BLANK_MEMO)
                        .setCurrentKey(A_KEY)
                        .setCurrentlyHasProxy(false)
                        .setCurrentNumTokenRels(0)
                        .setCurrentMaxAutomaticAssociations(0)
                        .setCurrentCryptoAllowances(Collections.emptyMap())
                        .setCurrentTokenAllowances(Collections.emptyMap())
                        .setCurrentApproveForAllNftAllowances(Collections.emptySet())
                        .build();

        final var cryptoApproveMeta =
                new CryptoApproveAllowanceMeta(canonicalTxn.getCryptoApproveAllowance(), now);
        final var into = new UsageAccumulator();
        CRYPTO_OPS_USAGE.cryptoApproveAllowanceUsage(
                SINGLE_SIG_USAGE, NO_MEMO_AND_NO_EXPLICIT_XFERS, cryptoApproveMeta, ctx, into);
        return into;
    }

    UsageAccumulator cryptoDeleteAllowance() {
        final var now = Instant.now().getEpochSecond();
        final var target = TokenID.newBuilder().setTokenNum(1_234).build();

        final var canonicalTxn =
                TransactionBody.newBuilder()
                        .setCryptoDeleteAllowance(
                                CryptoDeleteAllowanceTransactionBody.newBuilder()
                                        .addNftAllowances(
                                                NftRemoveAllowance.newBuilder()
                                                        .setOwner(AN_ACCOUNT)
                                                        .setTokenId(target)
                                                        .addAllSerialNumbers(SINGLE_SERIAL_NUM)
                                                        .build()))
                        .build();

        final var cryptoDeleteAllowanceMeta =
                new CryptoDeleteAllowanceMeta(canonicalTxn.getCryptoDeleteAllowance(), now);
        final var into = new UsageAccumulator();
        CRYPTO_OPS_USAGE.cryptoDeleteAllowanceUsage(
                SINGLE_SIG_USAGE, NO_MEMO_AND_NO_EXPLICIT_XFERS, cryptoDeleteAllowanceMeta, into);
        return into;
    }

    UsageAccumulator cryptoUpdate(int newAutoAssocSlots) {
        final var now = Instant.now().getEpochSecond();
        final var canonicalTxn =
                TransactionBody.newBuilder()
                        .setCryptoUpdateAccount(
                                CryptoUpdateTransactionBody.newBuilder()
                                        .setMemo(StringValue.of(BLANK_MEMO))
                                        .setExpirationTime(
                                                Timestamp.newBuilder()
                                                        .setSeconds(now + THREE_MONTHS_IN_SECONDS))
                                        .setMaxAutomaticTokenAssociations(
                                                Int32Value.newBuilder().setValue(newAutoAssocSlots))
                                        .setAccountIDToUpdate(AN_ACCOUNT))
                        .build();
        final var ctx =
                ExtantCryptoContext.newBuilder()
                        .setCurrentExpiry(now)
                        .setCurrentMemo(BLANK_MEMO)
                        .setCurrentKey(A_KEY)
                        .setCurrentlyHasProxy(false)
                        .setCurrentNumTokenRels(0)
                        .setCurrentMaxAutomaticAssociations(0)
                        .setCurrentCryptoAllowances(Collections.emptyMap())
                        .setCurrentTokenAllowances(Collections.emptyMap())
                        .setCurrentApproveForAllNftAllowances(Collections.emptySet())
                        .build();
        final var cryptoUpdateMeta =
                new CryptoUpdateMeta(canonicalTxn.getCryptoUpdateAccount(), now);
        final var into = new UsageAccumulator();
        CRYPTO_OPS_USAGE.cryptoUpdateUsage(
                SINGLE_SIG_USAGE, NO_MEMO_AND_NO_EXPLICIT_XFERS, cryptoUpdateMeta, ctx, into);
        return into;
    }

    UsageAccumulator fileAppend() {
        /* The canonical usage and context */
        final var opMeta = new FileAppendMeta(1_000, THREE_MONTHS_IN_SECONDS);
        final var into = new UsageAccumulator();
        FILE_OPS_USAGE.fileAppendUsage(
                SINGLE_SIG_USAGE, opMeta, NO_MEMO_AND_NO_EXPLICIT_XFERS, into);
        return into;
    }

    UsageAccumulator tokenFreezeAccount() {
        final var tokenFreezeMeta = TOKEN_OPS_USAGE_UTILS.tokenFreezeUsageFrom();
        final var into = new UsageAccumulator();
        TOKEN_OPS_USAGE.tokenFreezeUsage(
                SINGLE_SIG_USAGE, NO_MEMO_AND_NO_EXPLICIT_XFERS, tokenFreezeMeta, into);
        log.info("TokenFreeze base accumulator: {}", into);
        return into;
    }

    UsageAccumulator tokenUnfreezeAccount() {
        final var tokenUnfreezeMeta = TOKEN_OPS_USAGE_UTILS.tokenUnfreezeUsageFrom();
        final var into = new UsageAccumulator();
        TOKEN_OPS_USAGE.tokenFreezeUsage(
                SINGLE_SIG_USAGE, NO_MEMO_AND_NO_EXPLICIT_XFERS, tokenUnfreezeMeta, into);
        return into;
    }

    UsageAccumulator tokenPause() {
        final var tokenPauseMeta = TOKEN_OPS_USAGE_UTILS.tokenPauseUsageFrom();
        final var into = new UsageAccumulator();
        TOKEN_OPS_USAGE.tokenPauseUsage(
                SINGLE_SIG_USAGE, NO_MEMO_AND_NO_EXPLICIT_XFERS, tokenPauseMeta, into);
        return into;
    }

    UsageAccumulator tokenUnpause() {
        final var tokenUnpauseMeta = TOKEN_OPS_USAGE_UTILS.tokenUnpauseUsageFrom();
        final var into = new UsageAccumulator();
        TOKEN_OPS_USAGE.tokenUnpauseUsage(
                SINGLE_SIG_USAGE, NO_MEMO_AND_NO_EXPLICIT_XFERS, tokenUnpauseMeta, into);
        return into;
    }

    UsageAccumulator uniqueTokenBurn() {
        final var target = TokenID.newBuilder().setTokenNum(1_234).build();
        final var canonicalTxn =
                TransactionBody.newBuilder()
                        .setTokenBurn(
                                TokenBurnTransactionBody.newBuilder()
                                        .setToken(target)
                                        .addAllSerialNumbers(SINGLE_SERIAL_NUM))
                        .build();

        final var tokenBurnMeta =
                TOKEN_OPS_USAGE_UTILS.tokenBurnUsageFrom(canonicalTxn, TOKEN_NON_FUNGIBLE_UNIQUE);
        final var into = new UsageAccumulator();
        TOKEN_OPS_USAGE.tokenBurnUsage(
                SINGLE_SIG_USAGE, NO_MEMO_AND_NO_EXPLICIT_XFERS, tokenBurnMeta, into);
        return into;
    }

    UsageAccumulator fungibleCommonTokenBurn() {
        final var target = TokenID.newBuilder().setTokenNum(1_235).build();
        final var canonicalTxn =
                TransactionBody.newBuilder()
                        .setTokenBurn(
                                TokenBurnTransactionBody.newBuilder()
                                        .setToken(target)
                                        .setAmount(1000L))
                        .build();

        final var tokenBurnMeta =
                TOKEN_OPS_USAGE_UTILS.tokenBurnUsageFrom(canonicalTxn, TOKEN_FUNGIBLE_COMMON);
        final var into = new UsageAccumulator();
        TOKEN_OPS_USAGE.tokenBurnUsage(
                SINGLE_SIG_USAGE, NO_MEMO_AND_NO_EXPLICIT_XFERS, tokenBurnMeta, into);
        return into;
    }

    UsageAccumulator uniqueTokenMint() {
        final var target = TokenID.newBuilder().setTokenNum(1_234).build();
        final var canonicalTxn =
                TransactionBody.newBuilder()
                        .setTokenMint(
                                TokenMintTransactionBody.newBuilder()
                                        .setToken(target)
                                        .addMetadata(CANONICAL_NFT_METADATA))
                        .build();

        final var tokenMintMeta =
                TOKEN_OPS_USAGE_UTILS.tokenMintUsageFrom(
                        canonicalTxn, TOKEN_NON_FUNGIBLE_UNIQUE, THREE_MONTHS_IN_SECONDS);
        final var into = new UsageAccumulator();
        TOKEN_OPS_USAGE.tokenMintUsage(
                SINGLE_SIG_USAGE, NO_MEMO_AND_NO_EXPLICIT_XFERS, tokenMintMeta, into);
        return into;
    }

    UsageAccumulator fungibleCommonTokenMint() {
        final var target = TokenID.newBuilder().setTokenNum(1_234).build();
        final var canonicalTxn =
                TransactionBody.newBuilder()
                        .setTokenMint(
                                TokenMintTransactionBody.newBuilder()
                                        .setToken(target)
                                        .setAmount(1000))
                        .build();

        final var tokenMintMeta =
                TOKEN_OPS_USAGE_UTILS.tokenMintUsageFrom(
                        canonicalTxn, TOKEN_FUNGIBLE_COMMON, THREE_MONTHS_IN_SECONDS);
        final var into = new UsageAccumulator();
        TOKEN_OPS_USAGE.tokenMintUsage(
                SINGLE_SIG_USAGE, NO_MEMO_AND_NO_EXPLICIT_XFERS, tokenMintMeta, into);
        return into;
    }

    UsageAccumulator uniqueTokenWipe() {
        final var target = TokenID.newBuilder().setTokenNum(1_234).build();
        final var targetAcct = AccountID.newBuilder().setAccountNum(5_678).build();
        final var canonicalTxn =
                TransactionBody.newBuilder()
                        .setTokenWipe(
                                TokenWipeAccountTransactionBody.newBuilder()
                                        .setToken(target)
                                        .setAccount(targetAcct)
                                        .addAllSerialNumbers(SINGLE_SERIAL_NUM))
                        .build();

        final var tokenWipeMeta = TOKEN_OPS_USAGE_UTILS.tokenWipeUsageFrom(canonicalTxn);
        final var into = new UsageAccumulator();
        TOKEN_OPS_USAGE.tokenWipeUsage(
                SINGLE_SIG_USAGE, NO_MEMO_AND_NO_EXPLICIT_XFERS, tokenWipeMeta, into);
        return into;
    }

    UsageAccumulator fungibleCommonTokenWipe() {
        final var target = TokenID.newBuilder().setTokenNum(1_234).build();
        final var targetAcct = AccountID.newBuilder().setAccountNum(5_678).build();
        final var canonicalTxn =
                TransactionBody.newBuilder()
                        .setTokenWipe(
                                TokenWipeAccountTransactionBody.newBuilder()
                                        .setToken(target)
                                        .setAccount(targetAcct)
                                        .setAmount(100))
                        .build();

        final var tokenWipeMeta = TOKEN_OPS_USAGE_UTILS.tokenWipeUsageFrom(canonicalTxn);
        final var into = new UsageAccumulator();
        TOKEN_OPS_USAGE.tokenWipeUsage(
                SINGLE_SIG_USAGE, NO_MEMO_AND_NO_EXPLICIT_XFERS, tokenWipeMeta, into);
        return into;
    }

    UsageAccumulator fungibleTokenCreateWithCustomFees() {
        final var canonicalTxn =
                TransactionBody.newBuilder()
                        .setTokenCreation(
                                TokenCreateTransactionBody.newBuilder()
                                        .setAutoRenewAccount(AN_ACCOUNT)
                                        .setTreasury(AN_ACCOUNT)
                                        .setName(A_TOKEN_NAME)
                                        .setSymbol(A_TOKEN_SYMBOL)
                                        .setAdminKey(A_KEY)
                                        .setFeeScheduleKey(A_KEY)
                                        .setAutoRenewPeriod(
                                                Duration.newBuilder()
                                                        .setSeconds(THREE_MONTHS_IN_SECONDS))
                                        .setTokenType(TokenType.FUNGIBLE_COMMON)
                                        .addCustomFees(
                                                CustomFee.newBuilder()
                                                        .setFeeCollectorAccountId(AN_ACCOUNT)
                                                        .setFixedFee(
                                                                FixedFee.newBuilder()
                                                                        .setAmount(100_000_000)
                                                                        .build())))
                        .build();

        final var tokenCreateMeta = TOKEN_OPS_USAGE_UTILS.tokenCreateUsageFrom(canonicalTxn);
        final var into = new UsageAccumulator();
        TOKEN_OPS_USAGE.tokenCreateUsage(
                QUAD_SIG_USAGE, NO_MEMO_AND_NO_EXPLICIT_XFERS, tokenCreateMeta, into);
        return into;
    }

    UsageAccumulator fungibleTokenCreate() {
        final var canonicalTxn =
                TransactionBody.newBuilder()
                        .setTokenCreation(
                                TokenCreateTransactionBody.newBuilder()
                                        .setTreasury(AN_ACCOUNT)
                                        .setAutoRenewAccount(AN_ACCOUNT)
                                        .setName(A_TOKEN_NAME)
                                        .setSymbol(A_TOKEN_SYMBOL)
                                        .setAdminKey(A_KEY)
                                        .setAutoRenewPeriod(
                                                Duration.newBuilder()
                                                        .setSeconds(THREE_MONTHS_IN_SECONDS))
                                        .setTokenType(TokenType.FUNGIBLE_COMMON))
                        .build();

        final var tokenCreateMeta = TOKEN_OPS_USAGE_UTILS.tokenCreateUsageFrom(canonicalTxn);
        final var into = new UsageAccumulator();
        TOKEN_OPS_USAGE.tokenCreateUsage(
                QUAD_SIG_USAGE, NO_MEMO_AND_NO_EXPLICIT_XFERS, tokenCreateMeta, into);
        return into;
    }

    UsageAccumulator uniqueTokenCreate() {
        final var canonicalTxn =
                TransactionBody.newBuilder()
                        .setTokenCreation(
                                TokenCreateTransactionBody.newBuilder()
                                        .setTreasury(AN_ACCOUNT)
                                        .setAutoRenewAccount(AN_ACCOUNT)
                                        .setInitialSupply(0L)
                                        .setName(A_TOKEN_NAME)
                                        .setSymbol(A_TOKEN_SYMBOL)
                                        .setAdminKey(A_KEY)
                                        .setSupplyKey(A_KEY)
                                        .setAutoRenewPeriod(
                                                Duration.newBuilder()
                                                        .setSeconds(THREE_MONTHS_IN_SECONDS))
                                        .setTokenType(TokenType.NON_FUNGIBLE_UNIQUE))
                        .build();

        final var tokenCreateMeta = TOKEN_OPS_USAGE_UTILS.tokenCreateUsageFrom(canonicalTxn);
        final var into = new UsageAccumulator();
        TOKEN_OPS_USAGE.tokenCreateUsage(
                QUAD_SIG_USAGE, NO_MEMO_AND_NO_EXPLICIT_XFERS, tokenCreateMeta, into);
        return into;
    }

    UsageAccumulator uniqueTokenCreateWithCustomFees() {
        final var canonicalTxn =
                TransactionBody.newBuilder()
                        .setTokenCreation(
                                TokenCreateTransactionBody.newBuilder()
                                        .setAutoRenewAccount(AN_ACCOUNT)
                                        .setTreasury(AN_ACCOUNT)
                                        .setTokenType(TokenType.NON_FUNGIBLE_UNIQUE)
                                        .setInitialSupply(0L)
                                        .setName(A_TOKEN_NAME)
                                        .setSymbol(A_TOKEN_SYMBOL)
                                        .setAdminKey(A_KEY)
                                        .setSupplyKey(A_KEY)
                                        .setFeeScheduleKey(A_KEY)
                                        .setAutoRenewPeriod(
                                                Duration.newBuilder()
                                                        .setSeconds(THREE_MONTHS_IN_SECONDS))
                                        .setTokenType(TokenType.NON_FUNGIBLE_UNIQUE)
                                        .addCustomFees(
                                                CustomFee.newBuilder()
                                                        .setFeeCollectorAccountId(AN_ACCOUNT)
                                                        .setFixedFee(
                                                                FixedFee.newBuilder()
                                                                        .setAmount(100_000_000)
                                                                        .build())))
                        .build();

        final var tokenCreateMeta = TOKEN_OPS_USAGE_UTILS.tokenCreateUsageFrom(canonicalTxn);
        final var into = new UsageAccumulator();
        TOKEN_OPS_USAGE.tokenCreateUsage(
                QUAD_SIG_USAGE, NO_MEMO_AND_NO_EXPLICIT_XFERS, tokenCreateMeta, into);
        return into;
    }

    UsageAccumulator submitMessage() {
        final var opMeta = new SubmitMessageMeta(100);
        final var into = new UsageAccumulator();
        CONSENSUS_OPS_USAGE.submitMessageUsage(
                SINGLE_SIG_USAGE, opMeta, NO_MEMO_AND_NO_EXPLICIT_XFERS, into);
        return into;
    }

    UsageAccumulator feeScheduleUpdate() {
        /* A canonical op */
        final var target =
                TokenID.newBuilder().setShardNum(1).setRealmNum(2).setTokenNum(3).build();
        final List<CustomFee> theNewSchedule =
                List.of(
                        CustomFee.newBuilder()
                                .setFixedFee(
                                        FixedFee.newBuilder()
                                                .setAmount(123L)
                                                .setDenominatingTokenId(target))
                                .build());

        /* The canonical usage and context */
        final var newReprBytes = TOKEN_OPS_USAGE.bytesNeededToRepr(theNewSchedule);
        final var opMeta = new FeeScheduleUpdateMeta(0L, newReprBytes);
        final var feeScheduleCtx = new ExtantFeeScheduleContext(THREE_MONTHS_IN_SECONDS, 0);

        final var into = new UsageAccumulator();
        TOKEN_OPS_USAGE.feeScheduleUpdateUsage(
                SINGLE_SIG_USAGE, NO_MEMO_AND_NO_EXPLICIT_XFERS, opMeta, feeScheduleCtx, into);
        return into;
    }

    UsageAccumulator hbarCryptoTransfer() {
        final var txnUsageMeta = new BaseTransactionMeta(0, 2);
        final var xferUsageMeta = new CryptoTransferMeta(380, 0, 0, 0);
        final var into = new UsageAccumulator();
        CRYPTO_OPS_USAGE.cryptoTransferUsage(SINGLE_SIG_USAGE, xferUsageMeta, txnUsageMeta, into);

        return into;
    }

    UsageAccumulator htsCryptoTransfer() {
        final var xferUsageMeta = new CryptoTransferMeta(380, 1, 2, 0);
        final var into = new UsageAccumulator();
        CRYPTO_OPS_USAGE.cryptoTransferUsage(
                SINGLE_SIG_USAGE, xferUsageMeta, NO_MEMO_AND_NO_EXPLICIT_XFERS, into);

        return into;
    }

    UsageAccumulator htsCryptoTransferWithCustomFee() {
        final var xferUsageMeta = new CryptoTransferMeta(380, 1, 2, 0);
        xferUsageMeta.setCustomFeeHbarTransfers(2);
        final var into = new UsageAccumulator();
        CRYPTO_OPS_USAGE.cryptoTransferUsage(
                SINGLE_SIG_USAGE, xferUsageMeta, NO_MEMO_AND_NO_EXPLICIT_XFERS, into);

        return into;
    }

    UsageAccumulator nftCryptoTransfer() {
        final var xferUsageMeta = new CryptoTransferMeta(380, 1, 0, 1);
        final var into = new UsageAccumulator();
        CRYPTO_OPS_USAGE.cryptoTransferUsage(
                SINGLE_SIG_USAGE, xferUsageMeta, NO_MEMO_AND_NO_EXPLICIT_XFERS, into);

        return into;
    }

    UsageAccumulator nftCryptoTransferWithCustomFee() {
        final var xferUsageMeta = new CryptoTransferMeta(380, 1, 0, 1);
        xferUsageMeta.setCustomFeeHbarTransfers(2);
        final var into = new UsageAccumulator();
        CRYPTO_OPS_USAGE.cryptoTransferUsage(
                SINGLE_SIG_USAGE, xferUsageMeta, NO_MEMO_AND_NO_EXPLICIT_XFERS, into);

        return into;
    }

    UsageAccumulator scheduleCreate() {
        final var txn =
                TransactionBody.newBuilder()
                        .setTransactionID(
                                TransactionID.newBuilder()
                                        .setTransactionValidStart(
                                                Timestamp.newBuilder()
                                                        .setNanos(1)
                                                        .setSeconds(1)
                                                        .build())
                                        .setAccountID(AN_ACCOUNT)
                                        .build())
                        .setNodeAccountID(AN_ACCOUNT)
                        .setScheduleCreate(
                                ScheduleCreateTransactionBody.newBuilder()
                                        .setAdminKey(A_KEY)
                                        .setScheduledTransactionBody(
                                                SchedulableTransactionBody.newBuilder()
                                                        .setCryptoTransfer(
                                                                CryptoTransferTransactionBody
                                                                        .newBuilder()
                                                                        .setTransfers(
                                                                                TransferList
                                                                                        .newBuilder()
                                                                                        .addAccountAmounts(
                                                                                                AccountAmount
                                                                                                        .newBuilder()
                                                                                                        .setAmount(
                                                                                                                -1_000_000_000)
                                                                                                        .setAccountID(
                                                                                                                AN_ACCOUNT))
                                                                                        .addAccountAmounts(
                                                                                                AccountAmount
                                                                                                        .newBuilder()
                                                                                                        .setAmount(
                                                                                                                +1_000_000_000)
                                                                                                        .setAccountID(
                                                                                                                AN_ACCOUNT))))
                                                        .setMemo("")
                                                        .setTransactionFee(100_000_000L)
                                                        .build()))
                        .build();
        var feeData = SCHEDULE_OPS_USAGE.scheduleCreateUsage(txn, DUAL_SIG_USAGE, 1800);
        return UsageAccumulator.fromGrpc(feeData);
    }

    UsageAccumulator scheduleCreateWithContractCall() {
        final var txn =
                TransactionBody.newBuilder()
                        .setTransactionID(
                                TransactionID.newBuilder()
                                        .setTransactionValidStart(
                                                Timestamp.newBuilder()
                                                        .setNanos(1)
                                                        .setSeconds(1)
                                                        .build())
                                        .setAccountID(AN_ACCOUNT)
                                        .build())
                        .setNodeAccountID(AN_ACCOUNT)
                        .setScheduleCreate(
                                ScheduleCreateTransactionBody.newBuilder()
                                        .setAdminKey(A_KEY)
                                        .setScheduledTransactionBody(
                                                SchedulableTransactionBody.newBuilder()
                                                        .setContractCall(
                                                                ContractCallTransactionBody
                                                                        .newBuilder()
                                                                        .setContractID(
                                                                                ContractID
                                                                                        .newBuilder()
                                                                                        .setShardNum(
                                                                                                1)
                                                                                        .setRealmNum(
                                                                                                1)
                                                                                        .setContractNum(
                                                                                                1)
                                                                                        .build())
                                                                        .setGas(10_000L)
                                                                        .setFunctionParameters(
                                                                                ByteString.copyFrom(
                                                                                        new byte[] {
                                                                                            1, 2, 3,
                                                                                            6, 7, 8,
                                                                                            9, 10,
                                                                                            11, 12,
                                                                                            13, 14,
                                                                                            15, 16,
                                                                                            17, 18,
                                                                                            19, 20,
                                                                                            21, 22,
                                                                                            23, 24,
                                                                                            25, 26,
                                                                                            27, 28,
                                                                                            29, 30,
                                                                                            31, 32,
                                                                                            33, 34,
                                                                                            35, 36,
                                                                                            37, 38,
                                                                                            39, 40,
                                                                                            41, 42,
                                                                                            43, 44,
                                                                                            45, 46,
                                                                                            47, 48,
                                                                                            49, 50,
                                                                                            51, 52,
                                                                                            53, 54,
                                                                                            55, 56,
                                                                                            57, 58,
                                                                                            59, 60,
                                                                                            61, 62,
                                                                                            63, 64,
                                                                                            65, 66,
                                                                                            67, 68
                                                                                        })))
                                                        .setMemo("")
                                                        .setTransactionFee(100_000_000L)
                                                        .build()))
                        .build();
        var feeData = SCHEDULE_OPS_USAGE.scheduleCreateUsage(txn, SINGLE_SIG_USAGE, 1800);
        return UsageAccumulator.fromGrpc(feeData);
    }
>>>>>>> 21e657b3
}<|MERGE_RESOLUTION|>--- conflicted
+++ resolved
@@ -92,578 +92,6 @@
  * etc.)
  */
 public class BaseOperationUsage {
-<<<<<<< HEAD
-	static final Logger log = LogManager.getLogger(BaseOperationUsage.class);
-	public static final int CANONICAL_NUM_CONTRACT_KV_PAIRS = 64;
-	public static final int CANONICAL_CONTRACT_BYTECODE_SIZE = 4096;
-	private static final long THREE_MONTHS_IN_SECONDS = 7776000L;
-	private static final ByteString CANONICAL_SIG = ByteString.copyFromUtf8(
-			"0123456789012345678901234567890123456789012345678901234567890123");
-	private static final List<Long> SINGLE_SERIAL_NUM = List.of(1L);
-	private static final ByteString CANONICAL_NFT_METADATA = ByteString.copyFromUtf8(
-			"0123456789012345678901234567890123456789012345678901234567890123456789012345678901234567890123456789");
-	private static final SignatureMap ONE_PAIR_SIG_MAP = SignatureMap.newBuilder()
-			.addSigPair(SignaturePair.newBuilder()
-					.setPubKeyPrefix(ByteString.copyFromUtf8("a"))
-					.setEd25519(CANONICAL_SIG))
-			.build();
-	private static final SignatureMap FOUR_PAIR_SIG_MAP = SignatureMap.newBuilder()
-			.addSigPair(SignaturePair.newBuilder()
-					.setPubKeyPrefix(ByteString.copyFromUtf8("a"))
-					.setEd25519(CANONICAL_SIG))
-			.addSigPair(SignaturePair.newBuilder()
-					.setPubKeyPrefix(ByteString.copyFromUtf8("b"))
-					.setEd25519(CANONICAL_SIG))
-			.addSigPair(SignaturePair.newBuilder()
-					.setPubKeyPrefix(ByteString.copyFromUtf8("c"))
-					.setEd25519(CANONICAL_SIG))
-			.addSigPair(SignaturePair.newBuilder()
-					.setPubKeyPrefix(ByteString.copyFromUtf8("d"))
-					.setEd25519(CANONICAL_SIG))
-			.build();
-	private static final SigUsage SINGLE_SIG_USAGE = new SigUsage(
-			1, ONE_PAIR_SIG_MAP.getSerializedSize(), 1
-	);
-	private static final SigUsage QUAD_SIG_USAGE = new SigUsage(
-			4, FOUR_PAIR_SIG_MAP.getSerializedSize(), 1
-	);
-	private static final BaseTransactionMeta NO_MEMO_AND_NO_EXPLICIT_XFERS = new BaseTransactionMeta(0, 0);
-	private static final Key A_KEY = Key.newBuilder()
-			.setEd25519(ByteString.copyFromUtf8("aaaaaaaaaaaaaaaaaaaaaaaaaaaaaaaa"))
-			.build();
-	private static final AccountID AN_ACCOUNT = AccountID.newBuilder().setAccountNum(1_234L).build();
-
-	private static final String A_TOKEN_NAME = "012345678912";
-	private static final String A_TOKEN_SYMBOL = "ABCD";
-	private static final String BLANK_MEMO = "";
-
-	private static final TokenOpsUsage TOKEN_OPS_USAGE = new TokenOpsUsage();
-	private static final ConsensusOpsUsage CONSENSUS_OPS_USAGE = new ConsensusOpsUsage();
-	private static final CryptoOpsUsage CRYPTO_OPS_USAGE = new CryptoOpsUsage();
-	private static final FileOpsUsage FILE_OPS_USAGE = new FileOpsUsage();
-
-	/**
-	 * Returns the total resource usage in the new {@link UsageAccumulator} process
-	 * object for the base configuration of the given type of the given operation.
-	 *
-	 * @param function
-	 * 		the operation of interest
-	 * @param type
-	 * 		the type of interest
-	 * @return the total resource usage of the base configuration
-	 */
-	UsageAccumulator baseUsageFor(final HederaFunctionality function, final SubType type) {
-		switch (function) {
-			case ContractAutoRenew:
-				if (type == DEFAULT) {
-					return contractAutoRenew();
-				}
-				break;
-			case FileAppend:
-				if (type == DEFAULT) {
-					return fileAppend();
-				}
-				break;
-			case CryptoTransfer:
-				switch (type) {
-					case DEFAULT:
-						return hbarCryptoTransfer();
-					case TOKEN_FUNGIBLE_COMMON:
-						return htsCryptoTransfer();
-					case TOKEN_FUNGIBLE_COMMON_WITH_CUSTOM_FEES:
-						return htsCryptoTransferWithCustomFee();
-					case TOKEN_NON_FUNGIBLE_UNIQUE:
-						return nftCryptoTransfer();
-					case TOKEN_NON_FUNGIBLE_UNIQUE_WITH_CUSTOM_FEES:
-						return nftCryptoTransferWithCustomFee();
-					default:
-						break;
-				}
-				break;
-			case CryptoCreate:
-				if (type == DEFAULT) {
-					return cryptoCreate(0);
-				}
-				break;
-			case CryptoUpdate:
-				if (type == DEFAULT) {
-					return cryptoUpdate(0);
-				}
-				break;
-			case CryptoApproveAllowance:
-				if (type == DEFAULT) {
-					return cryptoApproveAllowance();
-				}
-				break;
-			case CryptoDeleteAllowance:
-				if (type == DEFAULT) {
-					return cryptoDeleteAllowance();
-				}
-				break;
-			case TokenCreate:
-				switch (type) {
-					case TOKEN_FUNGIBLE_COMMON:
-						return fungibleTokenCreate();
-					case TOKEN_NON_FUNGIBLE_UNIQUE:
-						return uniqueTokenCreate();
-					case TOKEN_FUNGIBLE_COMMON_WITH_CUSTOM_FEES:
-						return fungibleTokenCreateWithCustomFees();
-					case TOKEN_NON_FUNGIBLE_UNIQUE_WITH_CUSTOM_FEES:
-						return uniqueTokenCreateWithCustomFees();
-					default:
-						break;
-				}
-				break;
-			case TokenMint:
-				if (type == TOKEN_NON_FUNGIBLE_UNIQUE) {
-					return uniqueTokenMint();
-				} else if (type == TOKEN_FUNGIBLE_COMMON) {
-					return fungibleCommonTokenMint();
-				}
-				break;
-			case TokenAccountWipe:
-				if (type == TOKEN_NON_FUNGIBLE_UNIQUE) {
-					return uniqueTokenWipe();
-				} else if (type == TOKEN_FUNGIBLE_COMMON) {
-					return fungibleCommonTokenWipe();
-				}
-				break;
-			case TokenBurn:
-				if (type == TOKEN_NON_FUNGIBLE_UNIQUE) {
-					return uniqueTokenBurn();
-				} else if (type == TOKEN_FUNGIBLE_COMMON) {
-					return fungibleCommonTokenBurn();
-				}
-				break;
-			case TokenFreezeAccount:
-				return tokenFreezeAccount();
-			case TokenUnfreezeAccount:
-				return tokenUnfreezeAccount();
-			case TokenFeeScheduleUpdate:
-				return feeScheduleUpdate();
-			case TokenPause:
-				return tokenPause();
-			case TokenUnpause:
-				return tokenUnpause();
-			case ConsensusSubmitMessage:
-				return submitMessage();
-			default:
-				break;
-		}
-
-		throw new IllegalArgumentException("Canonical usage unknown");
-	}
-
-	UsageAccumulator contractAutoRenew() {
-		final var accountContext = ExtantCryptoContext.newBuilder()
-				.setCurrentExpiry(0)
-				.setCurrentMemo(BLANK_MEMO)
-				.setCurrentKey(A_KEY)
-				.setCurrentlyHasProxy(false)
-				.setCurrentNumTokenRels(0)
-				.setCurrentMaxAutomaticAssociations(0)
-				.setCurrentCryptoAllowances(Collections.emptyList())
-				.setCurrentTokenAllowances(Collections.emptyList())
-				.setCurrentApproveForAllNftAllowances(Collections.emptyList())
-				.build();
-		final var contractContext = new ExtantContractContext(
-				CANONICAL_NUM_CONTRACT_KV_PAIRS,
-				CANONICAL_CONTRACT_BYTECODE_SIZE,
-				accountContext);
-		final var into = new UsageAccumulator();
-		into.addRbs(THREE_MONTHS_IN_SECONDS * contractContext.currentRb());
-		into.addSbs(THREE_MONTHS_IN_SECONDS * contractContext.currentSb());
-		return into;
-	}
-
-	UsageAccumulator cryptoCreate(int autoAssocSlots) {
-		final var cryptoCreateTxnBody = CryptoCreateTransactionBody.newBuilder()
-				.setMemo(BLANK_MEMO)
-				.setMaxAutomaticTokenAssociations(autoAssocSlots)
-				.setAutoRenewPeriod(Duration.newBuilder().setSeconds(THREE_MONTHS_IN_SECONDS))
-				.setKey(A_KEY).build();
-		final var cryptoCreateMeta = new CryptoCreateMeta(cryptoCreateTxnBody);
-		final var into = new UsageAccumulator();
-		CRYPTO_OPS_USAGE.cryptoCreateUsage(SINGLE_SIG_USAGE, NO_MEMO_AND_NO_EXPLICIT_XFERS, cryptoCreateMeta, into);
-		return into;
-	}
-
-	UsageAccumulator cryptoApproveAllowance() {
-		final var now = Instant.now().getEpochSecond();
-		final var canonicalTxn = TransactionBody.newBuilder()
-				.setCryptoApproveAllowance(CryptoApproveAllowanceTransactionBody
-						.newBuilder()
-						.addCryptoAllowances(CryptoAllowance.newBuilder()
-								.setSpender(AN_ACCOUNT)
-								.setAmount(1L)
-								.build())
-				)
-				.build();
-		final var ctx = ExtantCryptoContext.newBuilder()
-				.setCurrentExpiry(now + THREE_MONTHS_IN_SECONDS)
-				.setCurrentMemo(BLANK_MEMO)
-				.setCurrentKey(A_KEY)
-				.setCurrentlyHasProxy(false)
-				.setCurrentNumTokenRels(0)
-				.setCurrentMaxAutomaticAssociations(0)
-				.setCurrentCryptoAllowances(Collections.emptyMap())
-				.setCurrentTokenAllowances(Collections.emptyMap())
-				.setCurrentApproveForAllNftAllowances(Collections.emptySet())
-				.build();
-
-		final var cryptoApproveMeta = new CryptoApproveAllowanceMeta(canonicalTxn.getCryptoApproveAllowance(), now);
-		final var into = new UsageAccumulator();
-		CRYPTO_OPS_USAGE.cryptoApproveAllowanceUsage(SINGLE_SIG_USAGE, NO_MEMO_AND_NO_EXPLICIT_XFERS, cryptoApproveMeta,
-				ctx, into);
-		return into;
-	}
-
-	UsageAccumulator cryptoDeleteAllowance() {
-		final var now = Instant.now().getEpochSecond();
-		final var target = TokenID.newBuilder().setTokenNum(1_234).build();
-
-		final var canonicalTxn = TransactionBody.newBuilder()
-				.setCryptoDeleteAllowance(CryptoDeleteAllowanceTransactionBody
-						.newBuilder()
-						.addNftAllowances(NftRemoveAllowance.newBuilder()
-								.setOwner(AN_ACCOUNT)
-								.setTokenId(target)
-								.addAllSerialNumbers(SINGLE_SERIAL_NUM)
-								.build()))
-				.build();
-
-		final var cryptoDeleteAllowanceMeta = new CryptoDeleteAllowanceMeta(canonicalTxn.getCryptoDeleteAllowance(),
-				now);
-		final var into = new UsageAccumulator();
-		CRYPTO_OPS_USAGE.cryptoDeleteAllowanceUsage(SINGLE_SIG_USAGE, NO_MEMO_AND_NO_EXPLICIT_XFERS,
-				cryptoDeleteAllowanceMeta, into);
-		return into;
-	}
-
-	UsageAccumulator cryptoUpdate(int newAutoAssocSlots) {
-		final var now = Instant.now().getEpochSecond();
-		final var canonicalTxn = TransactionBody.newBuilder()
-				.setCryptoUpdateAccount(CryptoUpdateTransactionBody.newBuilder()
-						.setMemo(StringValue.of(BLANK_MEMO))
-						.setExpirationTime(Timestamp.newBuilder().setSeconds(now + THREE_MONTHS_IN_SECONDS))
-						.setMaxAutomaticTokenAssociations(Int32Value.newBuilder().setValue(newAutoAssocSlots))
-						.setAccountIDToUpdate(AN_ACCOUNT)
-				).build();
-		final var ctx = ExtantCryptoContext.newBuilder()
-				.setCurrentExpiry(now)
-				.setCurrentMemo(BLANK_MEMO)
-				.setCurrentKey(A_KEY)
-				.setCurrentlyHasProxy(false)
-				.setCurrentNumTokenRels(0)
-				.setCurrentMaxAutomaticAssociations(0)
-				.setCurrentCryptoAllowances(Collections.emptyMap())
-				.setCurrentTokenAllowances(Collections.emptyMap())
-				.setCurrentApproveForAllNftAllowances(Collections.emptySet())
-				.build();
-		final var cryptoUpdateMeta = new CryptoUpdateMeta(canonicalTxn.getCryptoUpdateAccount(), now);
-		final var into = new UsageAccumulator();
-		CRYPTO_OPS_USAGE.cryptoUpdateUsage(
-				SINGLE_SIG_USAGE, NO_MEMO_AND_NO_EXPLICIT_XFERS, cryptoUpdateMeta, ctx, into);
-		return into;
-	}
-
-	UsageAccumulator fileAppend() {
-		/* The canonical usage and context */
-		final var opMeta = new FileAppendMeta(1_000, THREE_MONTHS_IN_SECONDS);
-		final var into = new UsageAccumulator();
-		FILE_OPS_USAGE.fileAppendUsage(SINGLE_SIG_USAGE, opMeta, NO_MEMO_AND_NO_EXPLICIT_XFERS, into);
-		return into;
-	}
-
-	UsageAccumulator tokenFreezeAccount() {
-		final var tokenFreezeMeta = TOKEN_OPS_USAGE_UTILS.tokenFreezeUsageFrom();
-		final var into = new UsageAccumulator();
-		TOKEN_OPS_USAGE.tokenFreezeUsage(SINGLE_SIG_USAGE, NO_MEMO_AND_NO_EXPLICIT_XFERS, tokenFreezeMeta, into);
-		log.info("TokenFreeze base accumulator: {}", into);
-		return into;
-	}
-
-	UsageAccumulator tokenUnfreezeAccount() {
-		final var tokenUnfreezeMeta = TOKEN_OPS_USAGE_UTILS.tokenUnfreezeUsageFrom();
-		final var into = new UsageAccumulator();
-		TOKEN_OPS_USAGE.tokenFreezeUsage(SINGLE_SIG_USAGE, NO_MEMO_AND_NO_EXPLICIT_XFERS, tokenUnfreezeMeta, into);
-		return into;
-	}
-
-	UsageAccumulator tokenPause() {
-		final var tokenPauseMeta = TOKEN_OPS_USAGE_UTILS.tokenPauseUsageFrom();
-		final var into = new UsageAccumulator();
-		TOKEN_OPS_USAGE.tokenPauseUsage(SINGLE_SIG_USAGE, NO_MEMO_AND_NO_EXPLICIT_XFERS, tokenPauseMeta, into);
-		return into;
-	}
-
-	UsageAccumulator tokenUnpause() {
-		final var tokenUnpauseMeta = TOKEN_OPS_USAGE_UTILS.tokenUnpauseUsageFrom();
-		final var into = new UsageAccumulator();
-		TOKEN_OPS_USAGE.tokenUnpauseUsage(SINGLE_SIG_USAGE, NO_MEMO_AND_NO_EXPLICIT_XFERS, tokenUnpauseMeta, into);
-		return into;
-	}
-
-	UsageAccumulator uniqueTokenBurn() {
-		final var target = TokenID.newBuilder().setTokenNum(1_234).build();
-		final var canonicalTxn = TransactionBody.newBuilder()
-				.setTokenBurn(TokenBurnTransactionBody.newBuilder()
-						.setToken(target)
-						.addAllSerialNumbers(SINGLE_SERIAL_NUM))
-				.build();
-
-		final var tokenBurnMeta = TOKEN_OPS_USAGE_UTILS.tokenBurnUsageFrom(canonicalTxn, TOKEN_NON_FUNGIBLE_UNIQUE);
-		final var into = new UsageAccumulator();
-		TOKEN_OPS_USAGE.tokenBurnUsage(SINGLE_SIG_USAGE, NO_MEMO_AND_NO_EXPLICIT_XFERS, tokenBurnMeta, into);
-		return into;
-	}
-
-	UsageAccumulator fungibleCommonTokenBurn() {
-		final var target = TokenID.newBuilder().setTokenNum(1_235).build();
-		final var canonicalTxn = TransactionBody.newBuilder()
-				.setTokenBurn(TokenBurnTransactionBody.newBuilder()
-						.setToken(target)
-						.setAmount(1000L)
-				)
-				.build();
-
-		final var tokenBurnMeta = TOKEN_OPS_USAGE_UTILS.tokenBurnUsageFrom(canonicalTxn, TOKEN_FUNGIBLE_COMMON);
-		final var into = new UsageAccumulator();
-		TOKEN_OPS_USAGE.tokenBurnUsage(SINGLE_SIG_USAGE, NO_MEMO_AND_NO_EXPLICIT_XFERS, tokenBurnMeta, into);
-		return into;
-	}
-
-	UsageAccumulator uniqueTokenMint() {
-		final var target = TokenID.newBuilder().setTokenNum(1_234).build();
-		final var canonicalTxn = TransactionBody.newBuilder()
-				.setTokenMint(TokenMintTransactionBody.newBuilder()
-						.setToken(target)
-						.addMetadata(CANONICAL_NFT_METADATA))
-				.build();
-
-		final var tokenMintMeta = TOKEN_OPS_USAGE_UTILS.tokenMintUsageFrom(canonicalTxn,
-				TOKEN_NON_FUNGIBLE_UNIQUE, THREE_MONTHS_IN_SECONDS);
-		final var into = new UsageAccumulator();
-		TOKEN_OPS_USAGE.tokenMintUsage(SINGLE_SIG_USAGE, NO_MEMO_AND_NO_EXPLICIT_XFERS, tokenMintMeta, into);
-		return into;
-	}
-
-	UsageAccumulator fungibleCommonTokenMint() {
-		final var target = TokenID.newBuilder().setTokenNum(1_234).build();
-		final var canonicalTxn = TransactionBody.newBuilder()
-				.setTokenMint(TokenMintTransactionBody.newBuilder()
-						.setToken(target)
-						.setAmount(1000))
-				.build();
-
-		final var tokenMintMeta = TOKEN_OPS_USAGE_UTILS.tokenMintUsageFrom(canonicalTxn,
-				TOKEN_FUNGIBLE_COMMON, THREE_MONTHS_IN_SECONDS);
-		final var into = new UsageAccumulator();
-		TOKEN_OPS_USAGE.tokenMintUsage(SINGLE_SIG_USAGE, NO_MEMO_AND_NO_EXPLICIT_XFERS, tokenMintMeta, into);
-		return into;
-	}
-
-	UsageAccumulator uniqueTokenWipe() {
-		final var target = TokenID.newBuilder().setTokenNum(1_234).build();
-		final var targetAcct = AccountID.newBuilder().setAccountNum(5_678).build();
-		final var canonicalTxn = TransactionBody.newBuilder()
-				.setTokenWipe(TokenWipeAccountTransactionBody.newBuilder()
-						.setToken(target)
-						.setAccount(targetAcct)
-						.addAllSerialNumbers(SINGLE_SERIAL_NUM))
-				.build();
-
-		final var tokenWipeMeta = TOKEN_OPS_USAGE_UTILS.tokenWipeUsageFrom(canonicalTxn.getTokenWipe());
-		final var into = new UsageAccumulator();
-		TOKEN_OPS_USAGE.tokenWipeUsage(SINGLE_SIG_USAGE, NO_MEMO_AND_NO_EXPLICIT_XFERS, tokenWipeMeta, into);
-		return into;
-	}
-
-	UsageAccumulator fungibleCommonTokenWipe() {
-		final var target = TokenID.newBuilder().setTokenNum(1_234).build();
-		final var targetAcct = AccountID.newBuilder().setAccountNum(5_678).build();
-		final var canonicalTxn = TransactionBody.newBuilder()
-				.setTokenWipe(TokenWipeAccountTransactionBody.newBuilder()
-						.setToken(target)
-						.setAccount(targetAcct)
-						.setAmount(100))
-				.build();
-
-		final var tokenWipeMeta = TOKEN_OPS_USAGE_UTILS.tokenWipeUsageFrom(canonicalTxn.getTokenWipe());
-		final var into = new UsageAccumulator();
-		TOKEN_OPS_USAGE.tokenWipeUsage(SINGLE_SIG_USAGE, NO_MEMO_AND_NO_EXPLICIT_XFERS, tokenWipeMeta, into);
-		return into;
-	}
-
-	UsageAccumulator fungibleTokenCreateWithCustomFees() {
-		final var canonicalTxn = TransactionBody.newBuilder()
-				.setTokenCreation(TokenCreateTransactionBody.newBuilder()
-						.setAutoRenewAccount(AN_ACCOUNT)
-						.setTreasury(AN_ACCOUNT)
-						.setName(A_TOKEN_NAME)
-						.setSymbol(A_TOKEN_SYMBOL)
-						.setAdminKey(A_KEY)
-						.setFeeScheduleKey(A_KEY)
-						.setAutoRenewPeriod(Duration.newBuilder().setSeconds(THREE_MONTHS_IN_SECONDS))
-						.setTokenType(TokenType.FUNGIBLE_COMMON)
-						.addCustomFees(CustomFee.newBuilder()
-								.setFeeCollectorAccountId(AN_ACCOUNT)
-								.setFixedFee(FixedFee.newBuilder()
-										.setAmount(100_000_000)
-										.build())))
-				.build();
-
-		final var tokenCreateMeta = TOKEN_OPS_USAGE_UTILS.tokenCreateUsageFrom(canonicalTxn);
-		final var into = new UsageAccumulator();
-		TOKEN_OPS_USAGE.tokenCreateUsage(QUAD_SIG_USAGE, NO_MEMO_AND_NO_EXPLICIT_XFERS, tokenCreateMeta, into);
-		return into;
-	}
-
-	UsageAccumulator fungibleTokenCreate() {
-		final var canonicalTxn = TransactionBody.newBuilder()
-				.setTokenCreation(TokenCreateTransactionBody.newBuilder()
-						.setTreasury(AN_ACCOUNT)
-						.setAutoRenewAccount(AN_ACCOUNT)
-						.setName(A_TOKEN_NAME)
-						.setSymbol(A_TOKEN_SYMBOL)
-						.setAdminKey(A_KEY)
-						.setAutoRenewPeriod(Duration.newBuilder().setSeconds(THREE_MONTHS_IN_SECONDS))
-						.setTokenType(TokenType.FUNGIBLE_COMMON))
-				.build();
-
-		final var tokenCreateMeta = TOKEN_OPS_USAGE_UTILS.tokenCreateUsageFrom(canonicalTxn);
-		final var into = new UsageAccumulator();
-		TOKEN_OPS_USAGE.tokenCreateUsage(QUAD_SIG_USAGE, NO_MEMO_AND_NO_EXPLICIT_XFERS, tokenCreateMeta, into);
-		return into;
-	}
-
-	UsageAccumulator uniqueTokenCreate() {
-		final var canonicalTxn = TransactionBody.newBuilder()
-				.setTokenCreation(TokenCreateTransactionBody.newBuilder()
-						.setTreasury(AN_ACCOUNT)
-						.setAutoRenewAccount(AN_ACCOUNT)
-						.setInitialSupply(0L)
-						.setName(A_TOKEN_NAME)
-						.setSymbol(A_TOKEN_SYMBOL)
-						.setAdminKey(A_KEY)
-						.setSupplyKey(A_KEY)
-						.setAutoRenewPeriod(Duration.newBuilder().setSeconds(THREE_MONTHS_IN_SECONDS))
-						.setTokenType(TokenType.NON_FUNGIBLE_UNIQUE))
-				.build();
-
-		final var tokenCreateMeta = TOKEN_OPS_USAGE_UTILS.tokenCreateUsageFrom(canonicalTxn);
-		final var into = new UsageAccumulator();
-		TOKEN_OPS_USAGE.tokenCreateUsage(QUAD_SIG_USAGE, NO_MEMO_AND_NO_EXPLICIT_XFERS, tokenCreateMeta, into);
-		return into;
-	}
-
-	UsageAccumulator uniqueTokenCreateWithCustomFees() {
-		final var canonicalTxn = TransactionBody.newBuilder()
-				.setTokenCreation(TokenCreateTransactionBody.newBuilder()
-						.setAutoRenewAccount(AN_ACCOUNT)
-						.setTreasury(AN_ACCOUNT)
-						.setTokenType(TokenType.NON_FUNGIBLE_UNIQUE)
-						.setInitialSupply(0L)
-						.setName(A_TOKEN_NAME)
-						.setSymbol(A_TOKEN_SYMBOL)
-						.setAdminKey(A_KEY)
-						.setSupplyKey(A_KEY)
-						.setFeeScheduleKey(A_KEY)
-						.setAutoRenewPeriod(Duration.newBuilder().setSeconds(THREE_MONTHS_IN_SECONDS))
-						.setTokenType(TokenType.NON_FUNGIBLE_UNIQUE)
-						.addCustomFees(CustomFee.newBuilder()
-								.setFeeCollectorAccountId(AN_ACCOUNT)
-								.setFixedFee(FixedFee.newBuilder()
-										.setAmount(100_000_000)
-										.build())))
-				.build();
-
-		final var tokenCreateMeta = TOKEN_OPS_USAGE_UTILS.tokenCreateUsageFrom(canonicalTxn);
-		final var into = new UsageAccumulator();
-		TOKEN_OPS_USAGE.tokenCreateUsage(QUAD_SIG_USAGE, NO_MEMO_AND_NO_EXPLICIT_XFERS, tokenCreateMeta, into);
-		return into;
-
-	}
-
-	UsageAccumulator submitMessage() {
-		final var opMeta = new SubmitMessageMeta(100);
-		final var into = new UsageAccumulator();
-		CONSENSUS_OPS_USAGE.submitMessageUsage(SINGLE_SIG_USAGE, opMeta, NO_MEMO_AND_NO_EXPLICIT_XFERS, into);
-		return into;
-	}
-
-	UsageAccumulator feeScheduleUpdate() {
-		/* A canonical op */
-		final var target = TokenID.newBuilder().setShardNum(1).setRealmNum(2).setTokenNum(3).build();
-		final List<CustomFee> theNewSchedule = List.of(
-				CustomFee.newBuilder().setFixedFee(FixedFee.newBuilder()
-								.setAmount(123L)
-								.setDenominatingTokenId(target))
-						.build());
-
-		/* The canonical usage and context */
-		final var newReprBytes = TOKEN_OPS_USAGE.bytesNeededToRepr(theNewSchedule);
-		final var opMeta = new FeeScheduleUpdateMeta(0L, newReprBytes);
-		final var feeScheduleCtx = new ExtantFeeScheduleContext(THREE_MONTHS_IN_SECONDS, 0);
-
-		final var into = new UsageAccumulator();
-		TOKEN_OPS_USAGE.feeScheduleUpdateUsage(
-				SINGLE_SIG_USAGE,
-				NO_MEMO_AND_NO_EXPLICIT_XFERS,
-				opMeta,
-				feeScheduleCtx,
-				into);
-		return into;
-	}
-
-	UsageAccumulator hbarCryptoTransfer() {
-		final var txnUsageMeta = new BaseTransactionMeta(0, 2);
-		final var xferUsageMeta = new CryptoTransferMeta(380, 0,
-				0, 0);
-		final var into = new UsageAccumulator();
-		CRYPTO_OPS_USAGE.cryptoTransferUsage(SINGLE_SIG_USAGE, xferUsageMeta, txnUsageMeta, into);
-
-		return into;
-	}
-
-	UsageAccumulator htsCryptoTransfer() {
-		final var xferUsageMeta = new CryptoTransferMeta(380, 1,
-				2, 0);
-		final var into = new UsageAccumulator();
-		CRYPTO_OPS_USAGE.cryptoTransferUsage(SINGLE_SIG_USAGE, xferUsageMeta, NO_MEMO_AND_NO_EXPLICIT_XFERS, into);
-
-		return into;
-	}
-
-	UsageAccumulator htsCryptoTransferWithCustomFee() {
-		final var xferUsageMeta = new CryptoTransferMeta(380, 1,
-				2, 0);
-		xferUsageMeta.setCustomFeeHbarTransfers(2);
-		final var into = new UsageAccumulator();
-		CRYPTO_OPS_USAGE.cryptoTransferUsage(SINGLE_SIG_USAGE, xferUsageMeta, NO_MEMO_AND_NO_EXPLICIT_XFERS, into);
-
-		return into;
-	}
-
-	UsageAccumulator nftCryptoTransfer() {
-		final var xferUsageMeta = new CryptoTransferMeta(380, 1,
-				0, 1);
-		final var into = new UsageAccumulator();
-		CRYPTO_OPS_USAGE.cryptoTransferUsage(SINGLE_SIG_USAGE, xferUsageMeta, NO_MEMO_AND_NO_EXPLICIT_XFERS, into);
-
-		return into;
-	}
-
-	UsageAccumulator nftCryptoTransferWithCustomFee() {
-		final var xferUsageMeta = new CryptoTransferMeta(380, 1,
-				0, 1);
-		xferUsageMeta.setCustomFeeHbarTransfers(2);
-		final var into = new UsageAccumulator();
-		CRYPTO_OPS_USAGE.cryptoTransferUsage(SINGLE_SIG_USAGE, xferUsageMeta, NO_MEMO_AND_NO_EXPLICIT_XFERS, into);
-
-		return into;
-	}
-=======
     static final Logger log = LogManager.getLogger(BaseOperationUsage.class);
     public static final int CANONICAL_NUM_CONTRACT_KV_PAIRS = 64;
     public static final int CANONICAL_CONTRACT_BYTECODE_SIZE = 4096;
@@ -1126,7 +554,7 @@
                                         .addAllSerialNumbers(SINGLE_SERIAL_NUM))
                         .build();
 
-        final var tokenWipeMeta = TOKEN_OPS_USAGE_UTILS.tokenWipeUsageFrom(canonicalTxn);
+        final var tokenWipeMeta = TOKEN_OPS_USAGE_UTILS.tokenWipeUsageFrom(canonicalTxn.getTokenWipe());
         final var into = new UsageAccumulator();
         TOKEN_OPS_USAGE.tokenWipeUsage(
                 SINGLE_SIG_USAGE, NO_MEMO_AND_NO_EXPLICIT_XFERS, tokenWipeMeta, into);
@@ -1145,7 +573,7 @@
                                         .setAmount(100))
                         .build();
 
-        final var tokenWipeMeta = TOKEN_OPS_USAGE_UTILS.tokenWipeUsageFrom(canonicalTxn);
+        final var tokenWipeMeta = TOKEN_OPS_USAGE_UTILS.tokenWipeUsageFrom(canonicalTxn.getTokenWipe());
         final var into = new UsageAccumulator();
         TOKEN_OPS_USAGE.tokenWipeUsage(
                 SINGLE_SIG_USAGE, NO_MEMO_AND_NO_EXPLICIT_XFERS, tokenWipeMeta, into);
@@ -1465,5 +893,4 @@
         var feeData = SCHEDULE_OPS_USAGE.scheduleCreateUsage(txn, SINGLE_SIG_USAGE, 1800);
         return UsageAccumulator.fromGrpc(feeData);
     }
->>>>>>> 21e657b3
 }