--- conflicted
+++ resolved
@@ -3,9 +3,9 @@
 /*-
  * ‌
  * Hedera Services API Fees
- * ​
+ *
  * Copyright (C) 2018 - 2021 Hedera Hashgraph, LLC
- * ​
+ *
  * Licensed under the Apache License, Version 2.0 (the "License");
  * you may not use this file except in compliance with the License.
  * You may obtain a copy of the License at
@@ -61,12 +61,7 @@
 import com.hederahashgraph.api.proto.java.TokenUpdateTransactionBody;
 import com.hederahashgraph.api.proto.java.TokenWipeAccountTransactionBody;
 import com.hederahashgraph.api.proto.java.TransactionBody;
-<<<<<<< HEAD
 import com.hederahashgraph.fee.FeeBuilder;
-=======
-import org.apache.logging.log4j.LogManager;
-import org.apache.logging.log4j.Logger;
->>>>>>> cffe0beb
 
 import java.time.Instant;
 import java.util.List;
@@ -77,51 +72,40 @@
 import static com.hederahashgraph.api.proto.java.SubType.TOKEN_NON_FUNGIBLE_UNIQUE;
 
 /**
- * Provides the resource usage of the "base configuration" for each Hedera operation.
+ * Provides the resource usage of the "base configuration" for each Hedera
+ * operation.
  *
  * The base configuration of an operation is usually the cheapest version of the
- * operation that still does something useful. (For example, the base CryptoTransfer
- * adjusts only two ℏ accounts using one signature, the base TokenFeeScheduleUpdate
- * adds a single custom HTS fee to a token, etc.)
+ * operation that still does something useful. (For example, the base
+ * CryptoTransfer adjusts only two ℏ accounts using one signature, the base
+ * TokenFeeScheduleUpdate adds a single custom HTS fee to a token, etc.)
  */
 class BaseOperationUsage {
-
-	static final Logger log = LogManager.getLogger(BaseOperationUsage.class);
 	private static final long THREE_MONTHS_IN_SECONDS = 7776000L;
-	private static final ByteString CANONICAL_SIG = ByteString.copyFromUtf8(
-			"0123456789012345678901234567890123456789012345678901234567890123");
+	private static final ByteString CANONICAL_SIG = ByteString
+			.copyFromUtf8("0123456789012345678901234567890123456789012345678901234567890123");
 	private static final List<Long> SINGLE_SERIAL_NUM = List.of(1L);
 	private static final ByteString CANONICAL_NFT_METADATA = ByteString.copyFromUtf8(
 			"0123456789012345678901234567890123456789012345678901234567890123456789012345678901234567890123456789");
 	private static final SignatureMap ONE_PAIR_SIG_MAP = SignatureMap.newBuilder()
-			.addSigPair(SignaturePair.newBuilder()
-					.setPubKeyPrefix(ByteString.copyFromUtf8("a"))
-					.setEd25519(CANONICAL_SIG))
+			.addSigPair(
+					SignaturePair.newBuilder().setPubKeyPrefix(ByteString.copyFromUtf8("a")).setEd25519(CANONICAL_SIG))
 			.build();
 	private static final SignatureMap FOUR_PAIR_SIG_MAP = SignatureMap.newBuilder()
-			.addSigPair(SignaturePair.newBuilder()
-					.setPubKeyPrefix(ByteString.copyFromUtf8("a"))
-					.setEd25519(CANONICAL_SIG))
-			.addSigPair(SignaturePair.newBuilder()
-					.setPubKeyPrefix(ByteString.copyFromUtf8("b"))
-					.setEd25519(CANONICAL_SIG))
-			.addSigPair(SignaturePair.newBuilder()
-					.setPubKeyPrefix(ByteString.copyFromUtf8("c"))
-					.setEd25519(CANONICAL_SIG))
-			.addSigPair(SignaturePair.newBuilder()
-					.setPubKeyPrefix(ByteString.copyFromUtf8("d"))
-					.setEd25519(CANONICAL_SIG))
+			.addSigPair(
+					SignaturePair.newBuilder().setPubKeyPrefix(ByteString.copyFromUtf8("a")).setEd25519(CANONICAL_SIG))
+			.addSigPair(
+					SignaturePair.newBuilder().setPubKeyPrefix(ByteString.copyFromUtf8("b")).setEd25519(CANONICAL_SIG))
+			.addSigPair(
+					SignaturePair.newBuilder().setPubKeyPrefix(ByteString.copyFromUtf8("c")).setEd25519(CANONICAL_SIG))
+			.addSigPair(
+					SignaturePair.newBuilder().setPubKeyPrefix(ByteString.copyFromUtf8("d")).setEd25519(CANONICAL_SIG))
 			.build();
-	private static final SigUsage SINGLE_SIG_USAGE = new SigUsage(
-			1, ONE_PAIR_SIG_MAP.getSerializedSize(), 1
-	);
-	private static final SigUsage QUAD_SIG_USAGE = new SigUsage(
-			4, FOUR_PAIR_SIG_MAP.getSerializedSize(), 1
-	);
+	private static final SigUsage SINGLE_SIG_USAGE = new SigUsage(1, ONE_PAIR_SIG_MAP.getSerializedSize(), 1);
+	private static final SigUsage QUAD_SIG_USAGE = new SigUsage(4, FOUR_PAIR_SIG_MAP.getSerializedSize(), 1);
 	private static final BaseTransactionMeta NO_MEMO_AND_NO_EXPLICIT_XFERS = new BaseTransactionMeta(0, 0);
 	private static final Key A_KEY = Key.newBuilder()
-			.setEd25519(ByteString.copyFromUtf8("aaaaaaaaaaaaaaaaaaaaaaaaaaaaaaaa"))
-			.build();
+			.setEd25519(ByteString.copyFromUtf8("aaaaaaaaaaaaaaaaaaaaaaaaaaaaaaaa")).build();
 	private static final AccountID AN_ACCOUNT = AccountID.newBuilder().setAccountNum(1_234L).build();
 	private static final TokenID A_TOKEN = TokenID.newBuilder().setTokenNum(1_235L).build();
 
@@ -138,10 +122,8 @@
 	 * Returns the total resource usage in the new {@link UsageAccumulator} process
 	 * object for the base configuration of the given type of the given operation.
 	 *
-	 * @param function
-	 * 		the operation of interest
-	 * @param type
-	 * 		the type of interest
+	 * @param function the operation of interest
+	 * @param type     the type of interest
 	 * @return the total resource usage of the base configuration
 	 */
 	UsageAccumulator baseUsageFor(HederaFunctionality function, SubType type) {
@@ -194,14 +176,14 @@
 			case TokenMint:
 				if (type == TOKEN_NON_FUNGIBLE_UNIQUE) {
 					return uniqueTokenMint();
-				} else if(type == TOKEN_FUNGIBLE_COMMON) {
+				} else if (type == TOKEN_FUNGIBLE_COMMON) {
 					return fungibleCommonTokenMint();
 				}
 				break;
 			case TokenAccountWipe:
 				if (type == TOKEN_NON_FUNGIBLE_UNIQUE) {
 					return uniqueTokenWipe();
-				} else if(type == TOKEN_FUNGIBLE_COMMON) {
+				} else if (type == TOKEN_FUNGIBLE_COMMON) {
 					return fungibleCommonTokenWipe();
 				}
 				break;
@@ -241,11 +223,9 @@
 	}
 
 	UsageAccumulator cryptoCreate(int autoAssocSlots) {
-		final var cryptoCreateTxnBody = CryptoCreateTransactionBody.newBuilder()
-						.setMemo(BLANK_MEMO)
-						.setMaxAutomaticTokenAssociations(autoAssocSlots)
-						.setAutoRenewPeriod(Duration.newBuilder().setSeconds(THREE_MONTHS_IN_SECONDS))
-						.setKey(A_KEY).build();
+		final var cryptoCreateTxnBody = CryptoCreateTransactionBody.newBuilder().setMemo(BLANK_MEMO)
+				.setMaxAutomaticTokenAssociations(autoAssocSlots)
+				.setAutoRenewPeriod(Duration.newBuilder().setSeconds(THREE_MONTHS_IN_SECONDS)).setKey(A_KEY).build();
 		final var cryptoCreateMeta = new CryptoCreateMeta(cryptoCreateTxnBody);
 		final var into = new UsageAccumulator();
 		CRYPTO_OPS_USAGE.cryptoCreateUsage(SINGLE_SIG_USAGE, NO_MEMO_AND_NO_EXPLICIT_XFERS, cryptoCreateMeta, into);
@@ -255,24 +235,18 @@
 	UsageAccumulator cryptoUpdate(int newAutoAssocSlots) {
 		final var now = Instant.now().getEpochSecond();
 		final var canonicalTxn = TransactionBody.newBuilder()
-				.setCryptoUpdateAccount(CryptoUpdateTransactionBody.newBuilder()
-						.setMemo(StringValue.of(BLANK_MEMO))
+				.setCryptoUpdateAccount(CryptoUpdateTransactionBody.newBuilder().setMemo(StringValue.of(BLANK_MEMO))
 						.setExpirationTime(Timestamp.newBuilder().setSeconds(now + THREE_MONTHS_IN_SECONDS))
 						.setMaxAutomaticTokenAssociations(Int32Value.newBuilder().setValue(newAutoAssocSlots))
-						.setAccountIDToUpdate(AN_ACCOUNT)
-				).build();
-		final var ctx = ExtantCryptoContext.newBuilder()
-				.setCurrentExpiry(now)
-				.setCurrentMemo(BLANK_MEMO)
-				.setCurrentKey(A_KEY)
-				.setCurrentlyHasProxy(false)
-				.setCurrentNumTokenRels(0)
-				.setCurrentMaxAutomaticAssociations(0)
-				.build();
+						.setAccountIDToUpdate(AN_ACCOUNT))
+				.build();
+		final var ctx = ExtantCryptoContext.newBuilder().setCurrentExpiry(now).setCurrentMemo(BLANK_MEMO)
+				.setCurrentKey(A_KEY).setCurrentlyHasProxy(false).setCurrentNumTokenRels(0)
+				.setCurrentMaxAutomaticAssociations(0).build();
 		final var cryptoUpdateMeta = new CryptoUpdateMeta(canonicalTxn.getCryptoUpdateAccount(), now);
 		final var into = new UsageAccumulator();
-		CRYPTO_OPS_USAGE.cryptoUpdateUsage(
-				SINGLE_SIG_USAGE, NO_MEMO_AND_NO_EXPLICIT_XFERS, cryptoUpdateMeta, ctx, into);
+		CRYPTO_OPS_USAGE.cryptoUpdateUsage(SINGLE_SIG_USAGE, NO_MEMO_AND_NO_EXPLICIT_XFERS, cryptoUpdateMeta, ctx,
+				into);
 		return into;
 	}
 
@@ -284,12 +258,10 @@
 		return into;
 	}
 
-
 	UsageAccumulator tokenFreezeAccount() {
 		final var tokenFreezeMeta = TOKEN_OPS_USAGE_UTILS.tokenFreezeUsageFrom();
 		final var into = new UsageAccumulator();
 		TOKEN_OPS_USAGE.tokenFreezeUsage(SINGLE_SIG_USAGE, NO_MEMO_AND_NO_EXPLICIT_XFERS, tokenFreezeMeta, into);
-		log.info("TokenFreeze base accumulator: {}", into);
 		return into;
 	}
 
@@ -303,9 +275,8 @@
 	UsageAccumulator uniqueTokenBurn() {
 		final var target = TokenID.newBuilder().setTokenNum(1_234).build();
 		final var canonicalTxn = TransactionBody.newBuilder()
-				.setTokenBurn(TokenBurnTransactionBody.newBuilder()
-						.setToken(target)
-						.addAllSerialNumbers(SINGLE_SERIAL_NUM))
+				.setTokenBurn(
+						TokenBurnTransactionBody.newBuilder().setToken(target).addAllSerialNumbers(SINGLE_SERIAL_NUM))
 				.build();
 
 		final var tokenBurnMeta = TOKEN_OPS_USAGE_UTILS.tokenBurnUsageFrom(canonicalTxn, TOKEN_NON_FUNGIBLE_UNIQUE);
@@ -317,11 +288,7 @@
 	UsageAccumulator fungibleCommonTokenBurn() {
 		final var target = TokenID.newBuilder().setTokenNum(1_235).build();
 		final var canonicalTxn = TransactionBody.newBuilder()
-				.setTokenBurn(TokenBurnTransactionBody.newBuilder()
-						.setToken(target)
-						.setAmount(1000L)
-						)
-				.build();
+				.setTokenBurn(TokenBurnTransactionBody.newBuilder().setToken(target).setAmount(1000L)).build();
 
 		final var tokenBurnMeta = TOKEN_OPS_USAGE_UTILS.tokenBurnUsageFrom(canonicalTxn, TOKEN_FUNGIBLE_COMMON);
 		final var into = new UsageAccumulator();
@@ -332,13 +299,12 @@
 	UsageAccumulator uniqueTokenMint() {
 		final var target = TokenID.newBuilder().setTokenNum(1_234).build();
 		final var canonicalTxn = TransactionBody.newBuilder()
-				.setTokenMint(TokenMintTransactionBody.newBuilder()
-						.setToken(target)
-						.addMetadata(CANONICAL_NFT_METADATA))
-				.build();
-
-		final var tokenMintMeta = TOKEN_OPS_USAGE_UTILS.tokenMintUsageFrom(canonicalTxn,
-				TOKEN_NON_FUNGIBLE_UNIQUE, THREE_MONTHS_IN_SECONDS);
+				.setTokenMint(
+						TokenMintTransactionBody.newBuilder().setToken(target).addMetadata(CANONICAL_NFT_METADATA))
+				.build();
+
+		final var tokenMintMeta = TOKEN_OPS_USAGE_UTILS.tokenMintUsageFrom(canonicalTxn, TOKEN_NON_FUNGIBLE_UNIQUE,
+				THREE_MONTHS_IN_SECONDS);
 		final var into = new UsageAccumulator();
 		TOKEN_OPS_USAGE.tokenMintUsage(SINGLE_SIG_USAGE, NO_MEMO_AND_NO_EXPLICIT_XFERS, tokenMintMeta, into);
 		return into;
@@ -347,13 +313,10 @@
 	UsageAccumulator fungibleCommonTokenMint() {
 		final var target = TokenID.newBuilder().setTokenNum(1_234).build();
 		final var canonicalTxn = TransactionBody.newBuilder()
-				.setTokenMint(TokenMintTransactionBody.newBuilder()
-						.setToken(target)
-						.setAmount(1000))
-				.build();
-
-		final var tokenMintMeta = TOKEN_OPS_USAGE_UTILS.tokenMintUsageFrom(canonicalTxn,
-				TOKEN_FUNGIBLE_COMMON, THREE_MONTHS_IN_SECONDS);
+				.setTokenMint(TokenMintTransactionBody.newBuilder().setToken(target).setAmount(1000)).build();
+
+		final var tokenMintMeta = TOKEN_OPS_USAGE_UTILS.tokenMintUsageFrom(canonicalTxn, TOKEN_FUNGIBLE_COMMON,
+				THREE_MONTHS_IN_SECONDS);
 		final var into = new UsageAccumulator();
 		TOKEN_OPS_USAGE.tokenMintUsage(SINGLE_SIG_USAGE, NO_MEMO_AND_NO_EXPLICIT_XFERS, tokenMintMeta, into);
 		return into;
@@ -362,12 +325,8 @@
 	UsageAccumulator uniqueTokenWipe() {
 		final var target = TokenID.newBuilder().setTokenNum(1_234).build();
 		final var targetAcct = AccountID.newBuilder().setAccountNum(5_678).build();
-		final var canonicalTxn = TransactionBody.newBuilder()
-				.setTokenWipe(TokenWipeAccountTransactionBody.newBuilder()
-						.setToken(target)
-						.setAccount(targetAcct)
-						.addAllSerialNumbers(SINGLE_SERIAL_NUM))
-				.build();
+		final var canonicalTxn = TransactionBody.newBuilder().setTokenWipe(TokenWipeAccountTransactionBody.newBuilder()
+				.setToken(target).setAccount(targetAcct).addAllSerialNumbers(SINGLE_SERIAL_NUM)).build();
 
 		final var tokenWipeMeta = TOKEN_OPS_USAGE_UTILS.tokenWipeUsageFrom(canonicalTxn);
 		final var into = new UsageAccumulator();
@@ -378,11 +337,8 @@
 	UsageAccumulator fungibleCommonTokenWipe() {
 		final var target = TokenID.newBuilder().setTokenNum(1_234).build();
 		final var targetAcct = AccountID.newBuilder().setAccountNum(5_678).build();
-		final var canonicalTxn = TransactionBody.newBuilder()
-				.setTokenWipe(TokenWipeAccountTransactionBody.newBuilder()
-						.setToken(target)
-						.setAccount(targetAcct)
-						.setAmount(100))
+		final var canonicalTxn = TransactionBody.newBuilder().setTokenWipe(
+				TokenWipeAccountTransactionBody.newBuilder().setToken(target).setAccount(targetAcct).setAmount(100))
 				.build();
 
 		final var tokenWipeMeta = TOKEN_OPS_USAGE_UTILS.tokenWipeUsageFrom(canonicalTxn);
@@ -393,116 +349,84 @@
 
 	UsageAccumulator fungibleTokenCreateWithCustomFees() {
 		final var canonicalTxn = TransactionBody.newBuilder()
-				.setTokenCreation(TokenCreateTransactionBody.newBuilder()
-						.setAutoRenewAccount(AN_ACCOUNT)
-						.setTreasury(AN_ACCOUNT)
-						.setName(A_TOKEN_NAME)
-						.setSymbol(A_TOKEN_SYMBOL)
-						.setAdminKey(A_KEY)
+				.setTokenCreation(TokenCreateTransactionBody.newBuilder().setAutoRenewAccount(AN_ACCOUNT)
+						.setTreasury(AN_ACCOUNT).setName(A_TOKEN_NAME).setSymbol(A_TOKEN_SYMBOL).setAdminKey(A_KEY)
 						.setFeeScheduleKey(A_KEY)
 						.setAutoRenewPeriod(Duration.newBuilder().setSeconds(THREE_MONTHS_IN_SECONDS))
 						.setTokenType(TokenType.FUNGIBLE_COMMON)
-						.addCustomFees(CustomFee.newBuilder()
-								.setFeeCollectorAccountId(AN_ACCOUNT)
-								.setFixedFee(FixedFee.newBuilder()
-										.setAmount(100_000_000)
-										.build())))
-						.build();
+						.addCustomFees(CustomFee.newBuilder().setFeeCollectorAccountId(AN_ACCOUNT)
+								.setFixedFee(FixedFee.newBuilder().setAmount(100_000_000).build())))
+				.build();
 
 		final var tokenCreateMeta = TOKEN_OPS_USAGE_UTILS.tokenCreateUsageFrom(canonicalTxn);
 		final var into = new UsageAccumulator();
-		TOKEN_OPS_USAGE.tokenCreateUsage(QUAD_SIG_USAGE,  NO_MEMO_AND_NO_EXPLICIT_XFERS, tokenCreateMeta, into);
+		TOKEN_OPS_USAGE.tokenCreateUsage(QUAD_SIG_USAGE, NO_MEMO_AND_NO_EXPLICIT_XFERS, tokenCreateMeta, into);
 		return into;
 	}
 
 	UsageAccumulator fungibleTokenCreate() {
-		final var canonicalTxn = TransactionBody.newBuilder()
-				.setTokenCreation(TokenCreateTransactionBody.newBuilder()
-						.setTreasury(AN_ACCOUNT)
-						.setAutoRenewAccount(AN_ACCOUNT)
-						.setName(A_TOKEN_NAME)
-						.setSymbol(A_TOKEN_SYMBOL)
-						.setAdminKey(A_KEY)
-						.setAutoRenewPeriod(Duration.newBuilder().setSeconds(THREE_MONTHS_IN_SECONDS))
-						.setTokenType(TokenType.FUNGIBLE_COMMON))
-				.build();
+		final var canonicalTxn = TransactionBody.newBuilder().setTokenCreation(TokenCreateTransactionBody.newBuilder()
+				.setTreasury(AN_ACCOUNT).setAutoRenewAccount(AN_ACCOUNT).setName(A_TOKEN_NAME).setSymbol(A_TOKEN_SYMBOL)
+				.setAdminKey(A_KEY).setAutoRenewPeriod(Duration.newBuilder().setSeconds(THREE_MONTHS_IN_SECONDS))
+				.setTokenType(TokenType.FUNGIBLE_COMMON)).build();
 
 		final var tokenCreateMeta = TOKEN_OPS_USAGE_UTILS.tokenCreateUsageFrom(canonicalTxn);
 		final var into = new UsageAccumulator();
-		TOKEN_OPS_USAGE.tokenCreateUsage(QUAD_SIG_USAGE,  NO_MEMO_AND_NO_EXPLICIT_XFERS, tokenCreateMeta, into);
+		TOKEN_OPS_USAGE.tokenCreateUsage(QUAD_SIG_USAGE, NO_MEMO_AND_NO_EXPLICIT_XFERS, tokenCreateMeta, into);
 		return into;
 	}
 
 	UsageAccumulator uniqueTokenCreate() {
 		final var canonicalTxn = TransactionBody.newBuilder()
-				.setTokenCreation(TokenCreateTransactionBody.newBuilder()
-						.setTreasury(AN_ACCOUNT)
-						.setAutoRenewAccount(AN_ACCOUNT)
-						.setInitialSupply(0L)
-						.setName(A_TOKEN_NAME)
-						.setSymbol(A_TOKEN_SYMBOL)
-						.setAdminKey(A_KEY)
-						.setSupplyKey(A_KEY)
+				.setTokenCreation(TokenCreateTransactionBody.newBuilder().setTreasury(AN_ACCOUNT)
+						.setAutoRenewAccount(AN_ACCOUNT).setInitialSupply(0L).setName(A_TOKEN_NAME)
+						.setSymbol(A_TOKEN_SYMBOL).setAdminKey(A_KEY).setSupplyKey(A_KEY)
 						.setAutoRenewPeriod(Duration.newBuilder().setSeconds(THREE_MONTHS_IN_SECONDS))
 						.setTokenType(TokenType.NON_FUNGIBLE_UNIQUE))
 				.build();
 
 		final var tokenCreateMeta = TOKEN_OPS_USAGE_UTILS.tokenCreateUsageFrom(canonicalTxn);
 		final var into = new UsageAccumulator();
-		TOKEN_OPS_USAGE.tokenCreateUsage(QUAD_SIG_USAGE,  NO_MEMO_AND_NO_EXPLICIT_XFERS, tokenCreateMeta, into);
+		TOKEN_OPS_USAGE.tokenCreateUsage(QUAD_SIG_USAGE, NO_MEMO_AND_NO_EXPLICIT_XFERS, tokenCreateMeta, into);
 		return into;
 	}
 
 	UsageAccumulator uniqueTokenCreateWithCustomFees() {
 		final var canonicalTxn = TransactionBody.newBuilder()
-				.setTokenCreation(TokenCreateTransactionBody.newBuilder()
-						.setAutoRenewAccount(AN_ACCOUNT)
-						.setTreasury(AN_ACCOUNT)
-						.setTokenType(TokenType.NON_FUNGIBLE_UNIQUE)
-						.setInitialSupply(0L)
-						.setName(A_TOKEN_NAME)
-						.setSymbol(A_TOKEN_SYMBOL)
-						.setAdminKey(A_KEY)
-						.setSupplyKey(A_KEY)
+				.setTokenCreation(TokenCreateTransactionBody.newBuilder().setAutoRenewAccount(AN_ACCOUNT)
+						.setTreasury(AN_ACCOUNT).setTokenType(TokenType.NON_FUNGIBLE_UNIQUE).setInitialSupply(0L)
+						.setName(A_TOKEN_NAME).setSymbol(A_TOKEN_SYMBOL).setAdminKey(A_KEY).setSupplyKey(A_KEY)
 						.setFeeScheduleKey(A_KEY)
 						.setAutoRenewPeriod(Duration.newBuilder().setSeconds(THREE_MONTHS_IN_SECONDS))
 						.setTokenType(TokenType.NON_FUNGIBLE_UNIQUE)
-						.addCustomFees(CustomFee.newBuilder()
-								.setFeeCollectorAccountId(AN_ACCOUNT)
-								.setFixedFee(FixedFee.newBuilder()
-										.setAmount(100_000_000)
-										.build())))
+						.addCustomFees(CustomFee.newBuilder().setFeeCollectorAccountId(AN_ACCOUNT)
+								.setFixedFee(FixedFee.newBuilder().setAmount(100_000_000).build())))
 				.build();
 
 		final var tokenCreateMeta = TOKEN_OPS_USAGE_UTILS.tokenCreateUsageFrom(canonicalTxn);
 		final var into = new UsageAccumulator();
-		TOKEN_OPS_USAGE.tokenCreateUsage(QUAD_SIG_USAGE,  NO_MEMO_AND_NO_EXPLICIT_XFERS, tokenCreateMeta, into);
+		TOKEN_OPS_USAGE.tokenCreateUsage(QUAD_SIG_USAGE, NO_MEMO_AND_NO_EXPLICIT_XFERS, tokenCreateMeta, into);
 		return into;
 	}
 
 	UsageAccumulator tokenUpdate() {
 		final var now = Instant.now().getEpochSecond();
 
-		final var extantTokenContext = ExtantTokenContext.newBuilder()
-				.setExistingExpiry(now)
-				.setExistingMemoLen(BLANK_MEMO.length())
-				.setExistingKeysLen(FeeBuilder.getAccountKeyStorageSize(A_KEY))
-				.setHasAutoRenewalAccount(false)
-				.setExistingNameLen(A_TOKEN_NAME.length())
-				.setExistingSymLen(A_TOKEN_SYMBOL.length())
-				.build();
+		final var extantTokenContext = ExtantTokenContext.newBuilder().setExistingExpiry(now)
+				.setExistingMemoLen(BLANK_MEMO.length()).setExistingKeysLen(FeeBuilder.getAccountKeyStorageSize(A_KEY))
+				.setHasAutoRenewalAccount(false).setExistingNameLen(A_TOKEN_NAME.length())
+				.setExistingSymLen(A_TOKEN_SYMBOL.length()).build();
 
 		final var target = TokenID.newBuilder().setTokenNum(1_234).build();
 		final var canonicalTxn = TransactionBody.newBuilder()
-				.setTokenUpdate(TokenUpdateTransactionBody.newBuilder()
-						.setMemo(StringValue.of(BLANK_MEMO))
+				.setTokenUpdate(TokenUpdateTransactionBody.newBuilder().setMemo(StringValue.of(BLANK_MEMO))
 						.setExpiry(Timestamp.newBuilder().setSeconds(now + THREE_MONTHS_IN_SECONDS).setNanos(0).build())
-						.setToken(target)
-				).build();
+						.setToken(target))
+				.build();
 		final var tokenUpdateMeta = TOKEN_OPS_USAGE_UTILS.tokenUpdateUsageFrom(canonicalTxn);
 		final var into = new UsageAccumulator();
-		TOKEN_OPS_USAGE.tokenUpdateUsage(
-				SINGLE_SIG_USAGE, NO_MEMO_AND_NO_EXPLICIT_XFERS, tokenUpdateMeta, extantTokenContext, into);
+		TOKEN_OPS_USAGE.tokenUpdateUsage(SINGLE_SIG_USAGE, NO_MEMO_AND_NO_EXPLICIT_XFERS, tokenUpdateMeta,
+				extantTokenContext, into);
 		return into;
 	}
 
@@ -528,11 +452,8 @@
 	}
 
 	UsageAccumulator tokenAssociate() {
-		final var txn = TransactionBody.newBuilder()
-				.setTokenAssociate(TokenAssociateTransactionBody.newBuilder()
-						.setAccount(AN_ACCOUNT)
-						.addAllTokens(List.of(A_TOKEN))
-				)
+		final var txn = TransactionBody.newBuilder().setTokenAssociate(
+				TokenAssociateTransactionBody.newBuilder().setAccount(AN_ACCOUNT).addAllTokens(List.of(A_TOKEN)))
 				.build();
 
 		final var tokenAssociateMeta = TOKEN_OPS_USAGE_UTILS.tokenAssociateUsageFrom(txn);
@@ -543,16 +464,14 @@
 	}
 
 	UsageAccumulator tokenDissociate() {
-		final var txn = TransactionBody.newBuilder()
-				.setTokenDissociate(TokenDissociateTransactionBody.newBuilder()
-						.setAccount(AN_ACCOUNT)
-						.addAllTokens(List.of(A_TOKEN))
-				)
+		final var txn = TransactionBody.newBuilder().setTokenDissociate(
+				TokenDissociateTransactionBody.newBuilder().setAccount(AN_ACCOUNT).addAllTokens(List.of(A_TOKEN)))
 				.build();
 
 		final var tokenDissociateMeta = TOKEN_OPS_USAGE_UTILS.tokenDissociateUsageFrom(txn);
 		final var into = new UsageAccumulator();
-		TOKEN_OPS_USAGE.tokenDissociateUsage(SINGLE_SIG_USAGE, NO_MEMO_AND_NO_EXPLICIT_XFERS, tokenDissociateMeta, into);
+		TOKEN_OPS_USAGE.tokenDissociateUsage(SINGLE_SIG_USAGE, NO_MEMO_AND_NO_EXPLICIT_XFERS, tokenDissociateMeta,
+				into);
 		return into;
 	}
 
@@ -566,11 +485,8 @@
 	UsageAccumulator feeScheduleUpdate() {
 		/* A canonical op */
 		final var target = TokenID.newBuilder().setShardNum(1).setRealmNum(2).setTokenNum(3).build();
-		final List<CustomFee> theNewSchedule = List.of(
-				CustomFee.newBuilder().setFixedFee(FixedFee.newBuilder()
-						.setAmount(123L)
-						.setDenominatingTokenId(target))
-						.build());
+		final List<CustomFee> theNewSchedule = List.of(CustomFee.newBuilder()
+				.setFixedFee(FixedFee.newBuilder().setAmount(123L).setDenominatingTokenId(target)).build());
 
 		/* The canonical usage and context */
 		final var newReprBytes = TOKEN_OPS_USAGE.bytesNeededToRepr(theNewSchedule);
@@ -578,19 +494,14 @@
 		final var feeScheduleCtx = new ExtantFeeScheduleContext(THREE_MONTHS_IN_SECONDS, 0);
 
 		final var into = new UsageAccumulator();
-		TOKEN_OPS_USAGE.feeScheduleUpdateUsage(
-				SINGLE_SIG_USAGE,
-				NO_MEMO_AND_NO_EXPLICIT_XFERS,
-				opMeta,
-				feeScheduleCtx,
+		TOKEN_OPS_USAGE.feeScheduleUpdateUsage(SINGLE_SIG_USAGE, NO_MEMO_AND_NO_EXPLICIT_XFERS, opMeta, feeScheduleCtx,
 				into);
 		return into;
 	}
 
 	UsageAccumulator hbarCryptoTransfer() {
 		final var txnUsageMeta = new BaseTransactionMeta(0, 2);
-		final var xferUsageMeta = new CryptoTransferMeta(380, 0,
-				0, 0);
+		final var xferUsageMeta = new CryptoTransferMeta(380, 0, 0, 0);
 		final var into = new UsageAccumulator();
 		CRYPTO_OPS_USAGE.cryptoTransferUsage(SINGLE_SIG_USAGE, xferUsageMeta, txnUsageMeta, into);
 
@@ -598,8 +509,7 @@
 	}
 
 	UsageAccumulator htsCryptoTransfer() {
-		final var xferUsageMeta = new CryptoTransferMeta(380, 1,
-				2, 0);
+		final var xferUsageMeta = new CryptoTransferMeta(380, 1, 2, 0);
 		final var into = new UsageAccumulator();
 		CRYPTO_OPS_USAGE.cryptoTransferUsage(SINGLE_SIG_USAGE, xferUsageMeta, NO_MEMO_AND_NO_EXPLICIT_XFERS, into);
 
@@ -607,8 +517,7 @@
 	}
 
 	UsageAccumulator htsCryptoTransferWithCustomFee() {
-		final var xferUsageMeta = new CryptoTransferMeta(380, 1,
-				2, 0);
+		final var xferUsageMeta = new CryptoTransferMeta(380, 1, 2, 0);
 		xferUsageMeta.setCustomFeeHbarTransfers(2);
 		final var into = new UsageAccumulator();
 		CRYPTO_OPS_USAGE.cryptoTransferUsage(SINGLE_SIG_USAGE, xferUsageMeta, NO_MEMO_AND_NO_EXPLICIT_XFERS, into);
@@ -617,8 +526,7 @@
 	}
 
 	UsageAccumulator nftCryptoTransfer() {
-		final var xferUsageMeta = new CryptoTransferMeta(380, 1,
-				0, 1);
+		final var xferUsageMeta = new CryptoTransferMeta(380, 1, 0, 1);
 		final var into = new UsageAccumulator();
 		CRYPTO_OPS_USAGE.cryptoTransferUsage(SINGLE_SIG_USAGE, xferUsageMeta, NO_MEMO_AND_NO_EXPLICIT_XFERS, into);
 
@@ -626,8 +534,7 @@
 	}
 
 	UsageAccumulator nftCryptoTransferWithCustomFee() {
-		final var xferUsageMeta = new CryptoTransferMeta(380, 1,
-				0, 1);
+		final var xferUsageMeta = new CryptoTransferMeta(380, 1, 0, 1);
 		xferUsageMeta.setCustomFeeHbarTransfers(2);
 		final var into = new UsageAccumulator();
 		CRYPTO_OPS_USAGE.cryptoTransferUsage(SINGLE_SIG_USAGE, xferUsageMeta, NO_MEMO_AND_NO_EXPLICIT_XFERS, into);
