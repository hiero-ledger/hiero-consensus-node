--- conflicted
+++ resolved
@@ -114,223 +114,6 @@
 
         TokenCreateMeta tokenCreateMeta = TOKEN_OPS_USAGE_UTILS.tokenCreateUsageFrom(txn);
 
-<<<<<<< HEAD
-		assertEquals(1162, tokenCreateMeta.getBaseSize());
-		assertEquals(1_234_567L, tokenCreateMeta.getLifeTime());
-		assertEquals(TOKEN_NON_FUNGIBLE_UNIQUE_WITH_CUSTOM_FEES, tokenCreateMeta.getSubType());
-		assertEquals(1, tokenCreateMeta.getNumTokens());
-		assertEquals(0, tokenCreateMeta.getNftsTransfers());
-		assertEquals(0, tokenCreateMeta.getCustomFeeScheduleSize());
-	}
-
-	@Test
-	void tokenWipeFungibleCommonWorks() {
-		final var txn = givenTokenWipeWith(FUNGIBLE_COMMON);
-
-		TokenWipeMeta tokenWipeMeta = TOKEN_OPS_USAGE_UTILS.tokenWipeUsageFrom(txn.getTokenWipe());
-
-		assertEquals(0, tokenWipeMeta.getSerialNumsCount());
-		assertEquals(56, tokenWipeMeta.getTransferRecordDb());
-	}
-
-	@Test
-	void tokenWipeNonFungibleUniqueWorks() {
-		final var txn = givenTokenWipeWith(NON_FUNGIBLE_UNIQUE);
-
-		TokenWipeMeta tokenWipeMeta = TOKEN_OPS_USAGE_UTILS.tokenWipeUsageFrom(txn.getTokenWipe());
-
-		assertEquals(1, tokenWipeMeta.getSerialNumsCount());
-		assertEquals(80, tokenWipeMeta.getTransferRecordDb());
-	}
-
-	@Test
-	void tokenBurnFungibleCommonWorks() {
-		final var txn = givenTokenBurnWith(FUNGIBLE_COMMON);
-
-		TokenBurnMeta tokenBurnMeta = TOKEN_OPS_USAGE_UTILS.tokenBurnUsageFrom(txn);
-
-		assertEquals(0, tokenBurnMeta.getSerialNumsCount());
-		assertEquals(56, tokenBurnMeta.getTransferRecordDb());
-	}
-
-	@Test
-	void tokenBurnNonFungibleUniqueWorks() {
-		final var txn = givenTokenBurnWith(NON_FUNGIBLE_UNIQUE);
-
-		TokenBurnMeta tokenBurnMeta = TOKEN_OPS_USAGE_UTILS.tokenBurnUsageFrom(txn);
-
-		assertEquals(1, tokenBurnMeta.getSerialNumsCount());
-		assertEquals(80, tokenBurnMeta.getTransferRecordDb());
-	}
-
-
-	@Test
-	void tokenMintFungibleCommonWorks() {
-		final var txn = givenTokenMintWith(FUNGIBLE_COMMON);
-
-		TokenMintMeta tokenMintMeta = TOKEN_OPS_USAGE_UTILS.tokenMintUsageFrom(txn, TOKEN_FUNGIBLE_COMMON, 72000L);
-
-		assertEquals(0, tokenMintMeta.getRbs());
-		assertEquals(32, tokenMintMeta.getBpt());
-		assertEquals(56, tokenMintMeta.getTransferRecordDb());
-	}
-
-	@Test
-	void tokenMintNonFungibleUniqueWorks() {
-		final var txn = givenTokenMintWith(NON_FUNGIBLE_UNIQUE);
-
-		TokenMintMeta tokenMintMeta = TOKEN_OPS_USAGE_UTILS.tokenMintUsageFrom(txn, TOKEN_NON_FUNGIBLE_UNIQUE, 72000L);
-
-		assertEquals(1296000, tokenMintMeta.getRbs());
-		assertEquals(42, tokenMintMeta.getBpt());
-		assertEquals(136, tokenMintMeta.getTransferRecordDb());
-	}
-
-	@Test
-	void tokenPauseMetaWorks() {
-		TokenPauseMeta tokenPauseMeta = TOKEN_OPS_USAGE_UTILS.tokenPauseUsageFrom();
-
-		assertEquals(24, tokenPauseMeta.getBpt());
-	}
-
-	@Test
-	void tokenUnpauseMetaWorks() {
-		TokenUnpauseMeta tokenUnpauseMeta = TOKEN_OPS_USAGE_UTILS.tokenUnpauseUsageFrom();
-
-		assertEquals(24, tokenUnpauseMeta.getBpt());
-	}
-
-	@Test
-	void tokenCreateWithAutoRenewAcctAndCustomFeesAndKeyWorks() {
-		final var txn = givenTokenCreateWith(NON_FUNGIBLE_UNIQUE,
-				true, true, true, false);
-
-		final var tokenCreateMeta = TOKEN_OPS_USAGE_UTILS.tokenCreateUsageFrom(txn);
-
-		assertEquals(1162, tokenCreateMeta.getBaseSize());
-		assertEquals(1_234_567L, tokenCreateMeta.getLifeTime());
-		assertEquals(TOKEN_NON_FUNGIBLE_UNIQUE_WITH_CUSTOM_FEES, tokenCreateMeta.getSubType());
-		assertEquals(1, tokenCreateMeta.getNumTokens());
-		assertEquals(0, tokenCreateMeta.getNftsTransfers());
-		assertEquals(32, tokenCreateMeta.getCustomFeeScheduleSize());
-	}
-
-	private TransactionBody givenTokenCreateWith(
-			final TokenType type,
-			final boolean withCustomFeesKey,
-			final boolean withCustomFees,
-			final boolean withAutoRenewAccount,
-			final boolean withInitialSupply) {
-		final var builder = TokenCreateTransactionBody.newBuilder()
-				.setTokenType(type)
-				.setExpiry(Timestamp.newBuilder().setSeconds(expiry))
-				.setSymbol(symbol)
-				.setMemo(memo)
-				.setName(name)
-				.setKycKey(kycKey)
-				.setAdminKey(adminKey)
-				.setFreezeKey(freezeKey)
-				.setSupplyKey(supplyKey)
-				.setWipeKey(wipeKey);
-		if(withInitialSupply) {
-			builder.setInitialSupply(1000L);
-		}
-		if (withCustomFeesKey) {
-			builder.setFeeScheduleKey(customFeeKey);
-		}
-		if (withCustomFees) {
-			builder.addCustomFees(CustomFee.newBuilder()
-					.setFeeCollectorAccountId(IdUtils.asAccount("0.0.1234"))
-					.setFixedFee(FixedFee.newBuilder().setAmount(123)));
-		}
-		if (withAutoRenewAccount) {
-			builder.setAutoRenewAccount(autoRenewAccount)
-					.setAutoRenewPeriod(Duration.newBuilder().setSeconds(autoRenewPeriod));
-		}
-		final var txn = TransactionBody.newBuilder()
-				.setTransactionID(TransactionID.newBuilder()
-						.setTransactionValidStart(Timestamp.newBuilder()
-								.setSeconds(now)))
-				.setTokenCreation(builder)
-				.build();
-		return txn;
-	}
-
-	private TransactionBody givenTokenWipeWith(
-			final TokenType type) {
-		final var op = TokenWipeAccountTransactionBody.newBuilder()
-				.setToken(tokenId)
-				.setAccount(accountID);
-		if(type == FUNGIBLE_COMMON) {
-			op.setAmount(100);
-		} else {
-			op.addAllSerialNumbers(List.of(1L));
-		}
-		final var txn = TransactionBody.newBuilder()
-				.setTransactionID(TransactionID.newBuilder()
-						.setTransactionValidStart(Timestamp.newBuilder()
-								.setSeconds(now)))
-				.setTokenWipe(op.build())
-				.build();
-		return txn;
-	}
-
-	private TransactionBody givenTokenBurnWith(
-			final TokenType type) {
-		final var op = TokenBurnTransactionBody.newBuilder()
-				.setToken(tokenId);
-		if(type == FUNGIBLE_COMMON) {
-			op.setAmount(100);
-		} else {
-			op.addAllSerialNumbers(List.of(1L));
-		}
-		final var txn = TransactionBody.newBuilder()
-				.setTransactionID(TransactionID.newBuilder()
-						.setTransactionValidStart(Timestamp.newBuilder()
-								.setSeconds(now)))
-				.setTokenBurn(op.build())
-				.build();
-		return txn;
-	}
-
-	private TransactionBody givenTokenMintWith(
-			final TokenType type) {
-		final var op = TokenMintTransactionBody.newBuilder()
-				.setToken(tokenId)
-				;
-		if(type == FUNGIBLE_COMMON) {
-			op.setAmount(100);
-		} else {
-			op.addAllMetadata(List.of(
-					ByteString.copyFromUtf8("NFT meta1"),
-					ByteString.copyFromUtf8("NFT meta2")));
-		}
-		final var txn = TransactionBody.newBuilder()
-				.setTransactionID(TransactionID.newBuilder()
-						.setTransactionValidStart(Timestamp.newBuilder()
-								.setSeconds(now)))
-				.setTokenMint(op.build())
-				.build();
-		return txn;
-	}
-
-	private static final Key kycKey = KeyUtils.A_COMPLEX_KEY;
-	private static final Key adminKey = KeyUtils.A_THRESHOLD_KEY;
-	private static final Key freezeKey = KeyUtils.A_KEY_LIST;
-	private static final Key supplyKey = KeyUtils.B_COMPLEX_KEY;
-	private static final Key wipeKey = KeyUtils.C_COMPLEX_KEY;
-	private static final Key customFeeKey = KeyUtils.A_THRESHOLD_KEY;
-	private static final long expiry = 2_345_678L;
-	private static final long autoRenewPeriod = 1_234_567L;
-	private static final String symbol = "DUMMYTOKEN";
-	private static final String name = "DummyToken";
-	private static final String memo = "A simple test token create";
-	private static final AccountID autoRenewAccount = asAccount("0.0.10001");
-	private static final AccountID accountID = asAccount("0.0.10002");
-	private static final TokenID tokenId = IdUtils.asToken("0.0.20001");
-
-	private static final long now = 1_234_567L;
-=======
         assertEquals(1162, tokenCreateMeta.getBaseSize());
         assertEquals(1_234_567L, tokenCreateMeta.getLifeTime());
         assertEquals(TOKEN_NON_FUNGIBLE_UNIQUE_WITH_CUSTOM_FEES, tokenCreateMeta.getSubType());
@@ -343,7 +126,7 @@
     void tokenWipeFungibleCommonWorks() {
         final var txn = givenTokenWipeWith(FUNGIBLE_COMMON);
 
-        TokenWipeMeta tokenWipeMeta = TOKEN_OPS_USAGE_UTILS.tokenWipeUsageFrom(txn);
+		TokenWipeMeta tokenWipeMeta = TOKEN_OPS_USAGE_UTILS.tokenWipeUsageFrom(txn.getTokenWipe());
 
         assertEquals(0, tokenWipeMeta.getSerialNumsCount());
         assertEquals(56, tokenWipeMeta.getTransferRecordDb());
@@ -353,7 +136,7 @@
     void tokenWipeNonFungibleUniqueWorks() {
         final var txn = givenTokenWipeWith(NON_FUNGIBLE_UNIQUE);
 
-        TokenWipeMeta tokenWipeMeta = TOKEN_OPS_USAGE_UTILS.tokenWipeUsageFrom(txn);
+		TokenWipeMeta tokenWipeMeta = TOKEN_OPS_USAGE_UTILS.tokenWipeUsageFrom(txn.getTokenWipe());
 
         assertEquals(1, tokenWipeMeta.getSerialNumsCount());
         assertEquals(80, tokenWipeMeta.getTransferRecordDb());
@@ -552,5 +335,4 @@
     private static final TokenID tokenId = IdUtils.asToken("0.0.20001");
 
     private static final long now = 1_234_567L;
->>>>>>> 21e657b3
 }