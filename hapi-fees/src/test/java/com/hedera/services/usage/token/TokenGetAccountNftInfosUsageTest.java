--- conflicted
+++ resolved
@@ -37,15 +37,9 @@
 import static org.junit.Assert.assertEquals;
 
 class TokenGetAccountNftInfosUsageTest {
-<<<<<<< HEAD
-    private TokenGetAccountNftInfosUsage subject;
-    private AccountID id;
-    private List<ByteString> metadata;
-=======
 	private TokenGetAccountNftInfosUsage subject;
 	private AccountID id;
 	private List<ByteString> metadata;
->>>>>>> f3dca3b2
 
 	@BeforeEach
 	private void setup() {
