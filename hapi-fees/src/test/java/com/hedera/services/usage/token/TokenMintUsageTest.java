--- conflicted
+++ resolved
@@ -9,9 +9,9 @@
  * Licensed under the Apache License, Version 2.0 (the "License");
  * you may not use this file except in compliance with the License.
  * You may obtain a copy of the License at
- * 
+ *
  *      http://www.apache.org/licenses/LICENSE-2.0
- * 
+ *
  * Unless required by applicable law or agreed to in writing, software
  * distributed under the License is distributed on an "AS IS" BASIS,
  * WITHOUT WARRANTIES OR CONDITIONS OF ANY KIND, either express or implied.
@@ -47,7 +47,7 @@
 import static org.mockito.BDDMockito.mock;
 import static org.mockito.BDDMockito.verify;
 
-public class TokenMintUsageTest {
+class TokenMintUsageTest {
 	long now = 1_234_567L;
 	int numSigs = 3, sigSize = 100, numPayerKeys = 1;
 	SigUsage sigUsage = new SigUsage(numSigs, sigSize, numPayerKeys);
@@ -61,7 +61,7 @@
 	TokenMintUsage subject;
 
 	@BeforeEach
-	public void setUp() throws Exception {
+	void setUp() {
 		base = mock(TxnUsageEstimator.class);
 		given(base.get()).willReturn(A_USAGES_MATRIX);
 		given(base.get(SubType.TOKEN_FUNGIBLE_COMMON)).willReturn(A_USAGES_MATRIX);
@@ -73,7 +73,7 @@
 	}
 
 	@Test
-	public void createsExpectedDelta() {
+	void createsExpectedDelta() {
 		givenOp();
 		// and:
 		subject = TokenMintUsage.newEstimate(txn, sigUsage);
@@ -92,11 +92,7 @@
 	}
 
 	@Test
-<<<<<<< HEAD
-	public void createsExpectedDeltaForUnique() {
-=======
-	 void createsExpectedDeltaForUnique() {
->>>>>>> 37147810
+	void createsExpectedDeltaForUnique() {
 		op = TokenMintTransactionBody.newBuilder()
 				.setToken(id)
 				.addAllMetadata(List.of(ByteString.copyFromUtf8("memo")))
