package com.hederahashgraph.builder;

/*-
 * ‌
 * Hedera Services API
 * ​
 * Copyright (C) 2018 - 2020 Hedera Hashgraph, LLC
 * ​
 * Licensed under the Apache License, Version 2.0 (the "License");
 * you may not use this file except in compliance with the License.
 * You may obtain a copy of the License at
 * 
 *      http://www.apache.org/licenses/LICENSE-2.0
 * 
 * Unless required by applicable law or agreed to in writing, software
 * distributed under the License is distributed on an "AS IS" BASIS,
 * WITHOUT WARRANTIES OR CONDITIONS OF ANY KIND, either express or implied.
 * See the License for the specific language governing permissions and
 * limitations under the License.
 * ‍
 */

import java.io.UnsupportedEncodingException;
import java.security.InvalidKeyException;
import java.security.NoSuchAlgorithmException;
import java.security.PrivateKey;
import java.security.PublicKey;
import java.security.SignatureException;
import java.util.ArrayList;
import java.util.HashSet;
import java.util.List;
import java.util.Map;
import java.util.Random;
import java.util.Set;
import org.apache.commons.codec.DecoderException;
import com.google.protobuf.ByteString;
import com.hederahashgraph.api.proto.java.Key;
import com.hederahashgraph.api.proto.java.KeyList;
import com.hederahashgraph.api.proto.java.Signature;
import com.hederahashgraph.api.proto.java.SignatureList;
import com.hederahashgraph.api.proto.java.SignatureList.Builder;
import com.hederahashgraph.api.proto.java.SignatureMap;
import com.hederahashgraph.api.proto.java.SignaturePair;
import com.hederahashgraph.api.proto.java.Transaction;
import com.hederahashgraph.api.proto.java.TransactionBody;
import com.hedera.services.legacy.proto.utils.KeyExpansion;
import com.hedera.services.legacy.proto.utils.SignatureGenerator;
import net.i2p.crypto.eddsa.EdDSAEngine;
import net.i2p.crypto.eddsa.EdDSAPrivateKey;
import net.i2p.crypto.eddsa.EdDSAPublicKey;
import org.apache.commons.codec.binary.Hex;

/**
 * Transaction Signing utility.
 *
 * @author hua
 */
public class TransactionSigner {

  /**
   * Signature algorithm
   */
  static final String ECDSA_SIGNATURE_ALGORITHM = "SHA384withECDSA";
  public enum SIGNATURE_FORMAT_ENUM {
    SignatureList,SignatureMap,Random
  }
  public static SIGNATURE_FORMAT_ENUM SIGNATURE_FORMAT = SIGNATURE_FORMAT_ENUM.SignatureMap;

  public enum TX_BODY_FORMAT_ENUM {
    Body,BodyBytes,Random
  }
  public static TX_BODY_FORMAT_ENUM TX_BODY_FORMAT = TX_BODY_FORMAT_ENUM.BodyBytes;
  private static final Random rand = new Random();

  /**
   * Generates ED25519 or ECDSA signature depending on the type of private key provided.
   *
   * @param msgBytes message to be signed
   * @param priv the private key to sign
   * @return the generated signature as a ByteString
   */
  public static ByteString signBytes(byte[] msgBytes, PrivateKey priv) {
    // Create a Signature object and initialize it with the private key
    byte[] sigBytes = null;
    try {
      if (priv instanceof EdDSAPrivateKey) {
        EdDSAEngine engine = new EdDSAEngine();
        engine.initSign(priv);
        sigBytes = engine.signOneShot(msgBytes);

      } else {
        java.security.Signature sigInstance = null;
        sigInstance = java.security.Signature.getInstance(ECDSA_SIGNATURE_ALGORITHM);
        sigInstance.initSign(priv);
        sigInstance.update(msgBytes, 0, msgBytes.length);
        // Update and sign the data
        sigBytes = sigInstance.sign();

      }
    } catch (NoSuchAlgorithmException | SignatureException | InvalidKeyException e) {
      e.printStackTrace();
    }

    return ByteString.copyFrom(sigBytes);
  }

  /**
   * Signs a transaction using SignatureList format with provided private keys.
   * 
   * @param transaction
   * @param privKeyList
   * @return signed transaction
   */
  public static Transaction signTransaction(Transaction transaction, List<PrivateKey> privKeyList) {
    List<List<PrivateKey>> privKeysList = new ArrayList<>();
    for (PrivateKey pk : privKeyList) {
      List<PrivateKey> aList = new ArrayList<>();
      aList.add(pk);
      privKeysList.add(aList);
    }

    return signTransactionNew(transaction, privKeysList);
  }

  /**
   * Signs transaction using SignatureList with provided private keys. The generated signatures are contained in a
   * Signature object of type SignatureList. This Signature object becomes the single element in the
   * signature list for the transaction.
   *
   * @param transaction transaction to be singed
   * @param privKeysList private key list for signing
   * @return transaction with signatures
   */
  public static Transaction signTransactionNew(Transaction transaction,
      List<List<PrivateKey>> privKeysList) {
    Transaction rv = null;

    byte[] bodyBytes;
    if(transaction.hasBody()) {
      bodyBytes = transaction.getBody().toByteArray();
    } else {
      bodyBytes = transaction.getBodyBytes().toByteArray();
    }
    Builder allSigsBuilder = SignatureList.newBuilder();

    for (List<PrivateKey> privKeyList : privKeysList) {
      List<Signature> sigs = new ArrayList<>();
      for (PrivateKey priv : privKeyList) {
        com.hederahashgraph.api.proto.java.Signature.Builder sigBuilder = Signature.newBuilder();
        ByteString sigBytes = signBytes(bodyBytes, priv);
        if (priv instanceof EdDSAPrivateKey) {
          sigBuilder.setEd25519(sigBytes);
        } else {
          sigBuilder.setECDSA384(sigBytes);
        }

        Signature sig = sigBuilder.build();
        sigs.add(sig);
      }

      Signature sigEntry = null;
      sigEntry = Signature.newBuilder()
          .setSignatureList(SignatureList.newBuilder().addAllSigs(sigs)).build();

      allSigsBuilder.addSigs(sigEntry);
    }
    SignatureList sigs = allSigsBuilder.build();
    if(transaction.hasBody()) {
      rv = Transaction.newBuilder().setBody(transaction.getBody()).setSigs(sigs).build();
    } else {
      rv = Transaction.newBuilder().setBodyBytes(transaction.getBodyBytes()).setSigs(sigs).build();
    }
    return rv;
  }

  /**
   * Signs transaction with provided key and public to private key map. The generated signatures are
   * contained in a Signature object of type SignatureList. This Signature object becomes the single
   * element in the signature list for the transaction.
   *
   * @param transaction transaction to be singed
   * @param keys complex keys for signing
   * @param pubKey2privKeyMap
   * @return transaction with signatures
   */
  public static Transaction signTransactionComplex(Transaction transaction, List<Key> keys,
      Map<String, PrivateKey> pubKey2privKeyMap) throws Exception {
    if(SIGNATURE_FORMAT_ENUM.SignatureMap.equals(SIGNATURE_FORMAT)) {
      return signTransactionComplexWithSigMap(transaction, keys, pubKey2privKeyMap);
    } else if(SIGNATURE_FORMAT_ENUM.Random.equals(SIGNATURE_FORMAT)) {
      int coin = rand.nextInt(2);
      if(coin == 0) {
        return signTransactionComplexWithSigMap(transaction, keys, pubKey2privKeyMap);
      }
    }
    
    Transaction rv = null;
    byte[] bodyBytes;
    if(transaction.hasBody()) {
      bodyBytes = transaction.getBody().toByteArray();
    } else {
      bodyBytes = transaction.getBodyBytes().toByteArray();
    }
    
    List<Signature> sigs = new ArrayList<>();
    for (Key key : keys) {
      Signature sig = KeyExpansion.sign(key, bodyBytes, pubKey2privKeyMap, 1);
      sigs.add(sig);
    }
    SignatureList sigsList = SignatureList.newBuilder().addAllSigs(sigs).build();

    // tx has bodybytes
    if(transaction.hasBody()) {
      if (TX_BODY_FORMAT_ENUM.Body.equals(TX_BODY_FORMAT)) {
        rv = Transaction.newBuilder().setBody(transaction.getBody()).setSigs(sigsList).build();
      } else if (TX_BODY_FORMAT_ENUM.BodyBytes.equals(TX_BODY_FORMAT)) {
        rv = Transaction.newBuilder().setBodyBytes(ByteString.copyFrom(bodyBytes)).setSigs(sigsList).build();
      } else {//random
        int coin = rand.nextInt(2);
        if (coin == 0) {
          rv = Transaction.newBuilder().setBody(transaction.getBody()).setSigs(sigsList).build();
        } else {
          rv = Transaction.newBuilder().setBodyBytes(ByteString.copyFrom(bodyBytes)).setSigs(sigsList).build();
        }
      }
    } else if (TX_BODY_FORMAT_ENUM.Body.equals(TX_BODY_FORMAT)) {
      TransactionBody reconstructedBody = TransactionBody.parseFrom(bodyBytes);
      rv = Transaction.newBuilder().setBody(reconstructedBody).setSigs(sigsList).build();
    } else if (TX_BODY_FORMAT_ENUM.BodyBytes.equals(TX_BODY_FORMAT)) {
      rv = Transaction.newBuilder().setBodyBytes(ByteString.copyFrom(bodyBytes)).setSigs(sigsList).build();
    } else {//random
      int coin = rand.nextInt(2);
      if (coin == 0) {
        TransactionBody reconstructedBody = TransactionBody.parseFrom(bodyBytes);
        rv = Transaction.newBuilder().setBody(reconstructedBody).setSigs(sigsList).build();
      } else {
        rv = Transaction.newBuilder().setBodyBytes(ByteString.copyFrom(bodyBytes)).setSigs(sigsList).build();
      }
    }
    return rv;
  }

  /**
   * Signs transaction with provided key and public to private key map. The generated signatures are
   * contained in a SignatureMap object.
   *
   * @param transaction transaction to be singed
   * @param keys complex keys for signing
   * @param pubKey2privKeyMap
   * @return transaction with signatures as a SignatureMap object
   */
  public static Transaction signTransactionComplexWithSigMap(Transaction transaction, List<Key> keys,
      Map<String, PrivateKey> pubKey2privKeyMap) throws Exception {
    Transaction rv = null;
    byte[] bodyBytes;
    if(transaction.hasBody()) {
      bodyBytes = transaction.getBody().toByteArray();
    } else {
      bodyBytes = transaction.getBodyBytes().toByteArray();
    }
    
    SignatureMap sigsMap = signAsSignatureMap(bodyBytes, keys, pubKey2privKeyMap);
    if(transaction.hasBody()) {
      rv = Transaction.newBuilder().setBody(transaction.getBody()).setSigMap(sigsMap).build();
    } else {
      rv = Transaction.newBuilder().setBodyBytes(transaction.getBodyBytes()).setSigMap(sigsMap).build();
    }
    return rv;
  }

  /**
   * Signs a message with provided key and public to private key map. The generated signatures are
   * contained in a SignatureMap object.
   * 
   * @param messageBytes
   * @param keys complex keys for signing
   * @param pubKey2privKeyMap
   * @return transaction with signatures as a SignatureMap object
   * @throws Exception
   */
  public static SignatureMap signAsSignatureMap(byte[] messageBytes, List<Key> keys,
    Map<String, PrivateKey> pubKey2privKeyMap) throws Exception {
    List<Key> expandedKeys = new ArrayList<>();
    Key aKey = Key.newBuilder().setKeyList(KeyList.newBuilder().addAllKeys(keys).build()).build();
    KeyExpansion.expandKeyMinimum4Signing(aKey, 1, expandedKeys);
    Set<Key> uniqueKeys = new HashSet<>(expandedKeys);
    int len = findMinPrefixLength(uniqueKeys);
    
    List<SignaturePair> pairs = new ArrayList<>();
    for (Key key : uniqueKeys) {
      // according to Leemon, "for Hedera transactions, we treat this key as never having signatures."
      if (key.hasContractID()) {
        continue;
      }
      
      SignaturePair sig = KeyExpansion.signBasicAsSignaturePair(key, len, pubKey2privKeyMap, messageBytes);
      pairs.add(sig);
    }
    SignatureMap sigsMap = SignatureMap.newBuilder().addAllSigPair(pairs).build();
    return sigsMap;
  }

  /**
   * Finds the minimum prefix length in term of bytes.
   * @param keys set of keys to process 
   * @return found minimum prefix length
   */
  private static int findMinPrefixLength(Set<Key> keys) {
    if(keys.size() == 1) {
      return 0;
    }
    
    int rv = 0;
    int numKeys = keys.size();
    //convert set to list of key hex strings
    //find max string length
    List<String> keyHexes = new ArrayList<>();
    int maxBytes = 0;
    for(Key key : keys) {
      byte[] bytes = key.getEd25519().toByteArray();
      if(bytes.length > maxBytes) {
        maxBytes = bytes.length;
      }
      String hex = Hex.encodeHexString(bytes);
      keyHexes.add(hex);
    }
    
    rv = maxBytes;
    
    //starting from first byte (each byte is 2 hex chars) to max/2 and loop with step of 2
    for(int i = 1; i <= maxBytes; i++) {
      // get all the prefixes and form a set (unique ones), check if size of the set is reduced.
      Set<String> prefixSet = new HashSet<>();
      for(String khex : keyHexes) {
        prefixSet.add(khex.substring(0, i * 2));
      }
      // if not reduced, the current prefix size is the answer, stop
      if(prefixSet.size() == numKeys ) {
        rv = i;
        break;
      }
    }
    
    return rv;
  }

  /**
   * Signs transaction using signature map format.
   *
   * @param transaction transaction to be singed
   * @param privKeysList private key list for signing
   * @return transaction with signatures
   * @throws Exception
   */
    public static Transaction signTransactionNewWithSignatureMap(Transaction transaction,
        List<List<PrivateKey>> privKeysList, List<List<PublicKey>> pubKeysList) throws Exception {
      Transaction rv = null;
  
      byte[] bodyBytes;
      if(transaction.hasBody()) {
        bodyBytes = transaction.getBody().toByteArray();
      } else {
        bodyBytes = transaction.getBodyBytes().toByteArray();
      }
      
      if(pubKeysList.size() != privKeysList.size()) {
<<<<<<< HEAD
        new Exception(
                "public and private keys size mismtach! pubKeysList size = " + pubKeysList.size() + ", privKeysList size = " + privKeysList.size());
=======
        throw new Exception("public and private keys size mismtach! pubKeysList size = " +
                pubKeysList.size() +
                ", privKeysList size = " +
                privKeysList.size());
>>>>>>> fccbbe7e
      }
      
      final List<SignaturePair> pairs = buildSignaturePairs(privKeysList, pubKeysList, bodyBytes);

      SignatureMap sigsMap = SignatureMap.newBuilder().addAllSigPair(pairs).build();
      if(transaction.hasBody()) {
        rv = Transaction.newBuilder().setBody(transaction.getBody()).setSigMap(sigsMap).build();
      } else {
        rv = Transaction.newBuilder().setBodyBytes(transaction.getBodyBytes()).setSigMap(sigsMap).build();
      }
      return rv;
    }

  private static List<SignaturePair> buildSignaturePairs(final List<List<PrivateKey>> privKeysList,
          final List<List<PublicKey>> pubKeysList,
          final byte[] bodyBytes) throws DecoderException, SignatureException, NoSuchAlgorithmException,
          InvalidKeyException, UnsupportedEncodingException {
    final List<SignaturePair> pairs = new ArrayList<>();
    int i = 0;

    for (List<PrivateKey> privKeyList : privKeysList) {
      List<PublicKey> pubKeyList = pubKeysList.get(i++);
      for(PrivateKey privKey : privKeyList) {
        for(PublicKey pubKey : pubKeyList) {
          SignaturePair sig = signAsSignaturePair(pubKey, privKey, bodyBytes);
          pairs.add(sig);
        }
      }
    }

    return pairs;
  }

  private static SignaturePair signAsSignaturePair(PublicKey pubKey, PrivateKey privKey,
      byte[] bodyBytes) throws InvalidKeyException, NoSuchAlgorithmException, UnsupportedEncodingException, SignatureException, DecoderException {
    byte[] pubKeyBytes = ((EdDSAPublicKey) pubKey).getAbyte();

    String sigHex = SignatureGenerator.signBytes(bodyBytes, privKey);
    SignaturePair rv = SignaturePair.newBuilder()
        .setPubKeyPrefix(ByteString.copyFrom(pubKeyBytes))
        .setEd25519(ByteString.copyFrom(Hex.decodeHex(sigHex))).build();
    return rv;
  }

  /**
   * Signs a transaction using SignatureMap format with provided private keys and corresponding public keys.
   * 
   * @param transaction
   * @param privKeyList
   * @return signed transaction
   * @throws Exception 
   */
  public static Transaction signTransactionWithSignatureMap(Transaction transaction, List<PrivateKey> privKeyList, List<PublicKey> pubKeyList) throws Exception {
    List<List<PrivateKey>> privKeysList = new ArrayList<>();
    List<List<PublicKey>> pubKeysList = new ArrayList<>();
    int i = 0;
    for (PrivateKey pk : privKeyList) {
      List<PrivateKey> aList = new ArrayList<>();
      aList.add(pk);
      privKeysList.add(aList);
      
      List<PublicKey> bList = new ArrayList<>();
      PublicKey pubKey = pubKeyList.get(i++);
      bList.add(pubKey);
      pubKeysList.add(bList);
    }
  
    return signTransactionNewWithSignatureMap(transaction, privKeysList, pubKeysList);
  }
}<|MERGE_RESOLUTION|>--- conflicted
+++ resolved
@@ -137,9 +137,9 @@
 
     byte[] bodyBytes;
     if(transaction.hasBody()) {
-      bodyBytes = transaction.getBody().toByteArray();
-    } else {
-      bodyBytes = transaction.getBodyBytes().toByteArray();
+    	bodyBytes = transaction.getBody().toByteArray();
+    }else {
+    	bodyBytes = transaction.getBodyBytes().toByteArray();
     }
     Builder allSigsBuilder = SignatureList.newBuilder();
 
@@ -288,8 +288,8 @@
     
     List<SignaturePair> pairs = new ArrayList<>();
     for (Key key : uniqueKeys) {
-      // according to Leemon, "for Hedera transactions, we treat this key as never having signatures."
-      if (key.hasContractID()) {
+       if (key.hasContractID()) {
+         // according to Leemon, "for Hedera transactions, we treat this key as never having signatures."
         continue;
       }
       
@@ -309,7 +309,7 @@
     if(keys.size() == 1) {
       return 0;
     }
-    
+
     int rv = 0;
     int numKeys = keys.size();
     //convert set to list of key hex strings
@@ -364,24 +364,8 @@
       }
       
       if(pubKeysList.size() != privKeysList.size()) {
-<<<<<<< HEAD
         new Exception(
                 "public and private keys size mismtach! pubKeysList size = " + pubKeysList.size() + ", privKeysList size = " + privKeysList.size());
-=======
-        throw new Exception("public and private keys size mismtach! pubKeysList size = " +
-                pubKeysList.size() +
-                ", privKeysList size = " +
-                privKeysList.size());
->>>>>>> fccbbe7e
-      }
-      
-      final List<SignaturePair> pairs = buildSignaturePairs(privKeysList, pubKeysList, bodyBytes);
-
-      SignatureMap sigsMap = SignatureMap.newBuilder().addAllSigPair(pairs).build();
-      if(transaction.hasBody()) {
-        rv = Transaction.newBuilder().setBody(transaction.getBody()).setSigMap(sigsMap).build();
-      } else {
-        rv = Transaction.newBuilder().setBodyBytes(transaction.getBodyBytes()).setSigMap(sigsMap).build();
       }
       return rv;
     }
