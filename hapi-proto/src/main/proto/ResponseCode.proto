syntax = "proto3";

package proto;

/*-
 * ‌
 * Hedera Network Services Protobuf
 * ​
 * Copyright (C) 2018 - 2020 Hedera Hashgraph, LLC
 * ​
 * Licensed under the Apache License, Version 2.0 (the "License");
 * you may not use this file except in compliance with the License.
 * You may obtain a copy of the License at
 *
 *      http://www.apache.org/licenses/LICENSE-2.0
 *
 * Unless required by applicable law or agreed to in writing, software
 * distributed under the License is distributed on an "AS IS" BASIS,
 * WITHOUT WARRANTIES OR CONDITIONS OF ANY KIND, either express or implied.
 * See the License for the specific language governing permissions and
 * limitations under the License.
 * ‍
 */

option java_package = "com.hederahashgraph.api.proto.java";
option java_multiple_files = true;

enum ResponseCodeEnum {

  OK = 0; // The transaction passed the precheck validations.
  INVALID_TRANSACTION = 1; // For any error not handled by specific error codes listed below.
  PAYER_ACCOUNT_NOT_FOUND = 2; //Payer account does not exist.
  INVALID_NODE_ACCOUNT = 3; //Node Account provided does not match the node account of the node the transaction was submitted to.
  TRANSACTION_EXPIRED = 4; // Pre-Check error when TransactionValidStart + transactionValidDuration is less than current consensus time.
  INVALID_TRANSACTION_START = 5; // Transaction start time is greater than current consensus time
  INVALID_TRANSACTION_DURATION = 6; //valid transaction duration is a positive non zero number that does not exceed 120 seconds
  INVALID_SIGNATURE = 7; // The transaction signature is not valid
  MEMO_TOO_LONG = 8; //Transaction memo size exceeded 100 bytes
  INSUFFICIENT_TX_FEE = 9; // The fee provided in the transaction is insufficient for this type of transaction
  INSUFFICIENT_PAYER_BALANCE = 10; // The payer account has insufficient cryptocurrency to pay the transaction fee
  DUPLICATE_TRANSACTION = 11; // This transaction ID is a duplicate of one that was submitted to this node or reached consensus in the last 180 seconds (receipt period)
  BUSY = 12; //If API is throttled out
  NOT_SUPPORTED = 13; //The API is not currently supported

  INVALID_FILE_ID = 14; //The file id is invalid or does not exist
  INVALID_ACCOUNT_ID = 15; //The account id is invalid or does not exist
  INVALID_CONTRACT_ID = 16; //The contract id is invalid or does not exist
  INVALID_TRANSACTION_ID = 17; //Transaction id is not valid
  RECEIPT_NOT_FOUND = 18; //Receipt for given transaction id does not exist
  RECORD_NOT_FOUND = 19; //Record for given transaction id does not exist
  INVALID_SOLIDITY_ID = 20; //The solidity id is invalid or entity with this solidity id does not exist


  UNKNOWN = 21; // The responding node has submitted the transaction to the network. Its final status is still unknown.
  SUCCESS = 22; // The transaction succeeded
  FAIL_INVALID = 23; // There was a system error and the transaction failed because of invalid request parameters.
  FAIL_FEE = 24; // There was a system error while performing fee calculation, reserved for future.
  FAIL_BALANCE = 25; // There was a system error while performing balance checks, reserved for future.


  KEY_REQUIRED = 26; //Key not provided in the transaction body
  BAD_ENCODING = 27; //Unsupported algorithm/encoding used for keys in the transaction
  INSUFFICIENT_ACCOUNT_BALANCE = 28; //When the account balance is not sufficient for the transfer
  INVALID_SOLIDITY_ADDRESS = 29; //During an update transaction when the system is not able to find the Users Solidity address


  INSUFFICIENT_GAS = 30; //Not enough gas was supplied to execute transaction
  CONTRACT_SIZE_LIMIT_EXCEEDED = 31; //contract byte code size is over the limit
  LOCAL_CALL_MODIFICATION_EXCEPTION = 32; //local execution (query) is requested for a function which changes state
  CONTRACT_REVERT_EXECUTED = 33; //Contract REVERT OPCODE executed
  CONTRACT_EXECUTION_EXCEPTION = 34; //For any contract execution related error not handled by specific error codes listed above.
  INVALID_RECEIVING_NODE_ACCOUNT = 35; //In Query validation, account with +ve(amount) value should be Receiving node account, the receiver account should be only one account in the list
  MISSING_QUERY_HEADER = 36; // Header is missing in Query request


  ACCOUNT_UPDATE_FAILED = 37; // The update of the account failed
  INVALID_KEY_ENCODING = 38; // Provided key encoding was not supported by the system
  NULL_SOLIDITY_ADDRESS = 39; // null solidity address

  CONTRACT_UPDATE_FAILED = 40; // update of the contract failed
  INVALID_QUERY_HEADER = 41; // the query header is invalid

  INVALID_FEE_SUBMITTED = 42; // Invalid fee submitted
  INVALID_PAYER_SIGNATURE = 43; // Payer signature is invalid


  KEY_NOT_PROVIDED = 44; // The keys were not provided in the request.
  INVALID_EXPIRATION_TIME = 45; // Expiration time provided in the transaction was invalid.
  NO_WACL_KEY = 46; //WriteAccess Control Keys are not provided for the file
  FILE_CONTENT_EMPTY = 47; //The contents of file are provided as empty.
  INVALID_ACCOUNT_AMOUNTS = 48; // The crypto transfer credit and debit do not sum equal to 0
  EMPTY_TRANSACTION_BODY = 49; // Transaction body provided is empty
  INVALID_TRANSACTION_BODY = 50; // Invalid transaction body provided


  INVALID_SIGNATURE_TYPE_MISMATCHING_KEY = 51; // the type of key (base ed25519 key, KeyList, or ThresholdKey) does not match the type of signature (base ed25519 signature, SignatureList, or ThresholdKeySignature)
  INVALID_SIGNATURE_COUNT_MISMATCHING_KEY = 52; // the number of key (KeyList, or ThresholdKey) does not match that of signature (SignatureList, or ThresholdKeySignature). e.g. if a keyList has 3 base keys, then the corresponding signatureList should also have 3 base signatures.

  EMPTY_LIVE_HASH_BODY = 53; // the livehash body is empty
  EMPTY_LIVE_HASH = 54; // the livehash data is missing
  EMPTY_LIVE_HASH_KEYS = 55; // the keys for a livehash are missing
  INVALID_LIVE_HASH_SIZE = 56; // the livehash data is not the output of a SHA-384 digest

  EMPTY_QUERY_BODY = 57; // the query body is empty
  EMPTY_LIVE_HASH_QUERY = 58; // the crypto livehash query is empty
  LIVE_HASH_NOT_FOUND = 59; // the livehash is not present
  ACCOUNT_ID_DOES_NOT_EXIST = 60; // the account id passed has not yet been created.
  LIVE_HASH_ALREADY_EXISTS = 61; // the livehash already exists for a given account


  INVALID_FILE_WACL = 62; // File WACL keys are invalid
  SERIALIZATION_FAILED = 63; // Serialization failure
  TRANSACTION_OVERSIZE = 64; // The size of the Transaction is greater than transactionMaxBytes
  TRANSACTION_TOO_MANY_LAYERS = 65; // The Transaction has more than 50 levels
  CONTRACT_DELETED = 66; //Contract is marked as deleted

  PLATFORM_NOT_ACTIVE = 67; // the platform node is either disconnected or lagging behind.
  KEY_PREFIX_MISMATCH = 68; // one public key matches more than one prefixes on the signature map
  PLATFORM_TRANSACTION_NOT_CREATED = 69; // transaction not created by platform due to large backlog
  INVALID_RENEWAL_PERIOD = 70; // auto renewal period is not a positive number of seconds
  INVALID_PAYER_ACCOUNT_ID = 71; // the response code when a smart contract id is passed for a crypto API request
  ACCOUNT_DELETED = 72; // the account has been marked as deleted
  FILE_DELETED = 73; // the file has been marked as deleted
  ACCOUNT_REPEATED_IN_ACCOUNT_AMOUNTS = 74; // same accounts repeated in the transfer account list
  SETTING_NEGATIVE_ACCOUNT_BALANCE = 75; // attempting to set negative balance value for crypto account
  OBTAINER_REQUIRED =76; // when deleting smart contract that has crypto balance either transfer account or transfer smart contract is required
  OBTAINER_SAME_CONTRACT_ID =77;//when deleting smart contract that has crypto balance you can not use the same contract id as transferContractId as the one being deleted
  OBTAINER_DOES_NOT_EXIST = 78;//transferAccountId or transferContractId specified for contract delete does not exist
  MODIFYING_IMMUTABLE_CONTRACT = 79; //attempting to modify (update or delete a immutable smart contract, i.e. one created without a admin key)
  FILE_SYSTEM_EXCEPTION = 80; //Unexpected exception thrown by file system functions
  AUTORENEW_DURATION_NOT_IN_RANGE = 81; // the duration is not a subset of [MINIMUM_AUTORENEW_DURATION,MAXIMUM_AUTORENEW_DURATION]
  ERROR_DECODING_BYTESTRING = 82; // Decoding the smart contract binary to a byte array failed. Check that the input is a valid hex string.
  CONTRACT_FILE_EMPTY = 83; // File to create a smart contract was of length zero
  CONTRACT_BYTECODE_EMPTY = 84; // Bytecode for smart contract is of length zero
  INVALID_INITIAL_BALANCE=85; // Attempt to set negative initial balance
  INVALID_RECEIVE_RECORD_THRESHOLD=86 [deprecated=true]; // [Deprecated]. attempt to set negative receive record threshold
  INVALID_SEND_RECORD_THRESHOLD=87 [deprecated=true]; // [Deprecated]. attempt to set negative send record threshold
  ACCOUNT_IS_NOT_GENESIS_ACCOUNT = 88; // Special Account Operations should be performed by only Genesis account, return this code if it is not Genesis Account
  PAYER_ACCOUNT_UNAUTHORIZED = 89; // The fee payer account doesn't have permission to submit such Transaction
  INVALID_FREEZE_TRANSACTION_BODY = 90; // FreezeTransactionBody is invalid
  FREEZE_TRANSACTION_BODY_NOT_FOUND = 91; // FreezeTransactionBody does not exist
  TRANSFER_LIST_SIZE_LIMIT_EXCEEDED = 92; //Exceeded the number of accounts (both from and to) allowed for crypto transfer list
  RESULT_SIZE_LIMIT_EXCEEDED = 93; // Smart contract result size greater than specified maxResultSize
  NOT_SPECIAL_ACCOUNT = 94; //The payer account is not a special account(account 0.0.55)
  CONTRACT_NEGATIVE_GAS = 95; // Negative gas was offered in smart contract call
  CONTRACT_NEGATIVE_VALUE = 96; // Negative value / initial balance was specified in a smart contract call / create
  INVALID_FEE_FILE=97; // Failed to update fee file
  INVALID_EXCHANGE_RATE_FILE=98; // Failed to update exchange rate file
  INSUFFICIENT_LOCAL_CALL_GAS = 99; // Payment tendered for contract local call cannot cover both the fee and the gas
  ENTITY_NOT_ALLOWED_TO_DELETE = 100; // Entities with Entity ID below 1000 are not allowed to be deleted
  AUTHORIZATION_FAILED = 101; // Violating one of these rules: 1) treasury account can update all entities below 0.0.1000, 2) account 0.0.50 can update all entities from 0.0.51 - 0.0.80, 3) Network Function Master Account A/c 0.0.50 - Update all Network Function accounts & perform all the Network Functions listed below, 4) Network Function Accounts: i) A/c 0.0.55 - Update Address Book files (0.0.101/102), ii) A/c 0.0.56 - Update Fee schedule (0.0.111), iii) A/c 0.0.57 - Update Exchange Rate (0.0.112).
  FILE_UPLOADED_PROTO_INVALID = 102; // Fee Schedule Proto uploaded but not valid (append or update is required)
  FILE_UPLOADED_PROTO_NOT_SAVED_TO_DISK = 103; // Fee Schedule Proto uploaded but not valid (append or update is required)
  FEE_SCHEDULE_FILE_PART_UPLOADED = 104; // Fee Schedule Proto File Part uploaded
  EXCHANGE_RATE_CHANGE_LIMIT_EXCEEDED = 105; // The change on Exchange Rate exceeds Exchange_Rate_Allowed_Percentage
  MAX_CONTRACT_STORAGE_EXCEEDED = 106;  // Contract permanent storage exceeded the currently allowable limit
  TRANSFER_ACCOUNT_SAME_AS_DELETE_ACCOUNT = 107; // Transfer Account should not be same as Account to be deleted
  TOTAL_LEDGER_BALANCE_INVALID = 108;
  EXPIRATION_REDUCTION_NOT_ALLOWED = 110; // The expiration date/time on a smart contract may not be reduced
  MAX_GAS_LIMIT_EXCEEDED = 111; //Gas exceeded currently allowable gas limit per transaction
  MAX_FILE_SIZE_EXCEEDED = 112;  // File size exceeded the currently allowable limit
  INVALID_TOPIC_ID = 150; // The Topic ID specified is not in the system.
  INVALID_ADMIN_KEY = 155;
  INVALID_SUBMIT_KEY = 156;
  UNAUTHORIZED = 157; // An attempted operation was not authorized (ie - a deleteTopic for a topic with no adminKey).
  INVALID_TOPIC_MESSAGE = 158; // A ConsensusService message is empty.
  INVALID_AUTORENEW_ACCOUNT = 159; // The autoRenewAccount specified is not a valid, active account.

  // An adminKey was not specified on the topic, so there must not be an autoRenewAccount.
  AUTORENEW_ACCOUNT_NOT_ALLOWED = 160;

  // The topic has expired, was not automatically renewed, and is in a 7 day grace period before the topic will be
  // deleted unrecoverably. This error response code will not be returned until autoRenew functionality is supported
  // by HAPI.
  TOPIC_EXPIRED = 162;
  INVALID_CHUNK_NUMBER = 163; // chunk number must be from 1 to total (chunks) inclusive.
  INVALID_CHUNK_TRANSACTION_ID = 164; // For every chunk, the payer account that is part of initialTransactionID must match the Payer Account of this transaction. The entire initialTransactionID should match the transactionID of the first chunk, but this is not checked or enforced by Hedera except when the chunk number is 1.

  ACCOUNT_FROZEN_FOR_TOKEN = 165; // Account is frozen and cannot transact with the token
  TOKENS_PER_ACCOUNT_LIMIT_EXCEEDED = 166; // Maximum number of token relations for agiven account is exceeded
  INVALID_TOKEN_ID = 167; //
  INVALID_TOKEN_DECIMALS = 168;
  INVALID_INITIAL_SUPPLY = 169;
  INVALID_TREASURY_ACCOUNT_FOR_TOKEN = 170; // Treasury Account does not exist or is deleted
  INVALID_TOKEN_SYMBOL = 171; // Token Symbol is not UTF-8 alphanumeric uppercase string
  TOKEN_HAS_NO_FREEZE_KEY = 172; // Freeze key is not set on token
  TRANSFERS_NOT_ZERO_SUM_FOR_TOKEN = 173; // Amounts in transfer list are not net zero
  MISSING_TOKEN_SYMBOL = 174; // Token Symbol is not provided
  TOKEN_SYMBOL_TOO_LONG = 175; // Token Symbol is too long
  TOKEN_SYMBOL_ALREADY_IN_USE = 176; // Token Symbol is already used
  INVALID_TOKEN_REF = 177;
  ACCOUNT_KYC_NOT_GRANTED_FOR_TOKEN = 178; // KYC must be granted and account does not have KYC granted
  TOKEN_HAS_NO_KYC_KEY = 179; // KYC key is not set on token
  INSUFFICIENT_TOKEN_BALANCE = 180; // Token balance is not sufficient for the transaction
  TOKEN_WAS_DELETED = 181; // Token transactions cannot be executed on deleted token
  TOKEN_HAS_NO_SUPPLY_KEY = 182; // Supply key is not set on token
  TOKEN_HAS_NO_WIPE_KEY = 183; // Wipe key is not set on token
  INVALID_TOKEN_MINT_AMOUNT = 184;
  INVALID_TOKEN_BURN_AMOUNT = 185;
<<<<<<< HEAD
  ACCOUNT_HAS_NO_TOKEN_RELATIONSHIP = 186;
=======
  TOKEN_NOT_ASSOCIATED_TO_ACCOUNT = 186;
>>>>>>> b6adf50e
  CANNOT_WIPE_TOKEN_TREASURY_ACCOUNT = 187; // Cannot execute wipe operation on treasury account
  INVALID_KYC_KEY = 188;
  INVALID_WIPE_KEY = 189;
  INVALID_FREEZE_KEY = 190;
  INVALID_SUPPLY_KEY = 191;
  TOKEN_NAME_ALREADY_IN_USE = 192; // Token Name is already used
  MISSING_TOKEN_NAME = 193; // Token Name is not provided
  TOKEN_NAME_TOO_LONG = 194; // Token name is too long
  INVALID_WIPING_AMOUNT = 195; // The provided wipe amount must not be negative, zero or bigger than the token holder balance
  TOKEN_IS_IMMUTABlE = 196; // Token does not have Admin key set, thus update/delete transactions cannot be performed
<<<<<<< HEAD
=======
  TOKEN_ALREADY_ASSOCIATED_TO_ACCOUNT = 197;
>>>>>>> b6adf50e
}<|MERGE_RESOLUTION|>--- conflicted
+++ resolved
@@ -197,11 +197,7 @@
   TOKEN_HAS_NO_WIPE_KEY = 183; // Wipe key is not set on token
   INVALID_TOKEN_MINT_AMOUNT = 184;
   INVALID_TOKEN_BURN_AMOUNT = 185;
-<<<<<<< HEAD
-  ACCOUNT_HAS_NO_TOKEN_RELATIONSHIP = 186;
-=======
   TOKEN_NOT_ASSOCIATED_TO_ACCOUNT = 186;
->>>>>>> b6adf50e
   CANNOT_WIPE_TOKEN_TREASURY_ACCOUNT = 187; // Cannot execute wipe operation on treasury account
   INVALID_KYC_KEY = 188;
   INVALID_WIPE_KEY = 189;
@@ -212,8 +208,5 @@
   TOKEN_NAME_TOO_LONG = 194; // Token name is too long
   INVALID_WIPING_AMOUNT = 195; // The provided wipe amount must not be negative, zero or bigger than the token holder balance
   TOKEN_IS_IMMUTABlE = 196; // Token does not have Admin key set, thus update/delete transactions cannot be performed
-<<<<<<< HEAD
-=======
   TOKEN_ALREADY_ASSOCIATED_TO_ACCOUNT = 197;
->>>>>>> b6adf50e
 }