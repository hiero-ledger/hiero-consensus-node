--- conflicted
+++ resolved
@@ -131,7 +131,7 @@
             version("jna-version", "5.12.1")
 
             // PBJ
-            version("pbj-version", "0.7.1")
+            version("pbj-version", "0.7.4")
 
             // Protobuf
             version("protobuf-version", "3.21.5")
@@ -218,16 +218,8 @@
                     "jackson-dataformat-yaml",
                     "com.fasterxml.jackson.dataformat",
                     "jackson-dataformat-yaml"
-<<<<<<< HEAD
-            )
-                    .versionRef("jackson-version")
-            // Networking Bundle
-            library("portmapper", "com.offbynull.portmapper", "portmapper")
-                    .versionRef("portmapper-version")
-=======
-                )
-                .versionRef("jackson-version")
->>>>>>> 13f953be
+            )
+                    .versionRef("jackson-version")
             // JavaFX Bundle
             library("javafx-base", "org.openjfx", "javafx-base").versionRef("javafx-version")
             // Misc
