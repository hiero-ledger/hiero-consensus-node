--- conflicted
+++ resolved
@@ -68,160 +68,9 @@
 
 includeAllBuilds("platform-apps/tests")
 
-<<<<<<< HEAD
-            // JNI
-            version("resource-loader-version", "2.0.1")
-            version("jna-version", "5.12.1")
-
-            // PBJ
-            version("pbj-version", "0.7.5")
-
-            // Protobuf
-            version("protobuf-version", "3.21.5")
-
-            // Prometheus Java client
-            version("prometheus-client", "0.16.0")
-
-            // PicoCLI
-            version("picocli-version", "4.6.3")
-
-            version("spotbugs-version", "4.7.3")
-
-            // List of bundles provided for us. When applicable, favor using these over individual
-            // libraries.
-            bundle("eclipse", listOf("eclipse-collections"))
-            bundle("cryptography-core", listOf("lazysodium", "bc-provider", "bc-pkix"))
-            bundle("cryptography-runtime", listOf("jna", "resource-loader"))
-            bundle("logging-api", listOf("log4j-api", "slf4j-api"))
-            bundle("logging-impl", listOf("log4j-core", "slf4j-nop"))
-            bundle(
-                    "jackson",
-                    listOf("jackson-databind", "jackson-datatype-jsr310", "jackson-dataformat-yaml")
-            )
-            bundle("javafx", listOf("javafx-base"))
-            bundle("picocli", listOf("picocli"))
-            bundle("pbj", listOf("pbj-runtime"))
-
-            // Define the individual libraries
-
-            // Eclipse Bundle
-            library("eclipse-collections", "org.eclipse.collections", "eclipse-collections")
-                    .versionRef("eclipse-collections-version")
-            // Cryptography Bundle
-            library("bc-provider", "org.bouncycastle", "bcprov-jdk15on")
-                    .versionRef("bouncycastle-version")
-            library("bc-pkix", "org.bouncycastle", "bcpkix-jdk15on")
-                    .versionRef("bouncycastle-version")
-            library("lazysodium", "com.goterl", "lazysodium-java").versionRef("lazysodium-version")
-            // Log4j Bundle
-            library("log4j-api", "org.apache.logging.log4j", "log4j-api")
-                    .versionRef("log4j-version")
-            library("log4j-core", "org.apache.logging.log4j", "log4j-core")
-                    .versionRef("log4j-version")
-            // Slf4j Bundle
-            library("slf4j-api", "org.slf4j", "slf4j-api").versionRef("slf4j-version")
-            library("slf4j-nop", "org.slf4j", "slf4j-nop").versionRef("slf4j-version")
-            // Jackson Bundle
-            library("jackson-databind", "com.fasterxml.jackson.core", "jackson-databind")
-                    .versionRef("jackson-version")
-            library(
-                    "jackson-datatype-joda",
-                    "com.fasterxml.jackson.datatype",
-                    "jackson-datatype-joda"
-            )
-                    .versionRef("jackson-version")
-            library(
-                    "jackson-datatype-guava",
-                    "com.fasterxml.jackson.datatype",
-                    "jackson-datatype-guava"
-            )
-                    .versionRef("jackson-version")
-            library(
-                    "jackson-datatype-jdk8",
-                    "com.fasterxml.jackson.datatype",
-                    "jackson-datatype-jdk8"
-            )
-                    .versionRef("jackson-version")
-            library(
-                    "jackson-datatype-jsr310",
-                    "com.fasterxml.jackson.datatype",
-                    "jackson-datatype-jsr310"
-            )
-                    .versionRef("jackson-version")
-            library(
-                    "jackson-dataformat-yaml",
-                    "com.fasterxml.jackson.dataformat",
-                    "jackson-dataformat-yaml"
-            )
-                    .versionRef("jackson-version")
-            // JavaFX Bundle
-            library("javafx-base", "org.openjfx", "javafx-base").versionRef("javafx-version")
-            // Misc
-            library("classgraph", "io.github.classgraph", "classgraph")
-                    .versionRef("classgraph-version")
-            library("jna", "net.java.dev.jna", "jna").versionRef("jna-version")
-            library("resource-loader", "com.goterl", "resource-loader")
-                    .versionRef("resource-loader-version")
-            library("protobuf", "com.google.protobuf", "protobuf-java")
-                    .versionRef("protobuf-version")
-            library("pbj-runtime", "com.hedera.pbj", "pbj-runtime").versionRef("pbj-version")
-            library("prometheus-httpserver", "io.prometheus", "simpleclient_httpserver")
-                    .versionRef("prometheus-client")
-            // PicoCLI Bundle
-            library("picocli", "info.picocli", "picocli").versionRef("picocli-version")
-
-            library("spotbugs-annotations", "com.github.spotbugs", "spotbugs-annotations")
-                    .versionRef("spotbugs-version")
-        }
-
-        create("testLibs") {
-            // Define the approved version numbers
-            // Third-party dependency versions
-
-            // Test Frameworks
-            version("junit-version", "5.9.0")
-
-            // Mocking Frameworks
-            version("mockito-version", "4.11.0")
-
-            // Test Utils
-            version("awaitility-version", "4.2.0")
-            version("assertj-version", "3.23.1")
-            version("truth-version", "1.1.3")
-
-            // List of bundles provided for us. When applicable, favor using these over individual
-            // libraries.
-            bundle("junit", listOf("junit-jupiter", "junit-jupiter-api", "junit-jupiter-params"))
-            bundle("mocking", listOf("mockito-core", "mockito-junit", "mockito-inline"))
-            bundle("utils", listOf("awaitility", "assertj-core", "truth"))
-
-            // Define the individual libraries
-            // JUnit Bundle
-            library("junit-jupiter", "org.junit.jupiter", "junit-jupiter")
-                    .versionRef("junit-version")
-            library("junit-jupiter-api", "org.junit.jupiter", "junit-jupiter-api")
-                    .versionRef("junit-version")
-            library("junit-jupiter-params", "org.junit.jupiter", "junit-jupiter-params")
-                    .versionRef("junit-version")
-
-            // Mocking Bundle
-            library("mockito-core", "org.mockito", "mockito-core").versionRef("mockito-version")
-            // to enable mocking of final classes
-            library("mockito-inline", "org.mockito", "mockito-inline").versionRef("mockito-version")
-            library("mockito-junit", "org.mockito", "mockito-junit-jupiter")
-                    .versionRef("mockito-version")
-
-            // Utils Bundle
-            library("awaitility", "org.awaitility", "awaitility").versionRef("awaitility-version")
-            library("assertj-core", "org.assertj", "assertj-core").versionRef("assertj-version")
-            library("truth", "com.google.truth", "truth").versionRef("truth-version")
-        }
-    }
-=======
 fun include(name: String, path: String) {
     include(name)
     project(name).projectDir = File(rootDir, path)
->>>>>>> 9002d3cf
 }
 
 fun includeAllBuilds(containingFolder: String) {
