/*
 * Copyright (C) 2025 Hedera Hashgraph, LLC
 *
 * Licensed under the Apache License, Version 2.0 (the "License");
 * you may not use this file except in compliance with the License.
 * You may obtain a copy of the License at
 *
 *      http://www.apache.org/licenses/LICENSE-2.0
 *
 * Unless required by applicable law or agreed to in writing, software
 * distributed under the License is distributed on an "AS IS" BASIS,
 * WITHOUT WARRANTIES OR CONDITIONS OF ANY KIND, either express or implied.
 * See the License for the specific language governing permissions and
 * limitations under the License.
 */

package com.swirlds.state.lifecycle;

import com.hedera.hapi.node.base.AccountID;
import com.hedera.hapi.node.base.ContractID;
import com.hedera.hapi.node.base.FileID;
import com.hedera.hapi.node.base.ScheduleID;
import com.hedera.hapi.node.base.TokenID;
import com.hedera.hapi.node.base.TopicID;
import com.hedera.pbj.runtime.io.buffer.Bytes;
import edu.umd.cs.findbugs.annotations.NonNull;

// FUTURE: This can be moved elsewhere once all the migration code happens in handle.
/**
 * A strategy for creating entity ids.
 */
public interface EntityIdFactory {
    /**
     * Returns a token id for the given number.
     * @param number the number
     */
    TokenID newTokenId(long number);

    /**
     * Returns a topic id for the given number.
     * @param number the number
     */
    TopicID newTopicId(long number);

    /**
     * Returns a schedule id for the given number.
     * @param number the number
     */
    ScheduleID newScheduleId(long number);

    /**
     * Returns an account id for the given number.
     * @param number the number
     */
    AccountID newAccountId(long number);

    /**
     * Returns an account id for the given alias.
     * @param alias the alias
     */
    AccountID newAccountIdWithAlias(@NonNull Bytes alias);

    /**
     * Returns a default account id with account num UNSET.
     */
    AccountID newDefaultAccountId();

    /**
     * Returns a file id for the given number.
     * @param number the number
     */
    FileID newFileId(long number);

    /**
<<<<<<< HEAD
     * Returns the shard.
     */
    long getShard();

    /**
     * Returns the realm.
     */
    long getRealm();
=======
     * Returns a contract id for the given number.
     * @param number the number
     */
    ContractID newContractId(long number);
>>>>>>> ec523209
}<|MERGE_RESOLUTION|>--- conflicted
+++ resolved
@@ -72,7 +72,12 @@
     FileID newFileId(long number);
 
     /**
-<<<<<<< HEAD
+     * Returns a contract id for the given number.
+     * @param number the number
+     */
+    ContractID newContractId(long number);
+
+    /**
      * Returns the shard.
      */
     long getShard();
@@ -81,10 +86,4 @@
      * Returns the realm.
      */
     long getRealm();
-=======
-     * Returns a contract id for the given number.
-     * @param number the number
-     */
-    ContractID newContractId(long number);
->>>>>>> ec523209
 }