/*
 * Copyright (C) 2023-2024 Hedera Hashgraph, LLC
 *
 * Licensed under the Apache License, Version 2.0 (the "License");
 * you may not use this file except in compliance with the License.
 * You may obtain a copy of the License at
 *
 *      http://www.apache.org/licenses/LICENSE-2.0
 *
 * Unless required by applicable law or agreed to in writing, software
 * distributed under the License is distributed on an "AS IS" BASIS,
 * WITHOUT WARRANTIES OR CONDITIONS OF ANY KIND, either express or implied.
 * See the License for the specific language governing permissions and
 * limitations under the License.
 */

package com.swirlds.state.test.fixtures.merkle;

import static com.swirlds.state.merkle.StateUtils.computeClassId;

import com.hedera.hapi.node.base.SemanticVersion;
import com.hedera.pbj.runtime.Codec;
import com.swirlds.common.config.StateCommonConfig;
import com.swirlds.common.constructable.ClassConstructorPair;
import com.swirlds.common.constructable.ConstructableRegistry;
import com.swirlds.common.constructable.ConstructableRegistryException;
import com.swirlds.common.crypto.DigestType;
import com.swirlds.common.io.config.FileSystemManagerConfig;
import com.swirlds.common.io.config.TemporaryFileConfig;
import com.swirlds.common.io.streams.MerkleDataInputStream;
import com.swirlds.common.io.streams.MerkleDataOutputStream;
import com.swirlds.common.merkle.MerkleNode;
import com.swirlds.common.merkle.crypto.MerkleCryptoFactory;
import com.swirlds.common.merkle.crypto.MerkleCryptography;
import com.swirlds.config.api.Configuration;
import com.swirlds.config.api.ConfigurationBuilder;
import com.swirlds.merkle.map.MerkleMap;
import com.swirlds.merkledb.MerkleDb;
import com.swirlds.merkledb.MerkleDbDataSourceBuilder;
import com.swirlds.merkledb.MerkleDbTableConfig;
import com.swirlds.merkledb.config.MerkleDbConfig;
import com.swirlds.state.merkle.StateUtils;
import com.swirlds.state.merkle.disk.OnDiskKey;
import com.swirlds.state.merkle.disk.OnDiskKeySerializer;
import com.swirlds.state.merkle.disk.OnDiskValue;
import com.swirlds.state.merkle.disk.OnDiskValueSerializer;
import com.swirlds.state.merkle.memory.InMemoryKey;
import com.swirlds.state.merkle.memory.InMemoryValue;
import com.swirlds.state.merkle.queue.QueueNode;
import com.swirlds.state.merkle.singleton.SingletonNode;
import com.swirlds.state.test.fixtures.StateTestBase;
import com.swirlds.virtualmap.VirtualMap;
import com.swirlds.virtualmap.config.VirtualMapConfig;
import com.swirlds.virtualmap.internal.cache.VirtualNodeCache;
import com.swirlds.virtualmap.internal.merkle.VirtualRootNode;
import com.swirlds.virtualmap.serialize.KeySerializer;
import com.swirlds.virtualmap.serialize.ValueSerializer;
import edu.umd.cs.findbugs.annotations.NonNull;
import java.io.ByteArrayInputStream;
import java.io.ByteArrayOutputStream;
import java.io.IOException;
import java.nio.file.Path;
import java.util.stream.Stream;
import org.junit.jupiter.api.AfterEach;
import org.junit.jupiter.api.io.TempDir;
import org.junit.jupiter.params.provider.Arguments;

/**
 * This base class provides helpful methods and defaults for simplifying the other merkle related
 * tests in this and sub packages. It is highly recommended to extend from this class.
 *
 * <h1>Services</h1>
 *
 * <p>This class introduces two real services, and one bad service. The real services are called
 * (quite unhelpfully) {@link #FIRST_SERVICE} and {@link #SECOND_SERVICE}. There is also an {@link
 * #UNKNOWN_SERVICE} which is useful for tests where we are trying to look up a service that should
 * not exist.
 *
 * <p>Each service has a number of associated states, based on those defined in {@link
 * StateTestBase}. The {@link #FIRST_SERVICE} has "fruit" and "animal" states, while the {@link
 * #SECOND_SERVICE} has space, steam, and country themed states. Most of these are simple String
 * types for the key and value, but the space themed state uses Long as the key type.
 *
 * <p>This class defines all the {@link Codec}, and {@link MerkleMap}s
 * required to represent each of these. It does not create a {@link VirtualMap} automatically, but
 * does provide APIs to make it easy to create them (the {@link VirtualMap} has a lot of setup
 * complexity, and also requires a storage directory, so rather than creating these for every test
 * even if they don't need it, I just use it for virtual map specific tests).
 */
public class MerkleTestBase extends StateTestBase {

    protected final Configuration CONFIGURATION = ConfigurationBuilder.create()
            .withConfigDataType(VirtualMapConfig.class)
            .withConfigDataType(MerkleDbConfig.class)
            .withConfigDataType(TemporaryFileConfig.class)
            .withConfigDataType(StateCommonConfig.class)
            .withConfigDataType(FileSystemManagerConfig.class)
            .build();

    public static final String FIRST_SERVICE = "First-Service";
    public static final String SECOND_SERVICE = "Second-Service";
    public static final String UNKNOWN_SERVICE = "Bogus-Service";

    /** A TEST ONLY {@link Codec} to be used with String data types */
    public static final Codec<String> STRING_CODEC = TestStringCodec.SINGLETON;
    /** A TEST ONLY {@link Codec} to be used with Long data types */
    public static final Codec<Long> LONG_CODEC = TestLongCodec.SINGLETON;

    public static final SemanticVersion TEST_VERSION =
            SemanticVersion.newBuilder().major(1).build();

    private static final String ON_DISK_KEY_CLASS_ID_SUFFIX = "OnDiskKey";
    private static final String ON_DISK_VALUE_CLASS_ID_SUFFIX = "OnDiskValue";
    private static final String ON_DISK_KEY_SERIALIZER_CLASS_ID_SUFFIX = "OnDiskKeySerializer";
    private static final String ON_DISK_VALUE_SERIALIZER_CLASS_ID_SUFFIX = "OnDiskValueSerializer";
    private static final String IN_MEMORY_VALUE_CLASS_ID_SUFFIX = "InMemoryValue";
    private static final String SINGLETON_CLASS_ID_SUFFIX = "SingletonLeaf";
    private static final String QUEUE_NODE_CLASS_ID_SUFFIX = "QueueNode";

    /** Used by some tests that need to hash */
    protected static final MerkleCryptography CRYPTO = MerkleCryptoFactory.getInstance();

    // These longs are used with the "space" k/v state
    public static final long A_LONG_KEY = 0L;
    public static final long B_LONG_KEY = 1L;
    public static final long C_LONG_KEY = 2L;
    public static final long D_LONG_KEY = 3L;
    public static final long E_LONG_KEY = 4L;
    public static final long F_LONG_KEY = 5L;
    public static final long G_LONG_KEY = 6L;

    /**
     * This {@link ConstructableRegistry} is required for serialization tests. It is expensive to
     * configure it, so it is null unless {@link #setupConstructableRegistry()} has been called by
     * the test code.
     */
    protected ConstructableRegistry registry;

    @TempDir
    private Path virtualDbPath;

    // The "FRUIT" Map is part of FIRST_SERVICE
    protected String fruitLabel;
    protected MerkleMap<InMemoryKey<String>, InMemoryValue<String, String>> fruitMerkleMap;

    // An alternative "FRUIT" Map that is also part of FIRST_SERVICE, but based on VirtualMap
    protected String fruitVirtualLabel;
    protected VirtualMap<OnDiskKey<String>, OnDiskValue<String>> fruitVirtualMap;

    // The "ANIMAL" map is part of FIRST_SERVICE
    protected String animalLabel;
    protected MerkleMap<InMemoryKey<String>, InMemoryValue<String, String>> animalMerkleMap;

    // The "SPACE" map is part of SECOND_SERVICE and uses the long-based keys
    protected String spaceLabel;
    protected MerkleMap<InMemoryKey<Long>, InMemoryValue<Long, Long>> spaceMerkleMap;

    // The "STEAM" queue is part of FIRST_SERVICE
    protected String steamLabel;
    protected QueueNode<String> steamQueue;

    // The "COUNTRY" singleton is part of FIRST_SERVICE
    protected String countryLabel;
    protected SingletonNode<String> countrySingleton;

    /** Sets up the "Fruit" merkle map, label, and metadata. */
    protected void setupFruitMerkleMap() {
        fruitLabel = StateUtils.computeLabel(FIRST_SERVICE, FRUIT_STATE_KEY);
        fruitMerkleMap = createMerkleMap(fruitLabel);
    }

    /** Sets up the "Fruit" virtual map, label, and metadata. */
    protected void setupFruitVirtualMap() {
        fruitVirtualLabel = StateUtils.computeLabel(FIRST_SERVICE, FRUIT_STATE_KEY);
        fruitVirtualMap = createVirtualMap(
                fruitVirtualLabel,
                onDiskKeySerializerClassId(FRUIT_STATE_KEY),
                onDiskKeyClassId(FRUIT_STATE_KEY),
                STRING_CODEC,
                onDiskValueSerializerClassId(FRUIT_STATE_KEY),
                onDiskValueClassId(FRUIT_STATE_KEY),
                STRING_CODEC);
    }

    protected static long onDiskKeyClassId(String stateKey) {
        return onDiskKeyClassId(FIRST_SERVICE, stateKey);
    }

    protected static long onDiskKeyClassId(String serviceName, String stateKey) {
        return computeClassId(serviceName, stateKey, TEST_VERSION, ON_DISK_KEY_CLASS_ID_SUFFIX);
    }

    protected static long onDiskKeySerializerClassId(String stateKey) {
        return onDiskKeySerializerClassId(FIRST_SERVICE, stateKey);
    }

    protected static long onDiskKeySerializerClassId(String serviceName, String stateKey) {
        return computeClassId(serviceName, stateKey, TEST_VERSION, ON_DISK_KEY_SERIALIZER_CLASS_ID_SUFFIX);
    }

    protected static long onDiskValueClassId(String stateKey) {
        return onDiskValueClassId(FIRST_SERVICE, stateKey);
    }

    protected static long onDiskValueClassId(String serviceName, String stateKey) {
        return computeClassId(serviceName, stateKey, TEST_VERSION, ON_DISK_VALUE_CLASS_ID_SUFFIX);
    }

    protected static long onDiskValueSerializerClassId(String stateKey) {
        return onDiskValueSerializerClassId(FIRST_SERVICE, stateKey);
    }

    protected static long onDiskValueSerializerClassId(String serviceName, String stateKey) {
        return computeClassId(serviceName, stateKey, TEST_VERSION, ON_DISK_VALUE_SERIALIZER_CLASS_ID_SUFFIX);
    }

    protected static long queueNodeClassId(String stateKey) {
        return computeClassId(FIRST_SERVICE, stateKey, TEST_VERSION, QUEUE_NODE_CLASS_ID_SUFFIX);
    }

    protected static long inMemoryValueClassId(String stateKey) {
        return computeClassId(FIRST_SERVICE, stateKey, TEST_VERSION, IN_MEMORY_VALUE_CLASS_ID_SUFFIX);
    }

    protected static long singletonClassId(String stateKey) {
        return computeClassId(FIRST_SERVICE, stateKey, TEST_VERSION, SINGLETON_CLASS_ID_SUFFIX);
    }

    /** Sets up the "Animal" merkle map, label, and metadata. */
    protected void setupAnimalMerkleMap() {
        animalLabel = StateUtils.computeLabel(FIRST_SERVICE, ANIMAL_STATE_KEY);
        animalMerkleMap = createMerkleMap(animalLabel);
    }

    /** Sets up the "Space" merkle map, label, and metadata. */
    protected void setupSpaceMerkleMap() {
        spaceLabel = StateUtils.computeLabel(SECOND_SERVICE, SPACE_STATE_KEY);
        spaceMerkleMap = createMerkleMap(spaceLabel);
    }

    protected void setupSingletonCountry() {
        countryLabel = StateUtils.computeLabel(FIRST_SERVICE, COUNTRY_STATE_KEY);
        countrySingleton = new SingletonNode<>(
                FIRST_SERVICE,
                COUNTRY_STATE_KEY,
                computeClassId(FIRST_SERVICE, COUNTRY_STATE_KEY, TEST_VERSION, SINGLETON_CLASS_ID_SUFFIX),
                STRING_CODEC,
                AUSTRALIA);
    }

    protected void setupSteamQueue() {
        steamLabel = StateUtils.computeLabel(FIRST_SERVICE, STEAM_STATE_KEY);
        steamQueue = new QueueNode<>(
                FIRST_SERVICE,
                STEAM_STATE_KEY,
                computeClassId(FIRST_SERVICE, STEAM_STATE_KEY, TEST_VERSION, QUEUE_NODE_CLASS_ID_SUFFIX),
                computeClassId(FIRST_SERVICE, STEAM_STATE_KEY, TEST_VERSION, SINGLETON_CLASS_ID_SUFFIX),
                STRING_CODEC);
    }

    /** Sets up the {@link #registry}, ready to be used for serialization tests */
    protected void setupConstructableRegistry() {
        // Unfortunately, we need to configure the ConstructableRegistry for serialization tests and
        // even for basic usage of the MerkleMap (it uses it internally to make copies of internal
        // nodes).
        try {
            registry = ConstructableRegistry.getInstance();

            // It may have been configured during some other test, so we reset it
            registry.reset();
            registry.registerConstructables("com.swirlds.merklemap");
            registry.registerConstructables("com.swirlds.merkledb");
            registry.registerConstructables("com.swirlds.fcqueue");
            registry.registerConstructables("com.swirlds.virtualmap");
            registry.registerConstructables("com.swirlds.common.merkle");
            registry.registerConstructables("com.swirlds.common");
            registry.registerConstructables("com.swirlds.merkle");
            registry.registerConstructables("com.swirlds.merkle.tree");
<<<<<<< HEAD
            ConstructableRegistry.getInstance()
                    .registerConstructable(new ClassConstructorPair(
                            MerkleDbDataSourceBuilder.class, () -> new MerkleDbDataSourceBuilder(CONFIGURATION)));
            registry.registerConstructable(
                    new ClassConstructorPair(VirtualMap.class, () -> new VirtualMap<>(CONFIGURATION)));
            registry.registerConstructable(new ClassConstructorPair(
                    VirtualRootNode.class,
                    () -> new VirtualRootNode<>(CONFIGURATION.getConfigData(VirtualMapConfig.class))));
            registry.registerConstructable(new ClassConstructorPair(
                    VirtualNodeCache.class,
                    () -> new VirtualNodeCache<>(CONFIGURATION.getConfigData(VirtualMapConfig.class))));
=======
            registry.registerConstructables("com.swirlds.platform");
>>>>>>> e507bbbb
        } catch (ConstructableRegistryException ex) {
            throw new AssertionError(ex);
        }
    }

    /** Creates a new arbitrary merkle map with the given label. */
    protected <K extends Comparable<K>, V> MerkleMap<InMemoryKey<K>, InMemoryValue<K, V>> createMerkleMap(
            String label) {
        final var map = new MerkleMap<InMemoryKey<K>, InMemoryValue<K, V>>();
        map.setLabel(label);
        return map;
    }

    /** Creates a new arbitrary virtual map with the given label, storageDir, and metadata */
    @SuppressWarnings("unchecked")
    protected VirtualMap<OnDiskKey<String>, OnDiskValue<String>> createVirtualMap(
            String label,
            long keySerializerClassId,
            long keyClassId,
            Codec<String> keyCodec,
            long valueSerializerClassId,
            long valueClassId,
            Codec<String> valueCodec) {
        final KeySerializer<OnDiskKey<String>> keySerializer =
                new OnDiskKeySerializer<>(keySerializerClassId, keyClassId, keyCodec);
        final ValueSerializer<OnDiskValue<String>> valueSerializer =
                new OnDiskValueSerializer<>(valueSerializerClassId, valueClassId, valueCodec);
        final var merkleDbTableConfig = new MerkleDbTableConfig(
                (short) 1, DigestType.SHA_384, CONFIGURATION.getConfigData(MerkleDbConfig.class));
        merkleDbTableConfig.hashesRamToDiskThreshold(0);
        merkleDbTableConfig.maxNumberOfKeys(100);
        merkleDbTableConfig.preferDiskIndices(true);
        final var builder = new MerkleDbDataSourceBuilder(virtualDbPath, merkleDbTableConfig, CONFIGURATION);
        return new VirtualMap<>(label, keySerializer, valueSerializer, builder, CONFIGURATION);
    }

    /** A convenience method for creating {@link SemanticVersion}. */
    protected SemanticVersion version(int major, int minor, int patch) {
        return new SemanticVersion(major, minor, patch, null, null);
    }

    /** A convenience method for adding a k/v pair to a merkle map */
    protected void add(
            MerkleMap<InMemoryKey<String>, InMemoryValue<String, String>> map,
            long inMemoryValueClassId,
            Codec<String> keyCodec,
            Codec<String> valueCodec,
            String key,
            String value) {
        final var k = new InMemoryKey<>(key);
        map.put(k, new InMemoryValue<>(inMemoryValueClassId, keyCodec, valueCodec, k, value));
    }

    /** A convenience method for adding a k/v pair to a virtual map */
    protected void add(
            VirtualMap<OnDiskKey<String>, OnDiskValue<String>> map,
            long onDiskKeyClassId,
            Codec<String> keyCodec,
            long onDiskValueClassId,
            Codec<String> valueCodec,
            String key,
            String value) {
        final var k = new OnDiskKey<>(onDiskKeyClassId, keyCodec, key);
        map.put(k, new OnDiskValue<>(onDiskValueClassId, valueCodec, value));
    }

    /** A convenience method used to serialize a merkle tree */
    protected byte[] writeTree(@NonNull final MerkleNode tree, @NonNull final Path tempDir) throws IOException {
        final var byteOutputStream = new ByteArrayOutputStream();
        try (final var out = new MerkleDataOutputStream(byteOutputStream)) {
            out.writeMerkleTree(tempDir, tree);
        }
        return byteOutputStream.toByteArray();
    }

    /** A convenience method used to deserialize a merkle tree */
    protected <T extends MerkleNode> T parseTree(@NonNull final byte[] state, @NonNull final Path tempDir)
            throws IOException {
        final var byteInputStream = new ByteArrayInputStream(state);
        try (final var in = new MerkleDataInputStream(byteInputStream)) {
            return in.readMerkleTree(tempDir, 100);
        }
    }

    public static Stream<Arguments> illegalServiceNames() {
        return TestArgumentUtils.illegalIdentifiers();
    }

    public static Stream<Arguments> legalServiceNames() {
        return TestArgumentUtils.legalIdentifiers();
    }

    @AfterEach
    void cleanUp() {
        MerkleDb.resetDefaultInstancePath();
    }
}<|MERGE_RESOLUTION|>--- conflicted
+++ resolved
@@ -276,9 +276,8 @@
             registry.registerConstructables("com.swirlds.common");
             registry.registerConstructables("com.swirlds.merkle");
             registry.registerConstructables("com.swirlds.merkle.tree");
-<<<<<<< HEAD
-            ConstructableRegistry.getInstance()
-                    .registerConstructable(new ClassConstructorPair(
+            registry.registerConstructables("com.swirlds.platform");
+            registry.registerConstructable(new ClassConstructorPair(
                             MerkleDbDataSourceBuilder.class, () -> new MerkleDbDataSourceBuilder(CONFIGURATION)));
             registry.registerConstructable(
                     new ClassConstructorPair(VirtualMap.class, () -> new VirtualMap<>(CONFIGURATION)));
@@ -288,9 +287,6 @@
             registry.registerConstructable(new ClassConstructorPair(
                     VirtualNodeCache.class,
                     () -> new VirtualNodeCache<>(CONFIGURATION.getConfigData(VirtualMapConfig.class))));
-=======
-            registry.registerConstructables("com.swirlds.platform");
->>>>>>> e507bbbb
         } catch (ConstructableRegistryException ex) {
             throw new AssertionError(ex);
         }
