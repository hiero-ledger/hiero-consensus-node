// SPDX-License-Identifier: Apache-2.0
package com.swirlds.state.test.fixtures;

import com.hedera.hapi.node.base.SemanticVersion;
import com.hedera.hapi.node.state.primitives.ProtoBytes;
import com.hedera.pbj.runtime.io.buffer.Bytes;
import com.swirlds.state.spi.ReadableSingletonState;
import com.swirlds.state.spi.WritableSingletonState;
import edu.umd.cs.findbugs.annotations.NonNull;
import java.util.concurrent.atomic.AtomicReference;

public class StateTestBase extends TestBase {
    public static final SemanticVersion TEST_VERSION =
            SemanticVersion.newBuilder().major(1).build();

    public static final String FIRST_SERVICE = "First-Service";

    public static final String SECOND_SERVICE = "Second-Service";

    public static final String UNKNOWN_SERVICE = "Bogus-Service";
    protected static final String UNKNOWN_STATE_KEY = "BOGUS_STATE_KEY";
<<<<<<< HEAD
    protected static final String UNKNOWN_KEY = "BOGUS_KEY";

    protected static final String FRUIT_SERVICE_NAME = "Plants";
    protected static final String FRUIT_STATE_KEY = "FRUIT";
    protected static final int FRUIT_STATE_ID = 20123;

    protected static final String ANIMAL_SERVICE_NAME = "Organisms";
    protected static final String ANIMAL_STATE_KEY = "ANIMAL";
    protected static final int ANIMAL_STATE_ID = 20234;

    protected static final String SPACE_SERVICE_NAME = "Universe";
    protected static final String SPACE_STATE_KEY = "SPACE";
    protected static final int SPACE_STATE_ID = 20345;

    protected static final String STEAM_SERVICE_NAME = "Learning";
    protected static final String STEAM_STATE_KEY = "STEAM";
    protected static final int STEAM_STATE_ID = 20456;

    public static final String COUNTRY_SERVICE_NAME = "Planets";
    public static final String COUNTRY_STATE_KEY = "COUNTRY";
    protected static final int COUNTRY_STATE_ID = 20567;
=======
    protected static final ProtoBytes UNKNOWN_KEY = new ProtoBytes(Bytes.wrap("BOGUS_KEY"));

    protected static final String FRUIT_SERVICE_NAME = "Plants";
    protected static final String FRUIT_STATE_KEY = "FRUIT";
    protected static final int FRUIT_STATE_ID = 3;

    protected static final String ANIMAL_SERVICE_NAME = "Organisms";
    protected static final String ANIMAL_STATE_KEY = "ANIMAL";
    protected static final int ANIMAL_STATE_ID = 16;

    protected static final String SPACE_SERVICE_NAME = "Universe";
    protected static final String SPACE_STATE_KEY = "SPACE";
    protected static final int SPACE_STATE_ID = 1;

    protected static final String STEAM_SERVICE_NAME = "Learning";
    protected static final String STEAM_STATE_KEY = "STEAM";
    protected static final int STEAM_STATE_ID = 10001;
>>>>>>> b4b97530

    public static final String COUNTRY_SERVICE_NAME = "Planets";
    public static final String COUNTRY_STATE_KEY = "COUNTRY";
    protected static final int COUNTRY_STATE_ID = 11;

    protected static final ProtoBytes A_KEY = toProtoBytes("A");
    protected static final ProtoBytes B_KEY = toProtoBytes("B");
    protected static final ProtoBytes C_KEY = toProtoBytes("C");
    protected static final ProtoBytes D_KEY = toProtoBytes("D");
    protected static final ProtoBytes E_KEY = toProtoBytes("E");
    protected static final ProtoBytes F_KEY = toProtoBytes("F");
    protected static final ProtoBytes G_KEY = toProtoBytes("G");

    protected static ProtoBytes toProtoBytes(final String value) {
        return new ProtoBytes(Bytes.wrap(value));
    }

    protected static final String APPLE = "Apple";
    protected static final String ACAI = "Acai";
    protected static final String BANANA = "Banana";
    protected static final String BLACKBERRY = "BlackBerry";
    protected static final String BLUEBERRY = "BlueBerry";
    protected static final String CHERRY = "Cherry";
    protected static final String CRANBERRY = "Cranberry";
    protected static final String DATE = "Date";
    protected static final String DRAGONFRUIT = "DragonFruit";
    protected static final String EGGPLANT = "Eggplant";
    protected static final String ELDERBERRY = "ElderBerry";
    protected static final String FIG = "Fig";
    protected static final String FEIJOA = "Feijoa";
    protected static final String GRAPE = "Grape";

    protected static final String AARDVARK = "Aardvark";
    protected static final String BEAR = "Bear";
    protected static final String CUTTLEFISH = "Cuttlefish";
    protected static final String DOG = "Dog";
    protected static final String EMU = "Emu";
    protected static final String FOX = "Fox";
    protected static final String GOOSE = "Goose";

    protected static final String ASTRONAUT = "Astronaut";
    protected static final String BLASTOFF = "Blastoff";
    protected static final String COMET = "Comet";
    protected static final String DRACO = "Draco";
    protected static final String EXOPLANET = "Exoplanet";
    protected static final String FORCE = "Force";
    protected static final String GRAVITY = "Gravity";

    protected static final String ART = "Art";
    protected static final String BIOLOGY = "Biology";
    protected static final String CHEMISTRY = "Chemistry";
    protected static final String DISCIPLINE = "Discipline";
    protected static final String ECOLOGY = "Ecology";
    protected static final String FIELDS = "Fields";
    protected static final String GEOMETRY = "Geometry";

    protected static final String AUSTRALIA = "Australia";
    protected static final String BRAZIL = "Brazil";
    protected static final String CHAD = "Chad";
    protected static final String DENMARK = "Denmark";
    protected static final String ESTONIA = "Estonia";
    protected static final String FRANCE = "France";
    protected static final String GHANA = "Ghana";

    @NonNull
<<<<<<< HEAD
    protected MapReadableKVState<String, String> readableFruitState() {
        return MapReadableKVState.<String, String>builder(FRUIT_SERVICE_NAME, FRUIT_STATE_KEY)
=======
    protected MapReadableKVState<ProtoBytes, String> readableFruitState() {
        return MapReadableKVState.<ProtoBytes, String>builder(FRUIT_SERVICE_NAME, FRUIT_STATE_KEY)
>>>>>>> b4b97530
                .value(A_KEY, APPLE)
                .value(B_KEY, BANANA)
                .value(C_KEY, CHERRY)
                .value(D_KEY, DATE)
                .value(E_KEY, EGGPLANT)
                .value(F_KEY, FIG)
                .value(G_KEY, GRAPE)
                .build();
    }

    @NonNull
<<<<<<< HEAD
    protected MapWritableKVState<String, String> writableFruitState() {
        return MapWritableKVState.<String, String>builder(FRUIT_SERVICE_NAME, FRUIT_STATE_KEY)
=======
    protected MapWritableKVState<ProtoBytes, String> writableFruitState() {
        return MapWritableKVState.<ProtoBytes, String>builder(FRUIT_SERVICE_NAME, FRUIT_STATE_KEY)
>>>>>>> b4b97530
                .value(A_KEY, APPLE)
                .value(B_KEY, BANANA)
                .value(C_KEY, CHERRY)
                .value(D_KEY, DATE)
                .value(E_KEY, EGGPLANT)
                .value(F_KEY, FIG)
                .value(G_KEY, GRAPE)
                .build();
    }

    @NonNull
<<<<<<< HEAD
    protected MapReadableKVState<String, String> readableAnimalState() {
        return MapReadableKVState.<String, String>builder(ANIMAL_SERVICE_NAME, ANIMAL_STATE_KEY)
=======
    protected MapReadableKVState<ProtoBytes, String> readableAnimalState() {
        return MapReadableKVState.<ProtoBytes, String>builder(ANIMAL_SERVICE_NAME, ANIMAL_STATE_KEY)
>>>>>>> b4b97530
                .value(A_KEY, AARDVARK)
                .value(B_KEY, BEAR)
                .value(C_KEY, CUTTLEFISH)
                .value(D_KEY, DOG)
                .value(E_KEY, EMU)
                .value(F_KEY, FOX)
                .value(G_KEY, GOOSE)
                .build();
    }

    @NonNull
<<<<<<< HEAD
    protected MapWritableKVState<String, String> writableAnimalState() {
        return MapWritableKVState.<String, String>builder(ANIMAL_SERVICE_NAME, ANIMAL_STATE_KEY)
=======
    protected MapWritableKVState<ProtoBytes, String> writableAnimalState() {
        return MapWritableKVState.<ProtoBytes, String>builder(ANIMAL_SERVICE_NAME, ANIMAL_STATE_KEY)
>>>>>>> b4b97530
                .value(A_KEY, AARDVARK)
                .value(B_KEY, BEAR)
                .value(C_KEY, CUTTLEFISH)
                .value(D_KEY, DOG)
                .value(E_KEY, EMU)
                .value(F_KEY, FOX)
                .value(G_KEY, GOOSE)
                .build();
    }

    @NonNull
    protected ReadableSingletonState<String> readableSpaceState() {
        return new FunctionReadableSingletonState<>(SPACE_SERVICE_NAME, SPACE_STATE_KEY, () -> ASTRONAUT);
    }

    @NonNull
    protected WritableSingletonState<String> writableSpaceState() {
        final AtomicReference<String> backingValue = new AtomicReference<>(ASTRONAUT);
        return new FunctionWritableSingletonState<>(
                SPACE_SERVICE_NAME, SPACE_STATE_KEY, backingValue::get, backingValue::set);
    }

    @NonNull
    protected ListReadableQueueState<String> readableSTEAMState() {
        return ListReadableQueueState.<String>builder(STEAM_STATE_KEY, STEAM_SERVICE_NAME)
                .value(ART)
                .value(BIOLOGY)
                .value(CHEMISTRY)
                .value(DISCIPLINE)
                .value(ECOLOGY)
                .value(FIELDS)
                .value(GEOMETRY)
                .build();
    }

    @NonNull
    protected ListWritableQueueState<String> writableSTEAMState() {
        return ListWritableQueueState.<String>builder(STEAM_SERVICE_NAME, STEAM_STATE_KEY)
                .value(ART)
                .value(BIOLOGY)
                .value(CHEMISTRY)
                .value(DISCIPLINE)
                .value(ECOLOGY)
                .value(FIELDS)
                .value(GEOMETRY)
                .build();
    }

    @NonNull
    protected ReadableSingletonState<String> readableCountryState() {
        return new FunctionReadableSingletonState<>(COUNTRY_SERVICE_NAME, COUNTRY_STATE_KEY, () -> AUSTRALIA);
    }

    @NonNull
    protected WritableSingletonState<String> writableCountryState() {
        final AtomicReference<String> backingValue = new AtomicReference<>(AUSTRALIA);
        return new FunctionWritableSingletonState<>(
                COUNTRY_SERVICE_NAME, COUNTRY_STATE_KEY, backingValue::get, backingValue::set);
    }

    /** A convenience method for creating {@link SemanticVersion}. */
    protected SemanticVersion version(int major, int minor, int patch) {
        return new SemanticVersion(major, minor, patch, null, null);
    }
}<|MERGE_RESOLUTION|>--- conflicted
+++ resolved
@@ -19,29 +19,6 @@
 
     public static final String UNKNOWN_SERVICE = "Bogus-Service";
     protected static final String UNKNOWN_STATE_KEY = "BOGUS_STATE_KEY";
-<<<<<<< HEAD
-    protected static final String UNKNOWN_KEY = "BOGUS_KEY";
-
-    protected static final String FRUIT_SERVICE_NAME = "Plants";
-    protected static final String FRUIT_STATE_KEY = "FRUIT";
-    protected static final int FRUIT_STATE_ID = 20123;
-
-    protected static final String ANIMAL_SERVICE_NAME = "Organisms";
-    protected static final String ANIMAL_STATE_KEY = "ANIMAL";
-    protected static final int ANIMAL_STATE_ID = 20234;
-
-    protected static final String SPACE_SERVICE_NAME = "Universe";
-    protected static final String SPACE_STATE_KEY = "SPACE";
-    protected static final int SPACE_STATE_ID = 20345;
-
-    protected static final String STEAM_SERVICE_NAME = "Learning";
-    protected static final String STEAM_STATE_KEY = "STEAM";
-    protected static final int STEAM_STATE_ID = 20456;
-
-    public static final String COUNTRY_SERVICE_NAME = "Planets";
-    public static final String COUNTRY_STATE_KEY = "COUNTRY";
-    protected static final int COUNTRY_STATE_ID = 20567;
-=======
     protected static final ProtoBytes UNKNOWN_KEY = new ProtoBytes(Bytes.wrap("BOGUS_KEY"));
 
     protected static final String FRUIT_SERVICE_NAME = "Plants";
@@ -59,7 +36,6 @@
     protected static final String STEAM_SERVICE_NAME = "Learning";
     protected static final String STEAM_STATE_KEY = "STEAM";
     protected static final int STEAM_STATE_ID = 10001;
->>>>>>> b4b97530
 
     public static final String COUNTRY_SERVICE_NAME = "Planets";
     public static final String COUNTRY_STATE_KEY = "COUNTRY";
@@ -125,13 +101,8 @@
     protected static final String GHANA = "Ghana";
 
     @NonNull
-<<<<<<< HEAD
-    protected MapReadableKVState<String, String> readableFruitState() {
-        return MapReadableKVState.<String, String>builder(FRUIT_SERVICE_NAME, FRUIT_STATE_KEY)
-=======
     protected MapReadableKVState<ProtoBytes, String> readableFruitState() {
         return MapReadableKVState.<ProtoBytes, String>builder(FRUIT_SERVICE_NAME, FRUIT_STATE_KEY)
->>>>>>> b4b97530
                 .value(A_KEY, APPLE)
                 .value(B_KEY, BANANA)
                 .value(C_KEY, CHERRY)
@@ -143,13 +114,8 @@
     }
 
     @NonNull
-<<<<<<< HEAD
-    protected MapWritableKVState<String, String> writableFruitState() {
-        return MapWritableKVState.<String, String>builder(FRUIT_SERVICE_NAME, FRUIT_STATE_KEY)
-=======
     protected MapWritableKVState<ProtoBytes, String> writableFruitState() {
         return MapWritableKVState.<ProtoBytes, String>builder(FRUIT_SERVICE_NAME, FRUIT_STATE_KEY)
->>>>>>> b4b97530
                 .value(A_KEY, APPLE)
                 .value(B_KEY, BANANA)
                 .value(C_KEY, CHERRY)
@@ -161,13 +127,8 @@
     }
 
     @NonNull
-<<<<<<< HEAD
-    protected MapReadableKVState<String, String> readableAnimalState() {
-        return MapReadableKVState.<String, String>builder(ANIMAL_SERVICE_NAME, ANIMAL_STATE_KEY)
-=======
     protected MapReadableKVState<ProtoBytes, String> readableAnimalState() {
         return MapReadableKVState.<ProtoBytes, String>builder(ANIMAL_SERVICE_NAME, ANIMAL_STATE_KEY)
->>>>>>> b4b97530
                 .value(A_KEY, AARDVARK)
                 .value(B_KEY, BEAR)
                 .value(C_KEY, CUTTLEFISH)
@@ -179,13 +140,8 @@
     }
 
     @NonNull
-<<<<<<< HEAD
-    protected MapWritableKVState<String, String> writableAnimalState() {
-        return MapWritableKVState.<String, String>builder(ANIMAL_SERVICE_NAME, ANIMAL_STATE_KEY)
-=======
     protected MapWritableKVState<ProtoBytes, String> writableAnimalState() {
         return MapWritableKVState.<ProtoBytes, String>builder(ANIMAL_SERVICE_NAME, ANIMAL_STATE_KEY)
->>>>>>> b4b97530
                 .value(A_KEY, AARDVARK)
                 .value(B_KEY, BEAR)
                 .value(C_KEY, CUTTLEFISH)
