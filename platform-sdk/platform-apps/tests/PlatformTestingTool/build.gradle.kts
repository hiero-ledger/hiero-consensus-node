--- conflicted
+++ resolved
@@ -34,11 +34,8 @@
     requires("com.swirlds.merkle.test.fixtures")
     requires("com.swirlds.platform.core")
     requires("com.swirlds.platform.core.test.fixtures")
-<<<<<<< HEAD
     requires("com.swirlds.config.api")
-=======
     requires("org.hiero.base.utility")
->>>>>>> 5137439e
     requires("org.hiero.consensus.model")
     requires("org.junit.jupiter.api")
     requires("org.junit.jupiter.params")
