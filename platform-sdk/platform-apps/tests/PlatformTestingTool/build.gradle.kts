--- conflicted
+++ resolved
@@ -33,11 +33,8 @@
     requires("com.swirlds.merkle.test.fixtures")
     requires("com.swirlds.platform.core")
     requires("com.swirlds.platform.core.test.fixtures")
-<<<<<<< HEAD
     requires("com.swirlds.config.api")
-=======
     requires("org.hiero.consensus.model")
->>>>>>> cbe09d5b
     requires("org.junit.jupiter.api")
     requires("org.junit.jupiter.params")
     requires("org.mockito")
