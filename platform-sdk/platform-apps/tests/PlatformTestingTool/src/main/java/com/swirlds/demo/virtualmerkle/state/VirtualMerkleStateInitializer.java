--- conflicted
+++ resolved
@@ -34,8 +34,7 @@
             .withConfigDataType(StateCommonConfig.class)
             .build();
     private static final MerkleDbConfig MERKLE_DB_CONFIG = CONFIGURATION.getConfigData(MerkleDbConfig.class);
-<<<<<<< HEAD
-=======
+
     /*
      * This capacity is somewhat arbitrary, but it is a reasonable limit for all the PTT tests that we have.
      * An exact number would have to be calculated like this:
@@ -47,7 +46,7 @@
 
     private static final MerkleDbTableConfig TABLE_CONFIG = new MerkleDbTableConfig(
             (short) 1, DigestType.SHA_384, MAX_LIST_CAPACITY, MERKLE_DB_CONFIG.hashesRamToDiskThreshold());
->>>>>>> fec5592e
+
     private static final Logger logger = LogManager.getLogger(VirtualMerkleStateInitializer.class);
     private static final Marker LOGM_DEMO_INFO = LogMarker.DEMO_INFO.getMarker();
 
@@ -75,11 +74,7 @@
             logger.info(LOGM_DEMO_INFO, "total accounts = {}", totalAccounts);
             if (state.getVirtualMap() == null && totalAccounts > 0) {
                 logger.info(LOGM_DEMO_INFO, "Creating virtualmap for {} accounts.", totalAccounts);
-<<<<<<< HEAD
-                final VirtualMap virtualMap = createAccountsVM(totalAccounts);
-=======
-                final VirtualMap<AccountVirtualMapKey, AccountVirtualMapValue> virtualMap = createAccountsVM();
->>>>>>> fec5592e
+                final VirtualMap virtualMap = createAccountsVM();
                 logger.info(LOGM_DEMO_INFO, "accounts VM = {}, DS = {}", virtualMap, virtualMap.getDataSource());
                 virtualMap.registerMetrics(platform.getContext().getMetrics());
                 state.setVirtualMap(virtualMap);
@@ -92,11 +87,7 @@
                         LOGM_DEMO_INFO,
                         "Creating virtualmap for max {} key value pairs.",
                         maximumNumberOfKeyValuePairs);
-<<<<<<< HEAD
-                final VirtualMap virtualMap = createSmartContractsVM(maximumNumberOfKeyValuePairs);
-=======
-                final VirtualMap<SmartContractMapKey, SmartContractMapValue> virtualMap = createSmartContractsVM();
->>>>>>> fec5592e
+                final VirtualMap virtualMap = createSmartContractsVM();
                 logger.info(LOGM_DEMO_INFO, "SC VM = {}, DS = {}", virtualMap, virtualMap.getDataSource());
                 virtualMap.registerMetrics(platform.getContext().getMetrics());
                 state.setVirtualMapForSmartContracts(virtualMap);
@@ -106,12 +97,7 @@
             logger.info(LOGM_DEMO_INFO, "total SC = {}", totalSmartContracts);
             if (state.getVirtualMapForSmartContractsByteCode() == null && totalSmartContracts > 0) {
                 logger.info(LOGM_DEMO_INFO, "Creating virtualmap for {} bytecodes.", totalSmartContracts);
-<<<<<<< HEAD
-                final VirtualMap virtualMap = createSmartContractByteCodeVM(totalSmartContracts);
-=======
-                final VirtualMap<SmartContractByteCodeMapKey, SmartContractByteCodeMapValue> virtualMap =
-                        createSmartContractByteCodeVM();
->>>>>>> fec5592e
+                final VirtualMap virtualMap = createSmartContractByteCodeVM();
                 logger.info(LOGM_DEMO_INFO, "SCBC VM = {}, DS = {}", virtualMap, virtualMap.getDataSource());
                 virtualMap.registerMetrics(platform.getContext().getMetrics());
                 state.setVirtualMapForSmartContractsByteCode(virtualMap);
@@ -119,59 +105,18 @@
         }
     }
 
-<<<<<<< HEAD
-    private static VirtualMap createAccountsVM(final long numOfKeys) {
-        final MerkleDbTableConfig tableConfig = new MerkleDbTableConfig(
-                (short) 1, DigestType.SHA_384, numOfKeys, MERKLE_DB_CONFIG.hashesRamToDiskThreshold());
-        tableConfig.maxNumberOfKeys(numOfKeys);
-        final VirtualDataSourceBuilder dsBuilder = new MerkleDbDataSourceBuilder(tableConfig, CONFIGURATION);
+    private static VirtualMap createAccountsVM() {
+        final VirtualDataSourceBuilder dsBuilder = new MerkleDbDataSourceBuilder(TABLE_CONFIG, CONFIGURATION);
         return new VirtualMap("accounts", dsBuilder, CONFIGURATION);
     }
 
-    private static VirtualMap createSmartContractsVM(final long numOfKeys) {
-        final MerkleDbTableConfig tableConfig = new MerkleDbTableConfig(
-                (short) 1, DigestType.SHA_384, numOfKeys, MERKLE_DB_CONFIG.hashesRamToDiskThreshold());
-        tableConfig.maxNumberOfKeys(numOfKeys);
-        final VirtualDataSourceBuilder dsBuilder = new MerkleDbDataSourceBuilder(tableConfig, CONFIGURATION);
+    private static VirtualMap createSmartContractsVM() {
+        final VirtualDataSourceBuilder dsBuilder = new MerkleDbDataSourceBuilder(TABLE_CONFIG, CONFIGURATION);
         return new VirtualMap("smartContracts", dsBuilder, CONFIGURATION);
     }
 
-    private static VirtualMap createSmartContractByteCodeVM(final long numOfKeys) {
-        final MerkleDbTableConfig tableConfig = new MerkleDbTableConfig(
-                (short) 1, DigestType.SHA_384, numOfKeys, MERKLE_DB_CONFIG.hashesRamToDiskThreshold());
-        tableConfig.maxNumberOfKeys(numOfKeys);
-        final VirtualDataSourceBuilder dsBuilder = new MerkleDbDataSourceBuilder(tableConfig, CONFIGURATION);
+    private static VirtualMap createSmartContractByteCodeVM() {
+        final VirtualDataSourceBuilder dsBuilder = new MerkleDbDataSourceBuilder(TABLE_CONFIG, CONFIGURATION);
         return new VirtualMap("smartContractByteCode", dsBuilder, CONFIGURATION);
-=======
-    private static VirtualMap<AccountVirtualMapKey, AccountVirtualMapValue> createAccountsVM() {
-        final VirtualDataSourceBuilder dsBuilder = new MerkleDbDataSourceBuilder(TABLE_CONFIG, CONFIGURATION);
-        return new VirtualMap<>(
-                "accounts",
-                new AccountVirtualMapKeySerializer(),
-                new AccountVirtualMapValueSerializer(),
-                dsBuilder,
-                CONFIGURATION);
-    }
-
-    private static VirtualMap<SmartContractMapKey, SmartContractMapValue> createSmartContractsVM() {
-        final VirtualDataSourceBuilder dsBuilder = new MerkleDbDataSourceBuilder(TABLE_CONFIG, CONFIGURATION);
-        return new VirtualMap<>(
-                "smartContracts",
-                new SmartContractMapKeySerializer(),
-                new SmartContractMapValueSerializer(),
-                dsBuilder,
-                CONFIGURATION);
-    }
-
-    private static VirtualMap<SmartContractByteCodeMapKey, SmartContractByteCodeMapValue>
-            createSmartContractByteCodeVM() {
-        final VirtualDataSourceBuilder dsBuilder = new MerkleDbDataSourceBuilder(TABLE_CONFIG, CONFIGURATION);
-        return new VirtualMap<>(
-                "smartContractByteCode",
-                new SmartContractByteCodeMapKeySerializer(),
-                new SmartContractByteCodeMapValueSerializer(),
-                dsBuilder,
-                CONFIGURATION);
->>>>>>> fec5592e
     }
 }