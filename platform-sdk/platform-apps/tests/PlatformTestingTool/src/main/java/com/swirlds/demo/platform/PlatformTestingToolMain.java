// SPDX-License-Identifier: Apache-2.0
package com.swirlds.demo.platform;
/*
 * This file is public domain.
 *
 * SWIRLDS MAKES NO REPRESENTATIONS OR WARRANTIES ABOUT THE SUITABILITY OF
 * THE SOFTWARE, EITHER EXPRESS OR IMPLIED, INCLUDING BUT NOT LIMITED
 * TO THE IMPLIED WARRANTIES OF MERCHANTABILITY, FITNESS FOR A
 * PARTICULAR PURPOSE, OR NON-INFRINGEMENT. SWIRLDS SHALL NOT BE LIABLE FOR
 * ANY DAMAGES SUFFERED AS A RESULT OF USING, MODIFYING OR
 * DISTRIBUTING THIS SOFTWARE OR ITS DERIVATIVES.
 */

import static com.swirlds.common.threading.manager.AdHocThreadManager.getStaticThreadManager;
import static com.swirlds.logging.legacy.LogMarker.DEMO_INFO;
import static com.swirlds.logging.legacy.LogMarker.EXCEPTION;
import static com.swirlds.logging.legacy.LogMarker.STARTUP;
import static com.swirlds.merkle.test.fixtures.map.lifecycle.EntityType.Crypto;
import static com.swirlds.merkle.test.fixtures.map.lifecycle.SaveExpectedMapHandler.STORAGE_DIRECTORY;
import static com.swirlds.merkle.test.fixtures.map.lifecycle.SaveExpectedMapHandler.createExpectedMapName;
import static com.swirlds.merkle.test.fixtures.map.lifecycle.SaveExpectedMapHandler.serialize;
import static com.swirlds.metrics.api.FloatFormats.FORMAT_6_2;
import static com.swirlds.metrics.api.FloatFormats.FORMAT_9_6;
import static com.swirlds.platform.test.fixtures.state.TestingAppStateInitializer.registerConstructablesForSchemas;
import static com.swirlds.platform.test.fixtures.state.TestingAppStateInitializer.registerConstructablesForStorage;
import static com.swirlds.platform.test.fixtures.state.TestingAppStateInitializer.registerMerkleStateRootClassIds;
import static java.lang.System.exit;
import static org.hiero.base.concurrent.interrupt.Uninterruptable.abortAndThrowIfInterrupted;

import com.fasterxml.jackson.core.JsonParser;
import com.fasterxml.jackson.databind.DeserializationFeature;
import com.fasterxml.jackson.databind.ObjectMapper;
import com.google.protobuf.ByteString;
import com.hedera.hapi.node.base.SemanticVersion;
import com.hedera.hapi.platform.event.StateSignatureTransaction;
import com.hedera.pbj.runtime.io.buffer.Bytes;
import com.swirlds.base.units.UnitConstants;
import com.swirlds.base.utility.Pair;
import com.swirlds.common.merkle.iterators.MerkleIterator;
import com.swirlds.common.metrics.RunningAverageMetric;
import com.swirlds.common.metrics.SpeedometerMetric;
import com.swirlds.common.threading.framework.config.ThreadConfiguration;
import com.swirlds.common.utility.AutoCloseableWrapper;
import com.swirlds.common.utility.StopWatch;
import com.swirlds.config.api.Configuration;
import com.swirlds.config.api.ConfigurationBuilder;
import com.swirlds.config.extensions.sources.SimpleConfigSource;
import com.swirlds.demo.merkle.map.FCMConfig;
import com.swirlds.demo.merkle.map.MapValueData;
import com.swirlds.demo.merkle.map.MapValueFCQ;
import com.swirlds.demo.merkle.map.internal.ExpectedMapUtils;
import com.swirlds.demo.platform.fs.stresstest.proto.ControlType;
import com.swirlds.demo.platform.fs.stresstest.proto.TestTransaction;
import com.swirlds.demo.platform.fs.stresstest.proto.TestTransactionWrapper;
import com.swirlds.demo.platform.nft.NftQueryController;
import com.swirlds.demo.virtualmerkle.config.VirtualMerkleConfig;
import com.swirlds.demo.virtualmerkle.map.account.AccountVirtualMapKey;
import com.swirlds.demo.virtualmerkle.map.smartcontracts.bytecode.SmartContractByteCodeMapKey;
import com.swirlds.demo.virtualmerkle.state.VirtualMerkleStateInitializer;
import com.swirlds.demo.virtualmerkle.transaction.handler.VirtualMerkleTransactionHandler;
import com.swirlds.fcqueue.FCQueue;
import com.swirlds.fcqueue.FCQueueStatistics;
import com.swirlds.logging.legacy.payload.ApplicationFinishedPayload;
import com.swirlds.logging.legacy.payload.CreateTransactionFailedPayload;
import com.swirlds.merkle.map.MerkleMap;
import com.swirlds.merkle.test.fixtures.map.pta.MapKey;
import com.swirlds.merkle.test.fixtures.map.pta.TransactionRecord;
import com.swirlds.metrics.api.Counter;
import com.swirlds.metrics.api.Metrics;
import com.swirlds.platform.Browser;
import com.swirlds.platform.ParameterProvider;
import com.swirlds.platform.listeners.ReconnectCompleteListener;
import com.swirlds.platform.listeners.StateWriteToDiskCompleteListener;
import com.swirlds.platform.state.ConsensusStateEventHandler;
import com.swirlds.platform.state.service.PlatformStateFacade;
import com.swirlds.platform.system.DefaultSwirldMain;
import com.swirlds.platform.system.Platform;
import com.swirlds.platform.system.SystemExitCode;
import com.swirlds.platform.system.SystemExitUtils;
import com.swirlds.platform.system.state.notifications.NewSignedStateListener;
import com.swirlds.platform.test.fixtures.state.TestingAppStateInitializer;
import com.swirlds.virtualmap.VirtualMap;
import com.swirlds.virtualmap.internal.merkle.VirtualLeafNode;
import edu.umd.cs.findbugs.annotations.NonNull;
import java.io.File;
import java.io.FileInputStream;
import java.io.FileNotFoundException;
import java.io.IOException;
import java.io.InputStream;
import java.lang.management.ManagementFactory;
import java.lang.management.RuntimeMXBean;
import java.time.Instant;
import java.time.temporal.ChronoUnit;
import java.util.List;
import java.util.Map;
import java.util.Random;
import java.util.Timer;
import java.util.TimerTask;
import java.util.concurrent.ExecutionException;
import java.util.concurrent.ScheduledFuture;
import java.util.concurrent.ScheduledThreadPoolExecutor;
import java.util.concurrent.TimeUnit;
import java.util.concurrent.atomic.AtomicBoolean;
import java.util.concurrent.atomic.AtomicLong;
import java.util.function.Function;
import org.apache.logging.log4j.LogManager;
import org.apache.logging.log4j.Logger;
import org.apache.logging.log4j.Marker;
import org.apache.logging.log4j.MarkerManager;
import org.hiero.base.constructable.ClassConstructorPair;
import org.hiero.base.constructable.ConstructableRegistry;
import org.hiero.base.constructable.ConstructableRegistryException;
import org.hiero.base.constructable.NoArgsConstructor;
import org.hiero.consensus.model.node.NodeId;
import org.hiero.consensus.model.status.PlatformStatus;
import org.hiero.consensus.roster.RosterUtils;

/**
 * This demo tests platform features and collects statistics on the running of the network and consensus systems. It
 * writes them to the screen, and also saves them to disk in a comma separated value (.csv) file.
 * Each transaction consists of an optional sequence number and random bytes.
 */
public class PlatformTestingToolMain extends DefaultSwirldMain<PlatformTestingToolState> {

    /**
     * use this for all logging
     */
    private static final Logger logger = LogManager.getLogger(PlatformTestingToolMain.class);

    private static final Marker LOGM_DEMO_INFO = MarkerManager.getMarker("DEMO_INFO");
    private static final Marker LOGM_STARTUP = MarkerManager.getMarker("STARTUP");
    private static final Marker LOGM_SUBMIT_DETAIL = MarkerManager.getMarker("SUBMIT_DETAIL");
    private static final Marker LOGM_DEMO_QUORUM = MarkerManager.getMarker("DEMO_QUORUM");

    private static final String FREEZE_TRANSACTION_TYPE = "freeze";

    private static final String FCM_CATEGORY = "FCM";
    private static final String VM_CATEGORY = "VM";

    public static final Configuration CONFIGURATION;

    static {
        CONFIGURATION = ConfigurationBuilder.create()
                .autoDiscoverExtensions()
                .withSource(new SimpleConfigSource().withValue("merkleDb.initialCapacity", 1000000))
                .build();
        try {
            logger.info(STARTUP.getMarker(), "Registering PlatformTestingToolState with ConstructableRegistry");
            ConstructableRegistry.getInstance()
                    .registerConstructable(new ClassConstructorPair(PlatformTestingToolState.class, () -> {
                        final PlatformTestingToolState ptt = new PlatformTestingToolState();
                        return ptt;
                    }));
            logger.info(
                    STARTUP.getMarker(),
                    "PlatformTestingToolState is registered with ConstructableRegistry: {}",
                    ConstructableRegistry.getInstance()
                            .getRegistry(NoArgsConstructor.class)
                            .getConstructor(PlatformTestingToolState.CLASS_ID)
                            .get()
                            .getClassId());
            registerMerkleStateRootClassIds();
            registerConstructablesForStorage(CONFIGURATION);
            registerConstructablesForSchemas();
        } catch (final ConstructableRegistryException e) {
            logger.error(STARTUP.getMarker(), "Failed to register PlatformTestingToolState", e);
            throw new RuntimeException(e);
        }
    }

    /**
     * save internal file logs and expected map to file while freezing;
     * for restart test we should set `saveExpectedMapAtFreeze` to be true, so that
     * ExpectedFCMFamily could be recovered at restart.
     * Note: it might not work with TPS higher than 5k, because the nodes might not be able to finish writing file to
     * disk before being shut down for restart.
     */
    boolean saveExpectedMapAtFreeze = false;
    /////////////////////////////////////////////////////////////////////
    Triple<byte[], PAYLOAD_TYPE, MapKey> submittedPayloadTriple = null;
    private static final int MILLIS_TO_SEC = 1000;
    int CHECK_IDLE_MILLISECONDS = 10_000;
    boolean noMoreTransaction = false;
    /** allow run thread also submit transactions */
    private boolean allowRunSubmit = false;
    /**
     * whether enable check after test run. When enableCheck is false TYPE_TEST_PAUSE and TYPE_TEST_SYNC transactions
     * are not needed in sequential test. As there is no TYPE_TEST_PAUSE before delete transactions, if one node is
     * slower than other nodes, other nodes might handle slower nodes transactions after entities are deleted.
     * This might cause performOnDeleted errors. So performOnDeleted is set to true when enableCheck is false
     */
    private boolean enableCheck = true;

    private boolean waitForSaveStateDuringFreeze = false;
    public AtomicBoolean handledExitValidation = new AtomicBoolean(false);
    /** query record */
    private boolean queryRecord = false;

    /** algorithm to decide whether submit based on statistics and goal */
    private TransactionSubmitter submitter;

    private static final Counter.Config TRANSACTION_SUBMITTED_CONFIG =
            new Counter.Config("Debug:info", "tranSub").withDescription("number of transactions submitted to platform");
    private Counter transactionSubmitted;

    private boolean checkedThisIdleInterval = false; // each long idle interval only check once
    /** the configuration used by this app */
    private final PlatformConfig config;
    /** ID number for this member */
    private NodeId selfId;
    /** the app is run by this */
    private Platform platform;
    /** the platform is active now or not */
    private volatile boolean isActive = false;

    private static final int CLIENT_AMOUNT = 2;
    AppClient[] appClient = new AppClient[CLIENT_AMOUNT];
    /** generate different payload bytes according to config */
    private PttTransactionPool pttTransactionPool;

    private SubmitConfig submitConfig;
    private PayloadConfig payloadConfig;
    private SuperConfig currentConfig;
    /** total FCM transactions, not including previous runs before restart */
    private long totalFCMTransactions;

    private long prevFCMCreateAmount;
    private long prevFCMUpdateAmount;
    private long prevFCMTransferAmount;
    private long prevFCMDeleteAmount;

    private long prevVMCreateAmount;
    private long prevVMUpdateAmount;
    private long prevVMDeleteAmount;
    private long prevContractCreateAmount;
    private long prevContractExecutionAmount;

    private static final String PTT_COMPONENT = "PTT";
    private static final String ENTER_VALIDATION_THREAD_NAME = "enter-validator";
    private static final String EXIT_VALIDATION_THREAD_NAME = "exit-validator";

    private static final SpeedometerMetric.Config FCM_CREATE_SPEED_CONFIG =
            new SpeedometerMetric.Config(FCM_CATEGORY, "fcmCreate").withDescription("FCM Creation TPS");
    private SpeedometerMetric fcmCreateSpeed;
    private static final SpeedometerMetric.Config FCM_UPDATE_SPEED_CONFIG =
            new SpeedometerMetric.Config(FCM_CATEGORY, "fcmUpdate").withDescription("FCM Update TPS");
    private SpeedometerMetric fcmUpdateSpeed;
    private static final SpeedometerMetric.Config FCM_TRANSFER_SPEED_CONFIG =
            new SpeedometerMetric.Config(FCM_CATEGORY, "fcmTransfer").withDescription("FCM Transfer TPS");
    private SpeedometerMetric fcmTransferSpeed;
    private static final SpeedometerMetric.Config FCM_DELETE_SPEED_CONFIG =
            new SpeedometerMetric.Config(FCM_CATEGORY, "fcmDelete").withDescription("FCM Delete TPS");
    private SpeedometerMetric fcmDeleteSpeed;

    private static final SpeedometerMetric.Config VM_CREATE_SPEED_CONFIG =
            new SpeedometerMetric.Config(VM_CATEGORY, "vmCreate").withDescription("VM Creation TPS");
    private SpeedometerMetric vmCreateSpeed;
    private static final SpeedometerMetric.Config VM_UPDATE_SPEED_CONFIG =
            new SpeedometerMetric.Config(VM_CATEGORY, "vmUpdate").withDescription("VM Update TPS");
    private SpeedometerMetric vmUpdateSpeed;
    private static final SpeedometerMetric.Config VM_DELETE_SPEED_CONFIG =
            new SpeedometerMetric.Config(VM_CATEGORY, "vmDelete").withDescription("VM Deletion TPS");
    private SpeedometerMetric vmDeleteSpeed;
    private static final SpeedometerMetric.Config VM_CONTRACT_CREATE_SPEED_CONFIG =
            new SpeedometerMetric.Config(VM_CATEGORY, "vmContractCreate").withDescription("VM Contract Creation TPS");
    private SpeedometerMetric vmContractCreateSpeed;
    private static final SpeedometerMetric.Config VM_CONTRACT_EXECUTION_SPEED_CONFIG =
            new SpeedometerMetric.Config(VM_CATEGORY, "vmContractExecute").withDescription("VM Contract Execution TPS");
    private SpeedometerMetric vmContractExecutionSpeed;

    private static final SpeedometerMetric.Config TRAN_SUBMIT_TPS_SPEED_CONFIG =
            new SpeedometerMetric.Config("Debug:info", "tranSubTPS").withDescription("Transaction submitted TPS");
    private SpeedometerMetric transactionSubmitSpeedometer;

    private FCMQueryController queryController;
    private NftQueryController nftQueryController;

    /**
     * default half-life for statistics
     */
    private static final double DEFAULT_HALF_LIFE = 10;

    /**
     * avg time taken to query a leaf in the latest signed state (in microseconds)
     */
    private static final RunningAverageMetric.Config QUERY_LEAF_TIME_COST_MICRO_SEC_CONFIG =
            new RunningAverageMetric.Config("Query", "queryLeafTimeCostMicroSec")
                    .withDescription("avg time taken to query a leaf in the latest signed state (in microseconds)")
                    .withHalfLife(DEFAULT_HALF_LIFE);

    private RunningAverageMetric queryLeafTimeCostMicroSec;

    /**
     * how many queries have been answered per second
     */
    private static final SpeedometerMetric.Config QUERIES_ANSWERED_PER_SECOND_CONFIG = new SpeedometerMetric.Config(
                    "Query", "queriesAnsweredPerSecond")
            .withDescription("number of queries have been answered per second")
            .withFormat(FORMAT_9_6);

    private SpeedometerMetric queriesAnsweredPerSecond;

    private static final RunningAverageMetric.Config EXPECTED_INVALID_SIG_RATIO_CONFIG =
            new RunningAverageMetric.Config(FCM_CATEGORY, "expectedInvalidSigRatio")
                    .withDescription("Expected invalid signature ratio")
                    .withFormat(FORMAT_6_2);
    private RunningAverageMetric expectedInvalidSigRatio;

    /**
     * Is used for determining whether it's time to check account balances
     */
    private Instant previousTimestamp = null;
    /** defines how many queries should be sent in each second for querying a leaf in the latest signed state */
    private long queriesSentPerSec = -1;

    private static final SemanticVersion semanticVersion =
            SemanticVersion.newBuilder().major(1).build();

    final PlatformTestingToolConsensusStateEventHandler consensusStateEventHandler;

    public PlatformTestingToolMain() {
        // the config needs to be loaded before the init() method
        config = PlatformConfig.getDefault();
        consensusStateEventHandler = new PlatformTestingToolConsensusStateEventHandler(new PlatformStateFacade());
    }

    /**
     * This is just for debugging: it allows the app to run in Eclipse. If the config.txt exists and lists a
     * particular SwirldMain class as the one to run, then it can run in Eclipse (with the green triangle icon).
     *
     * @param args
     * 		these are not used
     */
    public static void main(final String[] args) {
        Browser.parseCommandLineArgsAndLaunch(args);
    }

    private void printJVMParameters() {
        final RuntimeMXBean runtimeMXBean = ManagementFactory.getRuntimeMXBean();
        final List<String> jvmArgs = runtimeMXBean.getInputArguments();
        if (jvmArgs.size() == 0) {
            logger.error(EXCEPTION.getMarker(), "No JVM ARGS!");
        }
        for (final String arg : jvmArgs) {
            logger.info(LOGM_STARTUP, "JVM arg: {}", arg);
        }
    }

    private void sendFreezeTransaction() {
        // decide the freeze time
        final Instant startTime = Instant.now().plus(1, ChronoUnit.MINUTES);

        final byte[] freezeBytes = pttTransactionPool.createFreezeTranByte(startTime);

        if (!submitter.sendFreezeTran(getTransactionPool(), freezeBytes)) {
            logger.warn(DEMO_INFO.getMarker(), new CreateTransactionFailedPayload(FREEZE_TRANSACTION_TYPE));
        }
    }

    /**
     * return true if can continue to submit, otherwise return false
     */
    private synchronized boolean subRoutine() {

        if (submittedPayloadTriple == null) { // if no pending payload
            submittedPayloadTriple = pttTransactionPool.transaction();
        }

        if (submittedPayloadTriple != null) {
            logger.info(
                    LOGM_SUBMIT_DETAIL,
                    "is about to submit a {} transaction for {}",
                    submittedPayloadTriple.middle(),
                    submittedPayloadTriple.right());
            // if the platform is not active, we don't submit transaction
            if (!isActive) {
                logger.info(LOGM_SUBMIT_DETAIL, "will not submit the transaction because isActive is false");
                return false;
            }
            final boolean success = submitter.trySubmit(
                    platform,
                    getTransactionPool(),
                    Pair.of(submittedPayloadTriple.left(), submittedPayloadTriple.middle()));
            if (!success) { // if failed keep bytes payload try next time
                try (final AutoCloseableWrapper<PlatformTestingToolState> wrapper =
                        UnsafeMutablePTTStateAccessor.getInstance().getUnsafeMutableState(platform.getSelfId())) {
                    Thread.sleep(50);
                    final PlatformTestingToolState state = wrapper.get();
                    ExpectedMapUtils.modifySubmitStatus(state, false, isActive, submittedPayloadTriple, payloadConfig);
                } catch (final InterruptedException e) {
                    logger.error(EXCEPTION.getMarker(), "", e);
                }
                return false;
            } else {
                if (checkedThisIdleInterval) { // clear the flag if we can submit again
                    checkedThisIdleInterval = false;
                }
                transactionSubmitted.increment();
                transactionSubmitSpeedometer.update(1);
                try (final AutoCloseableWrapper<PlatformTestingToolState> wrapper =
                        UnsafeMutablePTTStateAccessor.getInstance().getUnsafeMutableState(platform.getSelfId())) {
                    final PlatformTestingToolState state = wrapper.get();
                    ExpectedMapUtils.modifySubmitStatus(state, true, isActive, submittedPayloadTriple, payloadConfig);
                }

                submittedPayloadTriple = null; // release the payload
            }
        } else {
            // empty means no more transaction
            logger.info(LOGM_DEMO_INFO, "Stop generating transactions ");
            submitter.sendTransaction(
                    getTransactionPool(), pttTransactionPool.createControlTranBytes(ControlType.ENTER_VALIDATION));
            logger.info(LOGM_DEMO_INFO, "node {} sent ENTER_VALIDATION Message", platform.getSelfId());
            noMoreTransaction = true;
            return false;
        }
        return true;
    }

    private void initAppStat() {
        // Add virtual merkle stats
        final Metrics metrics = platform.getContext().getMetrics();
        vmCreateSpeed = metrics.getOrCreate(VM_CREATE_SPEED_CONFIG);
        vmUpdateSpeed = metrics.getOrCreate(VM_UPDATE_SPEED_CONFIG);
        vmDeleteSpeed = metrics.getOrCreate(VM_DELETE_SPEED_CONFIG);
        vmContractCreateSpeed = metrics.getOrCreate(VM_CONTRACT_CREATE_SPEED_CONFIG);
        vmContractExecutionSpeed = metrics.getOrCreate(VM_CONTRACT_EXECUTION_SPEED_CONFIG);

        // Add FCM speedometer
        fcmCreateSpeed = metrics.getOrCreate(FCM_CREATE_SPEED_CONFIG);
        fcmUpdateSpeed = metrics.getOrCreate(FCM_UPDATE_SPEED_CONFIG);
        fcmTransferSpeed = metrics.getOrCreate(FCM_TRANSFER_SPEED_CONFIG);
        fcmDeleteSpeed = metrics.getOrCreate(FCM_DELETE_SPEED_CONFIG);

        // Add some global information for debugging
        transactionSubmitted = metrics.getOrCreate(TRANSACTION_SUBMITTED_CONFIG);
        transactionSubmitSpeedometer = metrics.getOrCreate(TRAN_SUBMIT_TPS_SPEED_CONFIG);

        // add stats for time taken to query a leaf
        queryLeafTimeCostMicroSec = metrics.getOrCreate(QUERY_LEAF_TIME_COST_MICRO_SEC_CONFIG);

        queriesAnsweredPerSecond = metrics.getOrCreate(QUERIES_ANSWERED_PER_SECOND_CONFIG);

        expectedInvalidSigRatio = metrics.getOrCreate(EXPECTED_INVALID_SIG_RATIO_CONFIG);

        // Register Platform data structure statistics
        FCQueueStatistics.register(metrics);

        // Register PTT statistics
        PlatformTestingToolConsensusStateEventHandler.initStatistics(platform);

        final int SAMPLING_PERIOD = 5000; /* millisecond */
        final Timer statTimer = new Timer("stat timer" + selfId, true);
        statTimer.schedule(
                new TimerTask() {
                    @Override
                    public void run() {
                        try (final AutoCloseableWrapper<PlatformTestingToolState> wrapper =
                                UnsafeMutablePTTStateAccessor.getInstance()
                                        .getUnsafeMutableState(platform.getSelfId())) {
                            final PlatformTestingToolState state = wrapper.get();
                            if (state != null) {
                                getCurrentTransactionStat(state);
                            }
                        }
                    }
                },
                0,
                SAMPLING_PERIOD);
    }

    private long summation(final List<TransactionCounter> counters, final ValueExtractor valueExtractor) {
        long total = 0;
        if (counters != null) {
            for (final TransactionCounter counter : counters) {
                total += valueExtractor.getValue(counter);
            }
        }
        return total;
    }

    private void getCurrentTransactionStat(final PlatformTestingToolState state) {
        final long fcmCreateAmount = summation(state.getTransactionCounter(), (o) -> o.fcmCreateAmount);
        final long fcmUpdateAmount = summation(state.getTransactionCounter(), (o) -> o.fcmUpdateAmount);
        final long fcmTransferAmount = summation(state.getTransactionCounter(), (o) -> o.fcmTransferAmount);
        final long fcmDeleteAmount = summation(state.getTransactionCounter(), (o) -> o.fcmDeleteAmount);

        final long vmCreateAmount = summation(state.getTransactionCounter(), (o) -> o.vmCreateAmount);
        final long vmDeleteAmount = summation(state.getTransactionCounter(), (o) -> o.vmDeleteAmount);
        final long vmUpdateAmount = summation(state.getTransactionCounter(), (o) -> o.vmUpdateAmount);
        final long vmContractCreateAmount = summation(state.getTransactionCounter(), (o) -> o.vmContractCreateAmount);
        final long vmContractExecutionAmount =
                summation(state.getTransactionCounter(), (o) -> o.vmContractExecutionAmount);

        totalFCMTransactions = fcmCreateAmount + fcmUpdateAmount + fcmTransferAmount + fcmDeleteAmount;

        fcmCreateSpeed.update(fcmCreateAmount - prevFCMCreateAmount);
        fcmUpdateSpeed.update(fcmUpdateAmount - prevFCMUpdateAmount);
        fcmTransferSpeed.update(fcmTransferAmount - prevFCMTransferAmount);
        fcmDeleteSpeed.update(fcmDeleteAmount - prevFCMDeleteAmount);

        vmCreateSpeed.update(vmCreateAmount - prevVMCreateAmount);
        vmUpdateSpeed.update(vmUpdateAmount - prevVMUpdateAmount);
        vmDeleteSpeed.update(vmDeleteAmount - prevVMDeleteAmount);
        vmContractCreateSpeed.update(vmContractCreateAmount - prevContractCreateAmount);
        vmContractExecutionSpeed.update(vmContractExecutionAmount - prevContractExecutionAmount);

        prevFCMCreateAmount = fcmCreateAmount;
        prevFCMUpdateAmount = fcmUpdateAmount;
        prevFCMTransferAmount = fcmTransferAmount;
        prevFCMDeleteAmount = fcmDeleteAmount;

        prevVMCreateAmount = vmCreateAmount;
        prevVMUpdateAmount = vmUpdateAmount;
        prevVMDeleteAmount = vmDeleteAmount;
        prevContractCreateAmount = vmContractCreateAmount;
        prevContractExecutionAmount = vmContractExecutionAmount;

        if (PlatformTestingToolState.totalTransactionSignatureCount.get() > 0) {
            expectedInvalidSigRatio.update((double) PlatformTestingToolState.expectedInvalidSignatureCount.get()
                    / PlatformTestingToolState.totalTransactionSignatureCount.get());
        }
    }

    // use static function so it can be also used by PlatformTestingState
    private static InputStream resolveConfigFile(final String fileName) throws IOException {
        final ClassLoader classLoader = PlatformTestingToolMain.class.getClassLoader();
        InputStream stream = classLoader.getResourceAsStream(fileName);

        if (stream == null) {
            final File inputFile = new File(fileName);

            if (!inputFile.exists() || !inputFile.isFile()) {
                throw new FileNotFoundException(fileName);
            }

            stream = new FileInputStream(inputFile);
        }

        return stream;
    }

    /**
     * A static function used to load PayloadCfgSimple from json configuration file
     *
     * @param jsonFileName
     * 		Top level json configuration for PTT App
     */
    public static PayloadCfgSimple getPayloadCfgSimple(final String jsonFileName) {
        try {
            if (jsonFileName != null && jsonFileName.length() > 0) {
                final ObjectMapper objectMapper =
                        new ObjectMapper().configure(DeserializationFeature.FAIL_ON_UNKNOWN_PROPERTIES, false);
                objectMapper.configure(JsonParser.Feature.ALLOW_COMMENTS, true);
                final SuperConfig currentConfig =
                        objectMapper.readValue(resolveConfigFile(jsonFileName), SuperConfig.class);
                return currentConfig.getPayloadConfig();
            } else {
                return null;
            }
        } catch (final IOException e) {
            logger.error(
                    EXCEPTION.getMarker(),
                    "ERROR in getting PayloadCfgSimple, please check JSON file syntax. Stack Trace =",
                    e);
            exit(-2);
        }
        return null;
    }

    @Override
    public void init(final Platform platform, final NodeId id) {
        this.platform = platform;
        selfId = id;

        registerReconnectCompleteListener();

        try (final AutoCloseableWrapper<PlatformTestingToolState> wrapper =
                UnsafeMutablePTTStateAccessor.getInstance().getUnsafeMutableState(platform.getSelfId())) {
            final PlatformTestingToolState state = wrapper.get();

            consensusStateEventHandler.initControlStructures(this::handleMessageQuorum);

            // FUTURE WORK implement mirrorNode
            final String myName =
                    RosterUtils.formatNodeName(platform.getSelfId().id());

            // Parameters[0]: JSON file for test config
            String jsonFileName = null;
            final String[] parameters = ParameterProvider.getInstance().getParameters();
            if (parameters != null && parameters.length > 0) {
                jsonFileName = parameters[0];
            }

            // Parameters[1]: JSON file for app client (parsed below), optional

            final ProgressCfg progressCfg = new ProgressCfg();

            if (jsonFileName != null && jsonFileName.length() > 0) {
                final ObjectMapper objectMapper =
                        new ObjectMapper().configure(DeserializationFeature.FAIL_ON_UNKNOWN_PROPERTIES, false);
                objectMapper.configure(JsonParser.Feature.ALLOW_COMMENTS, true);

                try {
                    printJVMParameters();
                    logger.info(LOGM_STARTUP, "Parsing JSON {}", jsonFileName);
                    currentConfig = objectMapper.readValue(resolveConfigFile(jsonFileName), SuperConfig.class);
                    // load sequentials configs,
                    // and calculate expected amount of each EntityType to be created by each node,
                    // which would be used when setting initialCapacity of collections in ExpectedFCMFamily
                    final FCMConfig fcmConfig = currentConfig.getFcmConfig();
                    fcmConfig.loadSequentials();
                    fcmConfig.loadVirtualMerkleSequentials(currentConfig.getVirtualMerkleConfig());

                    final PayloadCfgSimple pConfig = currentConfig.getPayloadConfig();
                    final PayloadConfig payloadConfig = buildPayloadConfig(pConfig);

                    this.enableCheck = pConfig.isEnableCheck();
                    // if enableCheck is false, TYPE_TEST_PAUSE and TYPE_TEST_SYNC transactions don't work. So, if one
                    // node submits/handles transactions slower than other nodes, it might handle transactions on
                    // deleted entities. As these errors are allowed in such scenario, performOnDeleted is set to true.
                    if (!this.enableCheck && !pConfig.isPerformOnDeleted()) {
                        payloadConfig.setPerformOnDeleted(true);
                    }

                    initBasedOnPayloadCfgSimple(pConfig);
                    this.payloadConfig = payloadConfig;

                    SyntheticBottleneckConfig.setActiveConfig(currentConfig.getSyntheticBottleneckConfig());

                    progressCfg.setProgressMarker(pConfig.getProgressMarker());

                    payloadConfig.display();
                    state.setPayloadConfig(currentConfig.getFcmConfig(), platform.getRoster());
                    if (currentConfig.getFcmConfig().getFcmQueryConfig() != null) {
                        this.queryController = new FCMQueryController(
                                currentConfig.getFcmConfig().getFcmQueryConfig(), platform);
                    }

                    this.nftQueryController = new NftQueryController(currentConfig.getNftConfig(), platform);

                    submitConfig = currentConfig.getSubmitConfig();

                    submitter = new TransactionSubmitter(submitConfig, consensusStateEventHandler.getControlQuorum());

                    if (currentConfig.getFcmConfig() != null) {
                        state.initChildren();
                        final VirtualMerkleConfig virtualMerkleConfig = currentConfig.getVirtualMerkleConfig();
                        if (virtualMerkleConfig != null) {
                            final Pair<Long, Long> entitiesFirstIds = extractFirstIdForEntitiesFromSavedState(platform);
                            virtualMerkleConfig.setFirstAccountId(entitiesFirstIds.key());
                            virtualMerkleConfig.setFirstSmartContractId(entitiesFirstIds.value());
                            VirtualMerkleStateInitializer.initStateChildren(platform, selfId.id(), virtualMerkleConfig);
                        }
                        final Metrics metrics = platform.getContext().getMetrics();
                        if (state.getVirtualMap() != null) {
                            state.getVirtualMap().registerMetrics(metrics);
                        }
                        if (state.getVirtualMapForSmartContracts() != null) {
                            state.getVirtualMapForSmartContracts().registerMetrics(metrics);
                        }
                        if (state.getVirtualMapForSmartContractsByteCode() != null) {
                            state.getVirtualMapForSmartContractsByteCode().registerMetrics(metrics);
                        }
                        initializeProgressCfgForSequentialTest(progressCfg, currentConfig);
                    }

                    // The instantiation of the transaction pool needs to be done after the
                    // virtualMerkleConfig receives the first ids to be used by the entities
                    // through calls to the setFirstAccountId and setFirstSmartContractId methods.
                    pttTransactionPool = new PttTransactionPool(
                            platform,
                            getTransactionPool(),
                            platform.getSelfId().id(),
                            payloadConfig,
                            myName,
                            currentConfig.getFcmConfig(),
                            currentConfig.getVirtualMerkleConfig(),
                            currentConfig.getFreezeConfig(),
                            currentConfig.getTransactionPoolConfig(),
                            submitter,
                            state.getStateExpectedMap(),
                            currentConfig.getIssConfig());

                    if (submitConfig != null) {
                        this.allowRunSubmit = submitConfig.isAllowRunSubmit();
                    }

                    if (currentConfig.getQueryConfig() != null) {
                        queriesSentPerSec = currentConfig.getQueryConfig().getQueriesSentPerSec();
                        logger.info(LOGM_DEMO_INFO, "queriesSentPerSec: {}", queriesSentPerSec);
                    }

                    initializeAppClient(parameters, objectMapper);
                } catch (final NullPointerException | IOException e) {
                    logger.error(
                            EXCEPTION.getMarker(),
                            "ERROR in parsing JSON configuration file, please check JSON file syntax. Stack Trace =",
                            e);
                    exit(-2);
                }
            }

            state.setProgressCfg(progressCfg);
        } catch (final NullPointerException e) {
            logger.error(EXCEPTION.getMarker(), "ERROR in parsing JSON configuration file. ", e);
            exit(-2);
        }

        initAppStat();

        if (waitForSaveStateDuringFreeze) {
            registerFinishAfterSaveStateDuringFreezeListener();
        }

        platform.getNotificationEngine().register(NewSignedStateListener.class, notification -> {
            if (timeToCheckBalances(notification.getConsensusTimestamp())) {
                checkBalances(notification.getState());
            }
        });
    }

    private PayloadConfig buildPayloadConfig(final PayloadCfgSimple pConfig) {
        return PayloadConfig.builder()
                .setAppendSig(pConfig.isAppendSig())
                .setInsertSeq(pConfig.isInsertSeq())
                .setVariedSize(pConfig.isVariedSize())
                .setPayloadByteSize(pConfig.getPayloadByteSize())
                .setMaxByteSize(pConfig.getMaxByteSize())
                .setType(pConfig.getType())
                .setDistribution(pConfig.getDistribution())
                .setInvalidSigRatio(pConfig.getInvalidSigRatio())
                .setCreateOnExistingEntities(pConfig.isCreateOnExistingEntities())
                .setPerformOnDeleted(pConfig.isPerformOnDeleted())
                .setPerformOnNonExistingEntities(pConfig.isPerformOnNonExistingEntities())
                .setOperateEntitiesOfSameNode(pConfig.isOperateEntitiesOfSameNode())
                .setRatioOfFCMTransaction(pConfig.getRatioOfFCMTransaction())
                .build();
    }

    private void initBasedOnPayloadCfgSimple(final PayloadCfgSimple pConfig) {
        this.waitForSaveStateDuringFreeze = pConfig.isWaitForSaveStateDuringFreeze();
        this.saveExpectedMapAtFreeze = pConfig.isSaveExpectedMapAtFreeze();
        this.queryRecord = pConfig.isQueryRecord();
    }

    private void initializeAppClient(final String[] pars, final ObjectMapper objectMapper) throws IOException {
        if ((pars == null) || (pars.length < 2) || !selfId.equals(NodeId.of(0L))) {
            return;
        }

        final String jsonFileName = pars[1];
        if (jsonFileName.trim().isBlank()) {
            return;
        }

        logger.info(LOGM_DEMO_INFO, "Parsing JSON for client: {}", jsonFileName);
        final SuperConfig clientConfig = objectMapper.readValue(new File(jsonFileName), SuperConfig.class);
        final String selfName = RosterUtils.formatNodeName(selfId.id());
        for (int k = 0; k < CLIENT_AMOUNT; k++) {
            appClient[k] = new AppClient(
                    this.platform,
                    getTransactionPool(),
                    this.selfId,
                    clientConfig,
                    selfName,
                    consensusStateEventHandler);
            appClient[k].start();
        }
    }

    private void initializeProgressCfgForSequentialTest(
            final ProgressCfg progressCfg, final SuperConfig currentConfig) {
        if (!currentConfig.getFcmConfig().isSequentialTest()) {
            return;
        }

        progressCfg.setExpectedFCMCreateAmount(
                currentConfig.getFcmConfig().getTranAmountByType(PAYLOAD_TYPE.TYPE_FCM_CREATE)
                        * platform.getRoster().rosterEntries().size());
        progressCfg.setExpectedFCMTransferAmount(
                currentConfig.getFcmConfig().getTranAmountByType(PAYLOAD_TYPE.TYPE_FCM_TRANSFER)
                        * platform.getRoster().rosterEntries().size());
        progressCfg.setExpectedFCMUpdateAmount(
                currentConfig.getFcmConfig().getTranAmountByType(PAYLOAD_TYPE.TYPE_FCM_UPDATE)
                        * platform.getRoster().rosterEntries().size());
        progressCfg.setExpectedFCMDeleteAmount(
                currentConfig.getFcmConfig().getTranAmountByType(PAYLOAD_TYPE.TYPE_FCM_DELETE)
                        * platform.getRoster().rosterEntries().size());
        progressCfg.setExpectedFCMAssortedAmount(
                currentConfig.getFcmConfig().getTranAmountByType(PAYLOAD_TYPE.TYPE_FCM_ASSORTED)
                        * platform.getRoster().rosterEntries().size());
    }

    @Override
    public void run() {

        if (queryRecord) {
            // query record periodically
            final Thread queryRecordThread = new Thread(this::queryRecord);
            queryRecordThread.setName("queryRecord_node" + selfId);
            queryRecordThread.start();
        }

        if (queriesSentPerSec > 0) {
            queryInState();
        }

        if (queryController != null) {
            queryController.launch();
        }

        nftQueryController.launch();

        // reset interval timestamp before start generating transactions
        try (final AutoCloseableWrapper<PlatformTestingToolState> wrapper =
                UnsafeMutablePTTStateAccessor.getInstance().getUnsafeMutableState(platform.getSelfId())) {
            final PlatformTestingToolState state = wrapper.get();
            state.resetLastFileTranFinishTimeStamp();
        }

        if (allowRunSubmit) {

            // if single mode only node 0 can submit transactions
            // if not single mode anyone can submit transactions
            if (!submitConfig.isSingleNodeSubmit() || selfId.equals(NodeId.of(0L))) {

                if (submitConfig.isSubmitInTurn()) {
                    // Delay the start of transactions by interval multiply by node id
                    // for example, node 0 starts after 10 seconds, node 1 starts after 20 seconds
                    // node 2 starts after 30 seconds
                    try {
                        Thread.sleep(submitConfig.getInTurnIntervalSecond() * MILLIS_TO_SEC * selfId.id());
                    } catch (final InterruptedException e) {
                        // Suppress
                    }
                }
                logger.info(LOGM_DEMO_INFO, "Node {} starts transactions ........", selfId);
                while (!noMoreTransaction) {
                    // if the platform is not Active, wait until it become Active
                    while (!isActive) {
                        try {
                            Thread.sleep(50);
                        } catch (final InterruptedException e) {
                            logger.error(EXCEPTION.getMarker(), "", e);
                            Thread.currentThread().interrupt();
                        }
                    }
                    // initialize and submit transaction
                    subRoutine();
                    if ((noMoreTransaction && !enableCheck && !waitForSaveStateDuringFreeze)) {
                        logger.info(LOGM_DEMO_INFO, () -> new ApplicationFinishedPayload("Transactions finished"));
                    }
                } // while

                logger.info(LOGM_DEMO_INFO, "Node {} finished generating all transactions.", selfId);

                // This run function is used to generate transactions for PTT App.
                // As mentioned in java doc of {@link com.swirlds.common.system.SwirldsMain#run}
                // run() method should run until the user quits the swirld.

                // Therefore, the function must wait here and keep this thread alive,
                // so the JVM and all other non-daemon threads can continue to run, to handle events and transactions,
                // etc
                // PTT App would quit itself when all transactions being handled, as shown in
                // {@link #logSuccessMessageAndFinishTest()}

                while (true) {
                    abortAndThrowIfInterrupted(() -> Thread.sleep(60000), "PTT main thread interrupted");
                }
            }
        }
    }

    /**
     * {@inheritDoc}
     */
    @Override
    @NonNull
    public PlatformTestingToolState newStateRoot() {
        final PlatformTestingToolState state = new PlatformTestingToolState();
        TestingAppStateInitializer.initConsensusModuleStates(state, CONFIGURATION);
        return state;
    }

    /**
     * {@inheritDoc}
     * <p>
     * FUTURE WORK: https://github.com/hiero-ledger/hiero-consensus-node/issues/19002
     * </p>
     */
    @Override
    public Function<VirtualMap, PlatformTestingToolState> stateRootFromVirtualMap() {
<<<<<<< HEAD
        return (virtualMap) -> newStateRoot();
=======
        return (virtualMap) -> {
            throw new UnsupportedOperationException();
        };
>>>>>>> 0b5a3a86
    }

    /**
     * {@inheritDoc}
     */
    @Override
    @NonNull
    public ConsensusStateEventHandler<PlatformTestingToolState> newConsensusStateEvenHandler() {
        return consensusStateEventHandler;
    }

    @Override
    public void newPlatformStatus(@NonNull final PlatformStatus newStatus) {
        super.newPlatformStatus(newStatus);
        // set isActive
        isActive = newStatus == PlatformStatus.ACTIVE;

        if (newStatus == PlatformStatus.FREEZING) {
            logger.trace(LOGM_DEMO_INFO, "ENTERING FREEZING!");
            logger.trace(
                    LOGM_DEMO_INFO,
                    "total submitted transactions: {}, FCM Transactions: {}",
                    transactionSubmitted,
                    totalFCMTransactions);
        }

        logger.info(LOGM_STARTUP, "Platform Status Change {} ", newStatus);
    }

    /**
     * {@inheritDoc}
     */
    @Override
    public SemanticVersion getSemanticVersion() {
        return semanticVersion;
    }

    private boolean timeToCheckBalances(final Instant consensusTimestamp) {
        final int checkPeriodSec = 20;
        if (previousTimestamp != null
                && consensusTimestamp.getEpochSecond() / checkPeriodSec
                        != previousTimestamp.getEpochSecond() / checkPeriodSec) {
            previousTimestamp = consensusTimestamp;
            return true;
        }
        previousTimestamp = consensusTimestamp;
        return false;
    }

    /**
     * Iterate each value in accountMap for checking balances
     *
     * @param state
     */
    private void checkBalances(final PlatformTestingToolState state) {
        long totalBalance = 0;
        final MerkleMap<MapKey, MapValueFCQ<TransactionRecord>> accountMap =
                state.getStateMap().getAccountFCQMap();
        for (final Map.Entry<MapKey, MapValueFCQ<TransactionRecord>> item : accountMap.entrySet()) {
            final MapValueFCQ<TransactionRecord> currMv = item.getValue();
            totalBalance += currMv.getBalance().getValue();
        }
    }

    /**
     * query records in accountMap
     */
    private void queryRecord() {
        final Random random = new Random();
        try {
            Thread.sleep(3000);
            while (true) {
                try (final AutoCloseableWrapper<PlatformTestingToolState> wrapper =
                        UnsafeMutablePTTStateAccessor.getInstance().getUnsafeMutableState(platform.getSelfId())) {
                    final PlatformTestingToolState state = wrapper.get();
                    if (state != null) {
                        final int randomId = random.nextInt(
                                platform.getRoster().rosterEntries().size());
                        final TransactionCounter txCounter =
                                state.getTransactionCounter().get(randomId);
                        final int accountsCount = (int) txCounter.fcmFCQCreateAmount;
                        if (accountsCount > 0) {
                            final int randomAccountNum = random.nextInt(accountsCount);
                            final MapKey key = new MapKey(randomId, randomId, randomAccountNum);

                            final MerkleMap<MapKey, MapValueFCQ<TransactionRecord>> accountMap =
                                    state.getStateMap().getAccountFCQMap();
                            final FCQueue<TransactionRecord> records =
                                    accountMap.get(key).getRecords();
                            if (!records.isEmpty()) {
                                final int randomIndex = random.nextInt(records.size());
                                for (final TransactionRecord record : records) {
                                    if (record.getIndex() == randomIndex) {
                                        record.getBalance();
                                        break;
                                    }
                                }
                            }
                        }
                    }
                }
                Thread.sleep(3000);
            }
        } catch (final Exception e) {
            logger.error(EXCEPTION.getMarker(), "error(ERROR queryRecord", e);
        }
    }

    /**
     * once reconnect is completed, rebuild ExpectedMap based on actual MerkleMaps
     */
    private void registerReconnectCompleteListener() {
        platform.getNotificationEngine().register(ReconnectCompleteListener.class, (notification) -> {
            logger.info(
                    LOGM_DEMO_INFO,
                    "Notification Received: Reconnect Finished."
                            + " consensusTimestamp: {}, roundNumber: {}, sequence: {}",
                    notification::getConsensusTimestamp,
                    notification::getRoundNumber,
                    notification::getSequence);
            ExpectedMapUtils.buildExpectedMapAfterReconnect(notification, platform);
            rebuildExpirationQueue(platform);

            try (final AutoCloseableWrapper<PlatformTestingToolState> wrapper =
                    UnsafeMutablePTTStateAccessor.getInstance().getUnsafeMutableState(platform.getSelfId())) {
                final PlatformTestingToolState state = wrapper.get();
                consensusStateEventHandler.initControlStructures(this::handleMessageQuorum);
                SyntheticBottleneckConfig.getActiveConfig()
                        .registerReconnect(platform.getSelfId().id());
            }
        });
    }

    /**
     * Rebuild ExpirationQueue after reconnect/restart complete notification is received.
     *
     * @param platform
     */
    private void rebuildExpirationQueue(final Platform platform) {
        try (final AutoCloseableWrapper<PlatformTestingToolState> wrapper =
                UnsafeMutablePTTStateAccessor.getInstance().getUnsafeMutableState(platform.getSelfId())) {
            final PlatformTestingToolState state = wrapper.get();
            state.rebuildExpirationQueue();
        }
    }

    /**
     * Iterates on the {@link com.swirlds.virtualmap.VirtualMap} instances from the state
     * of the given {@code platform} to compute the next id to be used by account and smart contract entities.
     *
     * @param platform
     * 		A {@link Platform instance}
     * @return A pair of {@code Long}s, where {@code Pair.key()} returns the first id to be used by
     * 		account entities and {@code Pair.key()} returns the first id to be used by smart contracts.
     */
    private Pair<Long, Long> extractFirstIdForEntitiesFromSavedState(final Platform platform) {
        try (final AutoCloseableWrapper<PlatformTestingToolState> wrapper =
                UnsafeMutablePTTStateAccessor.getInstance().getUnsafeMutableState(platform.getSelfId())) {

            final PlatformTestingToolState state = wrapper.get();

            final AtomicLong maxAccountIdFromLoadedState = new AtomicLong(0);
            if (state.getVirtualMap() != null) {
                new MerkleIterator<VirtualLeafNode>(state.getVirtualMap())
                        .setFilter(node -> node instanceof VirtualLeafNode)
                        .forEachRemaining(leaf -> {
                            final AccountVirtualMapKey key = AccountVirtualMapKey.fromBytes(leaf.getKey());
                            maxAccountIdFromLoadedState.set(
                                    Math.max(key.getAccountID() + 1, maxAccountIdFromLoadedState.get()));
                        });
            }

            final AtomicLong maxSmartContractIdFromLoadedState = new AtomicLong(0);
            if (state.getVirtualMapForSmartContractsByteCode() != null) {
                new MerkleIterator<VirtualLeafNode>(state.getVirtualMapForSmartContractsByteCode())
                        .setFilter(node -> node instanceof VirtualLeafNode)
                        .forEachRemaining(leaf -> {
                            final SmartContractByteCodeMapKey key =
                                    SmartContractByteCodeMapKey.fromBytes(leaf.getKey());
                            maxSmartContractIdFromLoadedState.set(
                                    Math.max(key.getContractId() + 1, maxSmartContractIdFromLoadedState.get()));
                        });
            }

            return Pair.of(maxAccountIdFromLoadedState.get(), maxSmartContractIdFromLoadedState.get());
        }
    }

    /**
     * Register a {@link StateWriteToDiskCompleteListener} that finishes the test after saving a state in the final
     * freeze.
     */
    private void registerFinishAfterSaveStateDuringFreezeListener() {
        platform.getNotificationEngine().register(StateWriteToDiskCompleteListener.class, (notification) -> {
            if (notification.isFreezeState() && handledExitValidation.get()) {
                logSuccessMessageAndFinishTest(notification.getConsensusTimestamp());
            }
        });
    }

    private void handleMessageQuorum(final long id, final ControlAction state) {
        logger.info(
                DEMO_INFO.getMarker(),
                "Handling Quorum Transition [ triggeringNodeId = {}, type = {}, consensusTime = {} ]",
                () -> id,
                state::getType,
                state::getTimestamp);

        switch (state.getType()) {
            case ENTER_VALIDATION:
                handleEnterValidation(state.getTimestamp());
                break;
            case EXIT_VALIDATION:
                handleExitValidation(state.getTimestamp());
                break;
            case ENTER_SYNC:
                handleEnterSync(state.getTimestamp());
                break;
            case EXIT_SYNC:
                handleExitSync(state.getTimestamp());
                break;
        }
    }

    private void handleEnterValidation(final Instant consensusTime) {
        final Runnable fn = () -> {
            try (final AutoCloseableWrapper<PlatformTestingToolState> wrapper =
                    UnsafeMutablePTTStateAccessor.getInstance().getUnsafeMutableState(platform.getSelfId())) {
                final PlatformTestingToolState state = wrapper.get();

                final String expectedMapFile =
                        createExpectedMapName(platform.getSelfId().id(), consensusTime);
                logger.info(
                        LOGM_DEMO_QUORUM,
                        "Achieved Quorum on ENTER_VALIDATION transaction [ expectedMapFile = {}, consensusTime = {} ]",
                        expectedMapFile,
                        consensusTime);

                VirtualMerkleTransactionHandler.handleExpectedMapValidation(
                        state.getStateExpectedMap(), state.getVirtualMap());

                serialize(
                        state.getStateExpectedMap().getExpectedMap(),
                        new File(STORAGE_DIRECTORY),
                        expectedMapFile,
                        false);

                logger.info(
                        LOGM_DEMO_QUORUM,
                        "Successfully wrote expected map to file [ expectedMapFile = {}, consensusTime = {} ]",
                        expectedMapFile,
                        consensusTime);

                submitter.sendTransaction(
                        getTransactionPool(), pttTransactionPool.createControlTranBytes(ControlType.EXIT_VALIDATION));

                logger.info(
                        LOGM_DEMO_QUORUM, "Sent EXIT_VALIDATION transaction  [ consensusTime = {} ]", consensusTime);
            }
        };

        new ThreadConfiguration(getStaticThreadManager())
                .setNodeId(platform.getSelfId())
                .setComponent(PTT_COMPONENT)
                .setThreadName(ENTER_VALIDATION_THREAD_NAME)
                .setRunnable(fn)
                .build()
                .start();
    }

    private void handleExitValidation(final Instant consensusTime) {
        final Runnable fn = () -> {
            logger.info(
                    LOGM_DEMO_QUORUM,
                    "Achieved Quorum on EXIT_VALIDATION transaction [ consensusTime = {} ]",
                    consensusTime);
            handledExitValidation.set(true);

            // the first node sends a freeze transaction after all transaction finish
            // This is for guaranteeing that all nodes generated same amount of signed states
            if (platform.getSelfId().id() == 0) {
                sendFreezeTransaction();
            }

            if (waitForSaveStateDuringFreeze) {
                logger.info(LOGM_DEMO_QUORUM, "Waiting for final state to save before terminating");
            } else {
                // exit test if no other conditions exist
                logSuccessMessageAndFinishTest(consensusTime);
            }
        };

        new ThreadConfiguration(getStaticThreadManager())
                .setNodeId(platform.getSelfId())
                .setComponent(PTT_COMPONENT)
                .setThreadName(EXIT_VALIDATION_THREAD_NAME)
                .setRunnable(fn)
                .build()
                .start();
    }

    private void handleEnterSync(final Instant consensusTime) {
        logger.info(
                LOGM_DEMO_QUORUM, "Achieved Quorum on ENTER_SYNC transaction [ consensusTime = {} ]", consensusTime);

        submitter.sendTransaction(
                getTransactionPool(), pttTransactionPool.createControlTranBytes(ControlType.EXIT_SYNC));

        logger.info(LOGM_DEMO_QUORUM, "Sent EXIT_SYNC transaction  [ consensusTime = {} ]", consensusTime);
    }

    private void handleExitSync(final Instant consensusTime) {
        logger.info(LOGM_DEMO_QUORUM, "Achieved Quorum on EXIT_SYNC transaction [ consensusTime = {} ]", consensusTime);
    }

    private interface ValueExtractor {
        long getValue(TransactionCounter counter);
    }

    private void logSuccessMessageAndFinishTest(final Instant consensusTime) {
        final long sleepTime = submitter.getSubmitConfig().getSleepAfterTestMs();
        logger.info(
                LOGM_DEMO_QUORUM,
                "Preparing to terminate the JVM [ sleepAfterTestMs = {}, consensusTime = {} ]",
                sleepTime,
                consensusTime);

        logger.info(
                LOGM_DEMO_INFO,
                () -> new ApplicationFinishedPayload(
                        "Test success: Reached quorum on the EXIT_VALIDATION transaction, consensus time = "
                                + consensusTime.toString()));

        try {
            Thread.sleep(sleepTime);
        } catch (final InterruptedException e) {
            logger.info(LOGM_DEMO_QUORUM, "exit-validator thread was interrupted. Continuing process exit.");
            Thread.currentThread().interrupt();
        }

        if (currentConfig.isQuitJVMAfterTest()) {
            logger.info(LOGM_DEMO_QUORUM, "Terminating the JVM [ consensusTime = {} ]", consensusTime);
            SystemExitUtils.exitSystem(SystemExitCode.NO_ERROR);
        }
    }

    /**
     * send queries for getting MapValue of a MapKey in current state
     */
    private void queryInState() {
        // time in nanoseconds between successive queries
        final long periodInNanos = UnitConstants.SECONDS_TO_NANOSECONDS / queriesSentPerSec;

        final ScheduledThreadPoolExecutor scheduledThreadPoolExecutor = new ScheduledThreadPoolExecutor(3);
        final ScheduledFuture<?> future = scheduledThreadPoolExecutor.scheduleAtFixedRate(
                () -> {
                    try (final AutoCloseableWrapper<PlatformTestingToolState> wrapper =
                            UnsafeMutablePTTStateAccessor.getInstance().getUnsafeMutableState(platform.getSelfId())) {
                        // this watch is for counting the time cost in each query on current state
                        final StopWatch watch = new StopWatch();
                        watch.start();
                        final PlatformTestingToolState state = wrapper.get();
                        // suspend because we don't want to count the time spent on picking up a MapKey for this query
                        watch.suspend();
                        if (state != null) {
                            final MapKey mapKey = state.getStateExpectedMap().getMapKeyForQuery(Crypto);
                            // resume after picking up a MapKey
                            watch.resume();
                            // query value of the key
                            final MapValueData value =
                                    state.getStateMap().getMap().get(mapKey);
                            if (value != null) {
                                value.getBalance();
                            }
                            watch.stop();
                            // record time spent on getting current state and getting result of querying the state
                            queryLeafTimeCostMicroSec.update(watch.getTime(TimeUnit.MICROSECONDS));
                            queriesAnsweredPerSecond.update(1);
                        } else {
                            watch.stop();
                        }
                    }
                },
                0,
                periodInNanos,
                TimeUnit.NANOSECONDS);

        final Thread queryInStateThread = new Thread(() -> {
            try {
                future.get();
            } catch (final InterruptedException ex) {
                Thread.currentThread().interrupt();
            } catch (final ExecutionException ex) {
                logger.error(EXCEPTION.getMarker(), "Got Exception in queryInState() ", ex);
            }
        });
        queryInStateThread.setName("queryInState_node" + selfId);
        queryInStateThread.start();
    }

    @Override
    public void submitStateSignature(@NonNull final StateSignatureTransaction transaction) {
        final com.swirlds.demo.platform.fs.stresstest.proto.StateSignatureTransaction convertedSystemTransaction =
                com.swirlds.demo.platform.fs.stresstest.proto.StateSignatureTransaction.newBuilder()
                        .setRound(transaction.round())
                        .setSignature(
                                ByteString.copyFrom(transaction.signature().toByteArray()))
                        .setHash(ByteString.copyFrom(transaction.hash().toByteArray()))
                        .build();
        final TestTransaction testTransaction = TestTransaction.newBuilder()
                .setStateSignatureTransaction(convertedSystemTransaction)
                .build();

        if (currentConfig.getPayloadConfig().isAppendSig()) {
            final TestTransactionWrapper testTransactionWrapper = TestTransactionWrapper.newBuilder()
                    .setTestTransactionRawBytes(ByteString.copyFrom(testTransaction.toByteArray()))
                    .build();
            getTransactionPool().submitPriorityTransaction(Bytes.wrap(testTransactionWrapper.toByteArray()));
        } else {
            getTransactionPool().submitPriorityTransaction(Bytes.wrap(testTransaction.toByteArray()));
        }
    }
}<|MERGE_RESOLUTION|>--- conflicted
+++ resolved
@@ -891,13 +891,9 @@
      */
     @Override
     public Function<VirtualMap, PlatformTestingToolState> stateRootFromVirtualMap() {
-<<<<<<< HEAD
-        return (virtualMap) -> newStateRoot();
-=======
         return (virtualMap) -> {
             throw new UnsupportedOperationException();
         };
->>>>>>> 0b5a3a86
     }
 
     /**
