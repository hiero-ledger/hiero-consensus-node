--- conflicted
+++ resolved
@@ -1302,13 +1302,9 @@
      */
     @Override
     public void init(
-<<<<<<< HEAD
-            final Platform platform, final InitTrigger trigger, final SoftwareVersion previousSoftwareVersion) {
-=======
             @NonNull final Platform platform,
             @NonNull final InitTrigger trigger,
             @Nullable final SoftwareVersion previousSoftwareVersion) {
->>>>>>> 6b43149c
 
         if (trigger == InitTrigger.RESTART) {
             rebuildExpectedMapFromState(Instant.EPOCH, true);
