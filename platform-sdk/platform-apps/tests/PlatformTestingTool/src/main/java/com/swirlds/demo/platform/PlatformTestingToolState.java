/*
 * Copyright (C) 2022-2025 Hedera Hashgraph, LLC
 *
 * Licensed under the Apache License, Version 2.0 (the "License");
 * you may not use this file except in compliance with the License.
 * You may obtain a copy of the License at
 *
 *      http://www.apache.org/licenses/LICENSE-2.0
 *
 * Unless required by applicable law or agreed to in writing, software
 * distributed under the License is distributed on an "AS IS" BASIS,
 * WITHOUT WARRANTIES OR CONDITIONS OF ANY KIND, either express or implied.
 * See the License for the specific language governing permissions and
 * limitations under the License.
 */

package com.swirlds.demo.platform;

import static com.swirlds.common.io.streams.SerializableStreamConstants.NULL_CLASS_ID;
<<<<<<< HEAD
import static com.swirlds.common.utility.CommonUtils.hex;
import static com.swirlds.demo.platform.fs.stresstest.proto.TestTransaction.BodyCase.FCMTRANSACTION;
import static com.swirlds.demo.platform.fs.stresstest.proto.TestTransaction.BodyCase.STATESIGNATURETRANSACTION;
import static com.swirlds.logging.legacy.LogMarker.DEMO_INFO;
=======
>>>>>>> 307b4698
import static com.swirlds.logging.legacy.LogMarker.EXCEPTION;

import com.fasterxml.jackson.annotation.JsonIgnore;
import com.hedera.hapi.node.base.SemanticVersion;
<<<<<<< HEAD
import com.hedera.hapi.platform.event.StateSignatureTransaction;
import com.hedera.pbj.runtime.io.buffer.Bytes;
import com.swirlds.common.constructable.ConstructableIgnored;
import com.swirlds.common.crypto.CryptographyHolder;
import com.swirlds.common.crypto.SignatureType;
import com.swirlds.common.crypto.TransactionSignature;
import com.swirlds.common.crypto.VerificationStatus;
=======
import com.swirlds.common.constructable.ConstructableIgnored;
>>>>>>> 307b4698
import com.swirlds.common.merkle.MerkleNode;
import com.swirlds.common.utility.ThresholdLimitingHandler;
import com.swirlds.demo.merkle.map.FCMConfig;
import com.swirlds.demo.merkle.map.FCMFamily;
import com.swirlds.demo.merkle.map.internal.ExpectedFCMFamily;
import com.swirlds.demo.merkle.map.internal.ExpectedFCMFamilyImpl;
import com.swirlds.demo.platform.actions.Action;
import com.swirlds.demo.platform.actions.QuorumResult;
import com.swirlds.demo.platform.actions.QuorumTriggeredAction;
import com.swirlds.demo.platform.expiration.ExpirationRecordEntry;
import com.swirlds.demo.platform.expiration.ExpirationUtils;
import com.swirlds.demo.platform.fs.stresstest.proto.ControlTransaction;
import com.swirlds.demo.platform.iss.IssLeaf;
import com.swirlds.demo.platform.nft.NftId;
import com.swirlds.demo.platform.nft.NftLedger;
import com.swirlds.demo.platform.nft.ReferenceNftLedger;
import com.swirlds.demo.virtualmerkle.map.account.AccountVirtualMapKey;
import com.swirlds.demo.virtualmerkle.map.account.AccountVirtualMapValue;
import com.swirlds.demo.virtualmerkle.map.smartcontracts.bytecode.SmartContractByteCodeMapKey;
import com.swirlds.demo.virtualmerkle.map.smartcontracts.bytecode.SmartContractByteCodeMapValue;
import com.swirlds.demo.virtualmerkle.map.smartcontracts.data.SmartContractMapKey;
import com.swirlds.demo.virtualmerkle.map.smartcontracts.data.SmartContractMapValue;
import com.swirlds.merkle.test.fixtures.map.pta.MapKey;
import com.swirlds.platform.roster.RosterUtils;
import com.swirlds.platform.state.PlatformMerkleStateRoot;
<<<<<<< HEAD
import com.swirlds.platform.state.PlatformStateModifier;
import com.swirlds.platform.state.StateLifecycles;
import com.swirlds.platform.system.BasicSoftwareVersion;
import com.swirlds.platform.system.InitTrigger;
import com.swirlds.platform.system.Platform;
import com.swirlds.platform.system.Round;
=======
import com.swirlds.platform.system.BasicSoftwareVersion;
import com.swirlds.platform.system.Platform;
>>>>>>> 307b4698
import com.swirlds.platform.system.SoftwareVersion;
import com.swirlds.platform.system.address.AddressBook;
import com.swirlds.virtualmap.VirtualMap;
import edu.umd.cs.findbugs.annotations.NonNull;
import java.time.Instant;
import java.util.HashSet;
import java.util.List;
import java.util.Set;
import java.util.concurrent.BlockingQueue;
import java.util.concurrent.PriorityBlockingQueue;
import java.util.concurrent.atomic.AtomicBoolean;
import java.util.concurrent.atomic.AtomicLong;
import java.util.function.Function;
import org.apache.logging.log4j.LogManager;
import org.apache.logging.log4j.Logger;
import org.apache.logging.log4j.Marker;
import org.apache.logging.log4j.MarkerManager;

/**
 * This demo tests platform features and collects statistics on the running of the network and consensus systems. It
 * writes them to the screen, and also saves them to disk in a comma separated value (.csv) file. Each transaction
 * consists of an optional sequence number and random bytes.
 */
@ConstructableIgnored
public class PlatformTestingToolState extends PlatformMerkleStateRoot {

    static final long CLASS_ID = 0xc0900cfa7a24db76L;
    private static final Logger logger = LogManager.getLogger(PlatformTestingToolState.class);
    private static final Marker LOGM_DEMO_INFO = MarkerManager.getMarker("DEMO_INFO");
    private static final long EXCEPTION_RATE_THRESHOLD = 10;

    /**
     * The fraction (out of 1.0) of NFT tokens to track in the reference data structure.
     */
    private static final double NFT_TRACKING_FRACTION = 0.001;
    /**
     * Has init() been called on this copy or an ancestor copy of this object?
     */
    private final AtomicBoolean initialized = new AtomicBoolean(false);

    /**
     * Used for validation of part (or all) of the data in the NFT ledger.
     */
    private final ReferenceNftLedger referenceNftLedger;
    ///////////////////////////////////////////
    // Non copyable shared variables
    private Platform platform;
    ///////////////////////////////////////////
    // Copyable variables
    private long lastTranTimeStamp = 0;
    private ThresholdLimitingHandler<Throwable> exceptionRateLimiter;
    private ProgressCfg progressCfg;
    ///////////////////////////////////////////
    // Variables not used for state copyTo
    protected long roundCounter = 0;
    private long lastFileTranFinishTimeStamp = 0;
    ///////////////////////////////////////////
    // Variables used for check and validate result
    @JsonIgnore
    private ExpectedFCMFamily expectedFCMFamily;
    // is used for evicting expired records in the beginning of .handleTransaction
    private BlockingQueue<ExpirationRecordEntry> expirationQueue;
    // contains MapKeys which has an entry in ExpirationQueue
    private Set<MapKey> accountsWithExpiringRecords;
<<<<<<< HEAD
    // last timestamp purging records
    private long lastPurgeTimestamp = 0;

    /**
     * The instant of the previously handled transaction. Null if no transactions have yet been handled by this state
     * instance. Used to verify that each transaction happens at a later instant than its predecessor.
     */
    private Instant previousTimestamp;
=======
>>>>>>> 307b4698
    /**
     * Handles quorum determinations for all {@link ControlTransaction} processed by the handle method.
     */
    private QuorumTriggeredAction<ControlAction> controlQuorum;

    public PlatformTestingToolState() {
        this(version -> new BasicSoftwareVersion(version.major()));
    }

    public PlatformTestingToolState(@NonNull final Function<SemanticVersion, SoftwareVersion> versionFactory) {
        super(versionFactory);
        expectedFCMFamily = new ExpectedFCMFamilyImpl();
        referenceNftLedger = new ReferenceNftLedger(NFT_TRACKING_FRACTION);
    }

    protected PlatformTestingToolState(final PlatformTestingToolState sourceState) {
        super(sourceState);
        this.initialized.set(sourceState.initialized.get());
        this.platform = sourceState.platform;
        this.lastFileTranFinishTimeStamp = sourceState.lastFileTranFinishTimeStamp;
        this.lastTranTimeStamp = sourceState.lastTranTimeStamp;

        // Only a small fraction of tokens are tracked in this reference leger, so this deep copy should be fast.
        this.referenceNftLedger = sourceState.referenceNftLedger.copy();

        // not part of copy to and from stream
        this.expectedFCMFamily = sourceState.expectedFCMFamily;
        this.expirationQueue = sourceState.expirationQueue;
        this.accountsWithExpiringRecords = sourceState.accountsWithExpiringRecords;

        // begin enhanced control structures - not part of state but required to be passed by reference
        this.controlQuorum = sourceState.controlQuorum;
        this.exceptionRateLimiter = sourceState.exceptionRateLimiter;
        // end enhanced control structures

        this.progressCfg = sourceState.progressCfg;
        this.roundCounter = sourceState.roundCounter;

        if (sourceState.getTransactionCounter() != null) {
            final int size = sourceState.getTransactionCounter().size();
            setTransactionCounter(new TransactionCounterList(size));
            for (int index = 0; index < size; index++) {
                getTransactionCounter()
                        .add(
                                index,
                                sourceState.getTransactionCounter().get(index).copy());
            }
        }
        setImmutable(false);
        sourceState.setImmutable(true);
    }

    // count invalid signature ratio
    static AtomicLong totalTransactionSignatureCount = new AtomicLong(0);
    static AtomicLong expectedInvalidSignatureCount = new AtomicLong(0);

    /**
     * {@inheritDoc}
     */
    @Override
    public int getMinimumChildCount() {
        return ChildIndices.SDK_VERSION_21_CHILD_COUNT;
    }

    /**
     * {@inheritDoc}
     */
    @Override
    public int getMaximumChildCount() {
        return ChildIndices.CHILD_COUNT;
    }

    /**
     * {@inheritDoc}
     */
    @Override
    public boolean childHasExpectedType(final int index, final long childClassId) {
        switch (index) {
            case ChildIndices.UNUSED_PLATFORM_STATE:
            case ChildIndices.UNUSED_ROSTERS:
            case ChildIndices.UNUSED_ROSTER_STATE:
                // We used to use this for an address book, but now we don't use this index.
                // Ignore whatever is found at this index.
                // platform should be here, so check for singleton if all will be ok
                return true;
            case ChildIndices.CONFIG:
                return childClassId == PayloadCfgSimple.CLASS_ID;
            case ChildIndices.NEXT_SEQUENCE_CONSENSUS:
                return childClassId == NextSeqConsList.CLASS_ID;
            case ChildIndices.FCM_FAMILY:
                return childClassId == FCMFamily.CLASS_ID || childClassId == NULL_CLASS_ID;
            case ChildIndices.TRANSACTION_COUNTER:
                return childClassId == TransactionCounterList.CLASS_ID;
            case ChildIndices.ISS_LEAF:
                return childClassId == IssLeaf.CLASS_ID;
            case ChildIndices.NFT_LEDGER:
                return childClassId == NftLedger.CLASS_ID;
            case ChildIndices.VIRTUAL_MERKLE:
                return childClassId == VirtualMap.CLASS_ID || childClassId == NULL_CLASS_ID;
            case ChildIndices.VIRTUAL_MERKLE_SMART_CONTRACTS:
                return childClassId == VirtualMap.CLASS_ID || childClassId == NULL_CLASS_ID;
            case ChildIndices.VIRTUAL_MERKLE_SMART_CONTRACTS_BYTE_CODE:
                return childClassId == VirtualMap.CLASS_ID || childClassId == NULL_CLASS_ID;
            case ChildIndices.QUORUM_RESULT:
                return childClassId == QuorumResult.CLASS_ID;
            default:
                return false;
        }
    }

    /**
     * {@inheritDoc}
     */
    @Override
    public void addDeserializedChildren(final List<MerkleNode> children, final int version) {
        if (!children.isEmpty() && children.get(0) instanceof AddressBook) {
            // We used to store an address book here, but we can ignore it now.
            children.set(0, null);
        }

        super.addDeserializedChildren(children, version);
    }

    PayloadCfgSimple getConfig() {
        return getChild(ChildIndices.CONFIG);
    }

    void setConfig(final PayloadCfgSimple config) {
        setChild(ChildIndices.CONFIG, config);
    }

    QuorumTriggeredAction<ControlAction> getControlQuorum() {
        return controlQuorum;
    }

    public NextSeqConsList getNextSeqCons() {
        return getChild(ChildIndices.NEXT_SEQUENCE_CONSENSUS);
    }

    void setNextSeqCons(final NextSeqConsList nextSeqCons) {
        setChild(ChildIndices.NEXT_SEQUENCE_CONSENSUS, nextSeqCons);
    }

    public VirtualMap<AccountVirtualMapKey, AccountVirtualMapValue> getVirtualMap() {
        return getChild(ChildIndices.VIRTUAL_MERKLE);
    }

    public void setVirtualMap(final VirtualMap<AccountVirtualMapKey, AccountVirtualMapValue> virtualMap) {
        setChild(ChildIndices.VIRTUAL_MERKLE, virtualMap);
    }

    public VirtualMap<SmartContractMapKey, SmartContractMapValue> getVirtualMapForSmartContracts() {
        return getChild(ChildIndices.VIRTUAL_MERKLE_SMART_CONTRACTS);
    }

    public void setVirtualMapForSmartContracts(
            final VirtualMap<SmartContractMapKey, SmartContractMapValue> virtualMap) {
        setChild(ChildIndices.VIRTUAL_MERKLE_SMART_CONTRACTS, virtualMap);
    }

    public VirtualMap<SmartContractByteCodeMapKey, SmartContractByteCodeMapValue>
            getVirtualMapForSmartContractsByteCode() {
        return getChild(ChildIndices.VIRTUAL_MERKLE_SMART_CONTRACTS_BYTE_CODE);
    }

    public void setVirtualMapForSmartContractsByteCode(
            final VirtualMap<SmartContractByteCodeMapKey, SmartContractByteCodeMapValue> virtualMap) {
        setChild(ChildIndices.VIRTUAL_MERKLE_SMART_CONTRACTS_BYTE_CODE, virtualMap);
    }

    public FCMFamily getFcmFamily() {
        return getChild(ChildIndices.FCM_FAMILY);
    }

    public QuorumResult<ControlAction> getQuorumResult() {
        return getChild(ChildIndices.QUORUM_RESULT);
    }

    public void setFcmFamily(final FCMFamily fcmFamily) {
        setChild(ChildIndices.FCM_FAMILY, fcmFamily);
    }

    public TransactionCounterList getTransactionCounter() {
        return getChild(ChildIndices.TRANSACTION_COUNTER);
    }

    void setTransactionCounter(final TransactionCounterList transactionCounter) {
        setChild(ChildIndices.TRANSACTION_COUNTER, transactionCounter);
    }

    IssLeaf getIssLeaf() {
        return getChild(ChildIndices.ISS_LEAF);
    }

    void setIssLeaf(final IssLeaf leaf) {
        setChild(ChildIndices.ISS_LEAF, leaf);
    }

    public void setQuorumResult(final QuorumResult<ControlAction> quorumResult) {
        setChild(ChildIndices.QUORUM_RESULT, quorumResult);
    }

    /**
     * Get the NFT ledger, a child of this node.
     */
    public NftLedger getNftLedger() {
        return getChild(ChildIndices.NFT_LEDGER);
    }

    /**
     * Set the NFT ledger, a child of this node.
     */
    public void setNftLedger(final NftLedger ledger) {
        setChild(ChildIndices.NFT_LEDGER, ledger);
    }

    /**
     * Get the reference NFT ledger.
     */
    public ReferenceNftLedger getReferenceNftLedger() {
        return referenceNftLedger;
    }

    public BlockingQueue<ExpirationRecordEntry> getExpirationQueue() {
        return expirationQueue;
    }

    // contains MapKeys which has an entry in ExpirationQueue
    public Set<MapKey> getAccountsWithExpiringRecords() {
        return accountsWithExpiringRecords;
    }

    public synchronized void setPayloadConfig(final FCMConfig fcmConfig) {
        expectedFCMFamily.setNodeId(platform.getSelfId().id());
        expectedFCMFamily.setFcmConfig(fcmConfig);
        expectedFCMFamily.setWeightedNodeNum(RosterUtils.getNumberWithWeight(platform.getRoster()));

        referenceNftLedger.setFractionToTrack(this.getNftLedger(), fcmConfig.getNftTrackingFraction());
    }

    public void setProgressCfg(final ProgressCfg progressCfg) {
        this.progressCfg = progressCfg;
    }

    public void initChildren() {
        if (getFcmFamily() == null) { // if not loaded from previous saved state
            setFcmFamily(new FCMFamily(true));
        }

        if (getNftLedger() == null) {
            setNftLedger(new NftLedger());
        }
    }

    void initControlStructures(final Action<Long, ControlAction> action) {
        final int nodeIndex =
                RosterUtils.getIndex(platform.getRoster(), platform.getSelfId().id());
        this.controlQuorum = new QuorumTriggeredAction<>(
                () -> nodeIndex,
                () -> platform.getRoster().rosterEntries().size(),
                () -> RosterUtils.getNumberWithWeight(platform.getRoster()),
                action);

        this.exceptionRateLimiter = new ThresholdLimitingHandler<>(EXCEPTION_RATE_THRESHOLD);
    }

    public void initializeExpirationQueueAndAccountsSet() {
        expirationQueue = new PriorityBlockingQueue<>();
        accountsWithExpiringRecords = new HashSet<>();
    }

    public void resetLastFileTranFinishTimeStamp() {
        lastFileTranFinishTimeStamp = System.currentTimeMillis();
    }

    public synchronized FCMFamily getStateMap() {
        return getFcmFamily();
    }

    @JsonIgnore
    public synchronized ExpectedFCMFamily getStateExpectedMap() {
        return expectedFCMFamily;
    }

    /**
     * {@inheritDoc}
     */
    @Override
    public synchronized PlatformTestingToolState copy() {
        throwIfImmutable();
        setImmutable(true);
        roundCounter++;

        final PlatformTestingToolState mutableCopy = new PlatformTestingToolState(this);

        if (platform != null) {
            UnsafeMutablePTTStateAccessor.getInstance().setMutableState(platform.getSelfId(), mutableCopy);
        }

        return mutableCopy;
    }

    /**
<<<<<<< HEAD
     * Make sure that the timestamp for the submitted transaction is not earlier than (the timestamp for the previous
     * transaction + minTransTimestampIncrNanos).
     */
    private void validateTimestamp(final Instant timestamp) {
        if (previousTimestamp != null) {
            final Instant previousTransTimestampPlusIncr = previousTimestamp.plusNanos(minTransTimestampIncrNanos);
            if (timestamp.isBefore(previousTransTimestampPlusIncr)) {
                logger.error(
                        EXCEPTION.getMarker(),
                        "Transaction has timestamp {} which is earlier than previous timestamp {} plus {} nanos: "
                                + "{}",
                        timestamp,
                        previousTimestamp,
                        minTransTimestampIncrNanos,
                        previousTransTimestampPlusIncr);
            }
        }
        previousTimestamp = timestamp;
    }

    /**
     * Check if the signatures on the transaction are invalid.
     *
     * @return true if the signature is invalid
     */
    private boolean checkIfSignatureIsInvalid(final Transaction trans) {
        if (getConfig().isAppendSig()) {
            return validateSignatures(trans);
        }
        return false;
    }

    /**
     * If configured, delay this transaction.
     */
    private void delay() {
        if (getConfig().getDelayCfg() != null) {
            final int delay = getConfig().getDelayCfg().getRandomDelay();
            try {
                Thread.sleep(delay);
            } catch (final InterruptedException e) {
                logger.info(LOGM_DEMO_INFO, "", e);
            }
        }
        SyntheticBottleneckConfig.getActiveConfig()
                .throttleIfNeeded(platform.getSelfId().id());
    }

    /**
     * Instantiate TestTransaction object from transaction byte array.
     *
     * @return the instantiated transaction if no errors, otherwise null
     */
    private Optional<TestTransaction> unpackTransaction(final Transaction trans) {
        try {
            final byte[] payloadBytes = trans.getApplicationTransaction().toByteArray();
            if (getConfig().isAppendSig()) {
                final byte[] testTransactionRawBytes = TestTransactionWrapper.parseFrom(payloadBytes)
                        .getTestTransactionRawBytes()
                        .toByteArray();
                return Optional.of(TestTransaction.parseFrom(testTransactionRawBytes));
            } else {
                return Optional.of(TestTransaction.parseFrom(payloadBytes));
            }
        } catch (final InvalidProtocolBufferException ex) {
            exceptionRateLimiter.handle(
                    ex, (error) -> logger.error(EXCEPTION.getMarker(), "InvalidProtocolBufferException", error));
            return Optional.empty();
        }
    }

    /**
     * If configured to do so, purge expired records as needed.
     */
    private void purgeExpiredRecordsIfNeeded(final TestTransaction testTransaction, final Instant timestamp) {
        if (!testTransaction.hasControlTransaction()
                || testTransaction.getControlTransaction().getType() != ControlType.EXIT_VALIDATION) {

            if (getFcmFamily().getAccountFCQMap().size() > 0) {
                // remove expired records from FCQs before handling transaction if accountFCQMap has any entities
                try {
                    purgeExpiredRecords(timestamp.getEpochSecond());
                } catch (final Throwable ex) {
                    exceptionRateLimiter.handle(
                            ex,
                            (error) -> logger.error(EXCEPTION.getMarker(), "Failed to purge expired records", error));
                }
            }
        }
    }

    /**
     * Write a special log message if this is the first transaction and total fcm and any file statistics are all
     * zeroes.
     */
    private void logIfFirstTransaction(final NodeId id) {
        final int nodeIndex = RosterUtils.getIndex(platform.getRoster(), id.id());
        if (progressCfg != null
                && progressCfg.getProgressMarker() > 0
                && getTransactionCounter().get(nodeIndex).getAllTransactionAmount() == 0) {
            logger.info(LOGM_DEMO_INFO, "PlatformTestingDemo HANDLE ALL START");
        }
    }

    /**
     * Handle the random bytes transaction type.
     */
    private void handleBytesTransaction(@NonNull final TestTransaction testTransaction, @NonNull final NodeId id) {
        Objects.requireNonNull(testTransaction, "testTransaction must not be null");
        Objects.requireNonNull(id, "id must not be null");
        final int nodeIndex = RosterUtils.getIndex(platform.getRoster(), id.id());
        final RandomBytesTransaction bytesTransaction = testTransaction.getBytesTransaction();
        if (bytesTransaction.getIsInserSeq()) {
            final long seq = Utilities.toLong(bytesTransaction.getData().toByteArray());
            if (getNextSeqCons().get(nodeIndex).getValue() != seq) {
                logger.error(
                        EXCEPTION.getMarker(),
                        platform.getSelfId() + " error, new (id=" + id
                                + ") seq should be " + getNextSeqCons().get(nodeIndex)
                                + " but is " + seq);
            }
            getNextSeqCons().get(nodeIndex).getAndIncrement();
        }
    }

    /**
     * Handle the Virtual Merkle transaction type.
     */
    private void handleVirtualMerkleTransaction(
            @NonNull final VirtualMerkleTransaction virtualMerkleTransaction,
            @NonNull final NodeId id,
            @NonNull final Instant consensusTimestamp) {
        Objects.requireNonNull(virtualMerkleTransaction, "virtualMerkleTransaction must not be null");
        Objects.requireNonNull(id, "id must not be null");
        Objects.requireNonNull(consensusTimestamp, "consensusTimestamp must not be null");
        final int nodeIndex = RosterUtils.getIndex(platform.getRoster(), id.id());
        VirtualMerkleTransactionHandler.handle(
                consensusTimestamp,
                virtualMerkleTransaction,
                expectedFCMFamily,
                getVirtualMap(),
                getVirtualMapForSmartContracts(),
                getVirtualMapForSmartContractsByteCode());

        if (virtualMerkleTransaction.hasCreateAccount()) {
            getTransactionCounter().get(nodeIndex).vmCreateAmount++;
        } else if (virtualMerkleTransaction.hasUpdateAccount()) {
            getTransactionCounter().get(nodeIndex).vmUpdateAmount++;
        } else if (virtualMerkleTransaction.hasDeleteAccount()) {
            getTransactionCounter().get(nodeIndex).vmDeleteAmount++;
        } else if (virtualMerkleTransaction.hasSmartContract()) {
            getTransactionCounter().get(nodeIndex).vmContractCreateAmount++;
        } else if (virtualMerkleTransaction.hasMethodExecution()) {
            getTransactionCounter().get(nodeIndex).vmContractExecutionAmount++;
        }
    }

    /**
     * Handle the FCM transaction type.
     */
    private void handleFCMTransaction(
            @NonNull final TestTransaction testTransaction,
            @NonNull final NodeId id,
            @NonNull final Instant timestamp,
            final boolean invalidSig) {
        Objects.requireNonNull(testTransaction, "testTransaction must not be null");
        Objects.requireNonNull(id, "id must not be null");
        Objects.requireNonNull(timestamp, "timestamp must not be null");

        final int nodeIndex = RosterUtils.getIndex(platform.getRoster(), id.id());
        final FCMTransaction fcmTransaction = testTransaction.getFcmTransaction();

        // Handle Activity transaction, which doesn't effect any entity's lifecyle
        if (fcmTransaction.hasActivity()) {
            final Activity.ActivityType activityType =
                    fcmTransaction.getActivity().getType();
            if (nodeIndex == 0 && activityType == Activity.ActivityType.SAVE_EXPECTED_MAP) {
                // Serialize ExpectedMap to disk in JSON format
                TransactionSubmitter.setForcePauseCanSubmitMore(new AtomicBoolean(true));
                serialize(
                        expectedFCMFamily.getExpectedMap(),
                        new File(STORAGE_DIRECTORY),
                        createExpectedMapName(platform.getSelfId().id(), timestamp),
                        false);
                TransactionSubmitter.setForcePauseCanSubmitMore(new AtomicBoolean(false));
                logger.info(LOGM_DEMO_INFO, "handling SAVE_EXPECTED_MAP");

            } else if (activityType == Activity.ActivityType.SAVE_EXPECTED_MAP) {
                logger.info(LOGM_DEMO_INFO, "Received SAVE_EXPECTED_MAP transaction from node {}", id);
            } else {
                logger.info(EXCEPTION.getMarker(), "unknown Activity type");
            }
            return;
        }

        if (fcmTransaction.hasDummyTransaction()) {
            return;
        }

        // Extract MapKeys, TransactionType, and EntityType from FCMTransaction
        // which might effect entity's lifecycle status
        final List<MapKey> keys = FCMTransactionUtils.getMapKeys(fcmTransaction);
        final TransactionType transactionType = FCMTransactionUtils.getTransactionType(fcmTransaction);
        final EntityType entityType = FCMTransactionUtils.getEntityType(fcmTransaction);
        final long epochMillis = timestamp.toEpochMilli();

        final long originId = fcmTransaction.getOriginNode();

        if ((keys.isEmpty() && entityType != EntityType.NFT) || transactionType == null || entityType == null) {
            logger.error(
                    EXCEPTION.getMarker(),
                    "Invalid Transaction: keys: {}, transactionType: {}, entityType: {}",
                    keys,
                    transactionType,
                    entityType);
            return;
        }

        // if there is any error, we don't handle this transaction
        if (!expectedFCMFamily.shouldHandleForKeys(
                        keys, transactionType, getConfig(), entityType, epochMillis, originId)
                && entityType != EntityType.NFT) {
            transactionsIgnoredByExpectedMap++;
            return;
        }

        // If signature verification result doesn't match expected result
        // which is set when generating this FCMTransaction, it denotes an error
        if (getConfig().isAppendSig() && invalidSig != fcmTransaction.getInvalidSig()) {
            logger.error(
                    EXCEPTION.getMarker(),
                    "Unexpected signature verification result: " + "actual: {}; expected:{}",
                    () -> (invalidSig ? "INVALID" : "VALID"),
                    () -> (fcmTransaction.getInvalidSig() ? "INVALID" : "VALID"));

            // if the entity doesn't exist, put it to expectedMap;
            // set its ExpectedValues's isErrored to be true;
            // set its latestHandledStatus to be INVALID_SIG
            expectedFCMFamily.setLatestHandledStatusForKey(
                    keys.get(0),
                    entityType,
                    null,
                    TransactionState.INVALID_SIG,
                    transactionType,
                    epochMillis,
                    originId,
                    true);
            return;
        }

        // for expected invalid sig,
        // set expectedValue's latestHandledStatus to be EXPECTED_INVALID_SIG
        // and handle this transaction
        if (invalidSig) {
            expectedFCMFamily.setLatestHandledStatusForKey(
                    keys.get(0),
                    entityType,
                    null,
                    TransactionState.EXPECTED_INVALID_SIG,
                    transactionType,
                    epochMillis,
                    originId,
                    false);
        }

        // Handle the transaction and set latestHandledStatus
        try {
            FCMTransactionHandler.performOperation(
                    fcmTransaction,
                    this,
                    this.expectedFCMFamily,
                    originId,
                    epochMillis,
                    entityType,
                    timestamp.getEpochSecond() + getConfig().getFcqTtl(),
                    expirationQueue,
                    accountsWithExpiringRecords);
        } catch (final Exception ex) {
            exceptionRateLimiter.handle(
                    ex,
                    (error) -> logger.error(
                            EXCEPTION.getMarker(),
                            "Exceptions while handling transaction: {} {} for {}, originId:{}",
                            transactionType,
                            entityType,
                            keys,
                            originId,
                            error));

            // if the entity doesn't exist, put it to expectedMap;
            // set its ExpectedValues's isErrored to be true;
            // set its latestHandledStatus to be HANDLE_FAILED
            for (final MapKey key : keys) {
                expectedFCMFamily.setLatestHandledStatusForKey(
                        key,
                        entityType,
                        null,
                        TransactionState.HANDLE_FAILED,
                        transactionType,
                        timestamp.toEpochMilli(),
                        originId,
                        true);
            }
        }
        if (fcmTransaction.hasCreateAccount()) {
            getTransactionCounter().get(nodeIndex).fcmCreateAmount++;
            if (progressCfg != null) {
                logProgress(
                        id,
                        progressCfg.getProgressMarker(),
                        PAYLOAD_TYPE.TYPE_FCM_CREATE,
                        progressCfg.getExpectedFCMCreateAmount(),
                        getTransactionCounter().get(nodeIndex).fcmCreateAmount);
            }
        } else if (fcmTransaction.hasTransferBalance()) {
            getTransactionCounter().get(nodeIndex).fcmTransferAmount++;
            if (progressCfg != null) {
                logProgress(
                        id,
                        progressCfg.getProgressMarker(),
                        PAYLOAD_TYPE.TYPE_FCM_TRANSFER,
                        progressCfg.getExpectedFCMTransferAmount(),
                        getTransactionCounter().get(nodeIndex).fcmTransferAmount);
            }
        } else if (fcmTransaction.hasDeleteAccount()) {
            getTransactionCounter().get(nodeIndex).fcmDeleteAmount++;
            if (progressCfg != null) {
                logProgress(
                        id,
                        progressCfg.getProgressMarker(),
                        PAYLOAD_TYPE.TYPE_FCM_DELETE,
                        progressCfg.getExpectedFCMDeleteAmount(),
                        getTransactionCounter().get(nodeIndex).fcmDeleteAmount);
            }
        } else if (fcmTransaction.hasUpdateAccount()) {
            getTransactionCounter().get(nodeIndex).fcmUpdateAmount++;
            if (progressCfg != null) {
                logProgress(
                        id,
                        progressCfg.getProgressMarker(),
                        PAYLOAD_TYPE.TYPE_FCM_UPDATE,
                        progressCfg.getExpectedFCMUpdateAmount(),
                        getTransactionCounter().get(nodeIndex).fcmUpdateAmount);
            }
        } else if (fcmTransaction.hasAssortedAccount()) {
            getTransactionCounter().get(nodeIndex).fcmAssortedAmount++;
            if (progressCfg != null) {
                logProgress(
                        id,
                        progressCfg.getProgressMarker(),
                        PAYLOAD_TYPE.TYPE_FCM_ASSORTED,
                        progressCfg.getExpectedFCMAssortedAmount(),
                        getTransactionCounter().get(nodeIndex).fcmAssortedAmount);
            }
        } else if (fcmTransaction.hasAssortedFCQ()) {
            getTransactionCounter().get(nodeIndex).fcmFCQAssortedAmount++;
        } else if (fcmTransaction.hasCreateAccountFCQ()) {
            getTransactionCounter().get(nodeIndex).fcmFCQCreateAmount++;
        } else if (fcmTransaction.hasUpdateAccountFCQ()) {
            getTransactionCounter().get(nodeIndex).fcmFCQUpdateAmount++;
        } else if (fcmTransaction.hasTransferBalanceFCQ()) {
            getTransactionCounter().get(nodeIndex).fcmFCQTransferAmount++;
        } else if (fcmTransaction.hasDeleteFCQNode()) {
            getTransactionCounter().get(nodeIndex).fcmFCQDeleteAmount++;
        }
    }

    /**
     * Handle the control transaction type.
     */
    private void handleControlTransaction(
            @NonNull final TestTransaction testTransaction,
            @NonNull final NodeId id,
            @NonNull final Instant timestamp) {
        Objects.requireNonNull(testTransaction, "testTransaction must not be null");
        Objects.requireNonNull(id, "id must not be null");
        Objects.requireNonNull(timestamp, "timestamp must not be null");

        final long nodeIndex = RosterUtils.getIndex(platform.getRoster(), id.id());
        final ControlTransaction msg = testTransaction.getControlTransaction();
        logger.info(
                DEMO_INFO.getMarker(),
                "Handling Control Transaction [ originatingNodeId = {}, type = {}, consensusTimestamp = {} ]",
                () -> id,
                msg::getType,
                () -> timestamp);

        // Must use auto reset here, otherwise if reached quorum EXIT_VALIDATION then PTT restart, QuorumResult would be
        // reloaded from saved state with reaching quorum state EXIT_VALIDATION as true,
        // then TransactionSubmitter won't be able to submit transaction due to some check mechanism.
        controlQuorum.withAutoReset().check(nodeIndex, new ControlAction(timestamp, msg.getType()));
        // updating quorum result after handling control transactions
        setQuorumResult(controlQuorum.getQuorumResult().copy());
    }

    /**
     * Handle the freeze transaction type.
     */
    private void handleFreezeTransaction(
            final TestTransaction testTransaction, final PlatformStateModifier platformState) {
        final FreezeTransaction freezeTx = testTransaction.getFreezeTransaction();
        FreezeTransactionHandler.freeze(freezeTx, platformState);
    }

    /**
     * Handle a simple action transaction type
     */
    private void handleSimpleAction(final SimpleAction simpleAction) {
        if (simpleAction == SimpleAction.CAUSE_ISS) {
            getIssLeaf().setWriteRandom(true);
        }
    }

    protected void preHandleTransaction(
            final Transaction transaction,
            final Event event,
            final Consumer<ScopedSystemTransaction<StateSignatureTransaction>> stateSignatureTransactionCallback) {
        if (transaction.isSystem()) {
            return;
        }

        try {
            final byte[] payloadBytes = transaction.getApplicationTransaction().toByteArray();
            final TestTransactionWrapper testTransactionWrapper = TestTransactionWrapper.parseFrom(payloadBytes);
            final byte[] testTransactionRawBytes =
                    testTransactionWrapper.getTestTransactionRawBytes().toByteArray();
            final TestTransaction testTransaction = TestTransaction.parseFrom(testTransactionRawBytes);

            if (testTransaction.getBodyCase() == STATESIGNATURETRANSACTION) {
                consumeSystemTransaction(
                        testTransaction,
                        event.getCreatorId(),
                        event.getSoftwareVersion(),
                        stateSignatureTransactionCallback);
            } else {
                expandSignatures(transaction, testTransactionWrapper);
            }
        } catch (final InvalidProtocolBufferException ex) {
            exceptionRateLimiter.handle(
                    ex, (error) -> logger.error(EXCEPTION.getMarker(), "InvalidProtocolBufferException", error));
        }
    }

    private void consumeSystemTransaction(
            @NonNull final TestTransaction transaction,
            @NonNull final NodeId creator,
            @NonNull final SemanticVersion semanticVersion,
            @NonNull
                    final Consumer<ScopedSystemTransaction<StateSignatureTransaction>>
                            stateSignatureTransactionCallback) {
        final var stateSignatureTransaction =
                convertStateSignatureTransactionFromTestToSourceType(transaction.getStateSignatureTransaction());
        stateSignatureTransactionCallback.accept(
                new ScopedSystemTransaction<>(creator, semanticVersion, stateSignatureTransaction));
    }

    @Override
    public synchronized void handleConsensusRound(
            @NonNull final Round round,
            @NonNull final PlatformStateModifier platformState,
            @NonNull final Consumer<ScopedSystemTransaction<StateSignatureTransaction>> stateSignatureTransaction) {
        throwIfImmutable();
        if (!initialized.get()) {
            throw new IllegalStateException("handleConsensusRound() called before init()");
        }
        delay();
        updateTransactionCounters();
        round.forEachEventTransaction((event, transaction) -> handleConsensusTransaction(
                event, transaction, platformState, round.getRoundNum(), stateSignatureTransaction));
    }

    /**
     * If the size of the address book has changed, zero out the transaction counters and resize, as needed.
     */
    private void updateTransactionCounters() {
        if (getTransactionCounter() == null
                || getTransactionCounter().size()
                        != platform.getRoster().rosterEntries().size()) {
            setNextSeqCons(
                    new NextSeqConsList(platform.getRoster().rosterEntries().size()));

            logger.info(DEMO_INFO.getMarker(), "resetting transaction counters");

            setTransactionCounter(new TransactionCounterList(
                    platform.getRoster().rosterEntries().size()));
            for (int id = 0; id < platform.getRoster().rosterEntries().size(); id++) {
                getTransactionCounter().add(new TransactionCounter(id));
            }
        }
    }

    private void handleConsensusTransaction(
            final ConsensusEvent event,
            final ConsensusTransaction trans,
            final PlatformStateModifier platformState,
            final long roundNum,
            final Consumer<ScopedSystemTransaction<StateSignatureTransaction>> stateSignatureTransaction) {
        if (trans.isSystem()) {
            return;
        }
        try {
            waitForSignatureValidation(trans);
            handleTransaction(
                    event.getCreatorId(),
                    event.getSoftwareVersion(),
                    event.getTimeCreated(),
                    trans.getConsensusTimestamp(),
                    trans,
                    platformState,
                    stateSignatureTransaction);
        } catch (final InterruptedException e) {
            logger.info(
                    TESTING_EXCEPTIONS_ACCEPTABLE_RECONNECT.getMarker(),
                    "handleConsensusRound Interrupted [ nodeId = {}, round = {} ]. "
                            + "This should happen only during a reconnect",
                    platform.getSelfId().id(),
                    roundNum);
            Thread.currentThread().interrupt();
        } catch (final ExecutionException e) {
            logger.error(EXCEPTION.getMarker(), "Exception while handling transaction", e);
        }
    }

    private static void waitForSignatureValidation(final ConsensusTransaction transaction)
            throws InterruptedException, ExecutionException {
        final TransactionSignature sig = transaction.getMetadata();
        if (sig == null) {
            return;
        }
        final Future<Void> future = sig.waitForFuture();

        // Block & Ignore the Void return
        future.get();
    }

    private void handleTransaction(
            @NonNull final NodeId id,
            @NonNull final SemanticVersion semanticVersion,
            @NonNull final Instant timeCreated,
            @NonNull final Instant timestamp,
            @NonNull final ConsensusTransaction trans,
            @NonNull final PlatformStateModifier platformState,
            @NonNull
                    final Consumer<ScopedSystemTransaction<StateSignatureTransaction>>
                            stateSignatureTransactionCallback) {
        if (getConfig().isAppendSig()) {
            try {
                final TestTransactionWrapper testTransactionWrapper = TestTransactionWrapper.parseFrom(
                        trans.getApplicationTransaction().toByteArray());
                final byte[] testTransactionRawBytes =
                        testTransactionWrapper.getTestTransactionRawBytes().toByteArray();
                final byte[] publicKey =
                        testTransactionWrapper.getPublicKeyRawBytes().toByteArray();
                final byte[] signature =
                        testTransactionWrapper.getSignaturesRawBytes().toByteArray();

                // if this is expected manually inject invalid signature
                boolean expectingInvalidSignature = false;
                final TestTransaction testTransaction = TestTransaction.parseFrom(testTransactionRawBytes);
                if (testTransaction.getBodyCase() == STATESIGNATURETRANSACTION) {
                    consumeSystemTransaction(testTransaction, id, semanticVersion, stateSignatureTransactionCallback);
                    return;
                }

                if (testTransaction.getBodyCase() == FCMTRANSACTION) {
                    final FCMTransaction fcmTransaction = testTransaction.getFcmTransaction();
                    if (fcmTransaction.getInvalidSig()) {
                        expectingInvalidSignature = true;
                    }
                }
                totalTransactionSignatureCount.incrementAndGet();
                final TransactionSignature s = trans.getMetadata();
                if (s != null && s.getSignatureStatus() != VerificationStatus.VALID && (!expectingInvalidSignature)) {
                    logger.error(
                            EXCEPTION.getMarker(),
                            "Invalid Transaction Signature [status = {}, signatureType = {}, "
                                    + "publicKey = {}, signature = {}, data = {}, "
                                    + "actualPublicKey = {}, actualSignature = {}, actualData = {} ]",
                            s.getSignatureStatus(),
                            s.getSignatureType(),
                            hex(publicKey),
                            hex(signature),
                            hex(testTransactionRawBytes),
                            hex(Arrays.copyOfRange(
                                    s.getContentsDirect(),
                                    s.getPublicKeyOffset(),
                                    s.getPublicKeyOffset() + s.getPublicKeyLength())),
                            hex(Arrays.copyOfRange(
                                    s.getContentsDirect(),
                                    s.getSignatureOffset(),
                                    s.getSignatureOffset() + s.getSignatureLength())),
                            hex(Arrays.copyOfRange(
                                    s.getContentsDirect(),
                                    s.getMessageOffset(),
                                    s.getMessageOffset() + s.getMessageLength())));
                } else if (s != null
                        && s.getSignatureStatus() != VerificationStatus.VALID
                        && expectingInvalidSignature) {
                    expectedInvalidSignatureCount.incrementAndGet();
                }

            } catch (final InvalidProtocolBufferException ex) {
                exceptionRateLimiter.handle(
                        ex,
                        (error) -> logger.error(
                                EXCEPTION.getMarker(),
                                "" + "InvalidProtocolBufferException while chekcing signature",
                                error));
            }
        }

        //////////// start timing/////////////
        final long startTime = System.nanoTime();
        validateTimestamp(timestamp);
        lastTranTimeStamp = System.currentTimeMillis();

        final Optional<TestTransaction> testTransaction = unpackTransaction(trans);
        if (testTransaction.isEmpty()) {
            return;
        }
        final long splitTime1 = System.nanoTime();
        // omit entityExpiration from handleTransaction timing
        purgeExpiredRecordsIfNeeded(testTransaction.get(), timestamp);
        final long splitTime2 = System.nanoTime();

        logIfFirstTransaction(id);

        // Handle based on transaction type
        switch (testTransaction.get().getBodyCase()) {
            case BYTESTRANSACTION:
                handleBytesTransaction(testTransaction.get(), id);
                break;
            case FCMTRANSACTION:
                handleFCMTransaction(testTransaction.get(), id, timestamp, checkIfSignatureIsInvalid(trans));
                break;
            case CONTROLTRANSACTION:
                handleControlTransaction(testTransaction.get(), id, timestamp);
                break;
            case FREEZETRANSACTION:
                handleFreezeTransaction(testTransaction.get(), platformState);
                break;
            case SIMPLEACTION:
                handleSimpleAction(testTransaction.get().getSimpleAction());
                break;
            case VIRTUALMERKLETRANSACTION:
                handleVirtualMerkleTransaction(testTransaction.get().getVirtualMerkleTransaction(), id, timeCreated);
                break;
            case STATESIGNATURETRANSACTION:
                consumeSystemTransaction(testTransaction.get(), id, semanticVersion, stateSignatureTransactionCallback);
                return;
            default:
                logger.error(EXCEPTION.getMarker(), "Unrecognized transaction!");
        }

        //////////// end timing/////////////
        final long htNetTime = System.nanoTime() - splitTime2 + (splitTime1 - startTime);
        if (testTransaction.get().hasFcmTransaction()) {
            final FCMTransaction fcmTransaction = testTransaction.get().getFcmTransaction();
            if (!fcmTransaction.hasActivity() && !fcmTransaction.hasDummyTransaction()) {
                switch (Objects.requireNonNull(FCMTransactionUtils.getEntityType(fcmTransaction))) {
                    case Crypto:
                        htFCMSumNano += htNetTime;
                        htCountFCM++;
                        htFCMAccounts = getFcmFamily().getMap().size();
                        break;
                    case FCQ:
                        htFCQSumNano += htNetTime;
                        htCountFCQ++;
                        htFCQAccounts = getFcmFamily().getAccountFCQMap().size();
                        break;
                }
            }
        }
    }

    private StateSignatureTransaction convertStateSignatureTransactionFromTestToSourceType(
            final com.swirlds.demo.platform.fs.stresstest.proto.StateSignatureTransaction stateSignatureTransaction) {
        return StateSignatureTransaction.newBuilder()
                .round(stateSignatureTransaction.getRound())
                .signature(Bytes.wrap(stateSignatureTransaction.getSignature().toByteArray()))
                .hash(Bytes.wrap(stateSignatureTransaction.getHash().toByteArray()))
                .build();
    }

    /**
     * Do initial genesis setup.
     */
    private void genesisInit() {
        logger.info(LOGM_STARTUP, "Set QuorumResult from genesisInit()");
        setQuorumResult(new QuorumResult<>(platform.getRoster().rosterEntries().size()));

        setIssLeaf(new IssLeaf());
    }

    /**
     * {@inheritDoc}
     */
    @Override
    public void init(
            @NonNull final Platform platform,
            @NonNull final InitTrigger trigger,
            @Nullable final SoftwareVersion previousSoftwareVersion) {
        if (trigger == InitTrigger.RESTART) {
            rebuildExpectedMapFromState(Instant.EPOCH, true);
            rebuildExpirationQueue();
        }

        this.platform = platform;
        UnsafeMutablePTTStateAccessor.getInstance().setMutableState(platform.getSelfId(), this);

        initialized.set(true);

        TransactionSubmitter.setForcePauseCanSubmitMore(new AtomicBoolean(false));

        // If parameter exists, load PayloadCfgSimple from top level json configuration file
        // Otherwise, load the default setting
        final String[] parameters = ParameterProvider.getInstance().getParameters();
        if (parameters != null && parameters.length > 0) {
            final String jsonFileName = parameters[0];
            final PayloadCfgSimple payloadCfgSimple = PlatformTestingToolMain.getPayloadCfgSimple(jsonFileName);
            setConfig(payloadCfgSimple);
        } else {
            setConfig(new PayloadCfgSimple());
        }

        expectedFCMFamily.setNodeId(platform.getSelfId().id());
        expectedFCMFamily.setWeightedNodeNum(RosterUtils.getNumberWithWeight(platform.getRoster()));

        // initialize data structures used for FCQueue transaction records expiration
        initializeExpirationQueueAndAccountsSet();
        logger.info(LOGM_STARTUP, () -> new SoftwareVersionPayload(
                        "Trigger and PreviousSoftwareVersion state received in init function",
                        trigger.toString(),
                        Objects.toString(previousSoftwareVersion))
                .toString());

        if (trigger == InitTrigger.GENESIS) {
            genesisInit();
        }
        this.invalidateHash();
        FAKE_MERKLE_STATE_LIFECYCLES.initStates(this);

        // compute hash
        try {
            platform.getContext().getMerkleCryptography().digestTreeAsync(this).get();
        } catch (final ExecutionException e) {
            logger.error(EXCEPTION.getMarker(), "Exception occurred during hashing", e);
        } catch (final InterruptedException e) {
            logger.error(EXCEPTION.getMarker(), "Interrupted while hashing state. Expect buggy behavior.");
            Thread.currentThread().interrupt();
        }
    }

    private MessageDigest createKeccakDigest() {
        MessageDigest digest;
        try {
            digest = MessageDigest.getInstance("KECCAK-256");
        } catch (final NoSuchAlgorithmException ignored) {
            try {
                digest = MessageDigest.getInstance("SHA3-256");
            } catch (final NoSuchAlgorithmException e) {
                throw new IllegalStateException(e);
            }
        }

        return digest;
    }

    private byte[] keccak256(final byte[] bytes) {
        final MessageDigest keccakDigest = createKeccakDigest();
        keccakDigest.update(bytes);
        return keccakDigest.digest();
    }

    private void expandSignatures(final Transaction trans, final TestTransactionWrapper testTransactionWrapper) {
        if (getConfig().isAppendSig()) {
            final byte[] testTransactionRawBytes =
                    testTransactionWrapper.getTestTransactionRawBytes().toByteArray();
            final byte[] publicKey =
                    testTransactionWrapper.getPublicKeyRawBytes().toByteArray();
            final byte[] signature =
                    testTransactionWrapper.getSignaturesRawBytes().toByteArray();
            final AppTransactionSignatureType AppSignatureType = testTransactionWrapper.getSignatureType();

            final SignatureType signatureType;
            byte[] signaturePayload = testTransactionRawBytes;

            if (AppSignatureType == AppTransactionSignatureType.ED25519) {
                signatureType = SignatureType.ED25519;
            } else if (AppSignatureType == AppTransactionSignatureType.ECDSA_SECP256K1) {
                signatureType = SignatureType.ECDSA_SECP256K1;
                signaturePayload = keccak256(testTransactionRawBytes);
            } else if (AppSignatureType == AppTransactionSignatureType.RSA) {
                signatureType = SignatureType.RSA;
            } else {
                throw new UnsupportedOperationException("Unknown application signature type " + AppSignatureType);
            }

            final int msgLen = signaturePayload.length;
            final int sigOffset = msgLen + publicKey.length;

            // concatenate payload with public key and signature
            final byte[] contents = ByteBuffer.allocate(signaturePayload.length + publicKey.length + signature.length)
                    .put(signaturePayload)
                    .put(publicKey)
                    .put(signature)
                    .array();

            final TransactionSignature transactionSignature = new TransactionSignature(
                    contents, sigOffset, signature.length, msgLen, publicKey.length, 0, msgLen, signatureType);
            trans.setMetadata(transactionSignature);

            CryptographyHolder.get().verifySync(List.of(transactionSignature));
        }
    }

    /**
     * Report current progress, if currentAmount equals multiple times of markerPercentage of expectedAmount For example
     * if expectedAmount = 88, markerPercentage = 20, the progress will be reported if current progress percentage is
     * 20%, 40%, 60%, 80%, 100%. Accordingly, currentAmount equals to 17, 35, 52, 70, and 88
     * <p>
     * If markerPercentage is 15, then should report progress at 15%, 30%, 45%, 60%, 75%, 90% and 100%
     */
    private void logProgress(
            @NonNull final NodeId id,
            final int markerPercentage,
            @NonNull final PAYLOAD_TYPE type,
            final long expectedAmount,
            final long currentAmount) {
        if (markerPercentage != 0 && currentAmount != 0 && expectedAmount != 0) {
            if (currentAmount == 1) {
                logger.info(LOGM_DEMO_INFO, "PlatformTestingDemo id {} HANDLE {} START", id, type);
            } else if (currentAmount == expectedAmount) {
                logger.info(LOGM_DEMO_INFO, "PlatformTestingDemo id {} HANDLE {} END", id, type);
            } else {
                final int reportTimes = (int) Math.ceil(((double) 100) / markerPercentage);
                for (int i = 1; i <= reportTimes; i++) { // check currentAmount match which marker value
                    final int percentage = Math.min(100, i * markerPercentage);
                    final long reportNumber = expectedAmount * percentage / 100;
                    if (currentAmount == reportNumber) {
                        logger.info(
                                LOGM_DEMO_INFO,
                                "PlatformTestingDemo id {} HANDLE {} {}% currentAmount {} ",
                                id,
                                type,
                                percentage,
                                currentAmount);
                    }
                }
            }
        }
    }

    /**
     * Validate signatures when appendSig is true, if signature status is INVALID set invalidSig flag
     *
     * @param trans Transaction whose signatures needs to be validated
     * @return boolean that shows if the signature status is INVALID
     */
    private static boolean validateSignatures(final Transaction trans) {
        // Verify signatures if appendSig is true
        boolean invalidSig = false;
        final TransactionSignature signature = trans.getMetadata();
        if (signature != null) {
            if (VerificationStatus.UNKNOWN.equals(signature.getSignatureStatus())) {
                try {
                    final Future<Void> future = signature.waitForFuture();
                    future.get();
                } catch (final ExecutionException | InterruptedException ex) {
                    logger.info(EXCEPTION.getMarker(), "Error when verifying signature", ex);
                }
            }
            if (VerificationStatus.INVALID.equals(signature.getSignatureStatus())) {
                invalidSig = true;
            }
        }
        return invalidSig;
    }

    /**
=======
>>>>>>> 307b4698
     * after reconnect/restart, rebuild ExpectedMap from state
     *
     * @param consensusTimestamp consensusTimestamp of the state which is received during reconnect or loaded after
     *                           restart
     * @param isRestart          Whether this is part of a workflow restart
     */
    public void rebuildExpectedMapFromState(final Instant consensusTimestamp, final boolean isRestart) {
        // rebuild ExpectedMap
        logger.info(LOGM_DEMO_INFO, "Start Rebuilding ExpectedMap");
        this.expectedFCMFamily.rebuildExpectedMap(getStateMap(), isRestart, 0);
        logger.info(LOGM_DEMO_INFO, "Finish Rebuilding ExpectedMap [ size = {} ]", () -> expectedFCMFamily
                .getExpectedMap()
                .size());
    }

    /**
     * {@inheritDoc}
     */
    @Override
    public long getClassId() {
        return CLASS_ID;
    }

    /**
     * {@inheritDoc}
     */
    @Override
    public int getVersion() {
        return ClassVersion.ADD_QUORUM_RESULT;
    }

    /**
     * {@inheritDoc}
     */
    @Override
    public int getMinimumSupportedVersion() {
        // We never do migration with this state, so always fail if we are given an older version.
        return getVersion();
    }

    /**
     * {@inheritDoc}
     */
    @Override
    public synchronized void rebuild() {
        final boolean isMMapInitialized = this.getStateMap() != null;
        logger.info(LOGM_DEMO_INFO, "Finished initializing PlatformTestingDemoState with map {}", isMMapInitialized);
        if (isMMapInitialized) {
            logger.info(
                    LOGM_DEMO_INFO,
                    "The fcq MerkleMap has size {}",
                    this.getStateMap().getAccountFCQMap().size());
            logger.info(
                    LOGM_DEMO_INFO,
                    "The account MerkleMap has size {}",
                    this.getStateMap().getMap().size());
        }

        for (final NftId nftId : getNftLedger().getTokenIdToToken().keySet()) {
            expectedFCMFamily.addNftId(nftId);
        }

        getReferenceNftLedger().reload(getNftLedger());
    }

    long removeExpiredRecordsInExpirationQueue(final long consensusCurrentTimestamp) {
        long removedNumOfRecords = 0;
        while (!expirationQueue.isEmpty()
                && (expirationQueue.peek().getEarliestExpiry() <= consensusCurrentTimestamp)) {
            final ExpirationRecordEntry ere = expirationQueue.poll();
            final MapKey id = ere.getMapKey().copy();
            final FCMFamily fcmFamily = getFcmFamily();
            removedNumOfRecords += ExpirationUtils.purgeTransactionRecords(
                    consensusCurrentTimestamp,
                    expirationQueue,
                    accountsWithExpiringRecords,
                    id,
                    fcmFamily,
                    expectedFCMFamily);
        }
        return removedNumOfRecords;
    }

    /**
     * Rebuild Expiration Queue of transaction records with earliest expiry time after restart or reconnect
     */
    public void rebuildExpirationQueue() {
        final FCMFamily fcmFamily = getFcmFamily();
        if (fcmFamily == null || fcmFamily.getAccountFCQMap() == null) {
            logger.error(EXCEPTION.getMarker(), "FCMFamily is null, so could not rebuild Expiration Queue");
            return;
        }
        if (fcmFamily.getAccountFCQMap().isEmpty()) {
            return;
        }
        expirationQueue = new PriorityBlockingQueue<>();
        accountsWithExpiringRecords = new HashSet<>();
        ExpirationUtils.addRecordsDuringRebuild(fcmFamily, expirationQueue, accountsWithExpiringRecords);
    }

    /**
     * Useful for unit tests.
     */
    public void setExpectedFCMFamily(final ExpectedFCMFamily expectedFCMFamily) {
        this.expectedFCMFamily = expectedFCMFamily;
    }

    /**
     * The version history of this class. Versions that have been released must NEVER be given a different value.
     */
    private static class ClassVersion {
        /**
         * In this version, serialization was performed by copyTo/copyToExtra and deserialization was performed by
         * copyFrom/copyFromExtra. This version is not supported by later deserialization methods and must be handled
         * specially by the platform.
         */
        public static final int ORIGINAL = 1;
        /**
         * In this version, serialization was performed by serialize/deserialize.
         */
        public static final int MIGRATE_TO_SERIALIZABLE = 2;
        /**
         * In this version, removed FCMOperations class
         */
        public static final int REMOVED_FCM_OPERATIONS = 3;
        /**
         * In this version the NFT ledger was added to the state.
         */
        public static final int ADDED_NFT_LEDGER = 4;

        /**
         * In this version the quorum result was added to the state.
         */
        public static final int ADD_QUORUM_RESULT = 5;
    }

    private static class ChildIndices {
        public static final int UNUSED_PLATFORM_STATE = 0;
        public static final int UNUSED_ROSTERS = 1;
        public static final int UNUSED_ROSTER_STATE = 2;

        public static final int CONFIG = 3;
        /**
         * last sequence by each member for consensus events
         */
        public static final int NEXT_SEQUENCE_CONSENSUS = 4;

        public static final int FCM_FAMILY = 5;
        public static final int TRANSACTION_COUNTER = 6;
        public static final int ISS_LEAF = 7;
        /**
         * Migration test need this value to be able to load state file generated by v21 sdk
         */
        public static final int SDK_VERSION_21_CHILD_COUNT = 7;

        /**
         * The NFT ledger is very large, so adding it as an nary child is memory inefficient (due to merkle route
         * compression). But this is what Hedera is currently doing, so it is better to mimic their pattern and have
         * similar inefficiencies.
         */
        public static final int NFT_LEDGER = 8;

        public static final int VIRTUAL_MERKLE = 9;

        public static final int VIRTUAL_MERKLE_SMART_CONTRACTS = 10;

        public static final int VIRTUAL_MERKLE_SMART_CONTRACTS_BYTE_CODE = 11;

        public static final int QUORUM_RESULT = 12;

        public static final int CHILD_COUNT = 13;
    }
<<<<<<< HEAD

    @Override
    public void preHandle(
            @NonNull final Event event,
            @NonNull final Consumer<ScopedSystemTransaction<StateSignatureTransaction>> stateSignatureTransaction) {
        event.forEachTransaction((t) -> {
            preHandleTransaction(t, event, stateSignatureTransaction);
        });
    }
=======
>>>>>>> 307b4698
}<|MERGE_RESOLUTION|>--- conflicted
+++ resolved
@@ -17,28 +17,11 @@
 package com.swirlds.demo.platform;
 
 import static com.swirlds.common.io.streams.SerializableStreamConstants.NULL_CLASS_ID;
-<<<<<<< HEAD
-import static com.swirlds.common.utility.CommonUtils.hex;
-import static com.swirlds.demo.platform.fs.stresstest.proto.TestTransaction.BodyCase.FCMTRANSACTION;
-import static com.swirlds.demo.platform.fs.stresstest.proto.TestTransaction.BodyCase.STATESIGNATURETRANSACTION;
-import static com.swirlds.logging.legacy.LogMarker.DEMO_INFO;
-=======
->>>>>>> 307b4698
 import static com.swirlds.logging.legacy.LogMarker.EXCEPTION;
 
 import com.fasterxml.jackson.annotation.JsonIgnore;
 import com.hedera.hapi.node.base.SemanticVersion;
-<<<<<<< HEAD
-import com.hedera.hapi.platform.event.StateSignatureTransaction;
-import com.hedera.pbj.runtime.io.buffer.Bytes;
 import com.swirlds.common.constructable.ConstructableIgnored;
-import com.swirlds.common.crypto.CryptographyHolder;
-import com.swirlds.common.crypto.SignatureType;
-import com.swirlds.common.crypto.TransactionSignature;
-import com.swirlds.common.crypto.VerificationStatus;
-=======
-import com.swirlds.common.constructable.ConstructableIgnored;
->>>>>>> 307b4698
 import com.swirlds.common.merkle.MerkleNode;
 import com.swirlds.common.utility.ThresholdLimitingHandler;
 import com.swirlds.demo.merkle.map.FCMConfig;
@@ -64,17 +47,8 @@
 import com.swirlds.merkle.test.fixtures.map.pta.MapKey;
 import com.swirlds.platform.roster.RosterUtils;
 import com.swirlds.platform.state.PlatformMerkleStateRoot;
-<<<<<<< HEAD
-import com.swirlds.platform.state.PlatformStateModifier;
-import com.swirlds.platform.state.StateLifecycles;
-import com.swirlds.platform.system.BasicSoftwareVersion;
-import com.swirlds.platform.system.InitTrigger;
-import com.swirlds.platform.system.Platform;
-import com.swirlds.platform.system.Round;
-=======
 import com.swirlds.platform.system.BasicSoftwareVersion;
 import com.swirlds.platform.system.Platform;
->>>>>>> 307b4698
 import com.swirlds.platform.system.SoftwareVersion;
 import com.swirlds.platform.system.address.AddressBook;
 import com.swirlds.virtualmap.VirtualMap;
@@ -139,17 +113,6 @@
     private BlockingQueue<ExpirationRecordEntry> expirationQueue;
     // contains MapKeys which has an entry in ExpirationQueue
     private Set<MapKey> accountsWithExpiringRecords;
-<<<<<<< HEAD
-    // last timestamp purging records
-    private long lastPurgeTimestamp = 0;
-
-    /**
-     * The instant of the previously handled transaction. Null if no transactions have yet been handled by this state
-     * instance. Used to verify that each transaction happens at a later instant than its predecessor.
-     */
-    private Instant previousTimestamp;
-=======
->>>>>>> 307b4698
     /**
      * Handles quorum determinations for all {@link ControlTransaction} processed by the handle method.
      */
@@ -453,889 +416,6 @@
     }
 
     /**
-<<<<<<< HEAD
-     * Make sure that the timestamp for the submitted transaction is not earlier than (the timestamp for the previous
-     * transaction + minTransTimestampIncrNanos).
-     */
-    private void validateTimestamp(final Instant timestamp) {
-        if (previousTimestamp != null) {
-            final Instant previousTransTimestampPlusIncr = previousTimestamp.plusNanos(minTransTimestampIncrNanos);
-            if (timestamp.isBefore(previousTransTimestampPlusIncr)) {
-                logger.error(
-                        EXCEPTION.getMarker(),
-                        "Transaction has timestamp {} which is earlier than previous timestamp {} plus {} nanos: "
-                                + "{}",
-                        timestamp,
-                        previousTimestamp,
-                        minTransTimestampIncrNanos,
-                        previousTransTimestampPlusIncr);
-            }
-        }
-        previousTimestamp = timestamp;
-    }
-
-    /**
-     * Check if the signatures on the transaction are invalid.
-     *
-     * @return true if the signature is invalid
-     */
-    private boolean checkIfSignatureIsInvalid(final Transaction trans) {
-        if (getConfig().isAppendSig()) {
-            return validateSignatures(trans);
-        }
-        return false;
-    }
-
-    /**
-     * If configured, delay this transaction.
-     */
-    private void delay() {
-        if (getConfig().getDelayCfg() != null) {
-            final int delay = getConfig().getDelayCfg().getRandomDelay();
-            try {
-                Thread.sleep(delay);
-            } catch (final InterruptedException e) {
-                logger.info(LOGM_DEMO_INFO, "", e);
-            }
-        }
-        SyntheticBottleneckConfig.getActiveConfig()
-                .throttleIfNeeded(platform.getSelfId().id());
-    }
-
-    /**
-     * Instantiate TestTransaction object from transaction byte array.
-     *
-     * @return the instantiated transaction if no errors, otherwise null
-     */
-    private Optional<TestTransaction> unpackTransaction(final Transaction trans) {
-        try {
-            final byte[] payloadBytes = trans.getApplicationTransaction().toByteArray();
-            if (getConfig().isAppendSig()) {
-                final byte[] testTransactionRawBytes = TestTransactionWrapper.parseFrom(payloadBytes)
-                        .getTestTransactionRawBytes()
-                        .toByteArray();
-                return Optional.of(TestTransaction.parseFrom(testTransactionRawBytes));
-            } else {
-                return Optional.of(TestTransaction.parseFrom(payloadBytes));
-            }
-        } catch (final InvalidProtocolBufferException ex) {
-            exceptionRateLimiter.handle(
-                    ex, (error) -> logger.error(EXCEPTION.getMarker(), "InvalidProtocolBufferException", error));
-            return Optional.empty();
-        }
-    }
-
-    /**
-     * If configured to do so, purge expired records as needed.
-     */
-    private void purgeExpiredRecordsIfNeeded(final TestTransaction testTransaction, final Instant timestamp) {
-        if (!testTransaction.hasControlTransaction()
-                || testTransaction.getControlTransaction().getType() != ControlType.EXIT_VALIDATION) {
-
-            if (getFcmFamily().getAccountFCQMap().size() > 0) {
-                // remove expired records from FCQs before handling transaction if accountFCQMap has any entities
-                try {
-                    purgeExpiredRecords(timestamp.getEpochSecond());
-                } catch (final Throwable ex) {
-                    exceptionRateLimiter.handle(
-                            ex,
-                            (error) -> logger.error(EXCEPTION.getMarker(), "Failed to purge expired records", error));
-                }
-            }
-        }
-    }
-
-    /**
-     * Write a special log message if this is the first transaction and total fcm and any file statistics are all
-     * zeroes.
-     */
-    private void logIfFirstTransaction(final NodeId id) {
-        final int nodeIndex = RosterUtils.getIndex(platform.getRoster(), id.id());
-        if (progressCfg != null
-                && progressCfg.getProgressMarker() > 0
-                && getTransactionCounter().get(nodeIndex).getAllTransactionAmount() == 0) {
-            logger.info(LOGM_DEMO_INFO, "PlatformTestingDemo HANDLE ALL START");
-        }
-    }
-
-    /**
-     * Handle the random bytes transaction type.
-     */
-    private void handleBytesTransaction(@NonNull final TestTransaction testTransaction, @NonNull final NodeId id) {
-        Objects.requireNonNull(testTransaction, "testTransaction must not be null");
-        Objects.requireNonNull(id, "id must not be null");
-        final int nodeIndex = RosterUtils.getIndex(platform.getRoster(), id.id());
-        final RandomBytesTransaction bytesTransaction = testTransaction.getBytesTransaction();
-        if (bytesTransaction.getIsInserSeq()) {
-            final long seq = Utilities.toLong(bytesTransaction.getData().toByteArray());
-            if (getNextSeqCons().get(nodeIndex).getValue() != seq) {
-                logger.error(
-                        EXCEPTION.getMarker(),
-                        platform.getSelfId() + " error, new (id=" + id
-                                + ") seq should be " + getNextSeqCons().get(nodeIndex)
-                                + " but is " + seq);
-            }
-            getNextSeqCons().get(nodeIndex).getAndIncrement();
-        }
-    }
-
-    /**
-     * Handle the Virtual Merkle transaction type.
-     */
-    private void handleVirtualMerkleTransaction(
-            @NonNull final VirtualMerkleTransaction virtualMerkleTransaction,
-            @NonNull final NodeId id,
-            @NonNull final Instant consensusTimestamp) {
-        Objects.requireNonNull(virtualMerkleTransaction, "virtualMerkleTransaction must not be null");
-        Objects.requireNonNull(id, "id must not be null");
-        Objects.requireNonNull(consensusTimestamp, "consensusTimestamp must not be null");
-        final int nodeIndex = RosterUtils.getIndex(platform.getRoster(), id.id());
-        VirtualMerkleTransactionHandler.handle(
-                consensusTimestamp,
-                virtualMerkleTransaction,
-                expectedFCMFamily,
-                getVirtualMap(),
-                getVirtualMapForSmartContracts(),
-                getVirtualMapForSmartContractsByteCode());
-
-        if (virtualMerkleTransaction.hasCreateAccount()) {
-            getTransactionCounter().get(nodeIndex).vmCreateAmount++;
-        } else if (virtualMerkleTransaction.hasUpdateAccount()) {
-            getTransactionCounter().get(nodeIndex).vmUpdateAmount++;
-        } else if (virtualMerkleTransaction.hasDeleteAccount()) {
-            getTransactionCounter().get(nodeIndex).vmDeleteAmount++;
-        } else if (virtualMerkleTransaction.hasSmartContract()) {
-            getTransactionCounter().get(nodeIndex).vmContractCreateAmount++;
-        } else if (virtualMerkleTransaction.hasMethodExecution()) {
-            getTransactionCounter().get(nodeIndex).vmContractExecutionAmount++;
-        }
-    }
-
-    /**
-     * Handle the FCM transaction type.
-     */
-    private void handleFCMTransaction(
-            @NonNull final TestTransaction testTransaction,
-            @NonNull final NodeId id,
-            @NonNull final Instant timestamp,
-            final boolean invalidSig) {
-        Objects.requireNonNull(testTransaction, "testTransaction must not be null");
-        Objects.requireNonNull(id, "id must not be null");
-        Objects.requireNonNull(timestamp, "timestamp must not be null");
-
-        final int nodeIndex = RosterUtils.getIndex(platform.getRoster(), id.id());
-        final FCMTransaction fcmTransaction = testTransaction.getFcmTransaction();
-
-        // Handle Activity transaction, which doesn't effect any entity's lifecyle
-        if (fcmTransaction.hasActivity()) {
-            final Activity.ActivityType activityType =
-                    fcmTransaction.getActivity().getType();
-            if (nodeIndex == 0 && activityType == Activity.ActivityType.SAVE_EXPECTED_MAP) {
-                // Serialize ExpectedMap to disk in JSON format
-                TransactionSubmitter.setForcePauseCanSubmitMore(new AtomicBoolean(true));
-                serialize(
-                        expectedFCMFamily.getExpectedMap(),
-                        new File(STORAGE_DIRECTORY),
-                        createExpectedMapName(platform.getSelfId().id(), timestamp),
-                        false);
-                TransactionSubmitter.setForcePauseCanSubmitMore(new AtomicBoolean(false));
-                logger.info(LOGM_DEMO_INFO, "handling SAVE_EXPECTED_MAP");
-
-            } else if (activityType == Activity.ActivityType.SAVE_EXPECTED_MAP) {
-                logger.info(LOGM_DEMO_INFO, "Received SAVE_EXPECTED_MAP transaction from node {}", id);
-            } else {
-                logger.info(EXCEPTION.getMarker(), "unknown Activity type");
-            }
-            return;
-        }
-
-        if (fcmTransaction.hasDummyTransaction()) {
-            return;
-        }
-
-        // Extract MapKeys, TransactionType, and EntityType from FCMTransaction
-        // which might effect entity's lifecycle status
-        final List<MapKey> keys = FCMTransactionUtils.getMapKeys(fcmTransaction);
-        final TransactionType transactionType = FCMTransactionUtils.getTransactionType(fcmTransaction);
-        final EntityType entityType = FCMTransactionUtils.getEntityType(fcmTransaction);
-        final long epochMillis = timestamp.toEpochMilli();
-
-        final long originId = fcmTransaction.getOriginNode();
-
-        if ((keys.isEmpty() && entityType != EntityType.NFT) || transactionType == null || entityType == null) {
-            logger.error(
-                    EXCEPTION.getMarker(),
-                    "Invalid Transaction: keys: {}, transactionType: {}, entityType: {}",
-                    keys,
-                    transactionType,
-                    entityType);
-            return;
-        }
-
-        // if there is any error, we don't handle this transaction
-        if (!expectedFCMFamily.shouldHandleForKeys(
-                        keys, transactionType, getConfig(), entityType, epochMillis, originId)
-                && entityType != EntityType.NFT) {
-            transactionsIgnoredByExpectedMap++;
-            return;
-        }
-
-        // If signature verification result doesn't match expected result
-        // which is set when generating this FCMTransaction, it denotes an error
-        if (getConfig().isAppendSig() && invalidSig != fcmTransaction.getInvalidSig()) {
-            logger.error(
-                    EXCEPTION.getMarker(),
-                    "Unexpected signature verification result: " + "actual: {}; expected:{}",
-                    () -> (invalidSig ? "INVALID" : "VALID"),
-                    () -> (fcmTransaction.getInvalidSig() ? "INVALID" : "VALID"));
-
-            // if the entity doesn't exist, put it to expectedMap;
-            // set its ExpectedValues's isErrored to be true;
-            // set its latestHandledStatus to be INVALID_SIG
-            expectedFCMFamily.setLatestHandledStatusForKey(
-                    keys.get(0),
-                    entityType,
-                    null,
-                    TransactionState.INVALID_SIG,
-                    transactionType,
-                    epochMillis,
-                    originId,
-                    true);
-            return;
-        }
-
-        // for expected invalid sig,
-        // set expectedValue's latestHandledStatus to be EXPECTED_INVALID_SIG
-        // and handle this transaction
-        if (invalidSig) {
-            expectedFCMFamily.setLatestHandledStatusForKey(
-                    keys.get(0),
-                    entityType,
-                    null,
-                    TransactionState.EXPECTED_INVALID_SIG,
-                    transactionType,
-                    epochMillis,
-                    originId,
-                    false);
-        }
-
-        // Handle the transaction and set latestHandledStatus
-        try {
-            FCMTransactionHandler.performOperation(
-                    fcmTransaction,
-                    this,
-                    this.expectedFCMFamily,
-                    originId,
-                    epochMillis,
-                    entityType,
-                    timestamp.getEpochSecond() + getConfig().getFcqTtl(),
-                    expirationQueue,
-                    accountsWithExpiringRecords);
-        } catch (final Exception ex) {
-            exceptionRateLimiter.handle(
-                    ex,
-                    (error) -> logger.error(
-                            EXCEPTION.getMarker(),
-                            "Exceptions while handling transaction: {} {} for {}, originId:{}",
-                            transactionType,
-                            entityType,
-                            keys,
-                            originId,
-                            error));
-
-            // if the entity doesn't exist, put it to expectedMap;
-            // set its ExpectedValues's isErrored to be true;
-            // set its latestHandledStatus to be HANDLE_FAILED
-            for (final MapKey key : keys) {
-                expectedFCMFamily.setLatestHandledStatusForKey(
-                        key,
-                        entityType,
-                        null,
-                        TransactionState.HANDLE_FAILED,
-                        transactionType,
-                        timestamp.toEpochMilli(),
-                        originId,
-                        true);
-            }
-        }
-        if (fcmTransaction.hasCreateAccount()) {
-            getTransactionCounter().get(nodeIndex).fcmCreateAmount++;
-            if (progressCfg != null) {
-                logProgress(
-                        id,
-                        progressCfg.getProgressMarker(),
-                        PAYLOAD_TYPE.TYPE_FCM_CREATE,
-                        progressCfg.getExpectedFCMCreateAmount(),
-                        getTransactionCounter().get(nodeIndex).fcmCreateAmount);
-            }
-        } else if (fcmTransaction.hasTransferBalance()) {
-            getTransactionCounter().get(nodeIndex).fcmTransferAmount++;
-            if (progressCfg != null) {
-                logProgress(
-                        id,
-                        progressCfg.getProgressMarker(),
-                        PAYLOAD_TYPE.TYPE_FCM_TRANSFER,
-                        progressCfg.getExpectedFCMTransferAmount(),
-                        getTransactionCounter().get(nodeIndex).fcmTransferAmount);
-            }
-        } else if (fcmTransaction.hasDeleteAccount()) {
-            getTransactionCounter().get(nodeIndex).fcmDeleteAmount++;
-            if (progressCfg != null) {
-                logProgress(
-                        id,
-                        progressCfg.getProgressMarker(),
-                        PAYLOAD_TYPE.TYPE_FCM_DELETE,
-                        progressCfg.getExpectedFCMDeleteAmount(),
-                        getTransactionCounter().get(nodeIndex).fcmDeleteAmount);
-            }
-        } else if (fcmTransaction.hasUpdateAccount()) {
-            getTransactionCounter().get(nodeIndex).fcmUpdateAmount++;
-            if (progressCfg != null) {
-                logProgress(
-                        id,
-                        progressCfg.getProgressMarker(),
-                        PAYLOAD_TYPE.TYPE_FCM_UPDATE,
-                        progressCfg.getExpectedFCMUpdateAmount(),
-                        getTransactionCounter().get(nodeIndex).fcmUpdateAmount);
-            }
-        } else if (fcmTransaction.hasAssortedAccount()) {
-            getTransactionCounter().get(nodeIndex).fcmAssortedAmount++;
-            if (progressCfg != null) {
-                logProgress(
-                        id,
-                        progressCfg.getProgressMarker(),
-                        PAYLOAD_TYPE.TYPE_FCM_ASSORTED,
-                        progressCfg.getExpectedFCMAssortedAmount(),
-                        getTransactionCounter().get(nodeIndex).fcmAssortedAmount);
-            }
-        } else if (fcmTransaction.hasAssortedFCQ()) {
-            getTransactionCounter().get(nodeIndex).fcmFCQAssortedAmount++;
-        } else if (fcmTransaction.hasCreateAccountFCQ()) {
-            getTransactionCounter().get(nodeIndex).fcmFCQCreateAmount++;
-        } else if (fcmTransaction.hasUpdateAccountFCQ()) {
-            getTransactionCounter().get(nodeIndex).fcmFCQUpdateAmount++;
-        } else if (fcmTransaction.hasTransferBalanceFCQ()) {
-            getTransactionCounter().get(nodeIndex).fcmFCQTransferAmount++;
-        } else if (fcmTransaction.hasDeleteFCQNode()) {
-            getTransactionCounter().get(nodeIndex).fcmFCQDeleteAmount++;
-        }
-    }
-
-    /**
-     * Handle the control transaction type.
-     */
-    private void handleControlTransaction(
-            @NonNull final TestTransaction testTransaction,
-            @NonNull final NodeId id,
-            @NonNull final Instant timestamp) {
-        Objects.requireNonNull(testTransaction, "testTransaction must not be null");
-        Objects.requireNonNull(id, "id must not be null");
-        Objects.requireNonNull(timestamp, "timestamp must not be null");
-
-        final long nodeIndex = RosterUtils.getIndex(platform.getRoster(), id.id());
-        final ControlTransaction msg = testTransaction.getControlTransaction();
-        logger.info(
-                DEMO_INFO.getMarker(),
-                "Handling Control Transaction [ originatingNodeId = {}, type = {}, consensusTimestamp = {} ]",
-                () -> id,
-                msg::getType,
-                () -> timestamp);
-
-        // Must use auto reset here, otherwise if reached quorum EXIT_VALIDATION then PTT restart, QuorumResult would be
-        // reloaded from saved state with reaching quorum state EXIT_VALIDATION as true,
-        // then TransactionSubmitter won't be able to submit transaction due to some check mechanism.
-        controlQuorum.withAutoReset().check(nodeIndex, new ControlAction(timestamp, msg.getType()));
-        // updating quorum result after handling control transactions
-        setQuorumResult(controlQuorum.getQuorumResult().copy());
-    }
-
-    /**
-     * Handle the freeze transaction type.
-     */
-    private void handleFreezeTransaction(
-            final TestTransaction testTransaction, final PlatformStateModifier platformState) {
-        final FreezeTransaction freezeTx = testTransaction.getFreezeTransaction();
-        FreezeTransactionHandler.freeze(freezeTx, platformState);
-    }
-
-    /**
-     * Handle a simple action transaction type
-     */
-    private void handleSimpleAction(final SimpleAction simpleAction) {
-        if (simpleAction == SimpleAction.CAUSE_ISS) {
-            getIssLeaf().setWriteRandom(true);
-        }
-    }
-
-    protected void preHandleTransaction(
-            final Transaction transaction,
-            final Event event,
-            final Consumer<ScopedSystemTransaction<StateSignatureTransaction>> stateSignatureTransactionCallback) {
-        if (transaction.isSystem()) {
-            return;
-        }
-
-        try {
-            final byte[] payloadBytes = transaction.getApplicationTransaction().toByteArray();
-            final TestTransactionWrapper testTransactionWrapper = TestTransactionWrapper.parseFrom(payloadBytes);
-            final byte[] testTransactionRawBytes =
-                    testTransactionWrapper.getTestTransactionRawBytes().toByteArray();
-            final TestTransaction testTransaction = TestTransaction.parseFrom(testTransactionRawBytes);
-
-            if (testTransaction.getBodyCase() == STATESIGNATURETRANSACTION) {
-                consumeSystemTransaction(
-                        testTransaction,
-                        event.getCreatorId(),
-                        event.getSoftwareVersion(),
-                        stateSignatureTransactionCallback);
-            } else {
-                expandSignatures(transaction, testTransactionWrapper);
-            }
-        } catch (final InvalidProtocolBufferException ex) {
-            exceptionRateLimiter.handle(
-                    ex, (error) -> logger.error(EXCEPTION.getMarker(), "InvalidProtocolBufferException", error));
-        }
-    }
-
-    private void consumeSystemTransaction(
-            @NonNull final TestTransaction transaction,
-            @NonNull final NodeId creator,
-            @NonNull final SemanticVersion semanticVersion,
-            @NonNull
-                    final Consumer<ScopedSystemTransaction<StateSignatureTransaction>>
-                            stateSignatureTransactionCallback) {
-        final var stateSignatureTransaction =
-                convertStateSignatureTransactionFromTestToSourceType(transaction.getStateSignatureTransaction());
-        stateSignatureTransactionCallback.accept(
-                new ScopedSystemTransaction<>(creator, semanticVersion, stateSignatureTransaction));
-    }
-
-    @Override
-    public synchronized void handleConsensusRound(
-            @NonNull final Round round,
-            @NonNull final PlatformStateModifier platformState,
-            @NonNull final Consumer<ScopedSystemTransaction<StateSignatureTransaction>> stateSignatureTransaction) {
-        throwIfImmutable();
-        if (!initialized.get()) {
-            throw new IllegalStateException("handleConsensusRound() called before init()");
-        }
-        delay();
-        updateTransactionCounters();
-        round.forEachEventTransaction((event, transaction) -> handleConsensusTransaction(
-                event, transaction, platformState, round.getRoundNum(), stateSignatureTransaction));
-    }
-
-    /**
-     * If the size of the address book has changed, zero out the transaction counters and resize, as needed.
-     */
-    private void updateTransactionCounters() {
-        if (getTransactionCounter() == null
-                || getTransactionCounter().size()
-                        != platform.getRoster().rosterEntries().size()) {
-            setNextSeqCons(
-                    new NextSeqConsList(platform.getRoster().rosterEntries().size()));
-
-            logger.info(DEMO_INFO.getMarker(), "resetting transaction counters");
-
-            setTransactionCounter(new TransactionCounterList(
-                    platform.getRoster().rosterEntries().size()));
-            for (int id = 0; id < platform.getRoster().rosterEntries().size(); id++) {
-                getTransactionCounter().add(new TransactionCounter(id));
-            }
-        }
-    }
-
-    private void handleConsensusTransaction(
-            final ConsensusEvent event,
-            final ConsensusTransaction trans,
-            final PlatformStateModifier platformState,
-            final long roundNum,
-            final Consumer<ScopedSystemTransaction<StateSignatureTransaction>> stateSignatureTransaction) {
-        if (trans.isSystem()) {
-            return;
-        }
-        try {
-            waitForSignatureValidation(trans);
-            handleTransaction(
-                    event.getCreatorId(),
-                    event.getSoftwareVersion(),
-                    event.getTimeCreated(),
-                    trans.getConsensusTimestamp(),
-                    trans,
-                    platformState,
-                    stateSignatureTransaction);
-        } catch (final InterruptedException e) {
-            logger.info(
-                    TESTING_EXCEPTIONS_ACCEPTABLE_RECONNECT.getMarker(),
-                    "handleConsensusRound Interrupted [ nodeId = {}, round = {} ]. "
-                            + "This should happen only during a reconnect",
-                    platform.getSelfId().id(),
-                    roundNum);
-            Thread.currentThread().interrupt();
-        } catch (final ExecutionException e) {
-            logger.error(EXCEPTION.getMarker(), "Exception while handling transaction", e);
-        }
-    }
-
-    private static void waitForSignatureValidation(final ConsensusTransaction transaction)
-            throws InterruptedException, ExecutionException {
-        final TransactionSignature sig = transaction.getMetadata();
-        if (sig == null) {
-            return;
-        }
-        final Future<Void> future = sig.waitForFuture();
-
-        // Block & Ignore the Void return
-        future.get();
-    }
-
-    private void handleTransaction(
-            @NonNull final NodeId id,
-            @NonNull final SemanticVersion semanticVersion,
-            @NonNull final Instant timeCreated,
-            @NonNull final Instant timestamp,
-            @NonNull final ConsensusTransaction trans,
-            @NonNull final PlatformStateModifier platformState,
-            @NonNull
-                    final Consumer<ScopedSystemTransaction<StateSignatureTransaction>>
-                            stateSignatureTransactionCallback) {
-        if (getConfig().isAppendSig()) {
-            try {
-                final TestTransactionWrapper testTransactionWrapper = TestTransactionWrapper.parseFrom(
-                        trans.getApplicationTransaction().toByteArray());
-                final byte[] testTransactionRawBytes =
-                        testTransactionWrapper.getTestTransactionRawBytes().toByteArray();
-                final byte[] publicKey =
-                        testTransactionWrapper.getPublicKeyRawBytes().toByteArray();
-                final byte[] signature =
-                        testTransactionWrapper.getSignaturesRawBytes().toByteArray();
-
-                // if this is expected manually inject invalid signature
-                boolean expectingInvalidSignature = false;
-                final TestTransaction testTransaction = TestTransaction.parseFrom(testTransactionRawBytes);
-                if (testTransaction.getBodyCase() == STATESIGNATURETRANSACTION) {
-                    consumeSystemTransaction(testTransaction, id, semanticVersion, stateSignatureTransactionCallback);
-                    return;
-                }
-
-                if (testTransaction.getBodyCase() == FCMTRANSACTION) {
-                    final FCMTransaction fcmTransaction = testTransaction.getFcmTransaction();
-                    if (fcmTransaction.getInvalidSig()) {
-                        expectingInvalidSignature = true;
-                    }
-                }
-                totalTransactionSignatureCount.incrementAndGet();
-                final TransactionSignature s = trans.getMetadata();
-                if (s != null && s.getSignatureStatus() != VerificationStatus.VALID && (!expectingInvalidSignature)) {
-                    logger.error(
-                            EXCEPTION.getMarker(),
-                            "Invalid Transaction Signature [status = {}, signatureType = {}, "
-                                    + "publicKey = {}, signature = {}, data = {}, "
-                                    + "actualPublicKey = {}, actualSignature = {}, actualData = {} ]",
-                            s.getSignatureStatus(),
-                            s.getSignatureType(),
-                            hex(publicKey),
-                            hex(signature),
-                            hex(testTransactionRawBytes),
-                            hex(Arrays.copyOfRange(
-                                    s.getContentsDirect(),
-                                    s.getPublicKeyOffset(),
-                                    s.getPublicKeyOffset() + s.getPublicKeyLength())),
-                            hex(Arrays.copyOfRange(
-                                    s.getContentsDirect(),
-                                    s.getSignatureOffset(),
-                                    s.getSignatureOffset() + s.getSignatureLength())),
-                            hex(Arrays.copyOfRange(
-                                    s.getContentsDirect(),
-                                    s.getMessageOffset(),
-                                    s.getMessageOffset() + s.getMessageLength())));
-                } else if (s != null
-                        && s.getSignatureStatus() != VerificationStatus.VALID
-                        && expectingInvalidSignature) {
-                    expectedInvalidSignatureCount.incrementAndGet();
-                }
-
-            } catch (final InvalidProtocolBufferException ex) {
-                exceptionRateLimiter.handle(
-                        ex,
-                        (error) -> logger.error(
-                                EXCEPTION.getMarker(),
-                                "" + "InvalidProtocolBufferException while chekcing signature",
-                                error));
-            }
-        }
-
-        //////////// start timing/////////////
-        final long startTime = System.nanoTime();
-        validateTimestamp(timestamp);
-        lastTranTimeStamp = System.currentTimeMillis();
-
-        final Optional<TestTransaction> testTransaction = unpackTransaction(trans);
-        if (testTransaction.isEmpty()) {
-            return;
-        }
-        final long splitTime1 = System.nanoTime();
-        // omit entityExpiration from handleTransaction timing
-        purgeExpiredRecordsIfNeeded(testTransaction.get(), timestamp);
-        final long splitTime2 = System.nanoTime();
-
-        logIfFirstTransaction(id);
-
-        // Handle based on transaction type
-        switch (testTransaction.get().getBodyCase()) {
-            case BYTESTRANSACTION:
-                handleBytesTransaction(testTransaction.get(), id);
-                break;
-            case FCMTRANSACTION:
-                handleFCMTransaction(testTransaction.get(), id, timestamp, checkIfSignatureIsInvalid(trans));
-                break;
-            case CONTROLTRANSACTION:
-                handleControlTransaction(testTransaction.get(), id, timestamp);
-                break;
-            case FREEZETRANSACTION:
-                handleFreezeTransaction(testTransaction.get(), platformState);
-                break;
-            case SIMPLEACTION:
-                handleSimpleAction(testTransaction.get().getSimpleAction());
-                break;
-            case VIRTUALMERKLETRANSACTION:
-                handleVirtualMerkleTransaction(testTransaction.get().getVirtualMerkleTransaction(), id, timeCreated);
-                break;
-            case STATESIGNATURETRANSACTION:
-                consumeSystemTransaction(testTransaction.get(), id, semanticVersion, stateSignatureTransactionCallback);
-                return;
-            default:
-                logger.error(EXCEPTION.getMarker(), "Unrecognized transaction!");
-        }
-
-        //////////// end timing/////////////
-        final long htNetTime = System.nanoTime() - splitTime2 + (splitTime1 - startTime);
-        if (testTransaction.get().hasFcmTransaction()) {
-            final FCMTransaction fcmTransaction = testTransaction.get().getFcmTransaction();
-            if (!fcmTransaction.hasActivity() && !fcmTransaction.hasDummyTransaction()) {
-                switch (Objects.requireNonNull(FCMTransactionUtils.getEntityType(fcmTransaction))) {
-                    case Crypto:
-                        htFCMSumNano += htNetTime;
-                        htCountFCM++;
-                        htFCMAccounts = getFcmFamily().getMap().size();
-                        break;
-                    case FCQ:
-                        htFCQSumNano += htNetTime;
-                        htCountFCQ++;
-                        htFCQAccounts = getFcmFamily().getAccountFCQMap().size();
-                        break;
-                }
-            }
-        }
-    }
-
-    private StateSignatureTransaction convertStateSignatureTransactionFromTestToSourceType(
-            final com.swirlds.demo.platform.fs.stresstest.proto.StateSignatureTransaction stateSignatureTransaction) {
-        return StateSignatureTransaction.newBuilder()
-                .round(stateSignatureTransaction.getRound())
-                .signature(Bytes.wrap(stateSignatureTransaction.getSignature().toByteArray()))
-                .hash(Bytes.wrap(stateSignatureTransaction.getHash().toByteArray()))
-                .build();
-    }
-
-    /**
-     * Do initial genesis setup.
-     */
-    private void genesisInit() {
-        logger.info(LOGM_STARTUP, "Set QuorumResult from genesisInit()");
-        setQuorumResult(new QuorumResult<>(platform.getRoster().rosterEntries().size()));
-
-        setIssLeaf(new IssLeaf());
-    }
-
-    /**
-     * {@inheritDoc}
-     */
-    @Override
-    public void init(
-            @NonNull final Platform platform,
-            @NonNull final InitTrigger trigger,
-            @Nullable final SoftwareVersion previousSoftwareVersion) {
-        if (trigger == InitTrigger.RESTART) {
-            rebuildExpectedMapFromState(Instant.EPOCH, true);
-            rebuildExpirationQueue();
-        }
-
-        this.platform = platform;
-        UnsafeMutablePTTStateAccessor.getInstance().setMutableState(platform.getSelfId(), this);
-
-        initialized.set(true);
-
-        TransactionSubmitter.setForcePauseCanSubmitMore(new AtomicBoolean(false));
-
-        // If parameter exists, load PayloadCfgSimple from top level json configuration file
-        // Otherwise, load the default setting
-        final String[] parameters = ParameterProvider.getInstance().getParameters();
-        if (parameters != null && parameters.length > 0) {
-            final String jsonFileName = parameters[0];
-            final PayloadCfgSimple payloadCfgSimple = PlatformTestingToolMain.getPayloadCfgSimple(jsonFileName);
-            setConfig(payloadCfgSimple);
-        } else {
-            setConfig(new PayloadCfgSimple());
-        }
-
-        expectedFCMFamily.setNodeId(platform.getSelfId().id());
-        expectedFCMFamily.setWeightedNodeNum(RosterUtils.getNumberWithWeight(platform.getRoster()));
-
-        // initialize data structures used for FCQueue transaction records expiration
-        initializeExpirationQueueAndAccountsSet();
-        logger.info(LOGM_STARTUP, () -> new SoftwareVersionPayload(
-                        "Trigger and PreviousSoftwareVersion state received in init function",
-                        trigger.toString(),
-                        Objects.toString(previousSoftwareVersion))
-                .toString());
-
-        if (trigger == InitTrigger.GENESIS) {
-            genesisInit();
-        }
-        this.invalidateHash();
-        FAKE_MERKLE_STATE_LIFECYCLES.initStates(this);
-
-        // compute hash
-        try {
-            platform.getContext().getMerkleCryptography().digestTreeAsync(this).get();
-        } catch (final ExecutionException e) {
-            logger.error(EXCEPTION.getMarker(), "Exception occurred during hashing", e);
-        } catch (final InterruptedException e) {
-            logger.error(EXCEPTION.getMarker(), "Interrupted while hashing state. Expect buggy behavior.");
-            Thread.currentThread().interrupt();
-        }
-    }
-
-    private MessageDigest createKeccakDigest() {
-        MessageDigest digest;
-        try {
-            digest = MessageDigest.getInstance("KECCAK-256");
-        } catch (final NoSuchAlgorithmException ignored) {
-            try {
-                digest = MessageDigest.getInstance("SHA3-256");
-            } catch (final NoSuchAlgorithmException e) {
-                throw new IllegalStateException(e);
-            }
-        }
-
-        return digest;
-    }
-
-    private byte[] keccak256(final byte[] bytes) {
-        final MessageDigest keccakDigest = createKeccakDigest();
-        keccakDigest.update(bytes);
-        return keccakDigest.digest();
-    }
-
-    private void expandSignatures(final Transaction trans, final TestTransactionWrapper testTransactionWrapper) {
-        if (getConfig().isAppendSig()) {
-            final byte[] testTransactionRawBytes =
-                    testTransactionWrapper.getTestTransactionRawBytes().toByteArray();
-            final byte[] publicKey =
-                    testTransactionWrapper.getPublicKeyRawBytes().toByteArray();
-            final byte[] signature =
-                    testTransactionWrapper.getSignaturesRawBytes().toByteArray();
-            final AppTransactionSignatureType AppSignatureType = testTransactionWrapper.getSignatureType();
-
-            final SignatureType signatureType;
-            byte[] signaturePayload = testTransactionRawBytes;
-
-            if (AppSignatureType == AppTransactionSignatureType.ED25519) {
-                signatureType = SignatureType.ED25519;
-            } else if (AppSignatureType == AppTransactionSignatureType.ECDSA_SECP256K1) {
-                signatureType = SignatureType.ECDSA_SECP256K1;
-                signaturePayload = keccak256(testTransactionRawBytes);
-            } else if (AppSignatureType == AppTransactionSignatureType.RSA) {
-                signatureType = SignatureType.RSA;
-            } else {
-                throw new UnsupportedOperationException("Unknown application signature type " + AppSignatureType);
-            }
-
-            final int msgLen = signaturePayload.length;
-            final int sigOffset = msgLen + publicKey.length;
-
-            // concatenate payload with public key and signature
-            final byte[] contents = ByteBuffer.allocate(signaturePayload.length + publicKey.length + signature.length)
-                    .put(signaturePayload)
-                    .put(publicKey)
-                    .put(signature)
-                    .array();
-
-            final TransactionSignature transactionSignature = new TransactionSignature(
-                    contents, sigOffset, signature.length, msgLen, publicKey.length, 0, msgLen, signatureType);
-            trans.setMetadata(transactionSignature);
-
-            CryptographyHolder.get().verifySync(List.of(transactionSignature));
-        }
-    }
-
-    /**
-     * Report current progress, if currentAmount equals multiple times of markerPercentage of expectedAmount For example
-     * if expectedAmount = 88, markerPercentage = 20, the progress will be reported if current progress percentage is
-     * 20%, 40%, 60%, 80%, 100%. Accordingly, currentAmount equals to 17, 35, 52, 70, and 88
-     * <p>
-     * If markerPercentage is 15, then should report progress at 15%, 30%, 45%, 60%, 75%, 90% and 100%
-     */
-    private void logProgress(
-            @NonNull final NodeId id,
-            final int markerPercentage,
-            @NonNull final PAYLOAD_TYPE type,
-            final long expectedAmount,
-            final long currentAmount) {
-        if (markerPercentage != 0 && currentAmount != 0 && expectedAmount != 0) {
-            if (currentAmount == 1) {
-                logger.info(LOGM_DEMO_INFO, "PlatformTestingDemo id {} HANDLE {} START", id, type);
-            } else if (currentAmount == expectedAmount) {
-                logger.info(LOGM_DEMO_INFO, "PlatformTestingDemo id {} HANDLE {} END", id, type);
-            } else {
-                final int reportTimes = (int) Math.ceil(((double) 100) / markerPercentage);
-                for (int i = 1; i <= reportTimes; i++) { // check currentAmount match which marker value
-                    final int percentage = Math.min(100, i * markerPercentage);
-                    final long reportNumber = expectedAmount * percentage / 100;
-                    if (currentAmount == reportNumber) {
-                        logger.info(
-                                LOGM_DEMO_INFO,
-                                "PlatformTestingDemo id {} HANDLE {} {}% currentAmount {} ",
-                                id,
-                                type,
-                                percentage,
-                                currentAmount);
-                    }
-                }
-            }
-        }
-    }
-
-    /**
-     * Validate signatures when appendSig is true, if signature status is INVALID set invalidSig flag
-     *
-     * @param trans Transaction whose signatures needs to be validated
-     * @return boolean that shows if the signature status is INVALID
-     */
-    private static boolean validateSignatures(final Transaction trans) {
-        // Verify signatures if appendSig is true
-        boolean invalidSig = false;
-        final TransactionSignature signature = trans.getMetadata();
-        if (signature != null) {
-            if (VerificationStatus.UNKNOWN.equals(signature.getSignatureStatus())) {
-                try {
-                    final Future<Void> future = signature.waitForFuture();
-                    future.get();
-                } catch (final ExecutionException | InterruptedException ex) {
-                    logger.info(EXCEPTION.getMarker(), "Error when verifying signature", ex);
-                }
-            }
-            if (VerificationStatus.INVALID.equals(signature.getSignatureStatus())) {
-                invalidSig = true;
-            }
-        }
-        return invalidSig;
-    }
-
-    /**
-=======
->>>>>>> 307b4698
      * after reconnect/restart, rebuild ExpectedMap from state
      *
      * @param consensusTimestamp consensusTimestamp of the state which is received during reconnect or loaded after
@@ -1508,16 +588,4 @@
 
         public static final int CHILD_COUNT = 13;
     }
-<<<<<<< HEAD
-
-    @Override
-    public void preHandle(
-            @NonNull final Event event,
-            @NonNull final Consumer<ScopedSystemTransaction<StateSignatureTransaction>> stateSignatureTransaction) {
-        event.forEachTransaction((t) -> {
-            preHandleTransaction(t, event, stateSignatureTransaction);
-        });
-    }
-=======
->>>>>>> 307b4698
 }