// SPDX-License-Identifier: Apache-2.0
package com.swirlds.demo.virtualmerkle.transaction.handler;

import static com.swirlds.common.test.fixtures.AssertionUtils.assertEventuallyEquals;

import com.swirlds.common.config.StateCommonConfig;
import com.swirlds.common.io.config.TemporaryFileConfig;
import com.swirlds.config.api.Configuration;
import com.swirlds.config.api.ConfigurationBuilder;
import com.swirlds.demo.platform.fs.stresstest.proto.CreateSmartContract;
import com.swirlds.demo.platform.fs.stresstest.proto.VirtualMerkleTransaction;
<<<<<<< HEAD
import com.swirlds.merkledb.MerkleDbDataSource;
=======
>>>>>>> b4b97530
import com.swirlds.merkledb.MerkleDbDataSourceBuilder;
import com.swirlds.merkledb.MerkleDbTableConfig;
import com.swirlds.merkledb.config.MerkleDbConfig;
import com.swirlds.merkledb.test.fixtures.MerkleDbTestUtils;
import com.swirlds.virtualmap.VirtualMap;
import com.swirlds.virtualmap.config.VirtualMapConfig;
import java.time.Duration;
import java.time.Instant;
import java.time.temporal.ChronoUnit;
import org.hiero.base.crypto.DigestType;
import org.junit.jupiter.api.AfterAll;
import org.junit.jupiter.api.BeforeAll;
import org.junit.jupiter.api.Test;

public class VirtualMerkleTransactionHandlerTest {

    private static final Configuration CONFIGURATION = ConfigurationBuilder.create()
            .withConfigDataType(MerkleDbConfig.class)
            .withConfigDataType(VirtualMapConfig.class)
            .withConfigDataType(TemporaryFileConfig.class)
            .withConfigDataType(StateCommonConfig.class)
            .build();

    private static VirtualMap smartContract;
    private static VirtualMap smartContractByteCodeVM;

    @BeforeAll
    public static void beforeAll() {
        // Should storage dir be set to a certain value?

        final long maximumNumberOfKeyValuePairsCreation = 28750;
        final MerkleDbTableConfig tableConfig =
                new MerkleDbTableConfig((short) 1, DigestType.SHA_384, maximumNumberOfKeyValuePairsCreation, 0);
        final MerkleDbDataSourceBuilder dataSourceBuilder = new MerkleDbDataSourceBuilder(tableConfig, CONFIGURATION);

        smartContract = new VirtualMap("smartContracts", dataSourceBuilder, CONFIGURATION);

        final long totalSmartContractCreations = 23;

        final MerkleDbTableConfig tableConfig2 =
                new MerkleDbTableConfig((short) 1, DigestType.SHA_384, totalSmartContractCreations, 0);
        final MerkleDbDataSourceBuilder dataSourceBuilder2 = new MerkleDbDataSourceBuilder(tableConfig2, CONFIGURATION);
        smartContractByteCodeVM = new VirtualMap("smartContractByteCode", dataSourceBuilder2, CONFIGURATION);
    }

    private VirtualMerkleTransaction buildCreateSmartContractTransaction(
            final long id, final long totalKeyValuePairs, final int byteCodeSize) {
        return VirtualMerkleTransaction.newBuilder()
                .setSmartContract(CreateSmartContract.newBuilder()
                        .setContractId(id)
                        .setTotalValuePairs(totalKeyValuePairs)
                        .setByteCodeSize(byteCodeSize))
                .setSampled(false)
                .build();
    }

    @Test
    public void ISSTest() {

        VirtualMerkleTransactionHandler.handle(
                Instant.now(),
                buildCreateSmartContractTransaction(46, 158, 2897),
                null,
                null,
                smartContract,
                smartContractByteCodeVM);

        VirtualMerkleTransactionHandler.handle(
                Instant.now(),
                buildCreateSmartContractTransaction(0, 198, 2873),
                null,
                null,
                smartContract,
                smartContractByteCodeVM);
        /*
        2021-11-22 23:45:48.684 83       INFO  DEMO_INFO        <<event-flow: thread-cons 0 #0>>
        VirtualMerkleTransactionHandler: Created smart contract. Key value pairs 189, byte code size 2303 for sc with
        id 69.
        2021-11-22 23:45:48.686 84       INFO  DEMO_INFO        <<event-flow: thread-cons 0 #0>>
        VirtualMerkleTransactionHandler: Created smart contract. Key value pairs 150, byte code size 2491 for sc with
        id 47.
        2021-11-22 23:45:48.688 85       INFO  DEMO_INFO        <<event-flow: thread-cons 0 #0>>
        VirtualMerkleTransactionHandler: Created smart contract. Key value pairs 109, byte code size 4624 for sc with
        id 48.
        2021-11-22 23:45:48.690 86       INFO  DEMO_INFO        <<event-flow: thread-cons 0 #0>>
        VirtualMerkleTransactionHandler: Created smart contract. Key value pairs 161, byte code size 3838 for sc with
        id 49.
        2021-11-22 23:45:48.692 87       INFO  DEMO_INFO        <<event-flow: thread-cons 0 #0>>
        VirtualMerkleTransactionHandler: Created smart contract. Key value pairs 141, byte code size 2330 for sc with
        id 50.
        2021-11-22 23:45:48.694 88       INFO  DEMO_INFO        <<event-flow: thread-cons 0 #0>>
        VirtualMerkleTransactionHandler: Created smart contract. Key value pairs 170, byte code size 3527 for sc with
        id 51.
        2021-11-22 23:45:48.695 89       INFO  DEMO_INFO        <<event-flow: thread-cons 0 #0>>
        VirtualMerkleTransactionHandler: Created smart contract. Key value pairs 228, byte code size 2567 for sc with
        id 52.
        2021-11-22 23:45:48.697 90       INFO  DEMO_INFO        <<event-flow: thread-cons 0 #0>>
        VirtualMerkleTransactionHandler: Created smart contract. Key value pairs 104, byte code size 4161 for sc with
        id 53.
        2021-11-22 23:45:48.698 91       INFO  DEMO_INFO        <<event-flow: thread-cons 0 #0>>
        VirtualMerkleTransactionHandler: Created smart contract. Key value pairs 147, byte code size 2662 for sc with
        id 54.
        2021-11-22 23:45:48.700 92       INFO  DEMO_INFO        <<event-flow: thread-cons 0 #0>>
        VirtualMerkleTransactionHandler: Created smart contract. Key value pairs 181, byte code size 2555 for sc with
        id 55.
        2021-11-22 23:45:48.701 93       INFO  DEMO_INFO        <<event-flow: thread-cons 0 #0>>
        VirtualMerkleTransactionHandler: Created smart contract. Key value pairs 158, byte code size 4264 for sc with
        id 56.
        2021-11-22 23:45:48.704 94       INFO  DEMO_INFO        <<event-flow: thread-cons 0 #0>>
        VirtualMerkleTransactionHandler: Created smart contract. Key value pairs 213, byte code size 3951 for sc with
        id 57.
        2021-11-22 23:45:48.706 95       INFO  DEMO_INFO        <<event-flow: thread-cons 0 #0>>
        VirtualMerkleTransactionHandler: Created smart contract. Key value pairs 167, byte code size 3694 for sc with
        id 58.
        2021-11-22 23:45:48.707 96       INFO  DEMO_INFO        <<event-flow: thread-cons 0 #0>>
        VirtualMerkleTransactionHandler: Created smart contract. Key value pairs 226, byte code size 3254 for sc with
        id 59.
        2021-11-22 23:45:48.709 97       INFO  DEMO_INFO        <<event-flow: thread-cons 0 #0>>
        VirtualMerkleTransactionHandler: Created smart contract. Key value pairs 249, byte code size 2810 for sc with
        id 1.
        2021-11-22 23:45:48.711 98       INFO  DEMO_INFO        <<event-flow: thread-cons 0 #0>>
        VirtualMerkleTransactionHandler: Created smart contract. Key value pairs 114, byte code size 2224 for sc with
        id 2.
        2021-11-22 23:45:48.713 99       INFO  DEMO_INFO        <<event-flow: thread-cons 0 #0>>
        VirtualMerkleTransactionHandler: Created smart contract. Key value pairs 220, byte code size 2089 for sc with
        id 3.
        2021-11-22 23:45:48.715 100      INFO  DEMO_INFO        <<event-flow: thread-cons 0 #0>>
        VirtualMerkleTransactionHandler: Created smart contract. Key value pairs 235, byte code size 2463 for sc with
        id 4.
        2021-11-22 23:45:48.716 101      INFO  DEMO_INFO        <<event-flow: thread-cons 0 #0>>
        VirtualMerkleTransactionHandler: Created smart contract. Key value pairs 208, byte code size 4387 for sc with
        id 5.
        2021-11-22 23:45:48.718 102      INFO  DEMO_INFO        <<event-flow: thread-cons 0 #0>>
        VirtualMerkleTransactionHandler: Created smart contract. Key value pairs 142, byte code size 3467 for sc with
        id 6.
        2021-11-22 23:45:48.719 103      INFO  DEMO_INFO        <<event-flow: thread-cons 0 #0>>
        VirtualMerkleTransactionHandler: Created smart contract. Key value pairs 101, byte code size 2840 for sc with
        id 7.
        2021-11-22 23:45:48.720 104      INFO  DEMO_INFO        <<event-flow: thread-cons 0 #0>>
        VirtualMerkleTransactionHandler: Created smart contract. Key value pairs 205, byte code size 4455 for sc with
        id 8.
        2021-11-22 23:45:48.722 105      INFO  DEMO_INFO        <<event-flow: thread-cons 0 #0>>
        VirtualMerkleTransactionHandler: Created smart contract. Key value pairs 194, byte code size 2954 for sc with
        id 9.
        2021-11-22 23:45:48.723 106      INFO  DEMO_INFO        <<event-flow: thread-cons 0 #0>>
        VirtualMerkleTransactionHandler: Created smart contract. Key value pairs 196, byte code size 2647 for sc with
        id 10.
        2021-11-22 23:45:48.724 107      INFO  DEMO_INFO        <<event-flow: thread-cons 0 #0>>
        VirtualMerkleTransactionHandler: Created smart contract. Key value pairs 171, byte code size 4759 for sc with
        id 11.
        2021-11-22 23:45:48.726 108      INFO  DEMO_INFO        <<event-flow: thread-cons 0 #0>>
        VirtualMerkleTransactionHandler: Created smart contract. Key value pairs 232, byte code size 4715 for sc with
        id 12.
        2021-11-22 23:45:48.727 109      INFO  DEMO_INFO        <<event-flow: thread-cons 0 #0>>
        VirtualMerkleTransactionHandler: Created smart contract. Key value pairs 170, byte code size 3305 for sc with
        id 13.
        2021-11-22 23:45:48.854 110      INFO  DEMO_INFO        <<event-flow: thread-cons 0 #0>>
        VirtualMerkleTransactionHandler: Created smart contract. Key value pairs 104, byte code size 3845 for sc with
        id 70.
        2021-11-22 23:45:48.857 111      INFO  DEMO_INFO        <<event-flow: thread-cons 0 #0>>
        VirtualMerkleTransactionHandler: Created smart contract. Key value pairs 196, byte code size 4742 for sc with
        id 71.
        2021-11-22 23:45:48.861 112      INFO  DEMO_INFO        <<event-flow: thread-cons 0 #0>>
        VirtualMerkleTransactionHandler: Created smart contract. Key value pairs 118, byte code size 4800 for sc with
        id 72.
        2021-11-22 23:45:48.863 113      INFO  DEMO_INFO        <<event-flow: thread-cons 0 #0>>
        VirtualMerkleTransactionHandler: Created smart contract. Key value pairs 101, byte code size 4925 for sc with
        id 73.
        2021-11-22 23:45:48.865 114      INFO  DEMO_INFO        <<event-flow: thread-cons 0 #0>>
        VirtualMerkleTransactionHandler: Created smart contract. Key value pairs 105, byte code size 2339 for sc with
        id 74.
        2021-11-22 23:45:48.866 115      INFO  DEMO_INFO        <<event-flow: thread-cons 0 #0>>
        VirtualMerkleTransactionHandler: Created smart contract. Key value pairs 154, byte code size 4832 for sc with
        id 75.
        2021-11-22 23:45:48.870 116      INFO  DEMO_INFO        <<event-flow: thread-cons 0 #0>>
        VirtualMerkleTransactionHandler: Created smart contract. Key value pairs 223, byte code size 2158 for sc with
        id 76.
        2021-11-22 23:45:48.872 117      INFO  DEMO_INFO        <<event-flow: thread-cons 0 #0>>
        VirtualMerkleTransactionHandler: Created smart contract. Key value pairs 159, byte code size 2478 for sc with
        id 77.
        2021-11-22 23:45:48.874 118      INFO  DEMO_INFO        <<event-flow: thread-cons 0 #0>>
        VirtualMerkleTransactionHandler: Created smart contract. Key value pairs 247, byte code size 2077 for sc with
        id 78.
        2021-11-22 23:45:48.877 119      INFO  DEMO_INFO        <<event-flow: thread-cons 0 #0>>
        VirtualMerkleTransactionHandler: Created smart contract. Key value pairs 215, byte code size 4523 for sc with
        id 79.
        2021-11-22 23:45:48.878 120      INFO  DEMO_INFO        <<event-flow: thread-cons 0 #0>>
        VirtualMerkleTransactionHandler: Created smart contract. Key value pairs 187, byte code size 2064 for sc with
        id 80.
        2021-11-22 23:45:48.880 121      INFO  DEMO_INFO        <<event-flow: thread-cons 0 #0>>
        VirtualMerkleTransactionHandler: Created smart contract. Key value pairs 124, byte code size 3190 for sc with
        id 81.
        2021-11-22 23:45:48.881 122      INFO  DEMO_INFO        <<event-flow: thread-cons 0 #0>>
        VirtualMerkleTransactionHandler: Created smart contract. Key value pairs 173, byte code size 3854 for sc with
        id 82.
        2021-11-22 23:45:48.884 123      INFO  DEMO_INFO        <<event-flow: thread-cons 0 #0>>
        VirtualMerkleTransactionHandler: Created smart contract. Key value pairs 193, byte code size 2850 for sc with
        id 83.
        2021-11-22 23:45:48.887 124      INFO  DEMO_INFO        <<event-flow: thread-cons 0 #0>>
        VirtualMerkleTransactionHandler: Created smart contract. Key value pairs 165, byte code size 2680 for sc with
        id 14.
        2021-11-22 23:45:48.890 125      INFO  DEMO_INFO        <<event-flow: thread-cons 0 #0>>
        VirtualMerkleTransactionHandler: Created smart contract. Key value pairs 120, byte code size 4843 for sc with
        id 15.
        2021-11-22 23:45:48.893 126      INFO  DEMO_INFO        <<event-flow: thread-cons 0 #0>>
        VirtualMerkleTransactionHandler: Created smart contract. Key value pairs 165, byte code size 2169 for sc with
        id 16.
        2021-11-22 23:45:48.895 127      INFO  DEMO_INFO        <<event-flow: thread-cons 0 #0>>
        VirtualMerkleTransactionHandler: Created smart contract. Key value pairs 189, byte code size 4043 for sc with
        id 17.
        2021-11-22 23:45:48.896 128      INFO  DEMO_INFO        <<event-flow: thread-cons 0 #0>>
        VirtualMerkleTransactionHandler: Created smart contract. Key value pairs 159, byte code size 2145 for sc with
        id 18.
        2021-11-22 23:45:48.902 129      INFO  DEMO_INFO        <<event-flow: thread-cons 0 #0>>
        VirtualMerkleTransactionHandler: Created smart contract. Key value pairs 247, byte code size 2271 for sc with
        id 19.
        2021-11-22 23:45:48.904 130      INFO  DEMO_INFO        <<event-flow: thread-cons 0 #0>>
        VirtualMerkleTransactionHandler: Created smart contract. Key value pairs 194, byte code size 2807 for sc with
        id 20.
        2021-11-22 23:45:48.905 131      INFO  DEMO_INFO        <<event-flow: thread-cons 0 #0>>
        VirtualMerkleTransactionHandler: Created smart contract. Key value pairs 136, byte code size 2167 for sc with
        id 21.
        2021-11-22 23:45:48.906 132      INFO  DEMO_INFO        <<event-flow: thread-cons 0 #0>>
        VirtualMerkleTransactionHandler: Created smart contract. Key value pairs 167, byte code size 4564 for sc with
        id 22.
        2021-11-22 23:45:48.908 133      INFO  DEMO_INFO        <<event-flow: thread-cons 0 #0>>
        VirtualMerkleTransactionHandler: Created smart contract. Key value pairs 191, byte code size 4987 for sc with
        id 60.
        2021-11-22 23:45:48.910 134      INFO  DEMO_INFO        <<event-flow: thread-cons 0 #0>>
        VirtualMerkleTransactionHandler: Created smart contract. Key value pairs 241, byte code size 3947 for sc with
        id 61.
        2021-11-22 23:45:48.911 135      INFO  DEMO_INFO        <<event-flow: thread-cons 0 #0>>
        VirtualMerkleTransactionHandler: Created smart contract. Key value pairs 174, byte code size 4127 for sc with
        id 62.
        2021-11-22 23:45:48.913 136      INFO  DEMO_INFO        <<event-flow: thread-cons 0 #0>>
        VirtualMerkleTransactionHandler: Created smart contract. Key value pairs 236, byte code size 2610 for sc with
        id 63.
        2021-11-22 23:45:48.914 137      INFO  DEMO_INFO        <<event-flow: thread-cons 0 #0>>
        VirtualMerkleTransactionHandler: Created smart contract. Key value pairs 132, byte code size 3630 for sc with
        id 64.
        2021-11-22 23:45:48.916 138      INFO  DEMO_INFO        <<event-flow: thread-cons 0 #0>>
        VirtualMerkleTransactionHandler: Created smart contract. Key value pairs 240, byte code size 3898 for sc with
        id 65.
        2021-11-22 23:45:48.918 139      INFO  DEMO_INFO        <<event-flow: thread-cons 0 #0>>
        VirtualMerkleTransactionHandler: Created smart contract. Key value pairs 195, byte code size 3474 for sc with
        id 66.
        2021-11-22 23:45:48.919 140      INFO  DEMO_INFO        <<event-flow: thread-cons 0 #0>>
        VirtualMerkleTransactionHandler: Created smart contract. Key value pairs 247, byte code size 2637 for sc with
        id 67.
        2021-11-22 23:45:48.920 141      INFO  DEMO_INFO        <<event-flow: thread-cons 0 #0>>
        VirtualMerkleTransactionHandler: Created smart contract. Key value pairs 166, byte code size 4785 for sc with
        id 68.
        2021-11-22 23:45:48.934 142      INFO  DEMO_INFO        <<event-flow: thread-cons 0 #0>>
        VirtualMerkleTransactionHandler: Handled transaction with ops 1000 1750 1200 and id 67.
        2021-11-22 23:45:48.951 143      INFO  DEMO_INFO        <<event-flow: thread-cons 0 #0>>
        VirtualMerkleTransactionHandler: Handled transaction with ops 1000 1750 1200 and id 52.
        2021-11-22 23:45:48.960 144      INFO  STATE_TO_DISK    <<platform-core: objectFileManager 0 #0>>
        SignedStateFileManager: Started writing 'Signed state for round 2' to disk
        2021-11-22 23:45:48.967 145      INFO  DEMO_INFO        <<event-flow: thread-cons 0 #0>>
        VirtualMerkleTransactionHandler: Handled transaction with ops 1000 1750 1200 and id 59.
        2021-11-22 23:45:48.981 146      DEBUG SNAPSHOT_MANAGER <<platform-core: objectFileManager 0 #0>>
        SnapshotManager: SnapshotManager: Successfully queued snapshot request [taskType='BACKUP', applicationName='com
        .swirlds.demo.platform.PlatformTestingToolMain', worldId='123', nodeId=0, roundNumber=2,
        snapshotId=00000003-0000005F-1, timeStarted=2021-11-22T23:45:48.964400226Z, timeCompleted=null, complete=false,
         error=false ]
        2021-11-22 23:45:48.983 147      INFO  DEMO_INFO        <<event-flow: thread-cons 0 #0>>
        VirtualMerkleTransactionHandler: Handled transaction with ops 1000 1750 1200 and id 60.
        2021-11-22 23:45:49.005 148      INFO  DEMO_INFO        <<event-flow: thread-cons 0 #0>>
        VirtualMerkleTransactionHandler: Handled transaction with ops 1000 1750 1200 and id 56.
        2021-11-22 23:45:49.015 149      INFO  DEMO_INFO        <<event-flow: thread-cons 0 #0>>
        VirtualMerkleTransactionHandler: Handled transaction with ops 1000 1750 1200 and id 19.
        2021-11-22 23:45:49.026 150      INFO  DEMO_INFO        <<event-flow: thread-cons 0 #0>>
        VirtualMerkleTransactionHandler: Handled transaction with ops 1000 1750 1200 and id 13.
        2021-11-22 23:45:49.036 151      INFO  DEMO_INFO        <<event-flow: thread-cons 0 #0>>
        VirtualMerkleTransactionHandler: Handled transaction with ops 1000 1750 1200 and id 7.
        2021-11-22 23:45:49.048 152      INFO  DEMO_INFO        <<event-flow: thread-cons 0 #0>>
        VirtualMerkleTransactionHandler: Handled transaction with ops 1000 1750 1200 and id 5.
        2021-11-22 23:45:49.057 153      INFO  STATE_TO_DISK    <<platform-core: objectFileManager 0 #0>>
        SignedStateFileManager: Done writing saved state with HashEventsCons
        9337764f5b36af7fc46f8c2c5a4dd2298d4d7ee1818196c1b6f7c1047ec173d359d40092597f8b676bbd64920886f22d, starting with
         local events
        2021-11-22 23:45:49.059 154      INFO  DEMO_INFO        <<event-flow: thread-cons 0 #0>>
        VirtualMerkleTransactionHandler: Handled transaction with ops 1000 1750 1200 and id 22.
        2021-11-22 23:45:49.061 155      INFO  DEMO_INFO        <<event-flow: thread-cons 0 #0>>
        VirtualMerkleTransactionHandler: Created smart contract. Key value pairs 109, byte code size 2610 for sc with
        id 84.
        2021-11-22 23:45:49.064 156      INFO  STATE_TO_DISK    <<platform-core: objectFileManager 0 #0>>
        SignedStateFileManager: 'Signed state for round 2' waiting for snapshotTask
        2021-11-22 23:45:49.064 157      INFO  DEMO_INFO        <<event-flow: thread-cons 0 #0>>
        VirtualMerkleTransactionHandler: Created smart contract. Key value pairs 202, byte code size 2494 for sc with
        id 85.
        2021-11-22 23:45:49.067 158      INFO  DEMO_INFO        <<event-flow: thread-cons 0 #0>>
        VirtualMerkleTransactionHandler: Created smart contract. Key value pairs 230, byte code size 3568 for sc with
        id 86.
        2021-11-22 23:45:49.068 159      INFO  DEMO_INFO        <<event-flow: thread-cons 0 #0>>
        VirtualMerkleTransactionHandler: Created smart contract. Key value pairs 141, byte code size 4833 for sc with
        id 87.
        2021-11-22 23:45:49.070 160      INFO  DEMO_INFO        <<event-flow: thread-cons 0 #0>>
        VirtualMerkleTransactionHandler: Created smart contract. Key value pairs 178, byte code size 2107 for sc with
        id 88.
        2021-11-22 23:45:49.072 161      INFO  DEMO_INFO        <<event-flow: thread-cons 0 #0>>
        VirtualMerkleTransactionHandler: Created smart contract. Key value pairs 138, byte code size 4514 for sc with
        id 89.
        2021-11-22 23:45:49.073 162      INFO  DEMO_INFO        <<event-flow: thread-cons 0 #0>>
        VirtualMerkleTransactionHandler: Created smart contract. Key value pairs 150, byte code size 4358 for sc with
        id 90.
        2021-11-22 23:45:49.074 163      INFO  DEMO_INFO        <<event-flow: thread-cons 0 #0>>
        VirtualMerkleTransactionHandler: Created smart contract. Key value pairs 105, byte code size 3882 for sc with
        id 91.
        2021-11-22 23:45:49.085 164      INFO  DEMO_INFO        <<event-flow: thread-cons 0 #0>>
        VirtualMerkleTransactionHandler: Handled transaction with ops 1000 1750 1200 and id 80.
        2021-11-22 23:45:49.097 165      INFO  DEMO_INFO        <<event-flow: thread-cons 0 #0>>
        VirtualMerkleTransactionHandler: Handled transaction with ops 1000 1750 1200 and id 78.
        2021-11-22 23:45:49.137 166      INFO  DEMO_INFO        <<event-flow: thread-cons 0 #0>>
        VirtualMerkleTransactionHandler: Handled transaction with ops 1000 1750 1200 and id 84.
        */
    }

    @AfterAll
    static void cleanUp() {
        smartContract.release();
        smartContractByteCodeVM.release();

<<<<<<< HEAD
        assertEventuallyEquals(
                0L,
                MerkleDbDataSource::getCountOfOpenDatabases,
                Duration.of(5, ChronoUnit.SECONDS),
                "All databases should be closed");
=======
        MerkleDbTestUtils.assertAllDatabasesClosed();
>>>>>>> b4b97530
    }
}<|MERGE_RESOLUTION|>--- conflicted
+++ resolved
@@ -1,7 +1,5 @@
 // SPDX-License-Identifier: Apache-2.0
 package com.swirlds.demo.virtualmerkle.transaction.handler;
-
-import static com.swirlds.common.test.fixtures.AssertionUtils.assertEventuallyEquals;
 
 import com.swirlds.common.config.StateCommonConfig;
 import com.swirlds.common.io.config.TemporaryFileConfig;
@@ -9,19 +7,13 @@
 import com.swirlds.config.api.ConfigurationBuilder;
 import com.swirlds.demo.platform.fs.stresstest.proto.CreateSmartContract;
 import com.swirlds.demo.platform.fs.stresstest.proto.VirtualMerkleTransaction;
-<<<<<<< HEAD
-import com.swirlds.merkledb.MerkleDbDataSource;
-=======
->>>>>>> b4b97530
 import com.swirlds.merkledb.MerkleDbDataSourceBuilder;
 import com.swirlds.merkledb.MerkleDbTableConfig;
 import com.swirlds.merkledb.config.MerkleDbConfig;
 import com.swirlds.merkledb.test.fixtures.MerkleDbTestUtils;
 import com.swirlds.virtualmap.VirtualMap;
 import com.swirlds.virtualmap.config.VirtualMapConfig;
-import java.time.Duration;
 import java.time.Instant;
-import java.time.temporal.ChronoUnit;
 import org.hiero.base.crypto.DigestType;
 import org.junit.jupiter.api.AfterAll;
 import org.junit.jupiter.api.BeforeAll;
@@ -336,14 +328,6 @@
         smartContract.release();
         smartContractByteCodeVM.release();
 
-<<<<<<< HEAD
-        assertEventuallyEquals(
-                0L,
-                MerkleDbDataSource::getCountOfOpenDatabases,
-                Duration.of(5, ChronoUnit.SECONDS),
-                "All databases should be closed");
-=======
         MerkleDbTestUtils.assertAllDatabasesClosed();
->>>>>>> b4b97530
     }
 }