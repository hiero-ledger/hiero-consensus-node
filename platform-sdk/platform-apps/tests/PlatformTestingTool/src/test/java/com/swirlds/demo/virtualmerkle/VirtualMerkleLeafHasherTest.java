// SPDX-License-Identifier: Apache-2.0
package com.swirlds.demo.virtualmerkle;

import static com.swirlds.demo.virtualmerkle.VirtualMerkleLeafHasher.hashOf;
import static org.junit.jupiter.api.Assertions.assertEquals;

import com.hedera.pbj.runtime.io.buffer.Bytes;
import com.swirlds.common.config.StateCommonConfig;
import com.swirlds.common.crypto.DigestType;
import com.swirlds.common.crypto.Hash;
import com.swirlds.common.io.config.TemporaryFileConfig;
import com.swirlds.config.api.Configuration;
import com.swirlds.config.api.ConfigurationBuilder;
import com.swirlds.demo.virtualmerkle.map.smartcontracts.bytecode.SmartContractByteCodeMapKey;
import com.swirlds.demo.virtualmerkle.map.smartcontracts.bytecode.SmartContractByteCodeMapValue;
import com.swirlds.demo.virtualmerkle.map.smartcontracts.bytecode.SmartContractByteCodeMapValueCodec;
import com.swirlds.merkledb.MerkleDb;
import com.swirlds.merkledb.MerkleDbDataSourceBuilder;
import com.swirlds.merkledb.MerkleDbTableConfig;
import com.swirlds.merkledb.config.MerkleDbConfig;
import com.swirlds.virtualmap.VirtualMap;
import com.swirlds.virtualmap.config.VirtualMapConfig;
import java.io.IOException;
import java.nio.ByteBuffer;
import java.nio.file.Files;
import java.nio.file.Path;
import java.util.Arrays;
import org.junit.jupiter.api.BeforeAll;
import org.junit.jupiter.api.Test;

class VirtualMerkleLeafHasherTest {

    static final Configuration CONFIGURATION = ConfigurationBuilder.create()
            .withConfigDataType(MerkleDbConfig.class)
            .withConfigDataType(VirtualMapConfig.class)
            .withConfigDataType(TemporaryFileConfig.class)
            .withConfigDataType(StateCommonConfig.class)
            .build();
    static Path storeDir;
    static MerkleDbDataSourceBuilder dataSourceBuilder;

    @BeforeAll
    static void beforeAll() {
        try {
            storeDir = Files.createTempDirectory("VirtualMerkleLeafHasherTest2");
            MerkleDb.setDefaultPath(storeDir);
        } catch (IOException e) {
            e.printStackTrace(System.err);
        }

<<<<<<< HEAD
        final MerkleDbConfig merkleDbConfig = CONFIGURATION.getConfigData(MerkleDbConfig.class);
        final MerkleDbTableConfig tableConfig = new MerkleDbTableConfig(
                        (short) 1,
                        DigestType.SHA_384,
                        merkleDbConfig.maxNumOfKeys(),
                        merkleDbConfig.hashesRamToDiskThreshold())
                .maxNumberOfKeys(50_000_000)
                .hashesRamToDiskThreshold(0);
=======
        keySerializer = new SmartContractByteCodeMapKeySerializer();
        valueSerializer = new SmartContractByteCodeMapValueSerializer();

        final MerkleDbTableConfig tableConfig = new MerkleDbTableConfig((short) 1, DigestType.SHA_384, 50_000_000, 0);
>>>>>>> fec5592e
        dataSourceBuilder = new MerkleDbDataSourceBuilder(tableConfig, CONFIGURATION);
    }

    @Test
    void checkSimpleHashing2() throws IOException, InterruptedException {
        VirtualMap virtualMap = new VirtualMap("test2", dataSourceBuilder, CONFIGURATION);

        final VirtualMerkleLeafHasher hasher = new VirtualMerkleLeafHasher(virtualMap);

        Long keyInput = 1L;
        byte[] valueInput = "first".getBytes();

        SmartContractByteCodeMapKey key = new SmartContractByteCodeMapKey(keyInput);
        SmartContractByteCodeMapValue value = new SmartContractByteCodeMapValue(valueInput);

        virtualMap.put(key.toBytes(), value, SmartContractByteCodeMapValueCodec.INSTANCE);

        Hash before = computeNextHash(null, key.toBytes(), value.toBytes());

        assertEquals(before, hasher.validate(), "Should have been equal");

        keyInput = 2L;
        valueInput = "second".getBytes();

        key = new SmartContractByteCodeMapKey(keyInput);
        value = new SmartContractByteCodeMapValue(valueInput);

        virtualMap.put(key.toBytes(), value, SmartContractByteCodeMapValueCodec.INSTANCE);

        // include previous hash first
        Hash after = computeNextHash(before, key.toBytes(), value.toBytes());

        assertEquals(after, hasher.validate(), "Should have been equal");

        virtualMap.release();
    }

    @Test
    void checkSimpleHashing3() throws IOException, InterruptedException {
        VirtualMap virtualMap = new VirtualMap("test3", dataSourceBuilder, CONFIGURATION);

        final VirtualMerkleLeafHasher hasher = new VirtualMerkleLeafHasher(virtualMap);

        final Long keyInput1 = 1L;
        final byte[] valueInput1 = "first".getBytes();
        SmartContractByteCodeMapKey key1 = new SmartContractByteCodeMapKey(keyInput1);
        SmartContractByteCodeMapValue value1 = new SmartContractByteCodeMapValue(valueInput1);

        virtualMap.put(key1.toBytes(), value1, SmartContractByteCodeMapValueCodec.INSTANCE);

        final Long keyInput2 = 2L;
        final byte[] valueInput2 = "second".getBytes();
        SmartContractByteCodeMapKey key2 = new SmartContractByteCodeMapKey(keyInput2);
        SmartContractByteCodeMapValue value2 = new SmartContractByteCodeMapValue(valueInput2);

        virtualMap.put(key2.toBytes(), value2, SmartContractByteCodeMapValueCodec.INSTANCE);

        final Long keyInput3 = 3L;
        final byte[] valueInput3 = "third".getBytes();
        SmartContractByteCodeMapKey key3 = new SmartContractByteCodeMapKey(keyInput3);
        SmartContractByteCodeMapValue value3 = new SmartContractByteCodeMapValue(valueInput3);

        virtualMap.put(key3.toBytes(), value3, SmartContractByteCodeMapValueCodec.INSTANCE);

        // include previous hash first
        Hash hash = null;

        hash = computeNextHash(hash, key2.toBytes(), value2.toBytes());
        hash = computeNextHash(hash, key1.toBytes(), value1.toBytes());
        hash = computeNextHash(hash, key3.toBytes(), value3.toBytes());

        assertEquals(hash, hasher.validate(), "Should have been equal");

        virtualMap.release();
    }

    @Test
    void checkSimpleHashing4() throws IOException, InterruptedException {
        VirtualMap virtualMap = new VirtualMap("test4", dataSourceBuilder, CONFIGURATION);

        final VirtualMerkleLeafHasher hasher = new VirtualMerkleLeafHasher(virtualMap);

        final Long keyInput1 = 1L;
        final byte[] valueInput1 = "first".getBytes();
        SmartContractByteCodeMapKey key1 = new SmartContractByteCodeMapKey(keyInput1);
        SmartContractByteCodeMapValue value1 = new SmartContractByteCodeMapValue(valueInput1);

        virtualMap.put(key1.toBytes(), value1, SmartContractByteCodeMapValueCodec.INSTANCE);

        final Long keyInput2 = 2L;
        final byte[] valueInput2 = "second".getBytes();
        SmartContractByteCodeMapKey key2 = new SmartContractByteCodeMapKey(keyInput2);
        SmartContractByteCodeMapValue value2 = new SmartContractByteCodeMapValue(valueInput2);

        virtualMap.put(key2.toBytes(), value2, SmartContractByteCodeMapValueCodec.INSTANCE);

        final Long keyInput3 = 3L;
        final byte[] valueInput3 = "third".getBytes();
        SmartContractByteCodeMapKey key3 = new SmartContractByteCodeMapKey(keyInput3);
        SmartContractByteCodeMapValue value3 = new SmartContractByteCodeMapValue(valueInput3);

        virtualMap.put(key3.toBytes(), value3, SmartContractByteCodeMapValueCodec.INSTANCE);

        final Long keyInput4 = 4L;
        final byte[] valueInput4 = "fourth".getBytes();
        SmartContractByteCodeMapKey key4 = new SmartContractByteCodeMapKey(keyInput4);
        SmartContractByteCodeMapValue value4 = new SmartContractByteCodeMapValue(valueInput4);

        virtualMap.put(key4.toBytes(), value4, SmartContractByteCodeMapValueCodec.INSTANCE);

        // include previous hash first
        Hash hash = null;

        // this is the order for the leafs from first to last
        hash = computeNextHash(hash, key1.toBytes(), value1.toBytes());
        hash = computeNextHash(hash, key3.toBytes(), value3.toBytes());
        hash = computeNextHash(hash, key2.toBytes(), value2.toBytes());
        hash = computeNextHash(hash, key4.toBytes(), value4.toBytes());

        assertEquals(hash, hasher.validate(), "Should have been equal");

        virtualMap.release();
    }

    private Hash computeNextHash(final Hash hash, final Long keyInput, final byte[] valueInput) throws IOException {
        final ByteBuffer bb = ByteBuffer.allocate(10000);

        if (hash != null) {
            hash.getBytes().writeTo(bb);
        }

        // key serialization
        bb.putLong(keyInput);

        // value serialization
        bb.putInt(valueInput.length);
        bb.put(valueInput);

        return hashOf(Arrays.copyOf(bb.array(), bb.position()));
    }

    private Hash computeNextHash(final Hash hash, final Bytes key, final Bytes value) throws IOException {
        final ByteBuffer bb = ByteBuffer.allocate(10000);

        if (hash != null) {
            hash.getBytes().writeTo(bb);
        }

        // key serializaion
        key.writeTo(bb);

        // value serialization
        if (value != null) {
            value.writeTo(bb);
        }

        return hashOf(Arrays.copyOf(bb.array(), bb.position()));
    }
}<|MERGE_RESOLUTION|>--- conflicted
+++ resolved
@@ -48,21 +48,7 @@
             e.printStackTrace(System.err);
         }
 
-<<<<<<< HEAD
-        final MerkleDbConfig merkleDbConfig = CONFIGURATION.getConfigData(MerkleDbConfig.class);
-        final MerkleDbTableConfig tableConfig = new MerkleDbTableConfig(
-                        (short) 1,
-                        DigestType.SHA_384,
-                        merkleDbConfig.maxNumOfKeys(),
-                        merkleDbConfig.hashesRamToDiskThreshold())
-                .maxNumberOfKeys(50_000_000)
-                .hashesRamToDiskThreshold(0);
-=======
-        keySerializer = new SmartContractByteCodeMapKeySerializer();
-        valueSerializer = new SmartContractByteCodeMapValueSerializer();
-
         final MerkleDbTableConfig tableConfig = new MerkleDbTableConfig((short) 1, DigestType.SHA_384, 50_000_000, 0);
->>>>>>> fec5592e
         dataSourceBuilder = new MerkleDbDataSourceBuilder(tableConfig, CONFIGURATION);
     }
 
