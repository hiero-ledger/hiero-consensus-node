--- conflicted
+++ resolved
@@ -205,17 +205,12 @@
         when(thirdConsensusTransaction.getApplicationTransaction()).thenReturn(stateSignatureTransactionBytes);
 
         round = new ConsensusRound(
-<<<<<<< HEAD
                 roster,
                 List.of(platformEvent),
-                platformEvent,
                 eventWindow,
                 Mockito.mock(ConsensusSnapshot.class),
                 false,
                 Instant.now());
-=======
-                roster, List.of(platformEvent), eventWindow, new ConsensusSnapshot(), false, Instant.now());
->>>>>>> b1e167fd
 
         // When
         main.stateLifecycles.onHandleConsensusRound(round, state, consumer);
@@ -310,17 +305,12 @@
                         .iterator());
 
         round = new ConsensusRound(
-<<<<<<< HEAD
                 roster,
                 List.of(platformEvent),
-                platformEvent,
                 eventWindow,
                 Mockito.mock(ConsensusSnapshot.class),
                 false,
                 Instant.now());
-=======
-                roster, List.of(platformEvent), eventWindow, new ConsensusSnapshot(), false, Instant.now());
->>>>>>> b1e167fd
     }
 
     private TestTransactionWrapper getTransactionWithRandomType(final int transactionSize) {
