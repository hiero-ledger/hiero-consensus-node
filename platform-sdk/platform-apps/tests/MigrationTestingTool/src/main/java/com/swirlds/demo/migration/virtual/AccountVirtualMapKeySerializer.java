/*
 * Copyright (C) 2016-2023 Hedera Hashgraph, LLC
 *
 * Licensed under the Apache License, Version 2.0 (the "License");
 * you may not use this file except in compliance with the License.
 * You may obtain a copy of the License at
 *
 *      http://www.apache.org/licenses/LICENSE-2.0
 *
 * Unless required by applicable law or agreed to in writing, software
 * distributed under the License is distributed on an "AS IS" BASIS,
 * WITHOUT WARRANTIES OR CONDITIONS OF ANY KIND, either express or implied.
 * See the License for the specific language governing permissions and
 * limitations under the License.
 */

package com.swirlds.demo.migration.virtual;

import com.swirlds.merkledb.serialize.KeySerializer;
import java.io.IOException;
import java.nio.ByteBuffer;

/**
 * This is the key serializer for the {@link AccountVirtualMapKey}.
 */
public class AccountVirtualMapKeySerializer implements KeySerializer<AccountVirtualMapKey> {

    private static final long CLASS_ID = 0x93efc6111338834eL;

    private static final class ClassVersion {
        public static final int ORIGINAL = 1;
    }

    /**
     * {@inheritDoc}
     */
    @Override
<<<<<<< HEAD
    public int getSerializedSize(long dataVersion) {
        return AccountVirtualMapKey.getSizeInBytes();
    }

    /**
     * {@inheritDoc}
     */
    @Override
    public long getCurrentDataVersion() {
        return 1;
    }

    /**
     * {@inheritDoc}
     */
    @Override
    public AccountVirtualMapKey deserialize(final ByteBuffer buffer, final long dataVersion) throws IOException {
        final AccountVirtualMapKey key = new AccountVirtualMapKey();
        key.deserialize(buffer);
        return key;
=======
    public long getClassId() {
        return CLASS_ID;
>>>>>>> 4912a603
    }

    /**
     * {@inheritDoc}
     */
    @Override
    public int getVersion() {
        return ClassVersion.ORIGINAL;
    }

    /**
     * {@inheritDoc}
     */
    @Override
    public int getSerializedSize() {
        return AccountVirtualMapKey.getSizeInBytes();
    }

    /**
     * {@inheritDoc}
     */
    @Override
    public long getCurrentDataVersion() {
        return 1;
    }

    /**
     * {@inheritDoc}
     */
    @Override
    public int serialize(final AccountVirtualMapKey data, final ByteBuffer buffer) throws IOException {
        data.serialize(buffer);
        return AccountVirtualMapKey.getSizeInBytes();
    }

    /**
     * {@inheritDoc}
     */
    @Override
    public AccountVirtualMapKey deserialize(final ByteBuffer buffer, final long dataVersion) throws IOException {
        final AccountVirtualMapKey key = new AccountVirtualMapKey();
        key.deserialize(buffer, (int) dataVersion);
        return key;
    }

    /**
     * {@inheritDoc}
     */
    @Override
    public int deserializeKeySize(final ByteBuffer buffer) {
        return AccountVirtualMapKey.getSizeInBytes();
    }

    /**
     * {@inheritDoc}
     */
    @Override
    public boolean equals(final ByteBuffer buffer, final int dataVersion, final AccountVirtualMapKey keyToCompare)
            throws IOException {
        return keyToCompare.equals(buffer, dataVersion);
    }
}<|MERGE_RESOLUTION|>--- conflicted
+++ resolved
@@ -16,6 +16,9 @@
 
 package com.swirlds.demo.migration.virtual;
 
+import com.hedera.pbj.runtime.io.ReadableSequentialData;
+import com.hedera.pbj.runtime.io.WritableSequentialData;
+import com.hedera.pbj.runtime.io.buffer.BufferedData;
 import com.swirlds.merkledb.serialize.KeySerializer;
 import java.io.IOException;
 import java.nio.ByteBuffer;
@@ -35,31 +38,8 @@
      * {@inheritDoc}
      */
     @Override
-<<<<<<< HEAD
-    public int getSerializedSize(long dataVersion) {
-        return AccountVirtualMapKey.getSizeInBytes();
-    }
-
-    /**
-     * {@inheritDoc}
-     */
-    @Override
-    public long getCurrentDataVersion() {
-        return 1;
-    }
-
-    /**
-     * {@inheritDoc}
-     */
-    @Override
-    public AccountVirtualMapKey deserialize(final ByteBuffer buffer, final long dataVersion) throws IOException {
-        final AccountVirtualMapKey key = new AccountVirtualMapKey();
-        key.deserialize(buffer);
-        return key;
-=======
     public long getClassId() {
         return CLASS_ID;
->>>>>>> 4912a603
     }
 
     /**
@@ -90,18 +70,26 @@
      * {@inheritDoc}
      */
     @Override
-    public int serialize(final AccountVirtualMapKey data, final ByteBuffer buffer) throws IOException {
-        data.serialize(buffer);
-        return AccountVirtualMapKey.getSizeInBytes();
+    public void serialize(final AccountVirtualMapKey key, final WritableSequentialData out) {
+        key.serialize(out);
     }
 
     /**
      * {@inheritDoc}
      */
     @Override
-    public AccountVirtualMapKey deserialize(final ByteBuffer buffer, final long dataVersion) throws IOException {
+    public int serialize(AccountVirtualMapKey key, ByteBuffer buffer) throws IOException {
+        key.serialize(buffer);
+        return getSerializedSize();
+    }
+
+    /**
+     * {@inheritDoc}
+     */
+    @Override
+    public AccountVirtualMapKey deserialize(final ReadableSequentialData in) {
         final AccountVirtualMapKey key = new AccountVirtualMapKey();
-        key.deserialize(buffer, (int) dataVersion);
+        key.deserialize(in);
         return key;
     }
 
@@ -109,16 +97,25 @@
      * {@inheritDoc}
      */
     @Override
-    public int deserializeKeySize(final ByteBuffer buffer) {
-        return AccountVirtualMapKey.getSizeInBytes();
+    public AccountVirtualMapKey deserialize(ByteBuffer buffer, long dataVersion) throws IOException {
+        final AccountVirtualMapKey key = new AccountVirtualMapKey();
+        key.deserialize(buffer);
+        return key;
     }
 
     /**
      * {@inheritDoc}
      */
     @Override
-    public boolean equals(final ByteBuffer buffer, final int dataVersion, final AccountVirtualMapKey keyToCompare)
-            throws IOException {
+    public boolean equals(final BufferedData buffer, final AccountVirtualMapKey keyToCompare) {
+        return keyToCompare.equals(buffer);
+    }
+
+    /**
+     * {@inheritDoc}
+     */
+    @Override
+    public boolean equals(ByteBuffer buffer, int dataVersion, AccountVirtualMapKey keyToCompare) throws IOException {
         return keyToCompare.equals(buffer, dataVersion);
     }
 }