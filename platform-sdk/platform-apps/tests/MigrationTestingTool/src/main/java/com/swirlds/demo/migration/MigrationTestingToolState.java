--- conflicted
+++ resolved
@@ -16,20 +16,9 @@
 
 package com.swirlds.demo.migration;
 
-<<<<<<< HEAD
 import static com.swirlds.platform.test.fixtures.state.FakeStateLifecycles.FAKE_MERKLE_STATE_LIFECYCLES;
 
 import com.hedera.hapi.node.base.SemanticVersion;
-=======
-import static com.swirlds.demo.migration.MigrationTestingToolMain.PREVIOUS_SOFTWARE_VERSION;
-import static com.swirlds.demo.migration.TransactionUtils.isSystemTransaction;
-import static com.swirlds.logging.legacy.LogMarker.STARTUP;
-import static com.swirlds.platform.test.fixtures.state.FakeStateLifecycles.FAKE_MERKLE_STATE_LIFECYCLES;
-
-import com.hedera.hapi.node.base.SemanticVersion;
-import com.hedera.hapi.platform.event.StateSignatureTransaction;
-import com.hedera.pbj.runtime.ParseException;
->>>>>>> 2bc1e72f
 import com.swirlds.common.constructable.ConstructableIgnored;
 import com.swirlds.common.crypto.DigestType;
 import com.swirlds.common.merkle.MerkleNode;
@@ -47,13 +36,6 @@
 import com.swirlds.platform.state.PlatformMerkleStateRoot;
 import com.swirlds.platform.system.SoftwareVersion;
 import com.swirlds.platform.system.address.AddressBook;
-<<<<<<< HEAD
-=======
-import com.swirlds.platform.system.events.ConsensusEvent;
-import com.swirlds.platform.system.events.Event;
-import com.swirlds.platform.system.transaction.ConsensusTransaction;
-import com.swirlds.platform.system.transaction.Transaction;
->>>>>>> 2bc1e72f
 import com.swirlds.virtualmap.VirtualMap;
 import com.swirlds.virtualmap.datasource.VirtualDataSourceBuilder;
 import edu.umd.cs.findbugs.annotations.NonNull;
@@ -235,10 +217,43 @@
                 new AccountVirtualMapValueSerializer(),
                 dsBuilder,
                 configuration));
-<<<<<<< HEAD
-=======
-        selfId = platform.getSelfId();
-    }
+    }
+
+    /**
+     * {@inheritDoc}
+     */
+    @Override
+    public MigrationTestingToolState copy() {
+        throwIfImmutable();
+        setImmutable(true);
+        return new MigrationTestingToolState(this);
+    }
+
+    /**
+     * {@inheritDoc}
+     */
+    @Override
+    public long getClassId() {
+        return CLASS_ID;
+    }
+
+    /**
+     * {@inheritDoc}
+     */
+    @Override
+    public int getVersion() {
+        return ClassVersion.ROSTERS;
+    }
+
+    /**
+     * {@inheritDoc}
+     */
+    @Override
+    public int getMinimumSupportedVersion() {
+        return ClassVersion.VIRTUAL_MAP;
+    }
+
+
 
     /**
      * {@inheritDoc}
@@ -311,7 +326,7 @@
         for (final Iterator<ConsensusEvent> eventIt = round.iterator(); eventIt.hasNext(); ) {
             final ConsensusEvent event = eventIt.next();
             for (final Iterator<ConsensusTransaction> transIt = event.consensusTransactionIterator();
-                    transIt.hasNext(); ) {
+                 transIt.hasNext(); ) {
                 final ConsensusTransaction trans = transIt.next();
                 if (trans.isSystem()) {
                     continue;
@@ -326,42 +341,8 @@
                 mTrans.applyTo(this);
             }
         }
->>>>>>> 2bc1e72f
-    }
-
-    /**
-     * {@inheritDoc}
-     */
-    @Override
-    public MigrationTestingToolState copy() {
-        throwIfImmutable();
-        setImmutable(true);
-        return new MigrationTestingToolState(this);
-    }
-
-    /**
-     * {@inheritDoc}
-     */
-    @Override
-    public long getClassId() {
-        return CLASS_ID;
-    }
-
-    /**
-     * {@inheritDoc}
-     */
-    @Override
-    public int getVersion() {
-        return ClassVersion.ROSTERS;
-    }
-
-    /**
-     * {@inheritDoc}
-     */
-    @Override
-    public int getMinimumSupportedVersion() {
-        return ClassVersion.VIRTUAL_MAP;
-    }
+    }
+
 
     private void consumeSystemTransaction(
             final @NonNull Transaction transaction,
