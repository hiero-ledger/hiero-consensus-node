--- conflicted
+++ resolved
@@ -19,9 +19,7 @@
 import static com.swirlds.demo.migration.MigrationTestingToolMain.PREVIOUS_SOFTWARE_VERSION;
 import static com.swirlds.logging.legacy.LogMarker.STARTUP;
 
-import com.swirlds.common.config.StateCommonConfig;
 import com.swirlds.common.crypto.DigestType;
-import com.swirlds.common.io.config.TemporaryFileConfig;
 import com.swirlds.common.merkle.MerkleInternal;
 import com.swirlds.common.merkle.MerkleNode;
 import com.swirlds.common.merkle.impl.PartialNaryMerkleInternal;
@@ -203,17 +201,6 @@
      * Do genesis initialization.
      */
     private void genesisInit(final Platform platform) {
-<<<<<<< HEAD
-        final Configuration configuration = ConfigurationBuilder.create()
-                .withConfigDataType(TemporaryFileConfig.class)
-                .withConfigDataType(StateCommonConfig.class)
-                .withConfigDataType(TemporaryFileConfig.class)
-                .withConfigDataType(StateCommonConfig.class)
-                .build();
-        setMerkleMap(new MerkleMap<>());
-        final MerkleDbTableConfig tableConfig = new MerkleDbTableConfig(
-                (short) 1, DigestType.SHA_384, configuration.getConfigData(MerkleDbConfig.class));
-=======
         final Configuration configuration =
                 ConfigurationBuilder.create().autoDiscoverExtensions().build();
         setMerkleMap(new MerkleMap<>());
@@ -223,7 +210,6 @@
                 DigestType.SHA_384,
                 merkleDbConfig.maxNumOfKeys(),
                 merkleDbConfig.hashesRamToDiskThreshold());
->>>>>>> 4166d515
         // to make it work for the multiple node in one JVM case, we need reset the default instance path every time
         // we create another instance of MerkleDB.
         MerkleDb.resetDefaultInstancePath();
