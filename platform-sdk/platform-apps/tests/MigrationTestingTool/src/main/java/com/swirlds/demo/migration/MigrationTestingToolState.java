// SPDX-License-Identifier: Apache-2.0
package com.swirlds.demo.migration;

<<<<<<< HEAD
import static com.swirlds.platform.state.service.PlatformStateFacade.DEFAULT_PLATFORM_STATE_FACADE;
import static com.swirlds.platform.test.fixtures.state.TestingAppStateInitializer.CONFIGURATION;

import com.swirlds.base.time.Time;
import com.swirlds.common.merkle.MerkleNode;
import com.swirlds.common.merkle.crypto.MerkleCryptographyFactory;
import com.swirlds.common.metrics.noop.NoOpMetrics;
=======
>>>>>>> 4df21c61
import com.swirlds.config.api.Configuration;
import com.swirlds.metrics.api.Metrics;
import com.swirlds.state.MerkleNodeState;
import com.swirlds.state.merkle.VirtualMapState;
import com.swirlds.virtualmap.VirtualMap;
import edu.umd.cs.findbugs.annotations.NonNull;

public class MigrationTestingToolState extends VirtualMapState<MigrationTestingToolState> implements MerkleNodeState {

    public MigrationTestingToolState(@NonNull final Configuration configuration, @NonNull final Metrics metrics) {
        super(configuration, metrics);
    }

    public MigrationTestingToolState(@NonNull final VirtualMap virtualMap) {
        super(virtualMap);
    }

<<<<<<< HEAD
    public MigrationTestingToolState() {
        super(new NoOpMetrics(), Time.getCurrent(), MerkleCryptographyFactory.create(CONFIGURATION));
    }

    private MigrationTestingToolState(final MigrationTestingToolState that) {
        super(that);
        that.setImmutable(true);
        this.setImmutable(false);
    }

    /**
     * {@inheritDoc}
     */
    @Override
    protected long getRound() {
        return DEFAULT_PLATFORM_STATE_FACADE.roundOf(this);
    }

    /**
     * {@inheritDoc}
     */
    @Override
    public int getMinimumChildCount() {
        return ChildIndices.OLD_CHILD_COUNT;
    }

    /**
     * {@inheritDoc}
     */
    @Override
    public int getMaximumChildCount() {
        return ChildIndices.CHILD_COUNT;
=======
    private MigrationTestingToolState(final MigrationTestingToolState that) {
        super(that);
>>>>>>> 4df21c61
    }

    @Override
    protected MigrationTestingToolState copyingConstructor() {
        return new MigrationTestingToolState(this);
    }

    @Override
    protected MigrationTestingToolState newInstance(@NonNull VirtualMap virtualMap) {
        return new MigrationTestingToolState(virtualMap);
    }
}<|MERGE_RESOLUTION|>--- conflicted
+++ resolved
@@ -1,7 +1,6 @@
 // SPDX-License-Identifier: Apache-2.0
 package com.swirlds.demo.migration;
 
-<<<<<<< HEAD
 import static com.swirlds.platform.state.service.PlatformStateFacade.DEFAULT_PLATFORM_STATE_FACADE;
 import static com.swirlds.platform.test.fixtures.state.TestingAppStateInitializer.CONFIGURATION;
 
@@ -9,8 +8,6 @@
 import com.swirlds.common.merkle.MerkleNode;
 import com.swirlds.common.merkle.crypto.MerkleCryptographyFactory;
 import com.swirlds.common.metrics.noop.NoOpMetrics;
-=======
->>>>>>> 4df21c61
 import com.swirlds.config.api.Configuration;
 import com.swirlds.metrics.api.Metrics;
 import com.swirlds.state.MerkleNodeState;
@@ -20,6 +17,7 @@
 
 public class MigrationTestingToolState extends VirtualMapState<MigrationTestingToolState> implements MerkleNodeState {
 
+    //super(new NoOpMetrics(), Time.getCurrent(), MerkleCryptographyFactory.create(CONFIGURATION));
     public MigrationTestingToolState(@NonNull final Configuration configuration, @NonNull final Metrics metrics) {
         super(configuration, metrics);
     }
@@ -28,43 +26,8 @@
         super(virtualMap);
     }
 
-<<<<<<< HEAD
-    public MigrationTestingToolState() {
-        super(new NoOpMetrics(), Time.getCurrent(), MerkleCryptographyFactory.create(CONFIGURATION));
-    }
-
     private MigrationTestingToolState(final MigrationTestingToolState that) {
         super(that);
-        that.setImmutable(true);
-        this.setImmutable(false);
-    }
-
-    /**
-     * {@inheritDoc}
-     */
-    @Override
-    protected long getRound() {
-        return DEFAULT_PLATFORM_STATE_FACADE.roundOf(this);
-    }
-
-    /**
-     * {@inheritDoc}
-     */
-    @Override
-    public int getMinimumChildCount() {
-        return ChildIndices.OLD_CHILD_COUNT;
-    }
-
-    /**
-     * {@inheritDoc}
-     */
-    @Override
-    public int getMaximumChildCount() {
-        return ChildIndices.CHILD_COUNT;
-=======
-    private MigrationTestingToolState(final MigrationTestingToolState that) {
-        super(that);
->>>>>>> 4df21c61
     }
 
     @Override
@@ -76,4 +39,12 @@
     protected MigrationTestingToolState newInstance(@NonNull VirtualMap virtualMap) {
         return new MigrationTestingToolState(virtualMap);
     }
+
+    /**
+     * {@inheritDoc}
+     */
+    @Override
+    protected long getRound() {
+        return DEFAULT_PLATFORM_STATE_FACADE.roundOf(this);
+    }
 }