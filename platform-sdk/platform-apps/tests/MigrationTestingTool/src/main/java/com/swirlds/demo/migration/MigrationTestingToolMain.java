--- conflicted
+++ resolved
@@ -150,13 +150,8 @@
     @NonNull
     @Override
     public MigrationTestingToolState newStateRoot() {
-<<<<<<< HEAD
-        final MigrationTestingToolState state = new MigrationTestingToolState();
-        TestingAppStateInitializer.initConsensusModuleStates(state);
-=======
         final MigrationTestingToolState state = new MigrationTestingToolState(CONFIGURATION, getGlobalMetrics());
         TestingAppStateInitializer.initConsensusModuleStates(state, CONFIGURATION);
->>>>>>> 0b5a3a86
         return state;
     }
 
@@ -165,15 +160,11 @@
      */
     @Override
     public Function<VirtualMap, MigrationTestingToolState> stateRootFromVirtualMap() {
-<<<<<<< HEAD
-        return (virtualMap) -> newStateRoot();
-=======
         return virtualMap -> {
             final MigrationTestingToolState state = new MigrationTestingToolState(virtualMap);
             TestingAppStateInitializer.initConsensusModuleStates(state, CONFIGURATION);
             return state;
         };
->>>>>>> 0b5a3a86
     }
 
     @Override
