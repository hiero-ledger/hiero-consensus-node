--- conflicted
+++ resolved
@@ -68,16 +68,12 @@
         final VirtualMap virtualMap = new VirtualMap("ConsistencyTestingToolStateTest", dsBuilder, CONFIGURATION);
         state = new ConsistencyTestingToolState(virtualMap);
         stateLifecycle = new ConsistencyTestingToolConsensusStateEventHandler(DEFAULT_PLATFORM_STATE_FACADE);
-<<<<<<< HEAD
-        TestingAppStateInitializer.initConsensusModuleStates(state);
+        TestingAppStateInitializer.initConsensusModuleStates(state, CONFIGURATION);
     }
 
     @AfterAll
     static void tearDown() {
         state.release();
-=======
-        TestingAppStateInitializer.initConsensusModuleStates(state, CONFIGURATION);
->>>>>>> 0b5a3a86
     }
 
     @BeforeEach
