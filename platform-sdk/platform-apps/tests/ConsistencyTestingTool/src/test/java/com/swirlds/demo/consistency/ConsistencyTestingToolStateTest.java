// SPDX-License-Identifier: Apache-2.0
package com.swirlds.demo.consistency;

import static com.swirlds.demo.consistency.ConsistencyTestingToolMain.CONFIGURATION;
import static org.assertj.core.api.AssertionsForInterfaceTypes.assertThat;
import static org.mockito.ArgumentMatchers.any;
import static org.mockito.Mockito.doAnswer;
import static org.mockito.Mockito.mock;
import static org.mockito.Mockito.when;

import com.hedera.hapi.node.base.SemanticVersion;
import com.hedera.hapi.platform.event.StateSignatureTransaction;
import com.hedera.pbj.runtime.io.buffer.Bytes;
import com.swirlds.common.config.StateCommonConfig;
import com.swirlds.common.context.PlatformContext;
import com.swirlds.common.metrics.noop.NoOpMetrics;
import com.swirlds.config.api.Configuration;
import com.swirlds.merkledb.MerkleDbDataSourceBuilder;
import com.swirlds.merkledb.config.MerkleDbConfig;
import com.swirlds.platform.system.InitTrigger;
import com.swirlds.platform.system.Platform;
import com.swirlds.platform.test.fixtures.state.TestingAppStateInitializer;
import com.swirlds.virtualmap.VirtualMap;
import com.swirlds.virtualmap.datasource.VirtualDataSourceBuilder;
import java.nio.file.Path;
import java.time.Duration;
import java.util.ArrayList;
import java.util.List;
import java.util.Random;
import java.util.function.BiConsumer;
import java.util.function.Consumer;
import org.hiero.consensus.model.event.ConsensusEvent;
import org.hiero.consensus.model.hashgraph.Round;
import org.hiero.consensus.model.node.NodeId;
import org.hiero.consensus.model.transaction.ScopedSystemTransaction;
import org.hiero.consensus.model.transaction.Transaction;
import org.hiero.consensus.model.transaction.TransactionWrapper;
import org.junit.jupiter.api.AfterAll;
import org.junit.jupiter.api.BeforeAll;
import org.junit.jupiter.api.BeforeEach;
import org.junit.jupiter.api.Test;

public class ConsistencyTestingToolStateTest {

    private static ConsistencyTestingToolState state;
    private static ConsistencyTestingToolConsensusStateEventHandler stateLifecycle;
    private Random random;
    private Platform platform;
    private PlatformContext platformContext;
    private Round round;
    private ConsensusEvent event;
    private List<ScopedSystemTransaction<StateSignatureTransaction>> consumedTransactions;
    private Consumer<ScopedSystemTransaction<StateSignatureTransaction>> consumer;
    private Transaction consensusTransaction;
    private StateSignatureTransaction stateSignatureTransaction;
    private InitTrigger initTrigger;
    private SemanticVersion softwareVersion;
    private Configuration configuration;
    private ConsistencyTestingToolConfig consistencyTestingToolConfig;
    private StateCommonConfig stateCommonConfig;

    @BeforeAll
    static void initState() {
        final MerkleDbConfig merkleDbConfig = CONFIGURATION.getConfigData(MerkleDbConfig.class);
        final VirtualDataSourceBuilder dsBuilder = new MerkleDbDataSourceBuilder(
                CONFIGURATION, merkleDbConfig.initialCapacity(), merkleDbConfig.hashesRamToDiskThreshold());
        final VirtualMap virtualMap = new VirtualMap("ConsistencyTestingToolStateTest", dsBuilder, CONFIGURATION);
<<<<<<< HEAD
        state = new ConsistencyTestingToolState(virtualMap, new NoOpMetrics(), Time.getCurrent());
        stateLifecycle = new ConsistencyTestingToolConsensusStateEventHandler();
=======
        state = new ConsistencyTestingToolState(virtualMap, new NoOpMetrics());
        stateLifecycle = new ConsistencyTestingToolConsensusStateEventHandler(DEFAULT_PLATFORM_STATE_FACADE);
>>>>>>> 4eacddbe
        TestingAppStateInitializer.initConsensusModuleStates(state, CONFIGURATION);
    }

    @AfterAll
    static void tearDown() {
        state.release();
    }

    @BeforeEach
    void setUp() {
        platform = mock(Platform.class);
        initTrigger = InitTrigger.GENESIS;
        softwareVersion = SemanticVersion.newBuilder().major(1).build();
        platformContext = mock(PlatformContext.class);
        configuration = mock(Configuration.class);
        consistencyTestingToolConfig = mock(ConsistencyTestingToolConfig.class);
        stateCommonConfig = mock(StateCommonConfig.class);

        when(platform.getSelfId()).thenReturn(NodeId.of(1L));
        when(platform.getContext()).thenReturn(platformContext);
        when(platformContext.getConfiguration()).thenReturn(configuration);
        when(configuration.getConfigData(ConsistencyTestingToolConfig.class)).thenReturn(consistencyTestingToolConfig);
        when(configuration.getConfigData(StateCommonConfig.class)).thenReturn(stateCommonConfig);
        when(consistencyTestingToolConfig.freezeAfterGenesis()).thenReturn(Duration.ZERO);
        when(stateCommonConfig.savedStateDirectory()).thenReturn(Path.of("consistency-test"));
        when(consistencyTestingToolConfig.logfileDirectory()).thenReturn("consistency-test");

        stateLifecycle.onStateInitialized(state, platform, initTrigger, softwareVersion);

        random = new Random();
        round = mock(Round.class);
        event = mock(ConsensusEvent.class);

        consumedTransactions = new ArrayList<>();
        consumer = systemTransaction -> consumedTransactions.add(systemTransaction);
        consensusTransaction = mock(TransactionWrapper.class);

        final byte[] signature = new byte[384];
        random.nextBytes(signature);
        final byte[] hash = new byte[48];
        random.nextBytes(hash);
        stateSignatureTransaction = StateSignatureTransaction.newBuilder()
                .signature(Bytes.wrap(signature))
                .hash(Bytes.wrap(hash))
                .round(round.getRoundNum())
                .build();
    }

    @Test
    void handleConsensusRoundWithApplicationTransaction() {
        final var bytes = Bytes.wrap(new byte[] {1, 1, 1, 1, 1, 1, 1, 1});
        when(consensusTransaction.getApplicationTransaction()).thenReturn(bytes);

        doAnswer(invocation -> {
                    BiConsumer<ConsensusEvent, Transaction> consumer = invocation.getArgument(0);
                    consumer.accept(event, consensusTransaction);
                    return null;
                })
                .when(round)
                .forEachEventTransaction(any());

        stateLifecycle.onHandleConsensusRound(round, state, consumer);

        assertThat(consumedTransactions).isEmpty();
    }

    @Test
    void handleConsensusRoundWithSystemTransaction() {
        final var stateSignatureTransactionBytes =
                StateSignatureTransaction.PROTOBUF.toBytes(stateSignatureTransaction);
        when(consensusTransaction.getApplicationTransaction()).thenReturn(stateSignatureTransactionBytes);

        doAnswer(invocation -> {
                    BiConsumer<ConsensusEvent, Transaction> consumer = invocation.getArgument(0);
                    consumer.accept(event, consensusTransaction);
                    return null;
                })
                .when(round)
                .forEachEventTransaction(any());

        stateLifecycle.onHandleConsensusRound(round, state, consumer);

        assertThat(consumedTransactions).hasSize(1);
    }

    @Test
    void handleConsensusRoundWithMultipleSystemTransactions() {
        // Given
        final var secondConsensusTransaction = mock(TransactionWrapper.class);
        final var thirdConsensusTransaction = mock(TransactionWrapper.class);
        final var stateSignatureTransactionBytes =
                StateSignatureTransaction.PROTOBUF.toBytes(stateSignatureTransaction);
        when(consensusTransaction.getApplicationTransaction()).thenReturn(stateSignatureTransactionBytes);
        when(secondConsensusTransaction.getApplicationTransaction()).thenReturn(stateSignatureTransactionBytes);
        when(thirdConsensusTransaction.getApplicationTransaction()).thenReturn(stateSignatureTransactionBytes);

        doAnswer(invocation -> {
                    BiConsumer<ConsensusEvent, Transaction> consumer = invocation.getArgument(0);
                    consumer.accept(event, consensusTransaction);
                    consumer.accept(event, secondConsensusTransaction);
                    consumer.accept(event, thirdConsensusTransaction);
                    return null;
                })
                .when(round)
                .forEachEventTransaction(any());

        // When
        stateLifecycle.onHandleConsensusRound(round, state, consumer);

        assertThat(consumedTransactions).hasSize(3);
    }

    @Test
    void preHandleEventWithMultipleSystemTransactions() {
        final var secondConsensusTransaction = mock(TransactionWrapper.class);
        final var thirdConsensusTransaction = mock(TransactionWrapper.class);
        final var stateSignatureTransactionBytes =
                StateSignatureTransaction.PROTOBUF.toBytes(stateSignatureTransaction);
        when(consensusTransaction.getApplicationTransaction()).thenReturn(stateSignatureTransactionBytes);
        when(secondConsensusTransaction.getApplicationTransaction()).thenReturn(stateSignatureTransactionBytes);
        when(thirdConsensusTransaction.getApplicationTransaction()).thenReturn(stateSignatureTransactionBytes);

        doAnswer(invocation -> {
                    Consumer<Transaction> consumer = invocation.getArgument(0);
                    consumer.accept(consensusTransaction);
                    consumer.accept(secondConsensusTransaction);
                    consumer.accept(thirdConsensusTransaction);
                    return null;
                })
                .when(event)
                .forEachTransaction(any());

        stateLifecycle.onPreHandle(event, state, consumer);

        assertThat(consumedTransactions).hasSize(3);
    }

    @Test
    void preHandleEventWithSystemTransaction() {
        final var emptyStateSignatureBytes = StateSignatureTransaction.PROTOBUF.toBytes(stateSignatureTransaction);
        when(consensusTransaction.getApplicationTransaction()).thenReturn(emptyStateSignatureBytes);

        doAnswer(invocation -> {
                    Consumer<Transaction> consumer = invocation.getArgument(0);
                    consumer.accept(consensusTransaction);
                    return null;
                })
                .when(event)
                .forEachTransaction(any());

        stateLifecycle.onPreHandle(event, state, consumer);

        assertThat(consumedTransactions).hasSize(1);
    }

    @Test
    void preHandleEventWithApplicationTransaction() {
        final var bytes = Bytes.wrap(new byte[] {1, 1, 1, 1, 1, 1, 1, 1});
        when(consensusTransaction.getApplicationTransaction()).thenReturn(bytes);

        doAnswer(invocation -> {
                    Consumer<Transaction> consumer = invocation.getArgument(0);
                    consumer.accept(consensusTransaction);
                    return null;
                })
                .when(event)
                .forEachTransaction(any());

        stateLifecycle.onPreHandle(event, state, consumer);

        assertThat(consumedTransactions).isEmpty();
    }

    @Test
    void onSealDefaultsToTrue() {
        final boolean result = stateLifecycle.onSealConsensusRound(round, state);

        assertThat(result).isTrue();
    }
}<|MERGE_RESOLUTION|>--- conflicted
+++ resolved
@@ -65,13 +65,8 @@
         final VirtualDataSourceBuilder dsBuilder = new MerkleDbDataSourceBuilder(
                 CONFIGURATION, merkleDbConfig.initialCapacity(), merkleDbConfig.hashesRamToDiskThreshold());
         final VirtualMap virtualMap = new VirtualMap("ConsistencyTestingToolStateTest", dsBuilder, CONFIGURATION);
-<<<<<<< HEAD
-        state = new ConsistencyTestingToolState(virtualMap, new NoOpMetrics(), Time.getCurrent());
+        state = new ConsistencyTestingToolState(virtualMap, new NoOpMetrics());
         stateLifecycle = new ConsistencyTestingToolConsensusStateEventHandler();
-=======
-        state = new ConsistencyTestingToolState(virtualMap, new NoOpMetrics());
-        stateLifecycle = new ConsistencyTestingToolConsensusStateEventHandler(DEFAULT_PLATFORM_STATE_FACADE);
->>>>>>> 4eacddbe
         TestingAppStateInitializer.initConsensusModuleStates(state, CONFIGURATION);
     }
 
