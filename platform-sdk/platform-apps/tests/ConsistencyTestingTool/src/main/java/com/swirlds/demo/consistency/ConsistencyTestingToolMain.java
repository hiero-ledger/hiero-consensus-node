// SPDX-License-Identifier: Apache-2.0
package com.swirlds.demo.consistency;

import static com.swirlds.logging.legacy.LogMarker.STARTUP;
import static com.swirlds.platform.test.fixtures.state.TestingAppStateInitializer.registerMerkleStateRootClassIds;

import com.hedera.hapi.node.base.SemanticVersion;
import com.hedera.hapi.platform.event.StateSignatureTransaction;
import com.hedera.pbj.runtime.io.buffer.Bytes;
import com.swirlds.common.metrics.noop.NoOpMetrics;
import com.swirlds.platform.state.ConsensusStateEventHandler;
import com.swirlds.platform.state.service.PlatformStateFacade;
import com.swirlds.platform.system.Platform;
import com.swirlds.platform.system.SwirldMain;
import com.swirlds.platform.test.fixtures.state.TestingAppStateInitializer;
<<<<<<< HEAD
import com.swirlds.state.lifecycle.StateLifecycleManager;
import com.swirlds.state.merkle.StateLifecycleManagerImpl;
=======
import com.swirlds.virtualmap.VirtualMap;
>>>>>>> 0a5496a7
import edu.umd.cs.findbugs.annotations.NonNull;
import edu.umd.cs.findbugs.annotations.Nullable;
import java.security.SecureRandom;
import java.util.List;
import java.util.Objects;
import java.util.function.Function;
import org.apache.logging.log4j.LogManager;
import org.apache.logging.log4j.Logger;
import org.hiero.base.constructable.ClassConstructorPair;
import org.hiero.base.constructable.ConstructableRegistry;
import org.hiero.base.constructable.ConstructableRegistryException;
import org.hiero.consensus.model.node.NodeId;

/**
 * A testing app for guaranteeing proper handling of transactions after a restart
 */
public class ConsistencyTestingToolMain implements SwirldMain<ConsistencyTestingToolState> {

    private static final Logger logger = LogManager.getLogger(ConsistencyTestingToolMain.class);

    private static final SemanticVersion semanticVersion =
            SemanticVersion.newBuilder().major(1).build();

    static {
        try {
            logger.info(STARTUP.getMarker(), "Registering ConsistencyTestingToolState with ConstructableRegistry");
            ConstructableRegistry constructableRegistry = ConstructableRegistry.getInstance();
            constructableRegistry.registerConstructable(
                    new ClassConstructorPair(ConsistencyTestingToolState.class, () -> {
                        ConsistencyTestingToolState consistencyTestingToolState = new ConsistencyTestingToolState();
                        // Don't call FAKE_MERKLE_STATE_LIFECYCLES.initStates(consistencyTestingToolState) here.
                        // The stub states are automatically initialized upon loading the state from disk,
                        // or after finishing a reconnect.
                        return consistencyTestingToolState;
                    }));
            registerMerkleStateRootClassIds();
            logger.info(STARTUP.getMarker(), "ConsistencyTestingToolState is registered with ConstructableRegistry");
        } catch (ConstructableRegistryException e) {
            logger.error(STARTUP.getMarker(), "Failed to register ConsistencyTestingToolState", e);
            throw new RuntimeException(e);
        }
    }

    /**
     * The platform instance
     */
    private Platform platform;

    /**
     * The number of transactions to generate per second.
     */
    private static final int TRANSACTIONS_PER_SECOND = 100;

    /**
     * Constructor
     */
    public ConsistencyTestingToolMain() {
        logger.info(STARTUP.getMarker(), "constructor called in Main.");
    }

    /**
     * {@inheritDoc}
     */
    @Override
    public void init(@NonNull final Platform platform, @NonNull final NodeId nodeId) {
        Objects.requireNonNull(nodeId);

        this.platform = Objects.requireNonNull(platform);

        logger.info(STARTUP.getMarker(), "init called in Main for node {}.", nodeId);
    }

    /**
     * {@inheritDoc}
     */
    @Override
    public void run() {
        logger.info(STARTUP.getMarker(), "run called in Main.");
        new TransactionGenerator(new SecureRandom(), platform, TRANSACTIONS_PER_SECOND).start();
    }

    /**
     * {@inheritDoc}
     */
    @Override
    @NonNull
    public ConsistencyTestingToolState newStateRoot() {
        final ConsistencyTestingToolState state = new ConsistencyTestingToolState();
        TestingAppStateInitializer.DEFAULT.initStates(state);

        return state;
    }

    @Override
    public StateLifecycleManager<ConsistencyTestingToolState> newStateLifecycleManager() {
        return new StateLifecycleManagerImpl<>(new NoOpMetrics());
    }

    /**
     * {@inheritDoc}
     * <p>
     * FUTURE WORK: https://github.com/hiero-ledger/hiero-consensus-node/issues/19002
     * </p>
     */
    @Override
    public Function<VirtualMap, ConsistencyTestingToolState> stateRootFromVirtualMap() {
        throw new UnsupportedOperationException();
    }

    /**
     * {@inheritDoc}
     */
    @Override
    @NonNull
    public ConsensusStateEventHandler<ConsistencyTestingToolState> newConsensusStateEvenHandler() {
        return new ConsistencyTestingToolConsensusStateEventHandler(new PlatformStateFacade());
    }

    /**
     * {@inheritDoc}
     */
    @Override
    @NonNull
    public SemanticVersion getSemanticVersion() {
        logger.info(STARTUP.getMarker(), "returning software version {}", semanticVersion);
        return semanticVersion;
    }

    /**
     * {@inheritDoc}
     */
    @Nullable
    @Override
    public List<Class<? extends Record>> getConfigDataTypes() {
        return List.of(ConsistencyTestingToolConfig.class);
    }

    @Override
    public Bytes encodeSystemTransaction(final @NonNull StateSignatureTransaction transaction) {
        return StateSignatureTransaction.PROTOBUF.toBytes(transaction);
    }
}<|MERGE_RESOLUTION|>--- conflicted
+++ resolved
@@ -13,12 +13,9 @@
 import com.swirlds.platform.system.Platform;
 import com.swirlds.platform.system.SwirldMain;
 import com.swirlds.platform.test.fixtures.state.TestingAppStateInitializer;
-<<<<<<< HEAD
+import com.swirlds.virtualmap.VirtualMap;
 import com.swirlds.state.lifecycle.StateLifecycleManager;
 import com.swirlds.state.merkle.StateLifecycleManagerImpl;
-=======
-import com.swirlds.virtualmap.VirtualMap;
->>>>>>> 0a5496a7
 import edu.umd.cs.findbugs.annotations.NonNull;
 import edu.umd.cs.findbugs.annotations.Nullable;
 import java.security.SecureRandom;
@@ -112,11 +109,6 @@
         return state;
     }
 
-    @Override
-    public StateLifecycleManager<ConsistencyTestingToolState> newStateLifecycleManager() {
-        return new StateLifecycleManagerImpl<>(new NoOpMetrics());
-    }
-
     /**
      * {@inheritDoc}
      * <p>
@@ -126,6 +118,11 @@
     @Override
     public Function<VirtualMap, ConsistencyTestingToolState> stateRootFromVirtualMap() {
         throw new UnsupportedOperationException();
+    }
+
+    @Override
+    public StateLifecycleManager<ConsistencyTestingToolState> newStateLifecycleManager() {
+        return new StateLifecycleManagerImpl<>(new NoOpMetrics());
     }
 
     /**
