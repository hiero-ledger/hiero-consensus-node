--- conflicted
+++ resolved
@@ -5,14 +5,11 @@
 import static com.swirlds.platform.builder.internal.StaticPlatformBuilder.getGlobalMetrics;
 
 import com.hedera.hapi.node.base.SemanticVersion;
-<<<<<<< HEAD
 import com.swirlds.base.time.Time;
 import com.swirlds.metrics.api.Metrics;
-=======
 import com.swirlds.config.api.Configuration;
 import com.swirlds.config.api.ConfigurationBuilder;
 import com.swirlds.config.extensions.sources.SimpleConfigSource;
->>>>>>> 4df21c61
 import com.swirlds.platform.state.ConsensusStateEventHandler;
 import com.swirlds.platform.state.service.PlatformStateFacade;
 import com.swirlds.platform.system.DefaultSwirldMain;
@@ -96,18 +93,12 @@
      * {@inheritDoc}
      */
     @Override
-<<<<<<< HEAD
-    public Function<VirtualMap, ConsistencyTestingToolState> stateRootFromVirtualMap(
-            @NonNull final Metrics metrics, @NonNull final Time time) {
-        throw new UnsupportedOperationException();
-=======
-    public Function<VirtualMap, ConsistencyTestingToolState> stateRootFromVirtualMap() {
+    public Function<VirtualMap, ConsistencyTestingToolState> stateRootFromVirtualMap( @NonNull final Metrics metrics, @NonNull final Time time) {
         return virtualMap -> {
             final ConsistencyTestingToolState state = new ConsistencyTestingToolState(virtualMap);
             TestingAppStateInitializer.initConsensusModuleStates(state, CONFIGURATION);
             return state;
         };
->>>>>>> 4df21c61
     }
 
     /**
