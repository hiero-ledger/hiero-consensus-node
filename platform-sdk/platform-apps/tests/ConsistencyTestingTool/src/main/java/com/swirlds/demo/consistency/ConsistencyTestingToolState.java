// SPDX-License-Identifier: Apache-2.0
package com.swirlds.demo.consistency;

import static com.swirlds.demo.consistency.V0680ConsistencyTestingToolSchema.CONSISTENCY_SERVICE_NAME;
import static com.swirlds.demo.consistency.V0680ConsistencyTestingToolSchema.ROUND_HANDLED_STATE_ID;
import static com.swirlds.demo.consistency.V0680ConsistencyTestingToolSchema.STATE_LONG_STATE_ID;
import static com.swirlds.logging.legacy.LogMarker.EXCEPTION;
import static com.swirlds.logging.legacy.LogMarker.STARTUP;
import static com.swirlds.platform.state.service.PlatformStateFacade.DEFAULT_PLATFORM_STATE_FACADE;
import static com.swirlds.platform.test.fixtures.state.TestingAppStateInitializer.CONFIGURATION;
import static org.hiero.base.utility.ByteUtils.byteArrayToLong;
import static org.hiero.base.utility.NonCryptographicHashing.hash64;

import com.hedera.hapi.node.state.primitives.ProtoLong;
import com.hedera.hapi.platform.event.StateSignatureTransaction;
import com.hedera.pbj.runtime.ParseException;
<<<<<<< HEAD
import com.swirlds.base.time.Time;
import com.swirlds.common.merkle.MerkleNode;
import com.swirlds.common.merkle.crypto.MerkleCryptographyFactory;
import com.swirlds.common.metrics.noop.NoOpMetrics;
import com.swirlds.platform.state.MerkleNodeState;
import com.swirlds.state.test.fixtures.merkle.MerkleStateRoot;
import com.swirlds.state.test.fixtures.merkle.singleton.StringLeaf;
=======
import com.swirlds.config.api.Configuration;
import com.swirlds.metrics.api.Metrics;
import com.swirlds.state.MerkleNodeState;
import com.swirlds.state.lifecycle.StateDefinition;
import com.swirlds.state.lifecycle.StateMetadata;
import com.swirlds.state.merkle.VirtualMapState;
import com.swirlds.state.merkle.disk.OnDiskWritableSingletonState;
import com.swirlds.state.spi.ReadableSingletonState;
import com.swirlds.state.spi.ReadableStates;
import com.swirlds.state.spi.WritableSingletonState;
import com.swirlds.virtualmap.VirtualMap;
>>>>>>> 4df21c61
import edu.umd.cs.findbugs.annotations.NonNull;
import java.nio.file.Path;
import java.util.Comparator;
import java.util.Objects;
import java.util.Set;
import java.util.concurrent.ConcurrentHashMap;
import java.util.function.Consumer;
import org.apache.logging.log4j.LogManager;
import org.apache.logging.log4j.Logger;
import org.hiero.consensus.model.event.Event;
import org.hiero.consensus.model.hashgraph.Round;
import org.hiero.consensus.model.transaction.ConsensusTransaction;
import org.hiero.consensus.model.transaction.ScopedSystemTransaction;
import org.hiero.consensus.model.transaction.Transaction;

/**
 * State for the Consistency Testing Tool
 */
public class ConsistencyTestingToolState extends VirtualMapState<ConsistencyTestingToolState>
        implements MerkleNodeState {

    private static final Logger logger = LogManager.getLogger(ConsistencyTestingToolState.class);

    /**
     * The true "state" of this app. This long value is updated with every transaction, and with every round.
     * <p>
     * Affects the hash of this node.
     */
    private long stateLong = 0;

    /**
     * The number of rounds handled by this app. Is incremented each time
     * {@link ConsistencyTestingToolConsensusStateEventHandler#onHandleConsensusRound(Round, ConsistencyTestingToolState, Consumer)} is called. Note that this may not actually equal the round
     * number, since we don't call {@link ConsistencyTestingToolConsensusStateEventHandler#onHandleConsensusRound(Round, ConsistencyTestingToolState, Consumer<ScopedSystemTransaction<StateSignatureTransaction>>)} for rounds with no events.
     *
     * <p>
     * Affects the hash of this node.
     */
    private long roundsHandled = 0;

    /**
     * The history of transactions that have been handled by this app.
     * <p>
     * A deep copy of this object is NOT created when this state is copied. This object does not affect the hash of this
     * node.
     */
    private final TransactionHandlingHistory transactionHandlingHistory;

    /**
     * The set of transactions that have been preconsensus-handled by this app, but haven't yet been
     * postconsensus-handled. This is used to ensure that transactions are prehandled exactly 1 time, prior to
     * posthandling.
     * <p>
     * Does not affect the hash of this node.
     */
    private final Set<Long> transactionsAwaitingPostHandle;

    public ConsistencyTestingToolState(@NonNull final Configuration configuration, @NonNull final Metrics metrics) {
        super(configuration, metrics);
        transactionHandlingHistory = new TransactionHandlingHistory();
        transactionsAwaitingPostHandle = ConcurrentHashMap.newKeySet();
        logger.info(STARTUP.getMarker(), "New State Constructed.");
    }

    /**
     * Constructor
     */
<<<<<<< HEAD
    public ConsistencyTestingToolState() {
        super(new NoOpMetrics(), Time.getCurrent(), MerkleCryptographyFactory.create(CONFIGURATION));
=======
    public ConsistencyTestingToolState(@NonNull final VirtualMap virtualMap) {
        super(virtualMap);
>>>>>>> 4df21c61
        transactionHandlingHistory = new TransactionHandlingHistory();
        transactionsAwaitingPostHandle = ConcurrentHashMap.newKeySet();
        logger.info(STARTUP.getMarker(), "New State Constructed.");
    }

    /**
     * Copy constructor
     *
     * @param that the state to copy
     */
    private ConsistencyTestingToolState(@NonNull final ConsistencyTestingToolState that) {
        super(Objects.requireNonNull(that));
        this.stateLong = that.stateLong;
        this.roundsHandled = that.roundsHandled;
        this.transactionHandlingHistory = that.transactionHandlingHistory;
        this.transactionsAwaitingPostHandle = that.transactionsAwaitingPostHandle;
    }

    @Override
    protected ConsistencyTestingToolState copyingConstructor() {
        return new ConsistencyTestingToolState(this);
    }

    @Override
    protected ConsistencyTestingToolState newInstance(@NonNull final VirtualMap virtualMap) {
        return new ConsistencyTestingToolState(virtualMap);
    }

    /**
     * Initialize the state
     */
    void initState(Path logFilePath) {
        final var schema = new V0680ConsistencyTestingToolSchema();
        schema.statesToCreate().stream()
                .sorted(Comparator.comparing(StateDefinition::stateId))
                .forEach(def -> {
                    super.initializeState(new StateMetadata<>(CONSISTENCY_SERVICE_NAME, def));
                });

        final ReadableStates readableStates = getReadableStates(CONSISTENCY_SERVICE_NAME);

        final ReadableSingletonState<ProtoLong> stateLongState = readableStates.getSingleton(STATE_LONG_STATE_ID);
        final ProtoLong stateLongProto = stateLongState.get();
        if (stateLongProto != null) {
            this.stateLong = stateLongProto.value();
            logger.info(STARTUP.getMarker(), "State initialized with state long {}.", stateLong);
        }

        final ReadableSingletonState<ProtoLong> roundsHandledState =
                readableStates.getSingleton(ROUND_HANDLED_STATE_ID);
        final ProtoLong roundsHandledProto = roundsHandledState.get();
        if (roundsHandledProto != null) {
            this.roundsHandled = roundsHandledProto.value();
            logger.info(STARTUP.getMarker(), "State initialized with {} rounds handled.", roundsHandled);
        }

        transactionHandlingHistory.init(logFilePath);
    }

    /**
     * {@inheritDoc}
     */
    @Override
    protected long getRound() {
        return DEFAULT_PLATFORM_STATE_FACADE.roundOf(this);
    }

    /**
     * @return the number of rounds handled
     */
    long getRoundsHandled() {
        return roundsHandled;
    }

    /**
     * Increment the number of rounds handled
     */
    void incrementRoundsHandled() {
        roundsHandled++;

        final WritableSingletonState<ProtoLong> roundsHandledState =
                getWritableStates(CONSISTENCY_SERVICE_NAME).getSingleton(ROUND_HANDLED_STATE_ID);
        roundsHandledState.put(new ProtoLong(roundsHandled));
        ((OnDiskWritableSingletonState<ProtoLong>) roundsHandledState).commit();
    }

    /**
     * @return the state represented by a long
     */
    long getStateLong() {
        return stateLong;
    }

    /**
     * Sets the state
     * @param stateLong state represented by a long
     */
    void setStateLong(final long stateLong) {
        this.stateLong = stateLong;

        final WritableSingletonState<ProtoLong> stateLongState =
                getWritableStates(CONSISTENCY_SERVICE_NAME).getSingleton(STATE_LONG_STATE_ID);
        stateLongState.put(new ProtoLong(stateLong));
        ((OnDiskWritableSingletonState<ProtoLong>) stateLongState).commit();
    }

    private void processRound(Round round) {
        stateLong = hash64(stateLong, round.getRoundNum());
        transactionHandlingHistory.processRound(ConsistencyTestingToolRound.fromRound(round, stateLong));

        setStateLong(stateLong);
    }

    void processTransactions(
            Round round,
            @NonNull final Consumer<ScopedSystemTransaction<StateSignatureTransaction>> stateSignatureTransaction) {
        incrementRoundsHandled();

        round.forEachEventTransaction((ev, tx) -> {
            if (isSystemTransaction(tx)) {
                consumeSystemTransaction(tx, ev, stateSignatureTransaction);
            } else {
                applyTransactionToState(tx);
            }
        });

        processRound(round);
    }

    void processPrehandle(Transaction transaction) {
        final long transactionContents = getTransactionContents(transaction);
        if (!transactionsAwaitingPostHandle.add(transactionContents)) {
            logger.error(EXCEPTION.getMarker(), "Transaction {} was prehandled more than once.", transactionContents);
        }
    }

    /**
     * Sets the new {@link ConsistencyTestingToolState#stateLong} to the non-cryptographic hash of the existing state, and the contents of the
     * transaction being handled
     *
     * @param transaction the transaction to apply to the state
     */
    private void applyTransactionToState(final @NonNull ConsensusTransaction transaction) {
        Objects.requireNonNull(transaction);
        final long transactionContents = getTransactionContents(transaction);

        if (!transactionsAwaitingPostHandle.remove(transactionContents)) {
            logger.error(EXCEPTION.getMarker(), "Transaction {} was not prehandled.", transactionContents);
        }

        stateLong = hash64(stateLong, transactionContents);
        setStateLong(stateLong);
    }

    private static long getTransactionContents(Transaction transaction) {
        return byteArrayToLong(transaction.getApplicationTransaction().toByteArray(), 0);
    }

    /**
     * Determines if the given transaction is a system transaction for this app.
     *
     * @param transaction the transaction to check
     * @return true if the transaction is a system transaction, false otherwise
     */
    static boolean isSystemTransaction(final @NonNull Transaction transaction) {
        return transaction.getApplicationTransaction().length() > 8;
    }

    void consumeSystemTransaction(
            final @NonNull Transaction transaction,
            final @NonNull Event event,
            final @NonNull Consumer<ScopedSystemTransaction<StateSignatureTransaction>>
                            stateSignatureTransactionCallback) {
        try {
            final var stateSignatureTransaction =
                    StateSignatureTransaction.PROTOBUF.parse(transaction.getApplicationTransaction());
            stateSignatureTransactionCallback.accept(new ScopedSystemTransaction<>(
                    event.getCreatorId(), event.getBirthRound(), stateSignatureTransaction));
        } catch (final ParseException e) {
            logger.error("Failed to parse StateSignatureTransaction", e);
        }
    }
}<|MERGE_RESOLUTION|>--- conflicted
+++ resolved
@@ -14,17 +14,11 @@
 import com.hedera.hapi.node.state.primitives.ProtoLong;
 import com.hedera.hapi.platform.event.StateSignatureTransaction;
 import com.hedera.pbj.runtime.ParseException;
-<<<<<<< HEAD
 import com.swirlds.base.time.Time;
-import com.swirlds.common.merkle.MerkleNode;
+import com.swirlds.config.api.Configuration;
+import com.swirlds.metrics.api.Metrics;
 import com.swirlds.common.merkle.crypto.MerkleCryptographyFactory;
 import com.swirlds.common.metrics.noop.NoOpMetrics;
-import com.swirlds.platform.state.MerkleNodeState;
-import com.swirlds.state.test.fixtures.merkle.MerkleStateRoot;
-import com.swirlds.state.test.fixtures.merkle.singleton.StringLeaf;
-=======
-import com.swirlds.config.api.Configuration;
-import com.swirlds.metrics.api.Metrics;
 import com.swirlds.state.MerkleNodeState;
 import com.swirlds.state.lifecycle.StateDefinition;
 import com.swirlds.state.lifecycle.StateMetadata;
@@ -34,7 +28,6 @@
 import com.swirlds.state.spi.ReadableStates;
 import com.swirlds.state.spi.WritableSingletonState;
 import com.swirlds.virtualmap.VirtualMap;
->>>>>>> 4df21c61
 import edu.umd.cs.findbugs.annotations.NonNull;
 import java.nio.file.Path;
 import java.util.Comparator;
@@ -94,6 +87,7 @@
 
     public ConsistencyTestingToolState(@NonNull final Configuration configuration, @NonNull final Metrics metrics) {
         super(configuration, metrics);
+        // super(new NoOpMetrics(), Time.getCurrent(), MerkleCryptographyFactory.create(CONFIGURATION));
         transactionHandlingHistory = new TransactionHandlingHistory();
         transactionsAwaitingPostHandle = ConcurrentHashMap.newKeySet();
         logger.info(STARTUP.getMarker(), "New State Constructed.");
@@ -102,13 +96,8 @@
     /**
      * Constructor
      */
-<<<<<<< HEAD
-    public ConsistencyTestingToolState() {
-        super(new NoOpMetrics(), Time.getCurrent(), MerkleCryptographyFactory.create(CONFIGURATION));
-=======
     public ConsistencyTestingToolState(@NonNull final VirtualMap virtualMap) {
         super(virtualMap);
->>>>>>> 4df21c61
         transactionHandlingHistory = new TransactionHandlingHistory();
         transactionsAwaitingPostHandle = ConcurrentHashMap.newKeySet();
         logger.info(STARTUP.getMarker(), "New State Constructed.");
