/*
 * Copyright (C) 2023-2024 Hedera Hashgraph, LLC
 *
 * Licensed under the Apache License, Version 2.0 (the "License");
 * you may not use this file except in compliance with the License.
 * You may obtain a copy of the License at
 *
 *      http://www.apache.org/licenses/LICENSE-2.0
 *
 * Unless required by applicable law or agreed to in writing, software
 * distributed under the License is distributed on an "AS IS" BASIS,
 * WITHOUT WARRANTIES OR CONDITIONS OF ANY KIND, either express or implied.
 * See the License for the specific language governing permissions and
 * limitations under the License.
 */

package com.swirlds.demo.consistency;

import static com.swirlds.common.utility.ByteUtils.byteArrayToLong;
import static com.swirlds.logging.legacy.LogMarker.EXCEPTION;
import static com.swirlds.logging.legacy.LogMarker.STARTUP;
import static com.swirlds.platform.test.fixtures.state.FakeMerkleStateLifecycles.FAKE_MERKLE_STATE_LIFECYCLES;

import com.hedera.hapi.node.base.SemanticVersion;
import com.hedera.hapi.platform.event.StateSignatureTransaction;
import com.swirlds.common.config.StateCommonConfig;
import com.swirlds.common.constructable.ConstructableIgnored;
import com.swirlds.common.utility.NonCryptographicHashing;
import com.swirlds.platform.components.transaction.system.ScopedSystemTransaction;
import com.swirlds.platform.state.MerkleStateLifecycles;
import com.swirlds.platform.state.PlatformMerkleStateRoot;
import com.swirlds.platform.state.PlatformStateModifier;
import com.swirlds.platform.system.InitTrigger;
import com.swirlds.platform.system.Platform;
import com.swirlds.platform.system.Round;
import com.swirlds.platform.system.SoftwareVersion;
import com.swirlds.platform.system.events.ConsensusEvent;
import com.swirlds.platform.system.events.Event;
import com.swirlds.platform.system.transaction.ConsensusTransaction;
import com.swirlds.platform.system.transaction.Transaction;
import com.swirlds.state.merkle.singleton.StringLeaf;
import edu.umd.cs.findbugs.annotations.NonNull;
import edu.umd.cs.findbugs.annotations.Nullable;
import java.io.IOException;
import java.io.UncheckedIOException;
import java.nio.file.Files;
import java.nio.file.Path;
import java.time.Duration;
import java.util.Objects;
import java.util.Set;
import java.util.concurrent.ConcurrentHashMap;
import java.util.function.Consumer;
import java.util.function.Function;
import org.apache.logging.log4j.LogManager;
import org.apache.logging.log4j.Logger;

/**
 * State for the Consistency Testing Tool
 */
@ConstructableIgnored
public class ConsistencyTestingToolState extends PlatformMerkleStateRoot {
    private static final Logger logger = LogManager.getLogger(ConsistencyTestingToolState.class);
    private static final long CLASS_ID = 0xda03bb07eb897d82L;

    private static class ClassVersion {
        public static final int ORIGINAL = 1;
    }

    // Nodes at indices 0, 1, and 2 are used by the PlatformState, RosterMap, and RosterState.
    private static final int STATE_LONG_INDEX = 3;
    private static final int ROUND_HANDLED_INDEX = 4;

    /**
     * The history of transactions that have been handled by this app.
     * <p>
     * A deep copy of this object is NOT created when this state is copied. This object does not affect the hash of this
     * node.
     */
    private final TransactionHandlingHistory transactionHandlingHistory;

    /**
     * The true "state" of this app. This long value is updated with every transaction, and with every round.
     * <p>
     * Affects the hash of this node.
     */
    private long stateLong = 0;

    /**
     * The number of rounds handled by this app. Is incremented each time
     * {@link #handleConsensusRound(Round, PlatformStateModifier)} is called. Note that this may not actually equal the round
     * number, since we don't call {@link #handleConsensusRound(Round, PlatformStateModifier)} for rounds with no events.
     *
     * <p>
     * Affects the hash of this node.
     */
    private long roundsHandled = 0;

    /**
     * If not zero, and we are handling the first round after genesis, configure a freeze this duration later.
     * <p>
     * Does not affect the hash of this node (although actions may be taken based on this info that DO affect the
     * hash).
     */
    private Duration freezeAfterGenesis = null;

    /**
     * The set of transactions that have been preconsensus-handled by this app, but haven't yet been
     * postconsensus-handled. This is used to ensure that transactions are prehandled exactly 1 time, prior to
     * posthandling.
     * <p>
     * Does not affect the hash of this node.
     */
    private Set<Long> transactionsAwaitingPostHandle = ConcurrentHashMap.newKeySet();

    /**
     * Constructor
     */
    public ConsistencyTestingToolState(
            @NonNull final MerkleStateLifecycles lifecycles,
            @NonNull final Function<SemanticVersion, SoftwareVersion> versionFactory) {
        super(lifecycles, versionFactory);
        logger.info(STARTUP.getMarker(), "New State Constructed.");

        this.transactionHandlingHistory = new TransactionHandlingHistory();
    }

    /**
     * Copy constructor
     *
     * @param that the state to copy
     */
    private ConsistencyTestingToolState(@NonNull final ConsistencyTestingToolState that) {
        super(Objects.requireNonNull(that));

        this.transactionHandlingHistory = that.transactionHandlingHistory;
        this.stateLong = that.stateLong;
        this.roundsHandled = that.roundsHandled;
        this.freezeAfterGenesis = that.freezeAfterGenesis;
        this.transactionsAwaitingPostHandle = that.transactionsAwaitingPostHandle;
    }

    /**
     * {@inheritDoc}
     */
    @Override
    public void init(
            @NonNull final Platform platform,
            @NonNull final InitTrigger trigger,
            @Nullable final SoftwareVersion previousSoftwareVersion) {

        Objects.requireNonNull(platform);
        Objects.requireNonNull(trigger);

        final StateCommonConfig stateConfig =
                platform.getContext().getConfiguration().getConfigData(StateCommonConfig.class);
        final ConsistencyTestingToolConfig testingToolConfig =
                platform.getContext().getConfiguration().getConfigData(ConsistencyTestingToolConfig.class);

        final Path logFileDirectory = stateConfig
                .savedStateDirectory()
                .resolve(testingToolConfig.logfileDirectory())
                .resolve(Long.toString(platform.getSelfId().id()));
        try {
            Files.createDirectories(logFileDirectory);
        } catch (final IOException e) {
            throw new UncheckedIOException("unable to set up file system for consistency data", e);
        }
        final Path logFilePath = logFileDirectory.resolve("ConsistencyTestLog.csv");

        this.freezeAfterGenesis = testingToolConfig.freezeAfterGenesis();

        final StringLeaf stateLongLeaf = getChild(STATE_LONG_INDEX);
        if (stateLongLeaf != null && stateLongLeaf.getLabel() != null) {
            this.stateLong = Long.parseLong(stateLongLeaf.getLabel());
            logger.info(STARTUP.getMarker(), "State initialized with state long {}.", stateLong);
        }
        final StringLeaf roundsHandledLeaf = getChild(ROUND_HANDLED_INDEX);
        if (roundsHandledLeaf != null && roundsHandledLeaf.getLabel() != null) {
            this.roundsHandled = Long.parseLong(roundsHandledLeaf.getLabel());
            logger.info(STARTUP.getMarker(), "State initialized with {} rounds handled.", roundsHandled);
        }

        transactionHandlingHistory.init(logFilePath);
        FAKE_MERKLE_STATE_LIFECYCLES.initStates(this);
    }

    /**
     * {@inheritDoc}
     */
    @Override
    public long getClassId() {
        return CLASS_ID;
    }

    /**
     * {@inheritDoc}
     */
    @Override
    public int getVersion() {
        return ClassVersion.ORIGINAL;
    }

    /**
     * {@inheritDoc}
     */
    @Override
    public int getMinimumSupportedVersion() {
        return ClassVersion.ORIGINAL;
    }

    /**
     * {@inheritDoc}
     */
    @Override
    @NonNull
    public synchronized ConsistencyTestingToolState copy() {
        throwIfImmutable();
        setImmutable(true);
        return new ConsistencyTestingToolState(this);
    }

    /**
     * Sets the new {@link #stateLong} to the non-cryptographic hash of the existing state, and the contents of the
     * transaction being handled
     *
     * @param consensusEvent the consensus event
     * @param transaction the transaction to apply to the state
     * @param scopedSystemTransaction a consumer to handle scoped system transactions
     */
    private void applyTransactionToState(
            final @NonNull ConsensusEvent consensusEvent,
            final @NonNull ConsensusTransaction transaction,
            final @NonNull Consumer<ScopedSystemTransaction<StateSignatureTransaction>> scopedSystemTransaction) {
        Objects.requireNonNull(transaction);
        if (transaction.isSystem()) {
            return;
        }

        if (isSystemTransaction(transaction)) {
            scopedSystemTransaction.accept(new ScopedSystemTransaction(
                    consensusEvent.getCreatorId(), consensusEvent.getSoftwareVersion(), transaction));
        }

        final long transactionContents =
                byteArrayToLong(transaction.getApplicationTransaction().toByteArray(), 0);

        if (!transactionsAwaitingPostHandle.remove(transactionContents)) {
            logger.error(EXCEPTION.getMarker(), "Transaction {} was not prehandled.", transactionContents);
        }

        stateLong = NonCryptographicHashing.hash64(stateLong, transactionContents);
    }

    /**
     * Keeps track of which transactions have been prehandled.
     */
    @Override
    public void preHandle(
            @NonNull final Event event,
            @NonNull final Consumer<ScopedSystemTransaction<StateSignatureTransaction>> stateSignatureTransaction) {
        event.forEachTransaction(transaction -> {
            if (transaction.isSystem()) {
                return;
            }

            if (isSystemTransaction(transaction)) {
                stateSignatureTransaction.accept(
                        new ScopedSystemTransaction(event.getCreatorId(), event.getSoftwareVersion(), transaction));
            }
            final long transactionContents =
                    byteArrayToLong(transaction.getApplicationTransaction().toByteArray(), 0);

            if (!transactionsAwaitingPostHandle.add(transactionContents)) {
                logger.error(
                        EXCEPTION.getMarker(), "Transaction {} was prehandled more than once.", transactionContents);
            }
        });
    }

    /**
     * Modifies the state based on each transaction in the round
     * <p>
     * Writes the round and its contents to a log on disk
     */
    @Override
    public void handleConsensusRound(
            final @NonNull Round round,
            final @NonNull PlatformStateModifier platformState,
<<<<<<< HEAD
            @NonNull final Consumer<ScopedSystemTransaction<StateSignatureTransaction>> stateSignatureTransactions) {
=======
            @NonNull final Consumer<ScopedSystemTransaction<StateSignatureTransaction>> stateSignatureTransaction) {
>>>>>>> 89e2f351
        Objects.requireNonNull(round);
        Objects.requireNonNull(platformState);

        if (roundsHandled == 0 && !freezeAfterGenesis.equals(Duration.ZERO)) {
            // This is the first round after genesis.
            logger.info(
                    STARTUP.getMarker(),
                    "Setting freeze time to {} seconds after genesis.",
                    freezeAfterGenesis.getSeconds());
            platformState.setFreezeTime(round.getConsensusTimestamp().plus(freezeAfterGenesis));
        }

        roundsHandled++;

        round.forEachEventTransaction((ev, tx) -> {
            applyTransactionToState(ev, tx, stateSignatureTransactions);
        });
        stateLong = NonCryptographicHashing.hash64(stateLong, round.getRoundNum());

        transactionHandlingHistory.processRound(ConsistencyTestingToolRound.fromRound(round, stateLong));

        setChild(ROUND_HANDLED_INDEX, new StringLeaf(Long.toString(roundsHandled)));
        setChild(STATE_LONG_INDEX, new StringLeaf(Long.toString(stateLong)));
    }

    /**
     * Determines if the given transaction is a system transaction for this app.
     *
     * @param transaction the transaction to check
     * @return true if the transaction is a system transaction, false otherwise
     */
    private boolean isSystemTransaction(final Transaction transaction) {
        return transaction.getApplicationTransaction().length() > 8;
    }
}<|MERGE_RESOLUTION|>--- conflicted
+++ resolved
@@ -286,11 +286,7 @@
     public void handleConsensusRound(
             final @NonNull Round round,
             final @NonNull PlatformStateModifier platformState,
-<<<<<<< HEAD
-            @NonNull final Consumer<ScopedSystemTransaction<StateSignatureTransaction>> stateSignatureTransactions) {
-=======
             @NonNull final Consumer<ScopedSystemTransaction<StateSignatureTransaction>> stateSignatureTransaction) {
->>>>>>> 89e2f351
         Objects.requireNonNull(round);
         Objects.requireNonNull(platformState);
 
@@ -306,7 +302,7 @@
         roundsHandled++;
 
         round.forEachEventTransaction((ev, tx) -> {
-            applyTransactionToState(ev, tx, stateSignatureTransactions);
+            applyTransactionToState(ev, tx, stateSignatureTransaction);
         });
         stateLong = NonCryptographicHashing.hash64(stateLong, round.getRoundNum());
 
