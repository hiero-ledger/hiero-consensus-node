// SPDX-License-Identifier: Apache-2.0
module com.swirlds.demo.consistency {
    requires com.hedera.node.hapi;
    requires com.hedera.pbj.runtime;
    requires com.swirlds.base;
    requires com.swirlds.common;
    requires com.swirlds.config.api;
    requires com.swirlds.logging;
    requires com.swirlds.platform.core.test.fixtures;
    requires com.swirlds.platform.core;
    requires com.swirlds.state.api;
    requires com.swirlds.state.impl;
    requires org.hiero.consensus.model;
<<<<<<< HEAD
=======
    requires org.hiero.consensus.utility;
>>>>>>> 72d71185
    requires org.apache.logging.log4j;
    requires static com.github.spotbugs.annotations;
}<|MERGE_RESOLUTION|>--- conflicted
+++ resolved
@@ -11,10 +11,7 @@
     requires com.swirlds.state.api;
     requires com.swirlds.state.impl;
     requires org.hiero.consensus.model;
-<<<<<<< HEAD
-=======
     requires org.hiero.consensus.utility;
->>>>>>> 72d71185
     requires org.apache.logging.log4j;
     requires static com.github.spotbugs.annotations;
 }