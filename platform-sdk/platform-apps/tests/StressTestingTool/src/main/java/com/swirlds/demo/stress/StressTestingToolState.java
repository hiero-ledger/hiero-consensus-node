/*
 * Copyright (C) 2022-2025 Hedera Hashgraph, LLC
 *
 * Licensed under the Apache License, Version 2.0 (the "License");
 * you may not use this file except in compliance with the License.
 * You may obtain a copy of the License at
 *
 *      http://www.apache.org/licenses/LICENSE-2.0
 *
 * Unless required by applicable law or agreed to in writing, software
 * distributed under the License is distributed on an "AS IS" BASIS,
 * WITHOUT WARRANTIES OR CONDITIONS OF ANY KIND, either express or implied.
 * See the License for the specific language governing permissions and
 * limitations under the License.
 */

package com.swirlds.demo.stress;
/*
 * This file is public domain.
 *
 * SWIRLDS MAKES NO REPRESENTATIONS OR WARRANTIES ABOUT THE SUITABILITY OF
 * THE SOFTWARE, EITHER EXPRESS OR IMPLIED, INCLUDING BUT NOT LIMITED
 * TO THE IMPLIED WARRANTIES OF MERCHANTABILITY, FITNESS FOR A
 * PARTICULAR PURPOSE, OR NON-INFRINGEMENT. SWIRLDS SHALL NOT BE LIABLE FOR
 * ANY DAMAGES SUFFERED AS A RESULT OF USING, MODIFYING OR
 * DISTRIBUTING THIS SOFTWARE OR ITS DERIVATIVES.
 */

import static com.swirlds.demo.stress.TransactionPool.APPLICATION_TRANSACTION_MARKER;

import com.hedera.hapi.node.base.SemanticVersion;
import com.swirlds.common.constructable.ConstructableIgnored;
import com.swirlds.platform.state.PlatformMerkleStateRoot;
import com.swirlds.platform.system.SoftwareVersion;
<<<<<<< HEAD
=======
import com.swirlds.platform.system.events.Event;
import com.swirlds.platform.system.transaction.ConsensusTransaction;
import com.swirlds.platform.system.transaction.Transaction;
>>>>>>> 2bc1e72f
import edu.umd.cs.findbugs.annotations.NonNull;
import java.util.function.Function;
import org.apache.logging.log4j.LogManager;
import org.apache.logging.log4j.Logger;

/**
 * This testing tool simulates configurable processing times for both preHandling and handling for stress testing
 * purposes.
 */
@ConstructableIgnored
public class StressTestingToolState extends PlatformMerkleStateRoot {
    private static final long CLASS_ID = 0x79900efa3127b6eL;

    private static final Logger logger = LogManager.getLogger(StressTestingToolState.class);

    /** A running sum of transaction contents */
    private long runningSum = 0;

    public StressTestingToolState(@NonNull final Function<SemanticVersion, SoftwareVersion> versionFactory) {
        super(versionFactory);
    }

    private StressTestingToolState(@NonNull final StressTestingToolState sourceState) {
        super(sourceState);
        runningSum = sourceState.runningSum;
        setImmutable(false);
        sourceState.setImmutable(true);
    }

    void incrementRunningSum(final long delta) {
        runningSum += delta;
    }

    /**
     * {@inheritDoc}
     */
    @Override
    public synchronized StressTestingToolState copy() {
        throwIfImmutable();
        setImmutable(true);
        return new StressTestingToolState(this);
    }

    /**
     * {@inheritDoc}
     */
<<<<<<< HEAD
=======
    @Override
    public void init(
            @NonNull final Platform platform,
            @NonNull final InitTrigger trigger,
            @Nullable final SoftwareVersion previousSoftwareVersion) {
        super.init(platform, trigger, previousSoftwareVersion);

        this.config = platform.getContext().getConfiguration().getConfigData(StressTestingToolConfig.class);
    }

    /**
     * {@inheritDoc}
     */
    @Override
    public void preHandle(
            @NonNull final Event event,
            @NonNull
                    final Consumer<ScopedSystemTransaction<StateSignatureTransaction>>
                            stateSignatureTransactionCallback) {
        event.forEachTransaction(transaction -> {
            // We are not interested in pre-handling any system transactions, as they are
            // specific for the platform only.We also don't want to consume deprecated
            // EventTransaction.STATE_SIGNATURE_TRANSACTION system transactions in the
            // callback,since it's intended to be used only for the new form of encoded system
            // transactions in Bytes.Thus, we can directly skip the current
            // iteration, if it processes a deprecated system transaction with the
            // EventTransaction.STATE_SIGNATURE_TRANSACTION type.
            if (transaction.isSystem()) {
                return;
            }

            if (areTransactionBytesSystemOnes(transaction)) {
                consumeSystemTransaction(transaction, event, stateSignatureTransactionCallback);
            }
        });

        busyWait(config.preHandleTime());
    }

    /**
     * {@inheritDoc}
     */
    @Override
    public void handleConsensusRound(
            @NonNull final Round round,
            @NonNull final PlatformStateModifier platformState,
            @NonNull
                    final Consumer<ScopedSystemTransaction<StateSignatureTransaction>>
                            stateSignatureTransactionCallback) {
        throwIfImmutable();

        for (final var event : round) {
            event.consensusTransactionIterator().forEachRemaining(transaction -> {
                // We are not interested in handling any system transactions, as they are
                // specific for the platform only.We also don't want to consume deprecated
                // EventTransaction.STATE_SIGNATURE_TRANSACTION system transactions in the
                // callback,since it's intended to be used only for the new form of encoded system
                // transactions in Bytes.Thus, we can directly skip the current
                // iteration, if it processes a deprecated system transaction with the
                // EventTransaction.STATE_SIGNATURE_TRANSACTION type.
                if (transaction.isSystem()) {
                    return;
                }

                if (areTransactionBytesSystemOnes(transaction)) {
                    consumeSystemTransaction(transaction, event, stateSignatureTransactionCallback);
                } else {
                    handleTransaction(transaction);
                }
            });
        }
    }

    private void handleTransaction(@NonNull final ConsensusTransaction trans) {
        runningSum +=
                ByteUtils.byteArrayToLong(trans.getApplicationTransaction().toByteArray(), 0);
        busyWait(config.handleTime());
    }

    /**
     * Checks if the transaction bytes are system ones. The test creates application transactions with max length of 4.
     * System transactions will be always bigger than that.
     *
     * @param transaction the consensus transaction to check
     * @return true if the transaction bytes are system ones, false otherwise
     */
    private boolean areTransactionBytesSystemOnes(@NonNull final Transaction transaction) {
        final var transactionBytes = transaction.getApplicationTransaction();

        if (transactionBytes.length() == 0) {
            return false;
        }

        return transactionBytes.getByte(0) != APPLICATION_TRANSACTION_MARKER;
    }

    /**
     * Converts a transaction to a {@link StateSignatureTransaction} and then consumes it into a callback.
     *
     * @param transaction the transaction to consume
     * @param event the event that contains the transaction
     * @param stateSignatureTransactionCallback the callback to call with the system transaction
     */
    private void consumeSystemTransaction(
            final @NonNull Transaction transaction,
            final @NonNull Event event,
            final @NonNull Consumer<ScopedSystemTransaction<StateSignatureTransaction>>
                            stateSignatureTransactionCallback) {
        try {
            final var stateSignatureTransaction =
                    StateSignatureTransaction.PROTOBUF.parse(transaction.getApplicationTransaction());
            stateSignatureTransactionCallback.accept(new ScopedSystemTransaction<>(
                    event.getCreatorId(), event.getSoftwareVersion(), stateSignatureTransaction));
        } catch (final com.hedera.pbj.runtime.ParseException e) {
            logger.error("Failed to parse StateSignatureTransaction", e);
        }
    }

    @SuppressWarnings("all")
    private void busyWait(@NonNull final Duration duration) {
        if (!duration.isZero() && !duration.isNegative()) {
            final long start = System.nanoTime();
            final long nanos = duration.toNanos();
            while (System.nanoTime() - start < nanos) {
                // busy wait
            }
        }
    }

    /**
     * {@inheritDoc}
     */
>>>>>>> 2bc1e72f
    @Override
    public long getClassId() {
        return CLASS_ID;
    }

    /**
     * {@inheritDoc}
     */
    @Override
    public int getVersion() {
        return ClassVersion.NO_ADDRESS_BOOK_IN_STATE;
    }

    /**
     * {@inheritDoc}
     */
    @Override
    public int getMinimumSupportedVersion() {
        return ClassVersion.NO_ADDRESS_BOOK_IN_STATE;
    }

    /**
     * The version history of this class. Versions that have been released must NEVER be given a different value.
     */
    private static class ClassVersion {
        public static final int NO_ADDRESS_BOOK_IN_STATE = 4;
    }
}<|MERGE_RESOLUTION|>--- conflicted
+++ resolved
@@ -26,22 +26,12 @@
  * DISTRIBUTING THIS SOFTWARE OR ITS DERIVATIVES.
  */
 
-import static com.swirlds.demo.stress.TransactionPool.APPLICATION_TRANSACTION_MARKER;
-
 import com.hedera.hapi.node.base.SemanticVersion;
 import com.swirlds.common.constructable.ConstructableIgnored;
 import com.swirlds.platform.state.PlatformMerkleStateRoot;
 import com.swirlds.platform.system.SoftwareVersion;
-<<<<<<< HEAD
-=======
-import com.swirlds.platform.system.events.Event;
-import com.swirlds.platform.system.transaction.ConsensusTransaction;
-import com.swirlds.platform.system.transaction.Transaction;
->>>>>>> 2bc1e72f
 import edu.umd.cs.findbugs.annotations.NonNull;
 import java.util.function.Function;
-import org.apache.logging.log4j.LogManager;
-import org.apache.logging.log4j.Logger;
 
 /**
  * This testing tool simulates configurable processing times for both preHandling and handling for stress testing
@@ -51,8 +41,6 @@
 public class StressTestingToolState extends PlatformMerkleStateRoot {
     private static final long CLASS_ID = 0x79900efa3127b6eL;
 
-    private static final Logger logger = LogManager.getLogger(StressTestingToolState.class);
-
     /** A running sum of transaction contents */
     private long runningSum = 0;
 
@@ -84,8 +72,6 @@
     /**
      * {@inheritDoc}
      */
-<<<<<<< HEAD
-=======
     @Override
     public void init(
             @NonNull final Platform platform,
@@ -218,7 +204,6 @@
     /**
      * {@inheritDoc}
      */
->>>>>>> 2bc1e72f
     @Override
     public long getClassId() {
         return CLASS_ID;
