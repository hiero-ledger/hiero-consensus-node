// SPDX-License-Identifier: Apache-2.0
package com.swirlds.demo.iss;
/*
 * This file is public domain.
 *
 * SWIRLDS MAKES NO REPRESENTATIONS OR WARRANTIES ABOUT THE SUITABILITY OF
 * THE SOFTWARE, EITHER EXPRESS OR IMPLIED, INCLUDING BUT NOT LIMITED
 * TO THE IMPLIED WARRANTIES OF MERCHANTABILITY, FITNESS FOR A
 * PARTICULAR PURPOSE, OR NON-INFRINGEMENT. SWIRLDS SHALL NOT BE LIABLE FOR
 * ANY DAMAGES SUFFERED AS A RESULT OF USING, MODIFYING OR
 * DISTRIBUTING THIS SOFTWARE OR ITS DERIVATIVES.
 */

import static com.swirlds.demo.iss.V0680ISSTestingToolSchema.GENESIS_TIMESTAMP_STATE_ID;
import static com.swirlds.demo.iss.V0680ISSTestingToolSchema.ISS_SERVICE_NAME;
import static com.swirlds.demo.iss.V0680ISSTestingToolSchema.PLANNED_ISS_LIST_STATE_ID;
import static com.swirlds.demo.iss.V0680ISSTestingToolSchema.PLANNED_LOG_ERROR_LIST_STATE_ID;
import static com.swirlds.demo.iss.V0680ISSTestingToolSchema.RUNNING_SUM_STATE_ID;
import static com.swirlds.platform.state.service.PlatformStateFacade.DEFAULT_PLATFORM_STATE_FACADE;
import static com.swirlds.platform.test.fixtures.state.TestingAppStateInitializer.registerMerkleStateRootClassIds;

import com.hedera.hapi.node.state.primitives.ProtoLong;
import com.hedera.hapi.node.state.primitives.ProtoString;
import com.swirlds.common.context.PlatformContext;
<<<<<<< HEAD
import com.swirlds.config.api.Configuration;
import com.swirlds.metrics.api.Metrics;
=======
import com.swirlds.common.merkle.MerkleNode;
>>>>>>> 0b5a3a86
import com.swirlds.platform.state.MerkleNodeState;
import com.swirlds.platform.system.InitTrigger;
import com.swirlds.platform.system.Platform;
import com.swirlds.state.lifecycle.StateDefinition;
import com.swirlds.state.lifecycle.StateMetadata;
import com.swirlds.state.merkle.VirtualMapState;
import com.swirlds.state.merkle.disk.OnDiskWritableSingletonState;
import com.swirlds.state.spi.CommittableWritableStates;
import com.swirlds.state.spi.ReadableQueueState;
import com.swirlds.state.spi.ReadableSingletonState;
import com.swirlds.state.spi.ReadableStates;
import com.swirlds.state.spi.WritableQueueState;
import com.swirlds.state.spi.WritableSingletonState;
import com.swirlds.state.spi.WritableStates;
import com.swirlds.virtualmap.VirtualMap;
import edu.umd.cs.findbugs.annotations.NonNull;
import java.time.Instant;
import java.util.ArrayList;
import java.util.Comparator;
import java.util.LinkedList;
import java.util.List;
import org.hiero.consensus.model.event.ConsensusEvent;

/**
 * State for the ISSTestingTool.
 */
public class ISSTestingToolState extends VirtualMapState<ISSTestingToolState> implements MerkleNodeState {

    static {
        registerMerkleStateRootClassIds();
    }

    /**
     * The true "state" of this app. Each transaction is just an integer that gets added to this value.
     */
    private long runningSum;

    /**
     * The timestamp of the first event after genesis.
     */
    private Instant genesisTimestamp;

    /**
     * A list of ISS incidents that will be triggered at a predetermined consensus time
     */
    private List<PlannedIss> plannedIssList = new LinkedList<>();

    /**
     * A list of errors that will be logged at a predetermined consensus time
     */
    private List<PlannedLogError> plannedLogErrorList = new LinkedList<>();

    public ISSTestingToolState(@NonNull Configuration configuration, @NonNull Metrics metrics) {
        super(configuration, metrics);
    }

    public ISSTestingToolState(@NonNull final VirtualMap virtualMap) {
        super(virtualMap);
    }

    /**
     * Copy constructor.
     */
    private ISSTestingToolState(final ISSTestingToolState that) {
        super(that);
        this.runningSum = that.runningSum;
        this.genesisTimestamp = that.genesisTimestamp;
        this.plannedIssList = new ArrayList<>(that.plannedIssList);
        this.plannedLogErrorList = new ArrayList<>(that.plannedLogErrorList);
    }

    @Override
    protected ISSTestingToolState copyingConstructor() {
        return new ISSTestingToolState(this);
    }

    @Override
    protected ISSTestingToolState newInstance(@NonNull final VirtualMap virtualMap) {
        return new ISSTestingToolState(virtualMap);
    }

    public void initState(InitTrigger trigger, Platform platform) {
        throwIfImmutable();

        final PlatformContext platformContext = platform.getContext();
        super.init(
                platformContext.getTime(),
                platformContext.getMetrics(),
                platformContext.getMerkleCryptography(),
                () -> DEFAULT_PLATFORM_STATE_FACADE.roundOf(this));

        final var schema = new V0680ISSTestingToolSchema();
        schema.statesToCreate().stream()
                .sorted(Comparator.comparing(StateDefinition::stateId))
                .forEach(def -> {
                    super.initializeState(new StateMetadata<>(ISS_SERVICE_NAME, schema, def));
                });

        // since the test occurrences are relative to the genesis timestamp, the data only needs to be parsed at genesis
        if (trigger == InitTrigger.GENESIS) {
            final ISSTestingToolConfig testingToolConfig =
                    platform.getContext().getConfiguration().getConfigData(ISSTestingToolConfig.class);

            this.plannedIssList = testingToolConfig.getPlannedISSs();
            this.plannedLogErrorList = testingToolConfig.getPlannedLogErrors();

            final WritableStates writableStates = getWritableStates(ISS_SERVICE_NAME);

            final WritableQueueState<PlannedIss> plannedIssState = writableStates.getQueue(PLANNED_ISS_LIST_STATE_ID);
            plannedIssList.forEach(plannedIssState::add);

            final WritableQueueState<PlannedLogError> plannedLogErrorState =
                    writableStates.getQueue(PLANNED_LOG_ERROR_LIST_STATE_ID);
            plannedLogErrorList.forEach(plannedLogErrorState::add);

            ((CommittableWritableStates) writableStates).commit();
        } else {
            final ReadableStates readableStates = getReadableStates(ISS_SERVICE_NAME);

            final ReadableSingletonState<ProtoLong> runningSumState = readableStates.getSingleton(RUNNING_SUM_STATE_ID);
            final ProtoLong runningSum = runningSumState.get();
            if (runningSum != null) {
                this.runningSum = runningSum.value();
            }

            final ReadableSingletonState<ProtoString> genesisTimestampState =
                    readableStates.getSingleton(GENESIS_TIMESTAMP_STATE_ID);
            final ProtoString genesisTimestampString = genesisTimestampState.get();
            if (genesisTimestampString != null) {
                this.genesisTimestamp = Instant.parse(genesisTimestampString.value());
            }

            final ReadableQueueState<PlannedIss> plannedIssState = readableStates.getQueue(PLANNED_ISS_LIST_STATE_ID);
            plannedIssState.iterator().forEachRemaining(plannedIss -> this.plannedIssList.add(plannedIss));

            final ReadableQueueState<PlannedLogError> plannedLogErrorState =
                    readableStates.getQueue(PLANNED_LOG_ERROR_LIST_STATE_ID);
            plannedLogErrorState
                    .iterator()
                    .forEachRemaining(plannedLogError -> this.plannedLogErrorList.add(plannedLogError));
        }
    }

    /**
     * Save the event's timestamp, if needed.
     */
    void captureTimestamp(@NonNull final ConsensusEvent event) {
        if (genesisTimestamp == null) {
            genesisTimestamp = event.getConsensusTimestamp();
            final WritableSingletonState<ProtoString> genesisTimestampState =
                    getWritableStates(ISS_SERVICE_NAME).getSingleton(GENESIS_TIMESTAMP_STATE_ID);
            genesisTimestampState.put(new ProtoString(genesisTimestamp.toString()));
            ((OnDiskWritableSingletonState<ProtoString>) genesisTimestampState).commit();
        }
    }

    void incrementRunningSum(long delta) {
        runningSum += delta;
        final WritableSingletonState<ProtoLong> runningSumState =
                getWritableStates(ISS_SERVICE_NAME).getSingleton(RUNNING_SUM_STATE_ID);
        runningSumState.put(new ProtoLong(runningSum));
        ((OnDiskWritableSingletonState<ProtoLong>) runningSumState).commit();
    }

    Instant getGenesisTimestamp() {
        return genesisTimestamp;
    }

    List<PlannedIss> getPlannedIssList() {
        return plannedIssList;
    }

    List<PlannedLogError> getPlannedLogErrorList() {
        return plannedLogErrorList;
    }
<<<<<<< HEAD
=======

    /**
     * Copy constructor.
     */
    private ISSTestingToolState(final ISSTestingToolState that) {
        super(that);
        this.runningSum = that.runningSum;
        this.genesisTimestamp = that.genesisTimestamp;
        this.plannedIssList = new ArrayList<>(that.plannedIssList);
        this.plannedLogErrorList = new ArrayList<>(that.plannedLogErrorList);
    }

    /**
     * {@inheritDoc}
     */
    @NonNull
    @Override
    public synchronized ISSTestingToolState copy() {
        throwIfImmutable();
        setImmutable(true);
        return new ISSTestingToolState(this);
    }

    /**
     * {@inheritDoc}
     */
    @Override
    public long getClassId() {
        return CLASS_ID;
    }

    /**
     * {@inheritDoc}
     */
    @Override
    public int getVersion() {
        return ClassVersion.ORIGINAL;
    }

    @Override
    public int getMinimumSupportedVersion() {
        return ClassVersion.ORIGINAL;
    }

    @Override
    protected ISSTestingToolState copyingConstructor() {
        return new ISSTestingToolState(this);
    }

    // FUTURE WORK: https://github.com/hiero-ledger/hiero-consensus-node/issues/19002
    @Override
    public MerkleNode migrate(int version) {
        return this;
    }
>>>>>>> 0b5a3a86
}<|MERGE_RESOLUTION|>--- conflicted
+++ resolved
@@ -22,12 +22,8 @@
 import com.hedera.hapi.node.state.primitives.ProtoLong;
 import com.hedera.hapi.node.state.primitives.ProtoString;
 import com.swirlds.common.context.PlatformContext;
-<<<<<<< HEAD
 import com.swirlds.config.api.Configuration;
 import com.swirlds.metrics.api.Metrics;
-=======
-import com.swirlds.common.merkle.MerkleNode;
->>>>>>> 0b5a3a86
 import com.swirlds.platform.state.MerkleNodeState;
 import com.swirlds.platform.system.InitTrigger;
 import com.swirlds.platform.system.Platform;
@@ -203,61 +199,4 @@
     List<PlannedLogError> getPlannedLogErrorList() {
         return plannedLogErrorList;
     }
-<<<<<<< HEAD
-=======
-
-    /**
-     * Copy constructor.
-     */
-    private ISSTestingToolState(final ISSTestingToolState that) {
-        super(that);
-        this.runningSum = that.runningSum;
-        this.genesisTimestamp = that.genesisTimestamp;
-        this.plannedIssList = new ArrayList<>(that.plannedIssList);
-        this.plannedLogErrorList = new ArrayList<>(that.plannedLogErrorList);
-    }
-
-    /**
-     * {@inheritDoc}
-     */
-    @NonNull
-    @Override
-    public synchronized ISSTestingToolState copy() {
-        throwIfImmutable();
-        setImmutable(true);
-        return new ISSTestingToolState(this);
-    }
-
-    /**
-     * {@inheritDoc}
-     */
-    @Override
-    public long getClassId() {
-        return CLASS_ID;
-    }
-
-    /**
-     * {@inheritDoc}
-     */
-    @Override
-    public int getVersion() {
-        return ClassVersion.ORIGINAL;
-    }
-
-    @Override
-    public int getMinimumSupportedVersion() {
-        return ClassVersion.ORIGINAL;
-    }
-
-    @Override
-    protected ISSTestingToolState copyingConstructor() {
-        return new ISSTestingToolState(this);
-    }
-
-    // FUTURE WORK: https://github.com/hiero-ledger/hiero-consensus-node/issues/19002
-    @Override
-    public MerkleNode migrate(int version) {
-        return this;
-    }
->>>>>>> 0b5a3a86
 }