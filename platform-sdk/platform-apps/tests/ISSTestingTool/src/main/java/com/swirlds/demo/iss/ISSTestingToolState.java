--- conflicted
+++ resolved
@@ -17,12 +17,9 @@
 
 import com.swirlds.base.time.Time;
 import com.swirlds.common.merkle.MerkleNode;
-<<<<<<< HEAD
 import com.swirlds.common.merkle.crypto.MerkleCryptographyFactory;
 import com.swirlds.common.metrics.noop.NoOpMetrics;
 import com.swirlds.config.api.Configuration;
-=======
->>>>>>> f9ab908b
 import com.swirlds.platform.state.MerkleNodeState;
 import com.swirlds.platform.system.InitTrigger;
 import com.swirlds.platform.system.Platform;
@@ -93,16 +90,6 @@
     public void initState(InitTrigger trigger, Platform platform) {
         throwIfImmutable();
 
-<<<<<<< HEAD
-=======
-        final PlatformContext platformContext = platform.getContext();
-        super.init(
-                platformContext.getTime(),
-                platformContext.getMetrics(),
-                platformContext.getMerkleCryptography(),
-                () -> DEFAULT_PLATFORM_STATE_FACADE.roundOf(this));
-
->>>>>>> f9ab908b
         // since the test occurrences are relative to the genesis timestamp, the data only needs to be parsed at genesis
         if (trigger == InitTrigger.GENESIS) {
             final ISSTestingToolConfig testingToolConfig =
