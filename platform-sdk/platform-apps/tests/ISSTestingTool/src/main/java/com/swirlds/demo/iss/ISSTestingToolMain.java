--- conflicted
+++ resolved
@@ -2,16 +2,13 @@
 package com.swirlds.demo.iss;
 
 import static com.swirlds.logging.legacy.LogMarker.STARTUP;
-<<<<<<< HEAD
 import static com.swirlds.platform.builder.internal.StaticPlatformBuilder.getGlobalMetrics;
-=======
-import static com.swirlds.platform.test.fixtures.state.TestingAppStateInitializer.registerConstructablesForSchemas;
-import static com.swirlds.platform.test.fixtures.state.TestingAppStateInitializer.registerConstructablesForStorage;
->>>>>>> 0b5a3a86
 import static com.swirlds.platform.test.fixtures.state.TestingAppStateInitializer.registerMerkleStateRootClassIds;
 
 import com.hedera.hapi.node.base.SemanticVersion;
 import com.swirlds.config.api.Configuration;
+import com.swirlds.config.api.ConfigurationBuilder;
+import com.swirlds.config.extensions.sources.SimpleConfigSource;
 import com.swirlds.config.api.ConfigurationBuilder;
 import com.swirlds.config.extensions.sources.SimpleConfigSource;
 import com.swirlds.platform.state.ConsensusStateEventHandler;
@@ -45,36 +42,10 @@
     private static final SemanticVersion semanticVersion =
             SemanticVersion.newBuilder().major(1).build();
 
-    private static final Configuration CONFIGURATION;
-
-    static {
-<<<<<<< HEAD
-        logger.info(STARTUP.getMarker(), "Registering MerkleStateRoot Class Ids with ConstructableRegistry...");
-        registerMerkleStateRootClassIds();
-        logger.info(STARTUP.getMarker(), " MerkleStateRoot Class Ids are registered with the ConstructableRegistry!");
-=======
-        CONFIGURATION = ConfigurationBuilder.create()
-                .autoDiscoverExtensions()
-                .withSource(new SimpleConfigSource().withValue("merkleDb.initialCapacity", 1000000))
-                .build();
-
-        try {
-            logger.info(STARTUP.getMarker(), "Registering ISSTestingToolState with ConstructableRegistry");
-            ConstructableRegistry constructableRegistry = ConstructableRegistry.getInstance();
-            constructableRegistry.registerConstructable(new ClassConstructorPair(ISSTestingToolState.class, () -> {
-                ISSTestingToolState issTestingToolState = new ISSTestingToolState();
-                return issTestingToolState;
-            }));
-            registerMerkleStateRootClassIds();
-            registerConstructablesForStorage(CONFIGURATION);
-            registerConstructablesForSchemas();
-            logger.info(STARTUP.getMarker(), "ISSTestingToolState is registered with ConstructableRegistry");
-        } catch (ConstructableRegistryException e) {
-            logger.error(STARTUP.getMarker(), "Failed to register ISSTestingToolState", e);
-            throw new RuntimeException(e);
-        }
->>>>>>> 0b5a3a86
-    }
+    private static final Configuration CONFIGURATION = ConfigurationBuilder.create()
+            .autoDiscoverExtensions()
+            .withSource(new SimpleConfigSource().withValue("merkleDb.initialCapacity", 1000000))
+            .build();
 
     private Platform platform;
 
@@ -120,18 +91,13 @@
     @Override
     @NonNull
     public ISSTestingToolState newStateRoot() {
-<<<<<<< HEAD
         final Configuration configuration = ConfigurationBuilder.create()
                 .autoDiscoverExtensions()
                 .withSource(new SimpleConfigSource().withValue("merkleDb.initialCapacity", 1000000))
                 .build();
 
         final ISSTestingToolState state = new ISSTestingToolState(configuration, getGlobalMetrics());
-        TestingAppStateInitializer.initConsensusModuleStates(state);
-=======
-        final ISSTestingToolState state = new ISSTestingToolState();
         TestingAppStateInitializer.initConsensusModuleStates(state, CONFIGURATION);
->>>>>>> 0b5a3a86
         return state;
     }
 
@@ -140,15 +106,10 @@
      */
     @Override
     public Function<VirtualMap, ISSTestingToolState> stateRootFromVirtualMap() {
-<<<<<<< HEAD
         return virtualMap -> {
             final ISSTestingToolState state = new ISSTestingToolState(virtualMap);
-            TestingAppStateInitializer.initConsensusModuleStates(state);
+            TestingAppStateInitializer.initConsensusModuleStates(state, CONFIGURATION);
             return state;
-=======
-        return (virtualMap) -> {
-            throw new UnsupportedOperationException();
->>>>>>> 0b5a3a86
         };
     }
 
