--- conflicted
+++ resolved
@@ -21,12 +21,9 @@
 import com.swirlds.base.time.Time;
 import com.swirlds.common.threading.framework.StoppableThread;
 import com.swirlds.common.threading.framework.config.StoppableThreadConfiguration;
-<<<<<<< HEAD
 import com.swirlds.metrics.api.Metrics;
-=======
 import com.swirlds.config.api.Configuration;
 import com.swirlds.config.api.ConfigurationBuilder;
->>>>>>> 4df21c61
 import com.swirlds.platform.ParameterProvider;
 import com.swirlds.platform.state.ConsensusStateEventHandler;
 import com.swirlds.platform.state.NoOpConsensusStateEventHandler;
@@ -150,16 +147,11 @@
      * </p>
      */
     @Override
-<<<<<<< HEAD
     public Function<VirtualMap, StatsDemoState> stateRootFromVirtualMap(
             @NonNull final Metrics metrics, @NonNull final Time time) {
-        throw new UnsupportedOperationException();
-=======
-    public Function<VirtualMap, StatsDemoState> stateRootFromVirtualMap() {
         return (virtualMap) -> {
             throw new UnsupportedOperationException();
         };
->>>>>>> 4df21c61
     }
 
     @NonNull
