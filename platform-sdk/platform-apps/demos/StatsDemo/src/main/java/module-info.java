// SPDX-License-Identifier: Apache-2.0
module com.swirlds.demo.stats {
    requires com.hedera.node.hapi;
    requires com.hedera.pbj.runtime;
    requires com.swirlds.base;
    requires com.swirlds.common;
    requires com.swirlds.metrics.api;
    requires com.swirlds.platform.core.test.fixtures;
    requires com.swirlds.platform.core;
    requires com.swirlds.state.api;
    requires com.swirlds.state.impl;
<<<<<<< HEAD
=======
    requires org.hiero.base.concurrent;
>>>>>>> 69420a57
    requires org.hiero.base.utility;
    requires org.hiero.consensus.model;
    requires java.desktop;
    requires static com.github.spotbugs.annotations;
}<|MERGE_RESOLUTION|>--- conflicted
+++ resolved
@@ -9,10 +9,7 @@
     requires com.swirlds.platform.core;
     requires com.swirlds.state.api;
     requires com.swirlds.state.impl;
-<<<<<<< HEAD
-=======
     requires org.hiero.base.concurrent;
->>>>>>> 69420a57
     requires org.hiero.base.utility;
     requires org.hiero.consensus.model;
     requires java.desktop;
