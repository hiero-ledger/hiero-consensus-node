--- conflicted
+++ resolved
@@ -3,11 +3,6 @@
 
 import static java.util.Objects.requireNonNull;
 
-<<<<<<< HEAD
-import com.hedera.hapi.platform.state.StateKey;
-=======
-import com.hedera.pbj.runtime.Codec;
->>>>>>> 3d260334
 import com.hedera.pbj.runtime.ParseException;
 import com.hedera.pbj.runtime.io.buffer.Bytes;
 import com.swirlds.common.merkle.MerkleNode;
@@ -19,11 +14,7 @@
 import java.util.Iterator;
 import java.util.NoSuchElementException;
 
-<<<<<<< HEAD
-public class OnDiskIterator<K, V> implements Iterator<K> {
-=======
 public class OnDiskIterator<K> implements Iterator<K> {
->>>>>>> 3d260334
 
     // State ID
     private final int stateId;
@@ -36,11 +27,7 @@
 
     private K next = null;
 
-<<<<<<< HEAD
     public OnDiskIterator(@NonNull final VirtualMap virtualMap, final int stateId) {
-=======
-    public OnDiskIterator(@NonNull final VirtualMap virtualMap, @NonNull final Codec<K> keyCodec, final int stateId) {
->>>>>>> 3d260334
         this.stateId = stateId;
         this.keyCodec = requireNonNull(keyCodec);
         itr = requireNonNull(virtualMap).treeIterator();
