--- conflicted
+++ resolved
@@ -95,15 +95,11 @@
      */
     private final List<StateChangeListener> listeners = new ArrayList<>();
 
-<<<<<<< HEAD
     private final Configuration configuration;
 
     private final Metrics metrics;
 
     private final Time time;
-=======
-    private LongSupplier roundSupplier;
->>>>>>> f9ab908b
 
     protected VirtualMap virtualMap;
 
@@ -162,13 +158,9 @@
      */
     protected VirtualMapState(@NonNull final VirtualMapState<T> from) {
         this.virtualMap = from.virtualMap.copy();
-<<<<<<< HEAD
         this.configuration = from.configuration;
         this.metrics = from.metrics;
         this.time = from.time;
-=======
-        this.roundSupplier = from.roundSupplier;
->>>>>>> f9ab908b
         this.startupMode = from.startupMode;
         this.snapshotMetrics = new MerkleRootSnapshotMetrics(from.metrics);
         this.listeners.addAll(from.listeners);
@@ -179,16 +171,6 @@
         }
     }
 
-<<<<<<< HEAD
-=======
-    public void init(Time time, Metrics metrics, MerkleCryptography merkleCryptography, LongSupplier roundSupplier) {
-        this.time = time;
-        this.metrics = metrics;
-        this.snapshotMetrics = new MerkleRootSnapshotMetrics(metrics);
-        this.roundSupplier = roundSupplier;
-    }
-
->>>>>>> f9ab908b
     /**
      * Creates a copy of the instance.
      * @return a copy of the instance
