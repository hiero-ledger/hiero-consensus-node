--- conflicted
+++ resolved
@@ -8,12 +8,8 @@
 import static com.swirlds.state.StateChangeListener.StateType.SINGLETON;
 import static com.swirlds.state.lifecycle.StateMetadata.computeLabel;
 import static com.swirlds.state.merkle.StateUtils.decomposeLabel;
-<<<<<<< HEAD
-import static com.swirlds.state.merkle.StateUtils.getVirtualMapKey;
-=======
 import static com.swirlds.state.merkle.StateUtils.getVirtualMapKeyForQueue;
 import static com.swirlds.state.merkle.StateUtils.getVirtualMapKeyForSingleton;
->>>>>>> b4b97530
 import static java.util.Objects.requireNonNull;
 
 import com.hedera.pbj.runtime.io.buffer.Bytes;
@@ -1076,11 +1072,7 @@
                     final var codec = originalStore.getCodec();
                     final var value =
                             Objects.requireNonNull(originalStore.getValue(), "Null value is not expected here");
-<<<<<<< HEAD
-                    virtualMap.put(getVirtualMapKey(serviceName, stateKey), value, codec);
-=======
                     virtualMap.put(getVirtualMapKeyForSingleton(serviceName, stateKey), value, codec);
->>>>>>> b4b97530
 
                     long migrationTimeMs = System.currentTimeMillis() - migrationStartTime;
                     logger.info(
@@ -1118,11 +1110,7 @@
     }
 
     private static void validateSingletonStateMigrated(VirtualMap virtualMap, String serviceName, String stateKey) {
-<<<<<<< HEAD
-        assert virtualMap.containsKey(getVirtualMapKey(serviceName, stateKey));
-=======
         assert virtualMap.containsKey(getVirtualMapKeyForSingleton(serviceName, stateKey));
->>>>>>> b4b97530
     }
 
     private void migrateQueueStates(
@@ -1164,24 +1152,16 @@
                             older.release();
                             virtualMapRef.set(currentMap);
                         }
-<<<<<<< HEAD
-                        virtualMapRef.get().put(getVirtualMapKey(serviceName, stateKey, tail++), value, codec);
-=======
                         virtualMapRef.get().put(getVirtualMapKeyForQueue(serviceName, stateKey, tail++), value, codec);
->>>>>>> b4b97530
                     }
 
                     final var queueState = new QueueState(head, tail);
                     virtualMapRef
                             .get()
-<<<<<<< HEAD
-                            .put(getVirtualMapKey(serviceName, stateKey), queueState, QueueStateCodec.INSTANCE);
-=======
                             .put(
                                     getVirtualMapKeyForSingleton(serviceName, stateKey),
                                     queueState,
                                     QueueStateCodec.INSTANCE);
->>>>>>> b4b97530
 
                     long migrationTimeMs = System.currentTimeMillis() - migrationStartTime;
                     logger.info(
@@ -1225,19 +1205,11 @@
     private static void validateQueueStateMigrated(
             VirtualMap virtualMap, String serviceName, String stateKey, long head, long tail) {
         // Validate Queue State object
-<<<<<<< HEAD
-        assert virtualMap.containsKey(getVirtualMapKey(serviceName, stateKey));
-
-        // Validate Queue State values
-        for (long i = head; i < tail; i++) {
-            assert virtualMap.containsKey(getVirtualMapKey(serviceName, stateKey, i));
-=======
         assert virtualMap.containsKey(getVirtualMapKeyForSingleton(serviceName, stateKey));
 
         // Validate Queue State values
         for (long i = head; i < tail; i++) {
             assert virtualMap.containsKey(getVirtualMapKeyForQueue(serviceName, stateKey, i));
->>>>>>> b4b97530
         }
     }
 
@@ -1259,11 +1231,7 @@
                     final var labelPair = decomposeLabel(virtualMapToMigrate.getLabel());
                     final var serviceName = labelPair.key();
                     final var stateKey = labelPair.value();
-<<<<<<< HEAD
-                    final var stateIdBytes = getVirtualMapKey(serviceName, stateKey);
-=======
                     final var stateIdBytes = getVirtualMapKeyForSingleton(serviceName, stateKey);
->>>>>>> b4b97530
 
                     InterruptableConsumer<Pair<Bytes, Bytes>> handler = (pair) -> {
                         VirtualMap currentMap = virtualMapRef.get();
