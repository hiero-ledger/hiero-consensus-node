// SPDX-License-Identifier: Apache-2.0
package com.swirlds.state.merkle;

import static com.swirlds.logging.legacy.LogMarker.EXCEPTION;
import static com.swirlds.logging.legacy.LogMarker.STARTUP;
import static com.swirlds.state.StateChangeListener.StateType.MAP;
import static com.swirlds.state.StateChangeListener.StateType.QUEUE;
import static com.swirlds.state.StateChangeListener.StateType.SINGLETON;
import static com.swirlds.state.lifecycle.StateMetadata.computeLabel;
import static com.swirlds.state.merkle.StateUtils.decomposeLabel;
import static com.swirlds.state.merkle.StateUtils.getVirtualMapKey;
import static java.util.Objects.requireNonNull;

import com.hedera.pbj.runtime.io.buffer.Bytes;
import com.swirlds.base.time.Time;
import com.swirlds.base.utility.Pair;
import com.swirlds.common.merkle.MerkleInternal;
import com.swirlds.common.merkle.MerkleNode;
import com.swirlds.common.merkle.crypto.MerkleCryptography;
import com.swirlds.common.merkle.impl.PartialNaryMerkleInternal;
import com.swirlds.common.merkle.iterators.MerkleIterator;
import com.swirlds.common.merkle.utility.MerkleTreeSnapshotReader;
import com.swirlds.common.merkle.utility.MerkleTreeSnapshotWriter;
import com.swirlds.common.threading.manager.AdHocThreadManager;
import com.swirlds.common.utility.Labeled;
import com.swirlds.common.utility.RuntimeObjectRecord;
import com.swirlds.common.utility.RuntimeObjectRegistry;
import com.swirlds.config.api.Configuration;
import com.swirlds.fcqueue.FCQueue;
import com.swirlds.merkle.map.MerkleMap;
import com.swirlds.merkledb.MerkleDbDataSourceBuilder;
import com.swirlds.merkledb.MerkleDbTableConfig;
import com.swirlds.merkledb.config.MerkleDbConfig;
import com.swirlds.metrics.api.Metrics;
import com.swirlds.state.State;
import com.swirlds.state.StateChangeListener;
import com.swirlds.state.lifecycle.StateMetadata;
import com.swirlds.state.merkle.disk.BackedReadableKVState;
import com.swirlds.state.merkle.disk.BackedWritableKVState;
import com.swirlds.state.merkle.memory.InMemoryReadableKVState;
import com.swirlds.state.merkle.memory.InMemoryWritableKVState;
import com.swirlds.state.merkle.queue.BackedReadableQueueState;
import com.swirlds.state.merkle.queue.BackedWritableQueueState;
import com.swirlds.state.merkle.queue.QueueNode;
import com.swirlds.state.merkle.queue.QueueState;
import com.swirlds.state.merkle.queue.QueueStateCodec;
import com.swirlds.state.merkle.singleton.BackedReadableSingletonState;
import com.swirlds.state.merkle.singleton.BackedWritableSingletonState;
import com.swirlds.state.merkle.singleton.SingletonNode;
import com.swirlds.state.merkle.singleton.StringLeaf;
import com.swirlds.state.merkle.singleton.ValueLeaf;
import com.swirlds.state.spi.CommittableWritableStates;
import com.swirlds.state.spi.EmptyReadableStates;
import com.swirlds.state.spi.KVChangeListener;
import com.swirlds.state.spi.QueueChangeListener;
import com.swirlds.state.spi.ReadableKVState;
import com.swirlds.state.spi.ReadableQueueState;
import com.swirlds.state.spi.ReadableSingletonState;
import com.swirlds.state.spi.ReadableStates;
import com.swirlds.state.spi.WritableKVState;
import com.swirlds.state.spi.WritableKVStateBase;
import com.swirlds.state.spi.WritableQueueState;
import com.swirlds.state.spi.WritableQueueStateBase;
import com.swirlds.state.spi.WritableSingletonState;
import com.swirlds.state.spi.WritableSingletonStateBase;
import com.swirlds.state.spi.WritableStates;
import com.swirlds.virtualmap.VirtualMap;
import com.swirlds.virtualmap.VirtualMapMigration;
import com.swirlds.virtualmap.datasource.VirtualLeafBytes;
import edu.umd.cs.findbugs.annotations.NonNull;
import java.io.IOException;
import java.nio.file.Path;
import java.util.ArrayList;
import java.util.Collections;
import java.util.HashMap;
import java.util.List;
import java.util.Map;
import java.util.Objects;
import java.util.Set;
import java.util.concurrent.ConcurrentHashMap;
import java.util.concurrent.ExecutionException;
import java.util.concurrent.atomic.AtomicLong;
import java.util.concurrent.atomic.AtomicReference;
import java.util.function.Consumer;
import java.util.function.LongSupplier;
import java.util.function.Supplier;
import java.util.stream.IntStream;
import org.apache.logging.log4j.LogManager;
import org.apache.logging.log4j.Logger;
import org.hiero.base.concurrent.interrupt.InterruptableConsumer;
import org.hiero.base.constructable.ConstructableIgnored;
import org.hiero.base.crypto.DigestType;

/**
 * An implementation of {@link State}.
 *
 * <p>Among {@link MerkleStateRoot}'s child nodes are the various {@link
 * com.swirlds.merkle.map.MerkleMap}'s and {@link com.swirlds.virtualmap.VirtualMap}'s that make up
 * the service's states. Each such child node has a label specified that is computed from the
 * metadata for that state. Since both service names and state keys are restricted to characters
 * that do not include the period, we can use it to separate service name from state key. When we
 * need to find all states for a service, we can do so by iteration and string comparison.
 *
 * <p>NOTE: The implementation of this class must change before we can support state proofs
 * properly. In particular, a wide n-ary number of children is less than ideal, since the hash of
 * each child must be part of the state proof. It would be better to have a binary tree. We should
 * consider nesting service nodes in a MerkleMap, or some other such approach to get a binary tree.
 *
 * @deprecated This class exists solely for migrating states into a single {@link VirtualMap}.
 * Once the migration is complete and any test dependencies have been removed, this class will be removed.
 */
@Deprecated
@ConstructableIgnored
public abstract class MerkleStateRoot<T extends MerkleStateRoot<T>> extends PartialNaryMerkleInternal
        implements MerkleInternal, State {

    private static final Logger logger = LogManager.getLogger(MerkleStateRoot.class);

    private static final long CLASS_ID = 0x8e300b0dfdafbb1bL;

    // Migrates from `PlatformState` to State API singleton
    public static final int MINIMUM_SUPPORTED_VERSION = 31;

    // Migrates to "Mega Map"
    public static final int CURRENT_VERSION = 32;

    // This is a temporary fix to deal with the inefficient implementation of findNodeIndex(). It caches looked up
    // indices globally, assuming these indices do not change that often. We need to re-think index lookup,
    // but at this point all major rewrites seem to risky.
    private static final Map<String, Integer> INDEX_LOOKUP = new ConcurrentHashMap<>();
    private LongSupplier roundSupplier;

    private MerkleCryptography merkleCryptography;
    private Time time;

    public Map<String, Map<String, StateMetadata<?, ?>>> getServices() {
        return services;
    }

    private Configuration configuration;

    private Metrics metrics;

    /**
     * Metrics for the snapshot creation process
     */
    private MerkleRootSnapshotMetrics snapshotMetrics = new MerkleRootSnapshotMetrics();

    /**
     * Maintains information about each service, and each state of each service, known by this
     * instance. The key is the "service-name.state-key".
     */
    private final Map<String, Map<String, StateMetadata<?, ?>>> services = new HashMap<>();

    /**
     * Cache of used {@link ReadableStates}.
     */
    private final Map<String, ReadableStates> readableStatesMap = new ConcurrentHashMap<>();

    /**
     * Cache of used {@link WritableStates}.
     */
    private final Map<String, MerkleWritableStates> writableStatesMap = new HashMap<>();
    /**
     * Listeners to be notified of state changes on {@link MerkleWritableStates#commit()} calls for any service.
     */
    private final List<StateChangeListener> listeners = new ArrayList<>();

    /**
     * Used to track the lifespan of this state.
     */
    private final RuntimeObjectRecord registryRecord;

    /**
     * Used to track the status of the Platform.
     * It is set to {@code true} if Platform status is not {@code PlatformStatus.ACTIVE}
     */
    private boolean startupMode = true;

    /**
     * Create a new instance. This constructor must be used for all creations of this class.
     *
     */
    public MerkleStateRoot() {
        this.registryRecord = RuntimeObjectRegistry.createRecord(getClass());
    }

    public void init(
            Time time,
            Configuration configuration,
            Metrics metrics,
            MerkleCryptography merkleCryptography,
            LongSupplier roundSupplier) {
        this.time = time;
        this.metrics = metrics;
        this.merkleCryptography = merkleCryptography;
        this.roundSupplier = roundSupplier;
        snapshotMetrics = new MerkleRootSnapshotMetrics(metrics);
    }

    /**
     * Protected constructor for fast-copy.
     *
     * @param from The other state to fast-copy from. Cannot be null.
     */
    protected MerkleStateRoot(@NonNull final MerkleStateRoot<T> from) {
        // Copy the Merkle route from the source instance
        super(from);
        this.registryRecord = RuntimeObjectRegistry.createRecord(getClass());
        this.listeners.addAll(from.listeners);
        this.roundSupplier = from.roundSupplier;
        this.startupMode = from.startupMode;

        // Copy over the metadata
        for (final var entry : from.services.entrySet()) {
            this.services.put(entry.getKey(), new HashMap<>(entry.getValue()));
        }

        // Copy the non-null Merkle children from the source (should also be handled by super, TBH).
        // Note we don't "compress" -- null children remain in here unless we manually remove them
        // (which would cause massive re-hashing).
        for (int childIndex = 0, n = from.getNumberOfChildren(); childIndex < n; childIndex++) {
            final var childToCopy = from.getChild(childIndex);
            if (childToCopy != null) {
                setChild(childIndex, childToCopy.copy());
            }
        }
<<<<<<< HEAD
=======
    }

    public void disableStartupMode() {
        startupMode = false;
    }

    /**
     * {@inheritDoc}
     */
    @Override
    public boolean isStartUpMode() {
        return startupMode;
    }

    /**
     * {@inheritDoc}
     */
    @Override
    public boolean isHashed() {
        return getHash() != null;
>>>>>>> d06c2ee3
    }

    @Override
    public long getClassId() {
        return CLASS_ID;
    }

    @Override
    public int getVersion() {
        return CURRENT_VERSION;
    }

    @Override
    public int getMinimumSupportedVersion() {
        return MINIMUM_SUPPORTED_VERSION;
    }

    /**
     * To be called ONLY at node shutdown. Attempts to gracefully close any virtual maps. This method is a bit of a
     * hack, ideally there would be something more generic at the platform level that virtual maps could hook into
     * to get shutdown in an orderly way.
     */
    public void close() {
        logger.info("Closing MerkleStateRoot");
        for (final var svc : services.values()) {
            for (final var md : svc.values()) {
                final var index = findNodeIndex(md.serviceName(), extractStateKey(md));
                if (index >= 0) {
                    final var node = getChild(index);
                    if (node instanceof VirtualMap virtualMap) {
                        try {
                            virtualMap.getDataSource().close();
                        } catch (IOException e) {
                            logger.warn("Unable to close data source for virtual map {}", md.serviceName(), e);
                        }
                    }
                }
            }
        }
    }

    /**
     * {@inheritDoc}
     */
    @Override
    public void destroyNode() {
        registryRecord.release();
    }

    /**
     * {@inheritDoc}
     */
    @Override
    @NonNull
    public ReadableStates getReadableStates(@NonNull String serviceName) {
        return readableStatesMap.computeIfAbsent(serviceName, s -> {
            final var stateMetadata = services.get(s);
            return stateMetadata == null ? EmptyReadableStates.INSTANCE : new MerkleReadableStates(stateMetadata);
        });
    }

    /**
     * {@inheritDoc}
     */
    @Override
    @NonNull
    public WritableStates getWritableStates(@NonNull final String serviceName) {
        throwIfImmutable();
        return writableStatesMap.computeIfAbsent(serviceName, s -> {
            final var stateMetadata = services.getOrDefault(s, Map.of());
            return new MerkleWritableStates(serviceName, stateMetadata);
        });
    }

    @Override
    public void registerCommitListener(@NonNull final StateChangeListener listener) {
        requireNonNull(listener);
        listeners.add(listener);
    }

    @Override
    public void unregisterCommitListener(@NonNull final StateChangeListener listener) {
        requireNonNull(listener);
        listeners.remove(listener);
    }

    /**
     * {@inheritDoc}
     */
    @NonNull
    @Override
    public T copy() {
        throwIfImmutable();
        throwIfDestroyed();
        setImmutable(true);
        return copyingConstructor();
    }

    /**
     * Creates a copy of the instance.
     * @return a copy of the instance
     */
    protected abstract T copyingConstructor();

    /**
     * Puts the defined service state and its associated node into the merkle tree. The precondition
     * for calling this method is that node MUST be a {@link MerkleMap} or {@link VirtualMap} and
     * MUST have a correct label applied. No matter if the resulting node is newly created or already
     * present, calls the provided initialization consumer with the node.
     *
     * @param md The metadata associated with the state
     * @param nodeSupplier Returns the node to add. Cannot be null. Can be used to create the node on-the-fly.
     * @param nodeInitializer The node's initialization logic.
     * @throws IllegalArgumentException if the node is neither a merkle map nor virtual map, or if
     * it doesn't have a label, or if the label isn't right.
     */
    public <T extends MerkleNode> void putServiceStateIfAbsent(
            @NonNull final StateMetadata<?, ?> md,
            @NonNull final Supplier<T> nodeSupplier,
            @NonNull final Consumer<T> nodeInitializer) {

        // Validate the inputs
        throwIfImmutable();
        requireNonNull(md);
        requireNonNull(nodeSupplier);
        requireNonNull(nodeInitializer);

        // Put this metadata into the map
        final var def = md.stateDefinition();
        final var serviceName = md.serviceName();
        final var stateMetadata = services.computeIfAbsent(serviceName, k -> new HashMap<>());
        stateMetadata.put(def.stateKey(), md);

        // We also need to add/update the metadata of the service in the writableStatesMap so that
        // it isn't stale or incomplete (e.g. in a genesis case)
        readableStatesMap.put(serviceName, new MerkleReadableStates(stateMetadata));
        writableStatesMap.put(serviceName, new MerkleWritableStates(serviceName, stateMetadata));

        // Look for a node, and if we don't find it, then insert the one we were given
        // If there is not a node there, then set it. I don't want to overwrite the existing node,
        // because it may have been loaded from state on disk, and the node provided here in this
        // call is always for genesis. So we may just ignore it.
        final T node;
        final var nodeIndex = findNodeIndex(serviceName, def.stateKey());
        if (nodeIndex == -1) {
            node = requireNonNull(nodeSupplier.get());
            final var label = node instanceof Labeled labeled ? labeled.getLabel() : null;
            if (label == null) {
                throw new IllegalArgumentException("`node` must be a Labeled and have a label");
            }

            if (def.onDisk() && !(node instanceof VirtualMap)) {
                throw new IllegalArgumentException(
                        "Mismatch: state definition claims on-disk, but " + "the merkle node is not a VirtualMap");
            }

            if (label.isEmpty()) {
                // It looks like both MerkleMap and VirtualMap do not allow for a null label.
                // But I want to leave this check in here anyway, in case that is ever changed.
                throw new IllegalArgumentException("A label must be specified on the node");
            }

            if (!label.equals(computeLabel(serviceName, def.stateKey()))) {
                throw new IllegalArgumentException(
                        "A label must be computed based on the same " + "service name and state key in the metadata!");
            }

            setChild(getNumberOfChildren(), node);
        } else {
            node = getChild(nodeIndex);
        }
        nodeInitializer.accept(node);
    }

    /**
     * Unregister a service without removing its nodes from the state.
     *
     * Services such as the PlatformStateService and RosterService may be registered
     * on a newly loaded (or received via Reconnect) SignedState object in order
     * to access the PlatformState and RosterState/RosterMap objects so that the code
     * can fetch the current active Roster for the state and validate it. Once validated,
     * the state may need to be loaded into the system as the actual state,
     * and as a part of this process, the States API
     * is going to be initialized to allow access to all the services known to the app.
     * However, the States API initialization is guarded by a
     * {@code state.getReadableStates(PlatformStateService.NAME).isEmpty()} check.
     * So if this service has previously been initialized, then the States API
     * won't be initialized in full.
     *
     * To prevent this and to allow the system to initialize all the services,
     * we unregister the PlatformStateService and RosterService after the validation is performed.
     *
     * Note that unlike the MerkleStateRoot.removeServiceState() method below in this class,
     * the unregisterService() method will NOT remove the merkle nodes that store the states of
     * the services being unregistered. This is by design because these nodes will be used
     * by the actual service states once the app initializes the States API in full.
     *
     * @param serviceName a service to unregister
     */
    public void unregisterService(@NonNull final String serviceName) {
        readableStatesMap.remove(serviceName);
        writableStatesMap.remove(serviceName);

        services.remove(serviceName);
    }

    /**
     * Removes the node and metadata from the state merkle tree.
     *
     * @param serviceName The service name. Cannot be null.
     * @param stateKey The state key
     */
    public void removeServiceState(@NonNull final String serviceName, @NonNull final String stateKey) {
        throwIfImmutable();
        requireNonNull(serviceName);
        requireNonNull(stateKey);

        // Remove the metadata entry
        final var stateMetadata = services.get(serviceName);
        if (stateMetadata != null) {
            stateMetadata.remove(stateKey);
        }

        // Eventually remove the cached WritableState
        final var writableStates = writableStatesMap.get(serviceName);
        if (writableStates != null) {
            writableStates.remove(stateKey);
        }

        // Remove the node
        final var index = findNodeIndex(serviceName, stateKey);
        if (index != -1) {
            setChild(index, null);
        }
    }

    /**
     * Simple utility method that finds the state node index.
     *
     * @param serviceName the service name
     * @param stateKey the state key
     * @return -1 if not found, otherwise the index into the children
     */
    public int findNodeIndex(@NonNull final String serviceName, @NonNull final String stateKey) {
        final var label = computeLabel(serviceName, stateKey);

        final Integer index = INDEX_LOOKUP.get(label);
        if (index != null && checkNodeIndex(index, label)) {
            return index;
        }

        for (int i = 0, n = getNumberOfChildren(); i < n; i++) {
            if (checkNodeIndex(i, label)) {
                INDEX_LOOKUP.put(label, i);
                return i;
            }
        }

        INDEX_LOOKUP.remove(label);
        return -1;
    }

    private boolean checkNodeIndex(final int index, @NonNull final String label) {
        final var node = getChild(index);
        return node instanceof Labeled labeled && Objects.equals(label, labeled.getLabel());
    }

    /**
     * Base class implementation for states based on MerkleTree
     */
    @SuppressWarnings({"rawtypes", "unchecked"})
    private abstract class MerkleStates implements ReadableStates {
        protected final Map<String, StateMetadata<?, ?>> stateMetadata;
        protected final Map<String, ReadableKVState<?, ?>> kvInstances;
        protected final Map<String, ReadableSingletonState<?>> singletonInstances;
        protected final Map<String, ReadableQueueState<?>> queueInstances;
        private final Set<String> stateKeys;

        /**
         * Create a new instance
         *
         * @param stateMetadata cannot be null
         */
        MerkleStates(@NonNull final Map<String, StateMetadata<?, ?>> stateMetadata) {
            this.stateMetadata = requireNonNull(stateMetadata);
            this.stateKeys = Collections.unmodifiableSet(stateMetadata.keySet());
            this.kvInstances = new HashMap<>();
            this.singletonInstances = new HashMap<>();
            this.queueInstances = new HashMap<>();
        }

        @NonNull
        @Override
        public <K, V> ReadableKVState<K, V> get(@NonNull String stateKey) {
            final ReadableKVState<K, V> instance = (ReadableKVState<K, V>) kvInstances.get(stateKey);
            if (instance != null) {
                return instance;
            }

            final var md = stateMetadata.get(stateKey);
            if (md == null || md.stateDefinition().singleton()) {
                throw new IllegalArgumentException("Unknown k/v state key '" + stateKey + ";");
            }

            final var node = findNode(md);
            if (node instanceof VirtualMap v) {
                final var ret = createReadableKVState(md, v);
                kvInstances.put(stateKey, ret);
                return ret;
            } else if (node instanceof MerkleMap m) {
                final var ret = createReadableKVState(md, m);
                kvInstances.put(stateKey, ret);
                return ret;
            } else {
                // This exception should never be thrown. Only if "findNode" found the wrong node!
                throw new IllegalStateException("Unexpected type for k/v state " + stateKey);
            }
        }

        @NonNull
        @Override
        public <S> ReadableSingletonState<S> getSingleton(@NonNull String stateKey) {
            final ReadableSingletonState<S> instance = (ReadableSingletonState<S>) singletonInstances.get(stateKey);
            if (instance != null) {
                return instance;
            }

            final var md = stateMetadata.get(stateKey);
            if (md == null || !md.stateDefinition().singleton()) {
                throw new IllegalArgumentException("Unknown singleton state key '" + stateKey + "'");
            }

            final var node = findNode(md);
            if (node instanceof SingletonNode s) {
                final var ret = createReadableSingletonState(md, s);
                singletonInstances.put(stateKey, ret);
                return ret;
            } else {
                // This exception should never be thrown. Only if "findNode" found the wrong node!
                throw new IllegalStateException("Unexpected type for singleton state " + stateKey);
            }
        }

        @NonNull
        @Override
        public <E> ReadableQueueState<E> getQueue(@NonNull String stateKey) {
            final ReadableQueueState<E> instance = (ReadableQueueState<E>) queueInstances.get(stateKey);
            if (instance != null) {
                return instance;
            }

            final var md = stateMetadata.get(stateKey);
            if (md == null || !md.stateDefinition().queue()) {
                throw new IllegalArgumentException("Unknown queue state key '" + stateKey + "'");
            }

            final var node = findNode(md);
            if (node instanceof QueueNode q) {
                final var ret = createReadableQueueState(md, q);
                queueInstances.put(stateKey, ret);
                return ret;
            } else {
                // This exception should never be thrown. Only if "findNode" found the wrong node!
                throw new IllegalStateException("Unexpected type for queue state " + stateKey);
            }
        }

        @Override
        public boolean contains(@NonNull final String stateKey) {
            return stateMetadata.containsKey(stateKey);
        }

        @NonNull
        @Override
        public Set<String> stateKeys() {
            return stateKeys;
        }

        @NonNull
        protected abstract ReadableKVState createReadableKVState(@NonNull StateMetadata md, @NonNull VirtualMap v);

        @NonNull
        protected abstract ReadableKVState createReadableKVState(@NonNull StateMetadata md, @NonNull MerkleMap m);

        @NonNull
        protected abstract ReadableSingletonState createReadableSingletonState(
                @NonNull StateMetadata md, @NonNull SingletonNode<?> s);

        @NonNull
        protected abstract ReadableQueueState createReadableQueueState(
                @NonNull StateMetadata md, @NonNull QueueNode<?> q);

        /**
         * Utility method for finding and returning the given node. Will throw an ISE if such a node
         * cannot be found!
         *
         * @param md The metadata
         * @return The found node
         */
        @NonNull
        MerkleNode findNode(@NonNull final StateMetadata<?, ?> md) {
            final var index = findNodeIndex(md.serviceName(), extractStateKey(md));
            if (index == -1) {
                // This can only happen if there WAS a node here, and it was removed!
                throw new IllegalStateException("State '"
                        + extractStateKey(md)
                        + "' for service '"
                        + md.serviceName()
                        + "' is missing from the merkle tree!");
            }

            return getChild(index);
        }
    }

    /**
     * An implementation of {@link ReadableStates} based on the merkle tree.
     */
    @SuppressWarnings({"rawtypes", "unchecked"})
    public final class MerkleReadableStates extends MerkleStates {
        /**
         * Create a new instance
         *
         * @param stateMetadata cannot be null
         */
        MerkleReadableStates(@NonNull final Map<String, StateMetadata<?, ?>> stateMetadata) {
            super(stateMetadata);
        }

        @Override
        @NonNull
        protected ReadableKVState<?, ?> createReadableKVState(
                @NonNull final StateMetadata md, @NonNull final VirtualMap v) {
            return new BackedReadableKVState<>(
                    md.serviceName(),
                    extractStateKey(md),
                    Objects.requireNonNull(md.stateDefinition().keyCodec()),
                    md.stateDefinition().valueCodec(),
                    v);
        }

        @Override
        @NonNull
        protected ReadableKVState<?, ?> createReadableKVState(
                @NonNull final StateMetadata md, @NonNull final MerkleMap m) {
            return new InMemoryReadableKVState<>(md.serviceName(), extractStateKey(md), m);
        }

        @Override
        @NonNull
        protected ReadableSingletonState<?> createReadableSingletonState(
                @NonNull final StateMetadata md, @NonNull final SingletonNode<?> s) {
            return new BackedReadableSingletonState<>(md.serviceName(), extractStateKey(md), s);
        }

        @NonNull
        @Override
        protected ReadableQueueState createReadableQueueState(@NonNull StateMetadata md, @NonNull QueueNode<?> q) {
            return new BackedReadableQueueState<>(md.serviceName(), extractStateKey(md), q);
        }
    }

    /**
     * An implementation of {@link WritableStates} based on the merkle tree.
     */
    @SuppressWarnings({"rawtypes", "unchecked"})
    public final class MerkleWritableStates extends MerkleStates implements WritableStates, CommittableWritableStates {

        private final String serviceName;

        /**
         * Create a new instance
         *
         * @param stateMetadata cannot be null
         */
        MerkleWritableStates(
                @NonNull final String serviceName, @NonNull final Map<String, StateMetadata<?, ?>> stateMetadata) {
            super(stateMetadata);
            this.serviceName = requireNonNull(serviceName);
        }

        /**
         * Copies and releases the {@link VirtualMap} for the given state key. This ensures
         * data is continually flushed to disk
         *
         * @param stateKey the state key
         */
        public void copyAndReleaseVirtualMap(@NonNull final String stateKey) {
            final var md = stateMetadata.get(stateKey);
            final VirtualMap virtualMap = findNode(md).cast();
            final var mutableCopy = virtualMap.copy();
            if (metrics != null) {
                mutableCopy.registerMetrics(metrics);
            }
            setChild(findNodeIndex(serviceName, stateKey), mutableCopy);
            kvInstances.put(stateKey, createReadableKVState(md, mutableCopy));
        }

        @NonNull
        @Override
        public <K, V> WritableKVState<K, V> get(@NonNull String stateKey) {
            return (WritableKVState<K, V>) super.get(stateKey);
        }

        @NonNull
        @Override
        public <S> WritableSingletonState<S> getSingleton(@NonNull String stateKey) {
            return (WritableSingletonState<S>) super.getSingleton(stateKey);
        }

        @NonNull
        @Override
        public <E> WritableQueueState<E> getQueue(@NonNull String stateKey) {
            return (WritableQueueState<E>) super.getQueue(stateKey);
        }

        @Override
        @NonNull
        protected WritableKVState<?, ?> createReadableKVState(
                @NonNull final StateMetadata md, @NonNull final VirtualMap v) {
            final var state = new BackedWritableKVState<>(
                    serviceName,
                    extractStateKey(md),
                    Objects.requireNonNull(md.stateDefinition().keyCodec()),
                    md.stateDefinition().valueCodec(),
                    v);
            listeners.forEach(listener -> {
                if (listener.stateTypes().contains(MAP)) {
                    registerKVListener(serviceName, state, listener);
                }
            });
            return state;
        }

        @Override
        @NonNull
        protected WritableKVState<?, ?> createReadableKVState(
                @NonNull final StateMetadata md, @NonNull final MerkleMap m) {
            final var state = new InMemoryWritableKVState<>(
                    md.serviceName(),
                    extractStateKey(md),
                    md.inMemoryValueClassId(),
                    md.stateDefinition().keyCodec(),
                    md.stateDefinition().valueCodec(),
                    m);
            listeners.forEach(listener -> {
                if (listener.stateTypes().contains(MAP)) {
                    registerKVListener(serviceName, state, listener);
                }
            });
            return state;
        }

        @Override
        @NonNull
        protected WritableSingletonState<?> createReadableSingletonState(
                @NonNull final StateMetadata md, @NonNull final SingletonNode<?> s) {
            final var state = new BackedWritableSingletonState<>(md.serviceName(), extractStateKey(md), s);
            listeners.forEach(listener -> {
                if (listener.stateTypes().contains(SINGLETON)) {
                    registerSingletonListener(serviceName, state, listener);
                }
            });
            return state;
        }

        @NonNull
        @Override
        protected WritableQueueState<?> createReadableQueueState(
                @NonNull final StateMetadata md, @NonNull final QueueNode<?> q) {
            final var state = new BackedWritableQueueState<>(md.serviceName(), extractStateKey(md), q);
            listeners.forEach(listener -> {
                if (listener.stateTypes().contains(QUEUE)) {
                    registerQueueListener(serviceName, state, listener);
                }
            });
            return state;
        }

        @Override
        public void commit() {
            for (final ReadableKVState kv : kvInstances.values()) {
                ((WritableKVStateBase) kv).commit();
            }
<<<<<<< HEAD
            commitSingletons();
=======
            if (startupMode) {
                for (final ReadableSingletonState s : singletonInstances.values()) {
                    ((WritableSingletonStateBase) s).commit();
                }
            }
>>>>>>> d06c2ee3
            for (final ReadableQueueState q : queueInstances.values()) {
                ((WritableQueueStateBase) q).commit();
            }
            readableStatesMap.remove(serviceName);
        }

        @Override
        public void commitSingletons() {
            for (final ReadableSingletonState s : singletonInstances.values()) {
                ((WritableSingletonStateBase) s).commit();
            }
        }

        /**
         * This method is called when a state is removed from the state merkle tree. It is used to
         * remove the cached instances of the state.
         *
         * @param stateKey the state key
         */
        public void remove(String stateKey) {
            if (!Map.of().equals(stateMetadata)) {
                stateMetadata.remove(stateKey);
            }
            kvInstances.remove(stateKey);
            singletonInstances.remove(stateKey);
            queueInstances.remove(stateKey);
        }

        private <V> void registerSingletonListener(
                @NonNull final String serviceName,
                @NonNull final WritableSingletonStateBase<V> singletonState,
                @NonNull final StateChangeListener listener) {
            final var stateId = listener.stateIdFor(serviceName, singletonState.getStateKey());
            singletonState.registerListener(value -> listener.singletonUpdateChange(stateId, value));
        }

        private <V> void registerQueueListener(
                @NonNull final String serviceName,
                @NonNull final WritableQueueStateBase<V> queueState,
                @NonNull final StateChangeListener listener) {
            final var stateId = listener.stateIdFor(serviceName, queueState.getStateKey());
            queueState.registerListener(new QueueChangeListener<>() {
                @Override
                public void queuePushChange(@NonNull final V value) {
                    listener.queuePushChange(stateId, value);
                }

                @Override
                public void queuePopChange() {
                    listener.queuePopChange(stateId);
                }
            });
        }

        private <K, V> void registerKVListener(
                @NonNull final String serviceName, WritableKVStateBase<K, V> state, StateChangeListener listener) {
            final var stateId = listener.stateIdFor(serviceName, state.getStateKey());
            state.registerListener(new KVChangeListener<>() {
                @Override
                public void mapUpdateChange(@NonNull final K key, @NonNull final V value) {
                    listener.mapUpdateChange(stateId, key, value);
                }

                @Override
                public void mapDeleteChange(@NonNull final K key) {
                    listener.mapDeleteChange(stateId, key);
                }
            });
        }
    }

    @NonNull
    private static String extractStateKey(@NonNull final StateMetadata<?, ?> md) {
        return md.stateDefinition().stateKey();
    }

    /**
     * Commit all singleton states for every registered service.
     */
    public void commitSingletons() {
        for (String serviceKey : services.keySet()) {
            final var service = services.get(serviceKey);
            for (String stateKey : service.keySet()) {
                StateMetadata<?, ?> stateMetadata = service.get(stateKey);
                if (stateMetadata.stateDefinition().singleton()) {
                    WritableStates writableStates = getWritableStates(serviceKey);
                    final var writableSingleton = (WritableSingletonStateBase<?>) writableStates.getSingleton(stateKey);
                    writableSingleton.commit();
                }
            }
        }
    }

    /**
     * {@inheritDoc}
     */
    @Override
    public void computeHash() {
        requireNonNull(
                merkleCryptography,
                "MerkleStateRoot has to be initialized before hashing. merkleCryptography is not set.");
        throwIfMutable("Hashing should only be done on immutable states");
        throwIfDestroyed("Hashing should not be done on destroyed states");
        if (getHash() != null) {
            return;
        }
        try {
            merkleCryptography.digestTreeAsync(this).get();
        } catch (final ExecutionException e) {
            logger.error(EXCEPTION.getMarker(), "Exception occurred during hashing", e);
        } catch (final InterruptedException e) {
            logger.error(EXCEPTION.getMarker(), "Interrupted while hashing state. Expect buggy behavior.");
            Thread.currentThread().interrupt();
        }
    }

    /**
     * {@inheritDoc}
     */
    @Override
    public void createSnapshot(@NonNull final Path targetPath) {
        requireNonNull(time);
        requireNonNull(snapshotMetrics);
        throwIfMutable();
        throwIfDestroyed();
        final long startTime = time.currentTimeMillis();
        MerkleTreeSnapshotWriter.createSnapshot(this, targetPath, roundSupplier.getAsLong());
        snapshotMetrics.updateWriteStateToDiskTimeMetric(time.currentTimeMillis() - startTime);
    }

    /**
     * {@inheritDoc}
     */
    @SuppressWarnings("unchecked")
    @Override
    public T loadSnapshot(@NonNull Path targetPath) throws IOException {
        return (T) MerkleTreeSnapshotReader.readStateFileData(configuration, targetPath)
                .stateRoot();
    }

    // MIGRATION TO MEGA MAP

    // Migration process config (TODO: discuss if should be moved to config as this is temp code)
    // Threads which iterate over the given Virtual Map, perform some operation and write into its own output
    // queue/buffer
    private static final int THREAD_COUNT = 1;
    private static final int DATA_PER_COPY = 10_213;
    private static final boolean VALIDATE_MIGRATION_FF = true;

    @Override
    public MerkleNode migrate(@NonNull final Configuration configuration, int version) {
        if (version < 32) {

            // Create Virtual Map

            final MerkleDbConfig merkleDbConfig = configuration.getConfigData(MerkleDbConfig.class);
            final var tableConfig = new MerkleDbTableConfig(
                    (short) 1,
                    DigestType.SHA_384,
                    // FUTURE WORK: drop StateDefinition.maxKeysHint and load VM size
                    // from VirtualMapConfig.size instead
                    merkleDbConfig.maxNumOfKeys(),
                    merkleDbConfig.hashesRamToDiskThreshold());
            final var virtualMapLabel = "VirtualMap"; // TODO: discuss how it should be renamed
            final var dsBuilder = new MerkleDbDataSourceBuilder(tableConfig, configuration);
            final var virtualMap = new VirtualMap(virtualMapLabel, dsBuilder, configuration);

            // Initialize migration metrics

            AtomicLong totalMigratedObjects = new AtomicLong(0);
            AtomicLong totalMigrationTimeMs = new AtomicLong(0);
            AtomicLong totalValidationTimeMs = new AtomicLong(0);

            // Migration

            logger.info(
                    STARTUP.getMarker(),
                    "Migrating all of the states (Singleton, KV and Queue) to the one Virtual Map...");

            migrateSingletonStates(virtualMap, totalMigratedObjects, totalMigrationTimeMs, totalValidationTimeMs);

            final AtomicReference<VirtualMap> virtualMapRef = new AtomicReference<>(virtualMap);
            migrateQueueStates(virtualMapRef, totalMigratedObjects, totalMigrationTimeMs, totalValidationTimeMs);
            migrateKVStates(virtualMapRef, totalMigratedObjects, totalMigrationTimeMs, totalValidationTimeMs);

            logger.info(STARTUP.getMarker(), "Total migration time {} ms", totalMigrationTimeMs.get());

            // Validate all states migrated to the Virtual Map
            if (VALIDATE_MIGRATION_FF) {
                // The `+1` accounts for the `VirtualMapState`, which is expected to already exist in the VirtualMap
                // before the migration begins.
                assert virtualMapRef.get().size() == totalMigratedObjects.get() + 1;
                logger.info(STARTUP.getMarker(), "Total validation time {} ms", totalValidationTimeMs.get());
            }

            return virtualMapRef.get();
        }

        return this;
    }

    private void migrateSingletonStates(
            VirtualMap virtualMap,
            AtomicLong totalMigratedObjects,
            AtomicLong totalMigrationTimeMs,
            AtomicLong totalValidationTimeMs) {
        logger.info(STARTUP.getMarker(), "Migrating Singleton states to the one Virtual Map...");

        final AtomicLong singletonMigrationTimeMs = new AtomicLong(0);
        IntStream.range(0, getNumberOfChildren())
                .mapToObj(this::getChild)
                .filter(child -> child instanceof SingletonNode<?>)
                .map(child -> (SingletonNode<?>) child)
                .forEach(singletonNode -> {
                    final StringLeaf originalLabeled = singletonNode.getLeft();
                    final String singletonStateLabel = originalLabeled.getLabel();
                    final var labelPair = decomposeLabel(singletonStateLabel);
                    final var serviceName = labelPair.key();
                    final var stateKey = labelPair.value();
                    final ValueLeaf originalStore = singletonNode.getRight();

                    logger.info(STARTUP.getMarker(), "\nMigrating {}...", singletonStateLabel);
                    long migrationStartTime = System.currentTimeMillis();

                    final var codec = originalStore.getCodec();
                    final var value =
                            Objects.requireNonNull(originalStore.getValue(), "Null value is not expected here");
                    virtualMap.put(getVirtualMapKey(serviceName, stateKey), value, codec);

                    long migrationTimeMs = System.currentTimeMillis() - migrationStartTime;
                    logger.info(
                            STARTUP.getMarker(),
                            "Migration complete for {} took {} ms",
                            singletonStateLabel,
                            migrationTimeMs);
                    logger.info(STARTUP.getMarker(), "New Virtual Map size: {}", virtualMap.size());
                    singletonMigrationTimeMs.addAndGet(migrationTimeMs);
                    totalMigrationTimeMs.addAndGet(migrationTimeMs);
                    totalMigratedObjects.addAndGet(1);

                    if (VALIDATE_MIGRATION_FF) {
                        long validationStartTime = System.currentTimeMillis();
                        logger.info(
                                STARTUP.getMarker(),
                                "Validating the new Virtual Map contains all data from the Singleton State {}",
                                singletonStateLabel);

                        validateSingletonStateMigrated(virtualMap, serviceName, stateKey);

                        final long validationTimeMs = System.currentTimeMillis() - validationStartTime;
                        logger.info(
                                STARTUP.getMarker(),
                                "Validation complete for the Singleton State {} took {} ms",
                                singletonStateLabel,
                                validationTimeMs);
                        totalValidationTimeMs.addAndGet(validationTimeMs);
                    }
                });

        logger.info(
                STARTUP.getMarker(), "Migration complete for Singleton states, took {} ms", singletonMigrationTimeMs);
    }

    private static void validateSingletonStateMigrated(VirtualMap virtualMap, String serviceName, String stateKey) {
        assert virtualMap.containsKey(getVirtualMapKey(serviceName, stateKey));
    }

    private void migrateQueueStates(
            final AtomicReference<VirtualMap> virtualMapRef,
            AtomicLong totalMigratedObjects,
            AtomicLong totalMigrationTimeMs,
            AtomicLong totalValidationTimeMs) {
        logger.info(STARTUP.getMarker(), "Migrating Queue states to the one Virtual Map...");

        final AtomicLong queueMigrationStartTime = new AtomicLong(0);
        IntStream.range(0, getNumberOfChildren())
                .mapToObj(this::getChild)
                .filter(child -> child instanceof QueueNode<?>)
                .map(child -> (QueueNode<?>) child)
                .forEach(queueNode -> {
                    final var queueNodeLabel = queueNode.getLabel();
                    final var labelPair = decomposeLabel(queueNodeLabel);
                    final var serviceName = labelPair.key();
                    final var stateKey = labelPair.value();
                    final FCQueue<ValueLeaf> originalStore = queueNode.getRight();

                    logger.info(
                            STARTUP.getMarker(), "\nMigrating {} (size: {})...", queueNodeLabel, originalStore.size());
                    long migrationStartTime = System.currentTimeMillis();

                    // Migrate data
                    final long head = 1;
                    long tail = 1;

                    for (ValueLeaf leaf : originalStore) {
                        final var codec = leaf.getCodec();
                        final var value = Objects.requireNonNull(leaf.getValue(), "Null value is not expected here");

                        VirtualMap currentMap = virtualMapRef.get();
                        if (currentMap.size() % DATA_PER_COPY == 0) {
                            VirtualMap older = currentMap;
                            currentMap = currentMap.copy();
                            older.release();
                            virtualMapRef.set(currentMap);
                        }
                        virtualMapRef.get().put(getVirtualMapKey(serviceName, stateKey, tail++), value, codec);
                    }

                    final var queueState = new QueueState(head, tail);
                    virtualMapRef
                            .get()
                            .put(getVirtualMapKey(serviceName, stateKey), queueState, QueueStateCodec.INSTANCE);

                    long migrationTimeMs = System.currentTimeMillis() - migrationStartTime;
                    logger.info(
                            STARTUP.getMarker(),
                            "Migration complete for {} took {} ms",
                            queueNodeLabel,
                            migrationTimeMs);
                    logger.info(
                            STARTUP.getMarker(),
                            "New Virtual Map size: {}",
                            virtualMapRef.get().size());
                    queueMigrationStartTime.addAndGet(migrationTimeMs);
                    totalMigrationTimeMs.addAndGet(migrationTimeMs);
                    totalMigratedObjects.addAndGet(originalStore.size());

                    if (VALIDATE_MIGRATION_FF) {
                        long validationStartTime = System.currentTimeMillis();
                        logger.info(
                                STARTUP.getMarker(),
                                "Validating the new Virtual Map contains all data from the Queue State {}",
                                queueNodeLabel);

                        validateQueueStateMigrated(virtualMapRef.get(), queueNodeLabel, serviceName, head, tail);

                        long validationTimeMs = System.currentTimeMillis() - validationStartTime;
                        logger.info(
                                STARTUP.getMarker(),
                                "Validation complete for the Queue State {} took {} ms",
                                queueNodeLabel,
                                validationTimeMs);
                        totalValidationTimeMs.addAndGet(validationTimeMs);
                    }
                });

        logger.info(
                STARTUP.getMarker(), "Migration complete for Queue states, took {} ms", queueMigrationStartTime.get());
    }

    private static void validateQueueStateMigrated(
            VirtualMap virtualMap, String serviceName, String stateKey, long head, long tail) {
        // Validate Queue State object
        assert virtualMap.containsKey(getVirtualMapKey(serviceName, stateKey));

        // Validate Queue State values
        for (long i = head; i < tail; i++) {
            assert virtualMap.containsKey(getVirtualMapKey(serviceName, stateKey, i));
        }
    }

    private void migrateKVStates(
            final AtomicReference<VirtualMap> virtualMapRef,
            AtomicLong totalMigratedObjects,
            AtomicLong totalMigrationTimeMs,
            AtomicLong totalValidationTimeMs) {
        logger.info(STARTUP.getMarker(), "Migrating KV states to the one Virtual Map...");

        final AtomicLong kvMigrationStartTime = new AtomicLong(0);
        IntStream.range(0, getNumberOfChildren())
                .mapToObj(this::getChild)
                .filter(child -> child instanceof VirtualMap)
                .map(child -> (VirtualMap) child)
                .forEach(virtualMapToMigrate -> {
                    final var virtualMapLabel = virtualMapToMigrate.getLabel();
                    final var labelPair = decomposeLabel(virtualMapToMigrate.getLabel());
                    final var serviceName = labelPair.key();
                    final var stateKey = labelPair.value();
                    final var stateIdBytes = getVirtualMapKey(serviceName, stateKey);

                    // TODO: discuss if optimization is needed here
                    InterruptableConsumer<Pair<Bytes, Bytes>> handler = (pair) -> {
                        VirtualMap currentMap = virtualMapRef.get();
                        if (currentMap.size() % DATA_PER_COPY == 0) {
                            VirtualMap older = currentMap;
                            currentMap = currentMap.copy();
                            older.release();
                            virtualMapRef.set(currentMap);
                        }
                        virtualMapRef.get().putBytes(stateIdBytes.append(pair.key()), pair.value());
                    };

                    try {
                        logger.info(
                                STARTUP.getMarker(),
                                "\nMigrating {} (size: {})...",
                                virtualMapLabel,
                                virtualMapToMigrate.size());
                        long migrationStartTime = System.currentTimeMillis();

                        // TODO: discuss which method from VirtualMapMigration to use
                        VirtualMapMigration.extractVirtualMapData(
                                AdHocThreadManager.getStaticThreadManager(),
                                virtualMapToMigrate,
                                handler,
                                THREAD_COUNT);

                        long migrationTimeMs = System.currentTimeMillis() - migrationStartTime;
                        logger.info(
                                STARTUP.getMarker(),
                                "Migration complete for {} took {} ms",
                                virtualMapLabel,
                                migrationTimeMs);
                        logger.info(
                                STARTUP.getMarker(),
                                "New Virtual Map size: {}",
                                virtualMapRef.get().size());
                        kvMigrationStartTime.addAndGet(migrationTimeMs);
                        totalMigrationTimeMs.addAndGet(migrationTimeMs);
                        totalMigratedObjects.addAndGet(virtualMapToMigrate.size());
                    } catch (InterruptedException e) {
                        Thread.currentThread().interrupt();
                        throw new RuntimeException("Virtual Map migration process was interrupted", e);
                    }

                    if (VALIDATE_MIGRATION_FF) {
                        long validationStartTime = System.currentTimeMillis();
                        logger.info(
                                STARTUP.getMarker(),
                                "Validating the new Virtual Map contains all data from the KV State {}",
                                virtualMapToMigrate.getLabel());

                        validateKVStateMigrated(virtualMapRef.get(), virtualMapToMigrate);

                        long validationTimeMs = System.currentTimeMillis() - validationStartTime;
                        logger.info(
                                STARTUP.getMarker(),
                                "Validation complete for the KV State {} took {} ms",
                                virtualMapToMigrate.getLabel(),
                                validationTimeMs);
                        totalValidationTimeMs.addAndGet(validationTimeMs);
                    }
                });

        logger.info(STARTUP.getMarker(), "Migration complete for KV states, took {} ms", kvMigrationStartTime.get());
    }

    // TODO: discuss this validation (seems by size would be a viable option)
    private static void validateKVStateMigrated(VirtualMap virtualMap, VirtualMap virtualMapToMigrate) {
        MerkleIterator<MerkleNode> merkleNodeMerkleIterator = virtualMapToMigrate.treeIterator();

        while (merkleNodeMerkleIterator.hasNext()) {
            MerkleNode next = merkleNodeMerkleIterator.next();
            if (next instanceof VirtualLeafBytes leafBytes) {
                assert virtualMap.containsKey(leafBytes.keyBytes());
            }
        }
    }

    @Override
    public boolean isHashed() {
        return getHash() != null;
    }
}<|MERGE_RESOLUTION|>--- conflicted
+++ resolved
@@ -225,8 +225,6 @@
                 setChild(childIndex, childToCopy.copy());
             }
         }
-<<<<<<< HEAD
-=======
     }
 
     public void disableStartupMode() {
@@ -247,7 +245,6 @@
     @Override
     public boolean isHashed() {
         return getHash() != null;
->>>>>>> d06c2ee3
     }
 
     @Override
@@ -832,26 +829,15 @@
             for (final ReadableKVState kv : kvInstances.values()) {
                 ((WritableKVStateBase) kv).commit();
             }
-<<<<<<< HEAD
-            commitSingletons();
-=======
             if (startupMode) {
                 for (final ReadableSingletonState s : singletonInstances.values()) {
                     ((WritableSingletonStateBase) s).commit();
                 }
             }
->>>>>>> d06c2ee3
             for (final ReadableQueueState q : queueInstances.values()) {
                 ((WritableQueueStateBase) q).commit();
             }
             readableStatesMap.remove(serviceName);
-        }
-
-        @Override
-        public void commitSingletons() {
-            for (final ReadableSingletonState s : singletonInstances.values()) {
-                ((WritableSingletonStateBase) s).commit();
-            }
         }
 
         /**
@@ -1299,9 +1285,4 @@
             }
         }
     }
-
-    @Override
-    public boolean isHashed() {
-        return getHash() != null;
-    }
 }