--- conflicted
+++ resolved
@@ -8,37 +8,18 @@
 import com.hedera.pbj.runtime.io.buffer.Bytes;
 import com.hedera.pbj.runtime.io.stream.ReadableStreamingData;
 import com.hedera.pbj.runtime.io.stream.WritableStreamingData;
-<<<<<<< HEAD
 import com.swirlds.base.utility.Pair;
-=======
-import com.swirlds.state.lifecycle.StateMetadata;
-import com.swirlds.state.merkle.disk.OnDiskKey;
-import com.swirlds.state.merkle.disk.OnDiskKeySerializer;
-import com.swirlds.state.merkle.disk.OnDiskValue;
-import com.swirlds.state.merkle.disk.OnDiskValueSerializer;
-import com.swirlds.state.merkle.disk.QueueState;
-import com.swirlds.state.merkle.queue.QueueNode;
-import com.swirlds.state.merkle.singleton.SingletonNode;
-import com.swirlds.state.merkle.singleton.StringLeaf;
-import com.swirlds.state.merkle.singleton.ValueLeaf;
->>>>>>> 3d260334
 import edu.umd.cs.findbugs.annotations.NonNull;
 import edu.umd.cs.findbugs.annotations.Nullable;
 import java.io.ByteArrayOutputStream;
 import java.io.IOException;
 import java.io.InputStream;
 import java.io.OutputStream;
-<<<<<<< HEAD
 import java.nio.ByteBuffer;
 import java.util.Map;
 import java.util.Objects;
 import java.util.concurrent.ConcurrentHashMap;
 import java.util.function.IntFunction;
-=======
-import org.hiero.base.constructable.ClassConstructorPair;
-import org.hiero.base.constructable.ConstructableRegistry;
-import org.hiero.base.constructable.ConstructableRegistryException;
->>>>>>> 3d260334
 
 /** Utility class for working with states. */
 public final class StateUtils {
@@ -101,319 +82,7 @@
     }
 
     /**
-<<<<<<< HEAD
-     * Returns the state id for the given service and state key.
-     *
-     * @param serviceName the service name
-     * @param stateKey the state key
-     * @return the state id
-     */
-    public static int stateIdFor(@NonNull final String serviceName, @NonNull final String stateKey) {
-        final var stateId =
-                switch (serviceName) {
-                    case "AddressBookService" ->
-                        switch (stateKey) {
-                            case "NODES" -> STATE_ID_NODES.protoOrdinal();
-                            default -> UNKNOWN_STATE_ID;
-                        };
-                    case "BlockRecordService" ->
-                        switch (stateKey) {
-                            case "BLOCKS" -> STATE_ID_BLOCK_INFO.protoOrdinal();
-                            case "RUNNING_HASHES" -> STATE_ID_RUNNING_HASHES.protoOrdinal();
-                            default -> UNKNOWN_STATE_ID;
-                        };
-                    case "BlockStreamService" ->
-                        switch (stateKey) {
-                            case "BLOCK_STREAM_INFO" -> STATE_ID_BLOCK_STREAM_INFO.protoOrdinal();
-                            default -> UNKNOWN_STATE_ID;
-                        };
-                    case "CongestionThrottleService" ->
-                        switch (stateKey) {
-                            case "CONGESTION_LEVEL_STARTS" -> STATE_ID_CONGESTION_STARTS.protoOrdinal();
-                            case "THROTTLE_USAGE_SNAPSHOTS" -> STATE_ID_THROTTLE_USAGE.protoOrdinal();
-                            default -> UNKNOWN_STATE_ID;
-                        };
-                    case "ConsensusService" ->
-                        switch (stateKey) {
-                            case "TOPICS" -> STATE_ID_TOPICS.protoOrdinal();
-                            default -> UNKNOWN_STATE_ID;
-                        };
-                    case "ContractService" ->
-                        switch (stateKey) {
-                            case "BYTECODE" -> STATE_ID_CONTRACT_BYTECODE.protoOrdinal();
-                            case "STORAGE" -> STATE_ID_CONTRACT_STORAGE.protoOrdinal();
-                            case "EVM_HOOK_STATES" -> STATE_ID_EVM_HOOK_STATES.protoOrdinal();
-                            case "LAMBDA_STORAGE" -> STATE_ID_LAMBDA_STORAGE.protoOrdinal();
-                            default -> UNKNOWN_STATE_ID;
-                        };
-                    case "EntityIdService" ->
-                        switch (stateKey) {
-                            case "ENTITY_ID" -> STATE_ID_ENTITY_ID.protoOrdinal();
-                            case "ENTITY_COUNTS" -> STATE_ID_ENTITY_COUNTS.protoOrdinal();
-                            default -> UNKNOWN_STATE_ID;
-                        };
-                    case "FeeService" ->
-                        switch (stateKey) {
-                            case "MIDNIGHT_RATES" -> STATE_ID_MIDNIGHT_RATES.protoOrdinal();
-                            default -> UNKNOWN_STATE_ID;
-                        };
-                    case "FileService" -> {
-                        if ("FILES".equals(stateKey)) {
-                            yield STATE_ID_FILES.protoOrdinal();
-                        } else if (stateKey.matches(UPGRADE_DATA_FILE_FORMAT.apply(150))) {
-                            yield STATE_ID_UPGRADE_DATA_150.protoOrdinal();
-                        } else if (stateKey.matches(UPGRADE_DATA_FILE_FORMAT.apply(151))) {
-                            yield STATE_ID_UPGRADE_DATA_151.protoOrdinal();
-                        } else if (stateKey.matches(UPGRADE_DATA_FILE_FORMAT.apply(152))) {
-                            yield STATE_ID_UPGRADE_DATA_152.protoOrdinal();
-                        } else if (stateKey.matches(UPGRADE_DATA_FILE_FORMAT.apply(153))) {
-                            yield STATE_ID_UPGRADE_DATA_153.protoOrdinal();
-                        } else if (stateKey.matches(UPGRADE_DATA_FILE_FORMAT.apply(154))) {
-                            yield STATE_ID_UPGRADE_DATA_154.protoOrdinal();
-                        } else if (stateKey.matches(UPGRADE_DATA_FILE_FORMAT.apply(155))) {
-                            yield STATE_ID_UPGRADE_DATA_155.protoOrdinal();
-                        } else if (stateKey.matches(UPGRADE_DATA_FILE_FORMAT.apply(156))) {
-                            yield STATE_ID_UPGRADE_DATA_156.protoOrdinal();
-                        } else if (stateKey.matches(UPGRADE_DATA_FILE_FORMAT.apply(157))) {
-                            yield STATE_ID_UPGRADE_DATA_157.protoOrdinal();
-                        } else if (stateKey.matches(UPGRADE_DATA_FILE_FORMAT.apply(158))) {
-                            yield STATE_ID_UPGRADE_DATA_158.protoOrdinal();
-                        } else if (stateKey.matches(UPGRADE_DATA_FILE_FORMAT.apply(159))) {
-                            yield STATE_ID_UPGRADE_DATA_159.protoOrdinal();
-                        } else {
-                            yield UNKNOWN_STATE_ID;
-                        }
-                    }
-                    case "FreezeService" ->
-                        switch (stateKey) {
-                            case "FREEZE_TIME" -> STATE_ID_FREEZE_TIME.protoOrdinal();
-                            case "UPGRADE_FILE_HASH" -> STATE_ID_UPGRADE_FILE_HASH.protoOrdinal();
-                            default -> UNKNOWN_STATE_ID;
-                        };
-                    case "PlatformStateService" ->
-                        switch (stateKey) {
-                            case "PLATFORM_STATE" -> STATE_ID_PLATFORM_STATE.protoOrdinal();
-                            default -> UNKNOWN_STATE_ID;
-                        };
-                    case "RecordCache" ->
-                        switch (stateKey) {
-                            case "TransactionReceiptQueue" -> STATE_ID_TRANSACTION_RECEIPTS_QUEUE.protoOrdinal();
-                            // There is no such queue, but this needed for V0540RecordCacheSchema schema migration
-                            case "TransactionRecordQueue" -> STATE_ID_TRANSACTION_RECEIPTS_QUEUE.protoOrdinal();
-                            default -> UNKNOWN_STATE_ID;
-                        };
-                    case "RosterService" ->
-                        switch (stateKey) {
-                            case "ROSTERS" -> STATE_ID_ROSTERS.protoOrdinal();
-                            case "ROSTER_STATE" -> STATE_ID_ROSTER_STATE.protoOrdinal();
-                            default -> UNKNOWN_STATE_ID;
-                        };
-                    case "ScheduleService" ->
-                        switch (stateKey) {
-                            case "SCHEDULES_BY_EQUALITY" -> STATE_ID_SCHEDULES_BY_EQUALITY.protoOrdinal();
-                            case "SCHEDULES_BY_EXPIRY_SEC" -> STATE_ID_SCHEDULES_BY_EXPIRY.protoOrdinal();
-                            case "SCHEDULES_BY_ID" -> STATE_ID_SCHEDULES_BY_ID.protoOrdinal();
-                            case "SCHEDULE_ID_BY_EQUALITY" -> STATE_ID_SCHEDULE_ID_BY_EQUALITY.protoOrdinal();
-                            case "SCHEDULED_COUNTS" -> STATE_ID_SCHEDULED_COUNTS.protoOrdinal();
-                            case "SCHEDULED_ORDERS" -> STATE_ID_SCHEDULED_ORDERS.protoOrdinal();
-                            case "SCHEDULED_USAGES" -> STATE_ID_SCHEDULED_USAGES.protoOrdinal();
-                            default -> UNKNOWN_STATE_ID;
-                        };
-                    case "TokenService" ->
-                        switch (stateKey) {
-                            case "ACCOUNTS" -> STATE_ID_ACCOUNTS.protoOrdinal();
-                            case "ALIASES" -> STATE_ID_ALIASES.protoOrdinal();
-                            case "NFTS" -> STATE_ID_NFTS.protoOrdinal();
-                            case "PENDING_AIRDROPS" -> STATE_ID_PENDING_AIRDROPS.protoOrdinal();
-                            case "STAKING_INFOS" -> STATE_ID_STAKING_INFO.protoOrdinal();
-                            case "STAKING_NETWORK_REWARDS" -> STATE_ID_NETWORK_REWARDS.protoOrdinal();
-                            case "TOKEN_RELS" -> STATE_ID_TOKEN_RELATIONS.protoOrdinal();
-                            case "TOKENS" -> STATE_ID_TOKENS.protoOrdinal();
-                            case "NODE_REWARDS" -> STATE_ID_NODE_REWARDS.protoOrdinal();
-                            default -> UNKNOWN_STATE_ID;
-                        };
-                    case "TssBaseService" ->
-                        switch (stateKey) {
-                            case "TSS_MESSAGES" -> STATE_ID_TSS_MESSAGES.protoOrdinal();
-                            case "TSS_VOTES" -> STATE_ID_TSS_VOTES.protoOrdinal();
-                            case "TSS_ENCRYPTION_KEYS" -> STATE_ID_TSS_ENCRYPTION_KEYS.protoOrdinal();
-                            case "TSS_STATUS" -> STATE_ID_TSS_STATUS.protoOrdinal();
-                            default -> UNKNOWN_STATE_ID;
-                        };
-                    case "HintsService" ->
-                        switch (stateKey) {
-                            case "HINTS_KEY_SETS" -> STATE_ID_HINTS_KEY_SETS.protoOrdinal();
-                            case "ACTIVE_HINT_CONSTRUCTION" -> STATE_ID_ACTIVE_HINTS_CONSTRUCTION.protoOrdinal();
-                            case "NEXT_HINT_CONSTRUCTION" -> STATE_ID_NEXT_HINTS_CONSTRUCTION.protoOrdinal();
-                            case "PREPROCESSING_VOTES" -> STATE_ID_PREPROCESSING_VOTES.protoOrdinal();
-                            case "CRS_STATE" -> STATE_ID_CRS_STATE.protoOrdinal();
-                            case "CRS_PUBLICATIONS" -> STATE_ID_CRS_PUBLICATIONS.protoOrdinal();
-                            default -> UNKNOWN_STATE_ID;
-                        };
-                    case "HistoryService" ->
-                        switch (stateKey) {
-                            case "LEDGER_ID" -> STATE_ID_LEDGER_ID.protoOrdinal();
-                            case "PROOF_KEY_SETS" -> STATE_ID_PROOF_KEY_SETS.protoOrdinal();
-                            case "ACTIVE_PROOF_CONSTRUCTION" -> STATE_ID_ACTIVE_PROOF_CONSTRUCTION.protoOrdinal();
-                            case "NEXT_PROOF_CONSTRUCTION" -> STATE_ID_NEXT_PROOF_CONSTRUCTION.protoOrdinal();
-                            case "HISTORY_SIGNATURES" -> STATE_ID_HISTORY_SIGNATURES.protoOrdinal();
-                            case "PROOF_VOTES" -> STATE_ID_PROOF_VOTES.protoOrdinal();
-                            default -> UNKNOWN_STATE_ID;
-                        };
-                    default -> UNKNOWN_STATE_ID;
-                };
-        if (stateId == UNKNOWN_STATE_ID) {
-            throw new IllegalArgumentException("Unknown state '" + serviceName + "." + stateKey + "'");
-        } else {
-            return stateId;
-        }
-    }
-
-    /**
-     * Validates that the state ID for the given service name and state key is within valid range.
-     *
-     * @param serviceName the service name
-     * @param stateKey the state key
-     * @return the validated state ID (between 0 and 65535 inclusive)
-     * @throws IllegalArgumentException if the state ID is outside the valid range
-     */
-    private static int getValidatedStateId(@NonNull final String serviceName, @NonNull final String stateKey) {
-        final int stateId = stateIdFor(serviceName, stateKey);
-        if (stateId < 0 || stateId > 65535) {
-            throw new IllegalArgumentException("State ID " + stateId + " must fit in [0..65535]");
-        }
-        return stateId;
-    }
-
-    /**
-     * Computes the label for a Merkle node given the service name and state key.
-     * <p>
-     * The label is computed as "serviceName.stateKey". The result is cached so that repeated calls
-     * with the same parameters return the same string without redoing the concatenation.
-     * </p>
-     *
-     * @param serviceName the service name
-     * @param stateKey    the state key
-     * @return the computed label
-     */
-    public static String computeLabel(@NonNull final String serviceName, @NonNull final String stateKey) {
-        final String key = Objects.requireNonNull(serviceName) + "." + Objects.requireNonNull(stateKey);
-        return LABEL_CACHE.computeIfAbsent(key, k -> k);
-    }
-
-    /**
-     * Decomposes a computed label into its service name and state key components.
-     * <p>
-     * This method performs the inverse operation of {@link #computeLabel(String, String)}.
-     * It assumes the label is in the format "serviceName.stateKey".
-     * </p>
-     *
-     * @param label the computed label
-     * @return a {@link Pair} where the left element is the service name and the right element is the state key
-     * @throws IllegalArgumentException if the label does not contain a period ('.') as expected
-     * @throws NullPointerException     if the label is {@code null}
-     */
-    public static Pair<String, String> decomposeLabel(final String label) {
-        Objects.requireNonNull(label, "Label must not be null");
-
-        int delimiterIndex = label.indexOf('.');
-        if (delimiterIndex < 0) {
-            throw new IllegalArgumentException("Label must be in the format 'serviceName.stateKey'");
-        }
-
-        final String serviceName = label.substring(0, delimiterIndex);
-        final String stateKey = label.substring(delimiterIndex + 1);
-        return Pair.of(serviceName, stateKey);
-    }
-
-    /**
-     * Creates an instance of {@link StateKey} for a singleton state, serializes into a {@link Bytes} object
-     * and returns it.
-=======
-     * Registers with the {@link ConstructableRegistry} system a class ID and a class. While this
-     * will only be used for in-memory states, it is safe to register for on-disk ones as well.
-     *
-     * <p>The implementation will take the service name and the state key and compute a hash for it.
-     * It will then convert the hash to a long, and use that as the class ID. It will then register
-     * an on-disk state's value merkle type to be deserialized, answering with the generated class ID.
-     *
-     * @deprecated Registrations should be removed when there are no longer any objects of the relevant class.
-     * Once all registrations have been removed, this method itself should be deleted.
-     * See <a href="https://github.com/hiero-ledger/hiero-consensus-node/issues/19416">GitHub issue</a>.
-     *
-     * @param md The state metadata
-     */
-    @SuppressWarnings({"rawtypes", "unchecked"})
-    @Deprecated
-    public static void registerWithSystem(
-            @NonNull final StateMetadata md, @NonNull ConstructableRegistry constructableRegistry) {
-        // Register with the system the uniqueId as the "classId" of an InMemoryValue. There can be
-        // multiple id's associated with InMemoryValue. The secret is that the supplier captures the
-        // various delegate writers and parsers, and so can parse/write different types of data
-        // based on the id.
-        try {
-            // FUTURE WORK: remove OnDiskKey registration, once there are no objects of this class
-            // in existing state snapshots
-            constructableRegistry.registerConstructable(new ClassConstructorPair(
-                    OnDiskKey.class,
-                    () -> new OnDiskKey<>(
-                            md.onDiskKeyClassId(), md.stateDefinition().keyCodec())));
-            // FUTURE WORK: remove OnDiskKeySerializer registration, once there are no objects of this class
-            // in existing state snapshots
-            constructableRegistry.registerConstructable(new ClassConstructorPair(
-                    OnDiskKeySerializer.class,
-                    () -> new OnDiskKeySerializer<>(
-                            md.onDiskKeySerializerClassId(),
-                            md.onDiskKeyClassId(),
-                            md.stateDefinition().keyCodec())));
-            // FUTURE WORK: remove OnDiskValue registration, once there are no objects of this class
-            // in existing state snapshots
-            constructableRegistry.registerConstructable(new ClassConstructorPair(
-                    OnDiskValue.class,
-                    () -> new OnDiskValue<>(
-                            md.onDiskValueClassId(), md.stateDefinition().valueCodec())));
-            // FUTURE WORK: remove OnDiskValueSerializer registration, once there are no objects of this class
-            // in existing state snapshots
-            constructableRegistry.registerConstructable(new ClassConstructorPair(
-                    OnDiskValueSerializer.class,
-                    () -> new OnDiskValueSerializer<>(
-                            md.onDiskValueSerializerClassId(),
-                            md.onDiskValueClassId(),
-                            md.stateDefinition().valueCodec())));
-            constructableRegistry.registerConstructable(new ClassConstructorPair(
-                    SingletonNode.class,
-                    () -> new SingletonNode<>(
-                            computeLabel(md.serviceName(), md.stateDefinition().stateKey()),
-                            md.singletonClassId(),
-                            md.stateDefinition().valueCodec(),
-                            null)));
-            constructableRegistry.registerConstructable(new ClassConstructorPair(
-                    QueueNode.class,
-                    () -> new QueueNode<>(
-                            computeLabel(md.serviceName(), md.stateDefinition().stateKey()),
-                            md.queueNodeClassId(),
-                            md.singletonClassId(),
-                            md.stateDefinition().valueCodec())));
-            constructableRegistry.registerConstructable(new ClassConstructorPair(StringLeaf.class, StringLeaf::new));
-            constructableRegistry.registerConstructable(new ClassConstructorPair(
-                    ValueLeaf.class,
-                    () -> new ValueLeaf<>(
-                            md.singletonClassId(), md.stateDefinition().valueCodec())));
-        } catch (ConstructableRegistryException e) {
-            // This is a fatal error.
-            throw new IllegalStateException(
-                    "Failed to register with the system '"
-                            + md.serviceName()
-                            + ":"
-                            + md.stateDefinition().stateKey()
-                            + "'",
-                    e);
-        }
-    }
-
-    /**
      * Creates a state key for a singleton state and serializes into a {@link Bytes} object.
->>>>>>> 3d260334
      * The result is cached to avoid repeated allocations.
      *
      * @param stateId the state ID
