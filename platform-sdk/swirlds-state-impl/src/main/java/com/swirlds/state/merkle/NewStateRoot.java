// SPDX-License-Identifier: Apache-2.0
package com.swirlds.state.merkle;

import static com.swirlds.logging.legacy.LogMarker.EXCEPTION;
import static com.swirlds.state.StateChangeListener.StateType.MAP;
import static com.swirlds.state.StateChangeListener.StateType.QUEUE;
import static com.swirlds.state.StateChangeListener.StateType.SINGLETON;
import static com.swirlds.virtualmap.internal.merkle.VirtualMapState.VM_STATE_KEY;
import static java.util.Objects.requireNonNull;

import com.hedera.pbj.runtime.Codec;
import com.hedera.pbj.runtime.io.buffer.Bytes;
import com.swirlds.base.time.Time;
import com.swirlds.common.Reservable;
import com.swirlds.common.merkle.MerkleNode;
import com.swirlds.common.merkle.crypto.MerkleCryptography;
import com.swirlds.common.merkle.utility.MerkleTreeSnapshotReader;
import com.swirlds.common.merkle.utility.MerkleTreeSnapshotWriter;
import com.swirlds.config.api.Configuration;
import com.swirlds.merkledb.MerkleDbDataSourceBuilder;
import com.swirlds.merkledb.MerkleDbTableConfig;
import com.swirlds.merkledb.config.MerkleDbConfig;
import com.swirlds.metrics.api.Metrics;
import com.swirlds.state.State;
import com.swirlds.state.StateChangeListener;
import com.swirlds.state.lifecycle.StateDefinition;
import com.swirlds.state.lifecycle.StateMetadata;
import com.swirlds.state.merkle.disk.OnDiskReadableKVState;
import com.swirlds.state.merkle.disk.OnDiskReadableQueueState;
import com.swirlds.state.merkle.disk.OnDiskReadableSingletonState;
import com.swirlds.state.merkle.disk.OnDiskWritableKVState;
import com.swirlds.state.merkle.disk.OnDiskWritableQueueState;
import com.swirlds.state.merkle.disk.OnDiskWritableSingletonState;
import com.swirlds.state.merkle.queue.QueueState;
import com.swirlds.state.spi.CommittableWritableStates;
import com.swirlds.state.spi.EmptyReadableStates;
import com.swirlds.state.spi.KVChangeListener;
import com.swirlds.state.spi.QueueChangeListener;
import com.swirlds.state.spi.ReadableKVState;
import com.swirlds.state.spi.ReadableQueueState;
import com.swirlds.state.spi.ReadableSingletonState;
import com.swirlds.state.spi.ReadableStates;
import com.swirlds.state.spi.WritableKVState;
import com.swirlds.state.spi.WritableKVStateBase;
import com.swirlds.state.spi.WritableQueueState;
import com.swirlds.state.spi.WritableQueueStateBase;
import com.swirlds.state.spi.WritableSingletonState;
import com.swirlds.state.spi.WritableSingletonStateBase;
import com.swirlds.state.spi.WritableStates;
import com.swirlds.virtualmap.VirtualMap;
import com.swirlds.virtualmap.datasource.VirtualLeafBytes;
import com.swirlds.virtualmap.internal.merkle.RecordAccessorImpl;
import com.swirlds.virtualmap.internal.merkle.VirtualMapState;
import edu.umd.cs.findbugs.annotations.NonNull;
import edu.umd.cs.findbugs.annotations.Nullable;
import java.io.IOException;
import java.nio.file.Path;
import java.util.ArrayList;
import java.util.Collections;
import java.util.HashMap;
import java.util.List;
import java.util.Map;
import java.util.Set;
import java.util.concurrent.ConcurrentHashMap;
import java.util.concurrent.ExecutionException;
import java.util.function.Consumer;
import java.util.function.LongSupplier;
import java.util.function.Supplier;
import org.apache.logging.log4j.LogManager;
import org.apache.logging.log4j.Logger;
import org.hiero.base.crypto.DigestType;
import org.hiero.base.crypto.Hash;
import org.json.JSONObject;

/**
 * An implementation of {@code MerkleNodeState} backed by a single Virtual Map.
 */
public abstract class NewStateRoot<T extends NewStateRoot<T>> implements State {

    private static final Logger logger = LogManager.getLogger(NewStateRoot.class);

    private MerkleCryptography merkleCryptography;

    private Time time;

    private Metrics metrics;

    /**
     * Metrics for the snapshot creation process
     */
    private MerkleRootSnapshotMetrics snapshotMetrics = new MerkleRootSnapshotMetrics();

    /**
     * Maintains information about each service, and each state of each service, known by this
     * instance. The key is the "service-name.state-key".
     */
    private final Map<String, Map<String, StateMetadata<?, ?>>> services = new HashMap<>();

    /**
     * Cache of used {@link ReadableStates}.
     */
    private final Map<String, ReadableStates> readableStatesMap = new ConcurrentHashMap<>();

    /**
     * Cache of used {@link WritableStates}.
     */
    private final Map<String, MerkleWritableStates> writableStatesMap = new HashMap<>();

    /**
     * Listeners to be notified of state changes on {@link MerkleWritableStates#commit()} calls for any service.
     */
    private final List<StateChangeListener> listeners = new ArrayList<>();

    private Configuration configuration;

    private LongSupplier roundSupplier;

    private VirtualMap virtualMap;

    /**
     * Used to track the status of the Platform.
     * It is set to {@code true} if Platform status is not {@code PlatformStatus.ACTIVE}
     */
    private boolean startupMode = true;

    public NewStateRoot(@NonNull final Configuration configuration, @NonNull final Metrics metrics) {
        final String virtualMapLabel = "VirtualMap"; // TODO: discuss how it should be renamed
        final MerkleDbDataSourceBuilder dsBuilder;
        final MerkleDbConfig merkleDbConfig = configuration.getConfigData(MerkleDbConfig.class);
        final var tableConfig = new MerkleDbTableConfig(
                (short) 1,
                DigestType.SHA_384,
                // FUTURE WORK: drop StateDefinition.maxKeysHint and load VM size from VirtualMapConfig.size instead
                merkleDbConfig.maxNumOfKeys(),
                merkleDbConfig.hashesRamToDiskThreshold());
        dsBuilder = new MerkleDbDataSourceBuilder(tableConfig, configuration);

        this.virtualMap = new VirtualMap(virtualMapLabel, dsBuilder, configuration);
        this.virtualMap.registerMetrics(metrics);
    }

    /**
     * Initializes a {@link NewStateRoot} with the specified {@link VirtualMap}.
     *
     * @param virtualMap the virtual map with pre-registered metrics
     */
    public NewStateRoot(VirtualMap virtualMap) {
        this.virtualMap = virtualMap;
    }

    /**
     * Protected constructor for fast-copy.
     *
     * @param from The other state to fast-copy from. Cannot be null.
     */
    protected NewStateRoot(@NonNull final NewStateRoot<T> from) {
        this.virtualMap = from.virtualMap.copy();
        this.configuration = from.configuration;
        this.roundSupplier = from.roundSupplier;
        this.startupMode = from.startupMode;
        this.listeners.addAll(from.listeners);

        // Copy over the metadata
        for (final var entry : from.services.entrySet()) {
            this.services.put(entry.getKey(), new HashMap<>(entry.getValue()));
        }
    }

    public void init(
            Time time,
            Configuration configuration,
            Metrics metrics,
            MerkleCryptography merkleCryptography,
            LongSupplier roundSupplier) {
        this.time = time;
        this.configuration = configuration;
        this.metrics = metrics;
        this.merkleCryptography = merkleCryptography;
        this.snapshotMetrics = new MerkleRootSnapshotMetrics(metrics);
        this.roundSupplier = roundSupplier;
    }

    /**
     * Creates a copy of the instance.
     * @return a copy of the instance
     */
    protected abstract T copyingConstructor();

    /**
     * Creates a new instance.
     * @param virtualMap should have already registered metrics
     */
    protected abstract T newInstance(@NonNull final VirtualMap virtualMap);

    // State interface implementation

    /**
     * {@inheritDoc}
     */
    @Override
    @NonNull
    public ReadableStates getReadableStates(@NonNull String serviceName) {
        return readableStatesMap.computeIfAbsent(serviceName, s -> {
            final var stateMetadata = services.get(s);
            return stateMetadata == null ? EmptyReadableStates.INSTANCE : new MerkleReadableStates(stateMetadata);
        });
    }

    /**
     * {@inheritDoc}
     */
    @Override
    @NonNull
    public WritableStates getWritableStates(@NonNull final String serviceName) {
        virtualMap.throwIfImmutable();
        return writableStatesMap.computeIfAbsent(serviceName, s -> {
            final var stateMetadata = services.getOrDefault(s, Map.of());
            return new MerkleWritableStates(serviceName, stateMetadata);
        });
    }

    @Override
    public void registerCommitListener(@NonNull final StateChangeListener listener) {
        requireNonNull(listener);
        listeners.add(listener);
    }

    @Override
    public void unregisterCommitListener(@NonNull final StateChangeListener listener) {
        requireNonNull(listener);
        listeners.remove(listener);
    }

    /**
     * {@inheritDoc}
     */
    @NonNull
    @Override
    public T copy() {
        return copyingConstructor();
    }

    /**
     * {@inheritDoc}
     */
    @Override
    public void computeHash() {
        requireNonNull(
                merkleCryptography,
                "NewStateRoot has to be initialized before hashing. merkleCryptography is not set.");
        virtualMap.throwIfMutable("Hashing should only be done on immutable states");
        virtualMap.throwIfDestroyed("Hashing should not be done on destroyed states");
        if (getHash() != null) {
            return;
        }
        try {
            merkleCryptography.digestTreeAsync(virtualMap).get();
        } catch (final ExecutionException e) {
            logger.error(EXCEPTION.getMarker(), "Exception occurred during hashing", e);
        } catch (final InterruptedException e) {
            logger.error(EXCEPTION.getMarker(), "Interrupted while hashing state. Expect buggy behavior.");
            Thread.currentThread().interrupt();
        }
    }

    /**
     * {@inheritDoc}
     */
    @Override
    public void createSnapshot(@NonNull final Path targetPath) {
        requireNonNull(time);
        requireNonNull(snapshotMetrics);
        virtualMap.throwIfMutable();
        virtualMap.throwIfDestroyed();
        final long startTime = time.currentTimeMillis();
        MerkleTreeSnapshotWriter.createSnapshot(virtualMap, targetPath, roundSupplier.getAsLong());
        snapshotMetrics.updateWriteStateToDiskTimeMetric(time.currentTimeMillis() - startTime);
    }

    /**
     * {@inheritDoc}
     */
    @Override
    public T loadSnapshot(@NonNull Path targetPath) throws IOException {
        final MerkleNode root = MerkleTreeSnapshotReader.readStateFileData(configuration, targetPath)
                .stateRoot();
        if (!(root instanceof VirtualMap readVirtualMap)) {
            throw new IllegalStateException(
                    "Root should be a VirtualMap, but it is " + root.getClass().getSimpleName() + " instead");
        }

        final var mutableCopy = readVirtualMap.copy();
        if (metrics != null) {
            mutableCopy.registerMetrics(metrics);
        }
        readVirtualMap.release();
        readVirtualMap = mutableCopy;

        return newInstance(readVirtualMap);
    }

    // MerkleNodeState interface implementation

    /**
     * @deprecated Should be removed once the MerkleStateRoot is removed along with {@code MerkleNodeState#putServiceStateIfAbsent()}
     */
    @Deprecated
    public <T extends MerkleNode> void putServiceStateIfAbsent(
            @NonNull final StateMetadata<?, ?> md,
            @NonNull final Supplier<T> nodeSupplier,
            @NonNull final Consumer<T> nodeInitializer) {
        throw new UnsupportedOperationException();
    }

    /**
     * Initializes the defined service state.
     *
     * @param md The metadata associated with the state.
     * @throws IllegalArgumentException if md doesn't have a label, or if the label isn't right.
     */
    public void initializeState(@NonNull final StateMetadata<?, ?> md) {
        // Validate the inputs
        virtualMap.throwIfImmutable();
        requireNonNull(md);

        // Put this metadata into the map
        final var def = md.stateDefinition();
        final var serviceName = md.serviceName();
        final var stateMetadata = services.computeIfAbsent(serviceName, k -> new HashMap<>());
        stateMetadata.put(def.stateKey(), md);

        // We also need to add/update the metadata of the service in the writableStatesMap so that
        // it isn't stale or incomplete (e.g. in a genesis case)
        readableStatesMap.put(serviceName, new MerkleReadableStates(stateMetadata));
        writableStatesMap.put(serviceName, new MerkleWritableStates(serviceName, stateMetadata));
    }

    /**
     * Unregister a service without removing its nodes from the state.
     * <p>
     * Services such as the PlatformStateService and RosterService may be registered
     * on a newly loaded (or received via Reconnect) SignedState object in order
     * to access the PlatformState and RosterState/RosterMap objects so that the code
     * can fetch the current active Roster for the state and validate it. Once validated,
     * the state may need to be loaded into the system as the actual state,
     * and as a part of this process, the States API
     * is going to be initialized to allow access to all the services known to the app.
     * However, the States API initialization is guarded by a
     * {@code state.getReadableStates(PlatformStateService.NAME).isEmpty()} check.
     * So if this service has previously been initialized, then the States API
     * won't be initialized in full.
     * <p>
     * To prevent this and to allow the system to initialize all the services,
     * we unregister the PlatformStateService and RosterService after the validation is performed.
     * <p>
     * Note that unlike the {@link #removeServiceState(String, String)} method in this class,
     * the unregisterService() method will NOT remove the merkle nodes that store the states of
     * the services being unregistered. This is by design because these nodes will be used
     * by the actual service states once the app initializes the States API in full.
     *
     * @param serviceName a service to unregister
     */
    public void unregisterService(@NonNull final String serviceName) {
        readableStatesMap.remove(serviceName);
        writableStatesMap.remove(serviceName);

        services.remove(serviceName);
    }

    /**
     * Removes the node and metadata from the state merkle tree.
     *
     * @param serviceName The service name. Cannot be null.
     * @param stateKey The state key
     */
    public void removeServiceState(@NonNull final String serviceName, @NonNull final String stateKey) {
        virtualMap.throwIfImmutable();
        requireNonNull(serviceName);
        requireNonNull(stateKey);

        // Remove the metadata entry
        final var stateMetadata = services.get(serviceName);
        if (stateMetadata != null) {
            stateMetadata.remove(stateKey);
        }

        // Eventually remove the cached WritableState
        final var writableStates = writableStatesMap.get(serviceName);
        if (writableStates != null) {
            writableStates.remove(stateKey);
        }
    }

    // Getters and setters

    public Map<String, Map<String, StateMetadata<?, ?>>> getServices() {
        return services;
    }

    /**
     * {@inheritDoc}
     */
    @Override
    public boolean isStartUpMode() {
        return startupMode;
    }

    public void disableStartupMode() {
        startupMode = false;
    }

    /**
     * Get the virtual map behind {@link NewStateRoot}.
     * For more detailed docs, see {@code MerkleNodeState#getRoot()}.
     */
    public MerkleNode getRoot() {
        return virtualMap;
    }

    /**
     * Sets the time for this state.
     *
     * @param time the time to set
     */
    public void setTime(final Time time) {
        this.time = time;
    }

    /**
     * {@inheritDoc}
     */
    @Override
    @Nullable
    public Hash getHash() {
        return virtualMap.getHash();
    }

    /**
     * {@inheritDoc}
     */
    @Override
    public void setHash(Hash hash) {
        throw new UnsupportedOperationException("VirtualMap is self hashing");
    }

    /**
     * {@inheritDoc}
     */
    @Override
    public boolean isMutable() {
        return virtualMap.isMutable();
    }

    /**
     * {@inheritDoc}
     */
    @Override
    public boolean isImmutable() {
        return virtualMap.isImmutable();
    }

    /**
     * {@inheritDoc}
     */
    @Override
    public boolean isDestroyed() {
        return virtualMap.isDestroyed();
    }

    /**
     * Release a reservation on a Virtual Map.
     * For more detailed docs, see {@link Reservable#release()}.
     * @return true if this call to release() caused the Virtual Map to become destroyed
     */
    public boolean release() {
        return virtualMap.release();
    }

    // Clean up

    /**
     * To be called ONLY at node shutdown. Attempts to gracefully close the Virtual Map.
     */
    public void close() {
        logger.info("Closing NewStateRoot");
        try {
            virtualMap.getDataSource().close();
        } catch (IOException e) {
            logger.warn("Unable to close data source for the Virtual Map", e);
        }
    }

    /**
     * Base class implementation for states based on MerkleTree
     */
    @SuppressWarnings({"rawtypes", "unchecked"})
    private abstract class MerkleStates implements ReadableStates {
        protected final Map<String, StateMetadata<?, ?>> stateMetadata;
        protected final Map<String, ReadableKVState<?, ?>> kvInstances;
        protected final Map<String, ReadableSingletonState<?>> singletonInstances;
        protected final Map<String, ReadableQueueState<?>> queueInstances;
        private final Set<String> stateKeys;

        /**
         * Create a new instance
         *
         * @param stateMetadata cannot be null
         */
        MerkleStates(@NonNull final Map<String, StateMetadata<?, ?>> stateMetadata) {
            this.stateMetadata = requireNonNull(stateMetadata);
            this.stateKeys = Collections.unmodifiableSet(stateMetadata.keySet());
            this.kvInstances = new HashMap<>();
            this.singletonInstances = new HashMap<>();
            this.queueInstances = new HashMap<>();
        }

        @NonNull
        @Override
        public <K, V> ReadableKVState<K, V> get(@NonNull String stateKey) {
            final ReadableKVState<K, V> instance = (ReadableKVState<K, V>) kvInstances.get(stateKey);
            if (instance != null) {
                return instance;
            }

            final var md = stateMetadata.get(stateKey);
            if (md == null || md.stateDefinition().singleton()) {
                throw new IllegalArgumentException("Unknown k/v state key '" + stateKey + ";");
            }

            final var ret = createReadableKVState(md);
            kvInstances.put(stateKey, ret);
            return ret;
        }

        @NonNull
        @Override
        public <T> ReadableSingletonState<T> getSingleton(@NonNull String stateKey) {
            final ReadableSingletonState<T> instance = (ReadableSingletonState<T>) singletonInstances.get(stateKey);
            if (instance != null) {
                return instance;
            }

            final var md = stateMetadata.get(stateKey);
            if (md == null || !md.stateDefinition().singleton()) {
                throw new IllegalArgumentException("Unknown singleton state key '" + stateKey + "'");
            }

            final var ret = createReadableSingletonState(md);
            singletonInstances.put(stateKey, ret);
            return ret;
        }

        @NonNull
        @Override
        public <E> ReadableQueueState<E> getQueue(@NonNull String stateKey) {
            final ReadableQueueState<E> instance = (ReadableQueueState<E>) queueInstances.get(stateKey);
            if (instance != null) {
                return instance;
            }

            final var md = stateMetadata.get(stateKey);
            if (md == null || !md.stateDefinition().queue()) {
                throw new IllegalArgumentException("Unknown queue state key '" + stateKey + "'");
            }

            final var ret = createReadableQueueState(md);
            queueInstances.put(stateKey, ret);
            return ret;
        }

        @Override
        public boolean contains(@NonNull final String stateKey) {
            return stateMetadata.containsKey(stateKey);
        }

        @NonNull
        @Override
        public Set<String> stateKeys() {
            return stateKeys;
        }

        @NonNull
        protected abstract ReadableKVState createReadableKVState(@NonNull StateMetadata md);

        @NonNull
        protected abstract ReadableSingletonState createReadableSingletonState(@NonNull StateMetadata md);

        @NonNull
        protected abstract ReadableQueueState createReadableQueueState(@NonNull StateMetadata md);

        @NonNull
        static String extractStateKey(@NonNull final StateMetadata<?, ?> md) {
            return md.stateDefinition().stateKey();
        }

        @NonNull
        static Codec<?> extractKeyCodec(@NonNull final StateMetadata<?, ?> md) {
            return md.stateDefinition().keyCodec();
        }

        @NonNull
        static Codec<?> extractValueCodec(@NonNull final StateMetadata<?, ?> md) {
            return md.stateDefinition().valueCodec();
        }
    }

    /**
     * An implementation of {@link ReadableStates} based on the merkle tree.
     */
    @SuppressWarnings({"rawtypes", "unchecked"})
    public final class MerkleReadableStates extends MerkleStates {

        /**
         * Create a new instance
         *
         * @param stateMetadata cannot be null
         */
        MerkleReadableStates(@NonNull final Map<String, StateMetadata<?, ?>> stateMetadata) {
            super(stateMetadata);
        }

        @Override
        @NonNull
        protected ReadableKVState<?, ?> createReadableKVState(@NonNull final StateMetadata md) {
            return new OnDiskReadableKVState<>(
                    md.serviceName(), extractStateKey(md), extractKeyCodec(md), extractValueCodec(md), virtualMap);
        }

        @Override
        @NonNull
        protected ReadableSingletonState<?> createReadableSingletonState(@NonNull final StateMetadata md) {
            return new OnDiskReadableSingletonState<>(
                    md.serviceName(), extractStateKey(md), extractValueCodec(md), virtualMap);
        }

        @NonNull
        @Override
        protected ReadableQueueState createReadableQueueState(@NonNull StateMetadata md) {
            return new OnDiskReadableQueueState(
                    md.serviceName(), extractStateKey(md), extractValueCodec(md), virtualMap);
        }
    }

    /**
     * An implementation of {@link WritableStates} based on the merkle tree.
     */
    @SuppressWarnings({"rawtypes", "unchecked"})
    public final class MerkleWritableStates extends MerkleStates implements WritableStates, CommittableWritableStates {

        private final String serviceName;

        /**
         * Create a new instance
         *
         * @param serviceName cannot be null
         * @param stateMetadata cannot be null
         */
        MerkleWritableStates(
                @NonNull final String serviceName, @NonNull final Map<String, StateMetadata<?, ?>> stateMetadata) {
            super(stateMetadata);
            this.serviceName = requireNonNull(serviceName);
        }

        /**
         * Copies and releases the {@link VirtualMap} for the given state key. This ensures
         * data is continually flushed to disk
         *
         * @param stateKey the state key
         */
        public void copyAndReleaseVirtualMap(@NonNull final String stateKey) {
            final var md = stateMetadata.get(stateKey);
            final var mutableCopy = virtualMap.copy();
            if (metrics != null) {
                mutableCopy.registerMetrics(metrics);
            }
            virtualMap.release();

            virtualMap = mutableCopy; // so createReadableKVState below will do the job with updated map (copy)
            kvInstances.put(stateKey, createReadableKVState(md));
        }

        @NonNull
        @Override
        public <K, V> WritableKVState<K, V> get(@NonNull String stateKey) {
            return (WritableKVState<K, V>) super.get(stateKey);
        }

        @NonNull
        @Override
        public <T> WritableSingletonState<T> getSingleton(@NonNull String stateKey) {
            return (WritableSingletonState<T>) super.getSingleton(stateKey);
        }

        @NonNull
        @Override
        public <E> WritableQueueState<E> getQueue(@NonNull String stateKey) {
            return (WritableQueueState<E>) super.getQueue(stateKey);
        }

        @Override
        @NonNull
        protected WritableKVState<?, ?> createReadableKVState(@NonNull final StateMetadata md) {
            final var state = new OnDiskWritableKVState<>(
                    md.serviceName(), extractStateKey(md), extractKeyCodec(md), extractValueCodec(md), virtualMap);
            listeners.forEach(listener -> {
                if (listener.stateTypes().contains(MAP)) {
                    registerKVListener(serviceName, state, listener);
                }
            });
            return state;
        }

        @Override
        @NonNull
        protected WritableSingletonState<?> createReadableSingletonState(@NonNull final StateMetadata md) {
            final var state = new OnDiskWritableSingletonState<>(
                    md.serviceName(), extractStateKey(md), extractValueCodec(md), virtualMap);
            listeners.forEach(listener -> {
                if (listener.stateTypes().contains(SINGLETON)) {
                    registerSingletonListener(serviceName, state, listener);
                }
            });
            return state;
        }

        @NonNull
        @Override
        protected WritableQueueState<?> createReadableQueueState(@NonNull final StateMetadata md) {
            final var state = new OnDiskWritableQueueState<>(
                    md.serviceName(), extractStateKey(md), extractValueCodec(md), virtualMap);
            listeners.forEach(listener -> {
                if (listener.stateTypes().contains(QUEUE)) {
                    registerQueueListener(serviceName, state, listener);
                }
            });
            return state;
        }

        @Override
        public void commit() {
            for (final ReadableKVState kv : kvInstances.values()) {
                ((WritableKVStateBase) kv).commit();
            }
            if (startupMode) {
                for (final ReadableSingletonState s : singletonInstances.values()) {
                    ((WritableSingletonStateBase) s).commit();
                }
            }
            for (final ReadableQueueState q : queueInstances.values()) {
                ((WritableQueueStateBase) q).commit();
            }
            readableStatesMap.remove(serviceName);
        }

        /**
         * This method is called when a state is removed from the state merkle tree. It is used to
         * remove the cached instances of the state.
         *
         * @param stateKey the state key
         */
        public void remove(String stateKey) {
            if (!Map.of().equals(stateMetadata)) {
                stateMetadata.remove(stateKey);
            }
            kvInstances.remove(stateKey);
            singletonInstances.remove(stateKey);
            queueInstances.remove(stateKey);
        }

        private <V> void registerSingletonListener(
                @NonNull final String serviceName,
                @NonNull final WritableSingletonStateBase<V> singletonState,
                @NonNull final StateChangeListener listener) {
            final var stateId = listener.stateIdFor(serviceName, singletonState.getStateKey());
            singletonState.registerListener(value -> listener.singletonUpdateChange(stateId, value));
        }

        private <V> void registerQueueListener(
                @NonNull final String serviceName,
                @NonNull final WritableQueueStateBase<V> queueState,
                @NonNull final StateChangeListener listener) {
            final var stateId = listener.stateIdFor(serviceName, queueState.getStateKey());
            queueState.registerListener(new QueueChangeListener<>() {
                @Override
                public void queuePushChange(@NonNull final V value) {
                    listener.queuePushChange(stateId, value);
                }

                @Override
                public void queuePopChange() {
                    listener.queuePopChange(stateId);
                }
            });
        }

        private <K, V> void registerKVListener(
                @NonNull final String serviceName, WritableKVStateBase<K, V> state, StateChangeListener listener) {
            final var stateId = listener.stateIdFor(serviceName, state.getStateKey());
            state.registerListener(new KVChangeListener<>() {
                @Override
                public void mapUpdateChange(@NonNull final K key, @NonNull final V value) {
                    listener.mapUpdateChange(stateId, key, value);
                }

                @Override
                public void mapDeleteChange(@NonNull final K key) {
                    listener.mapDeleteChange(stateId, key);
                }
            });
        }
    }

    /**
     * Commit all singleton states for every registered service.
     */
    public void commitSingletons() {
        services.forEach((serviceKey, serviceStates) -> serviceStates.entrySet().stream()
                .filter(stateMetadata ->
                        stateMetadata.getValue().stateDefinition().singleton())
                .forEach(service -> {
                    WritableStates writableStates = getWritableStates(serviceKey);
                    WritableSingletonStateBase<?> writableSingleton =
                            (WritableSingletonStateBase<?>) writableStates.getSingleton(service.getKey());
                    writableSingleton.commit();
                }));
    }

    /**
     * {@inheritDoc}
     */
    @Override
    public boolean isHashed() {
        return virtualMap.isHashed();
    }

    @Override
<<<<<<< HEAD
    public void reserve() {
        getRoot().reserve();
    }

    @Override
    public boolean tryReserve() {
        return getRoot().tryReserve();
    }

    @Override
    public int getReservationCount() {
        return getRoot().getReservationCount();
=======
    public String getInfoJson() {
        final JSONObject rootJson = new JSONObject();

        final RecordAccessorImpl recordAccessor = (RecordAccessorImpl) virtualMap.getRecords();
        final VirtualLeafBytes<?> virtualLeafBytes = recordAccessor.findLeafRecord(VM_STATE_KEY);
        final VirtualMapState virtualMapState = new VirtualMapState(virtualLeafBytes.valueBytes());

        final JSONObject virtualMapStateJson = new JSONObject();
        virtualMapStateJson.put("firstLeafPath", virtualMapState.getFirstLeafPath());
        virtualMapStateJson.put("lastLeafPath", virtualMapState.getLastLeafPath());
        virtualMapStateJson.put("path", virtualLeafBytes.path());

        rootJson.put("VirtualMapState", virtualMapStateJson);

        final JSONObject singletons = new JSONObject();
        final JSONObject queues = new JSONObject();

        services.forEach((key, value) -> {
            value.forEach((s, stateMetadata) -> {
                final String serviceName = stateMetadata.serviceName();
                final StateDefinition<?, ?> stateDefinition = stateMetadata.stateDefinition();
                final String stateKey = stateDefinition.stateKey();

                if (stateDefinition.singleton()) {
                    final Bytes keyBytes = StateUtils.getVirtualMapKeyForSingleton(serviceName, stateKey);
                    final VirtualLeafBytes<?> leafBytes = recordAccessor.findLeafRecord(keyBytes);
                    if (leafBytes != null) {
                        final var hash = recordAccessor.findHash(leafBytes.path());
                        final JSONObject singletonJson = new JSONObject();
                        singletonJson.put("hash", hash);
                        singletonJson.put("path", leafBytes.path());
                        singletons.put(StateUtils.computeLabel(serviceName, stateKey), singletonJson);
                    }
                } else if (stateDefinition.queue()) {
                    final Bytes keyBytes = StateUtils.getVirtualMapKeyForSingleton(serviceName, stateKey);
                    final VirtualLeafBytes<?> leafBytes = recordAccessor.findLeafRecord(keyBytes);
                    if (leafBytes != null) {
                        final QueueState queueState = new QueueState(leafBytes.valueBytes());
                        final JSONObject queueJson = new JSONObject();
                        queueJson.put("head", queueState.getHead());
                        queueJson.put("tail", queueState.getTail());
                        queueJson.put("path", leafBytes.path());
                        queues.put(StateUtils.computeLabel(serviceName, stateKey), queueJson);
                    }
                }
            });
        });

        rootJson.put("Singletons", singletons);
        rootJson.put("Queues (Queue States)", queues);

        return rootJson.toString();
>>>>>>> 625a766e
    }
}<|MERGE_RESOLUTION|>--- conflicted
+++ resolved
@@ -834,20 +834,6 @@
     }
 
     @Override
-<<<<<<< HEAD
-    public void reserve() {
-        getRoot().reserve();
-    }
-
-    @Override
-    public boolean tryReserve() {
-        return getRoot().tryReserve();
-    }
-
-    @Override
-    public int getReservationCount() {
-        return getRoot().getReservationCount();
-=======
     public String getInfoJson() {
         final JSONObject rootJson = new JSONObject();
 
@@ -900,6 +886,20 @@
         rootJson.put("Queues (Queue States)", queues);
 
         return rootJson.toString();
->>>>>>> 625a766e
+    }
+
+    @Override
+    public void reserve() {
+        getRoot().reserve();
+    }
+
+    @Override
+    public boolean tryReserve() {
+        return getRoot().tryReserve();
+    }
+
+    @Override
+    public int getReservationCount() {
+        return getRoot().getReservationCount();
     }
 }