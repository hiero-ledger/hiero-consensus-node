// SPDX-License-Identifier: Apache-2.0
module com.swirlds.state.impl {
    exports com.swirlds.state.merkle.singleton;
    exports com.swirlds.state.merkle.queue;
    exports com.swirlds.state.merkle.memory;
    exports com.swirlds.state.merkle.disk;
    exports com.swirlds.state.merkle;

    requires transitive com.hedera.pbj.runtime;
    requires transitive com.swirlds.base;
    requires transitive com.swirlds.common;
    requires transitive com.swirlds.config.api;
    requires transitive com.swirlds.merkle;
    requires transitive com.swirlds.metrics.api;
    requires transitive com.swirlds.state.api;
    requires transitive com.swirlds.virtualmap;
<<<<<<< HEAD
    requires transitive org.hiero.consensus.model;
    requires transitive org.hiero.consensus.utility;
    requires com.hedera.node.hapi;
    requires com.swirlds.fcqueue;
    requires com.swirlds.logging;
    requires com.swirlds.merkledb;
    requires com.github.spotbugs.annotations;
=======
    requires transitive org.hiero.base.utility;
    requires com.hedera.node.hapi;
    requires com.swirlds.fcqueue;
    requires com.swirlds.logging;
    requires org.hiero.consensus.model;
>>>>>>> 29247294
    requires org.apache.logging.log4j;
}<|MERGE_RESOLUTION|>--- conflicted
+++ resolved
@@ -14,20 +14,13 @@
     requires transitive com.swirlds.metrics.api;
     requires transitive com.swirlds.state.api;
     requires transitive com.swirlds.virtualmap;
-<<<<<<< HEAD
-    requires transitive org.hiero.consensus.model;
+    requires transitive org.hiero.base.utility;
     requires transitive org.hiero.consensus.utility;
     requires com.hedera.node.hapi;
     requires com.swirlds.fcqueue;
     requires com.swirlds.logging;
     requires com.swirlds.merkledb;
     requires com.github.spotbugs.annotations;
-=======
-    requires transitive org.hiero.base.utility;
-    requires com.hedera.node.hapi;
-    requires com.swirlds.fcqueue;
-    requires com.swirlds.logging;
     requires org.hiero.consensus.model;
->>>>>>> 29247294
     requires org.apache.logging.log4j;
 }