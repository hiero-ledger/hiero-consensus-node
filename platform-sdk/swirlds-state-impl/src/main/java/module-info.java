--- conflicted
+++ resolved
@@ -16,13 +16,6 @@
     requires transitive com.swirlds.virtualmap;
     requires transitive org.hiero.base.crypto;
     requires transitive org.hiero.base.utility;
-<<<<<<< HEAD
-=======
-    requires com.hedera.node.hapi;
-    requires com.swirlds.fcqueue;
-    requires com.swirlds.logging;
-    requires com.swirlds.merkle;
->>>>>>> 3d260334
     requires com.swirlds.merkledb;
     requires org.apache.logging.log4j;
     requires org.json;
