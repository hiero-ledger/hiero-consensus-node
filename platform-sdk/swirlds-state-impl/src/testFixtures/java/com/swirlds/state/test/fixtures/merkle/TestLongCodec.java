--- conflicted
+++ resolved
@@ -35,12 +35,6 @@
     @NonNull
     @Override
     public Long parse(
-<<<<<<< HEAD
-            @NonNull final ReadableSequentialData input,
-            final boolean strictMode,
-            boolean parseUnknownFields,
-            final int maxDepth)
-=======
             @NonNull ReadableSequentialData input, boolean strictMode, boolean parseUnknownFields, int maxDepth)
             throws ParseException {
         Objects.requireNonNull(input);
@@ -50,7 +44,6 @@
     @NonNull
     @Override
     public Long parse(@NonNull final ReadableSequentialData input, final boolean strictMode, final int maxDepth)
->>>>>>> 2a516db0
             throws ParseException {
         Objects.requireNonNull(input);
         return Long.valueOf(input.readLong());
