--- conflicted
+++ resolved
@@ -1,7 +1,6 @@
 // SPDX-License-Identifier: Apache-2.0
 package com.swirlds.state.test.fixtures.merkle;
 
-import static com.swirlds.common.test.fixtures.AssertionUtils.assertEventuallyEquals;
 import static com.swirlds.state.lifecycle.StateMetadata.computeClassId;
 import static com.swirlds.virtualmap.constructable.ConstructableUtils.registerVirtualMapConstructables;
 
@@ -18,7 +17,6 @@
 import com.swirlds.config.api.ConfigurationBuilder;
 import com.swirlds.merkle.map.MerkleMap;
 import com.swirlds.merkledb.MerkleDb;
-import com.swirlds.merkledb.MerkleDbDataSource;
 import com.swirlds.merkledb.MerkleDbDataSourceBuilder;
 import com.swirlds.merkledb.MerkleDbTableConfig;
 import com.swirlds.merkledb.config.MerkleDbConfig;
@@ -37,8 +35,6 @@
 import java.io.ByteArrayOutputStream;
 import java.io.IOException;
 import java.nio.file.Path;
-import java.time.Duration;
-import java.time.temporal.ChronoUnit;
 import java.util.stream.Stream;
 import org.hiero.base.constructable.ClassConstructorPair;
 import org.hiero.base.constructable.ConstructableRegistry;
@@ -286,22 +282,11 @@
     @AfterEach
     void cleanUp() {
         MerkleDb.resetDefaultInstancePath();
-<<<<<<< HEAD
+
         if (fruitVirtualMap != null && fruitVirtualMap.getReservationCount() > -1) {
             fruitVirtualMap.release();
         }
-        assertEventuallyEquals(
-                0L,
-                MerkleDbDataSource::getCountOfOpenDatabases,
-                Duration.of(5, ChronoUnit.SECONDS),
-                "All databases should be closed");
-=======
-
-        if (fruitVirtualMap != null && fruitVirtualMap.getReservationCount() > -1) {
-            fruitVirtualMap.release();
-        }
 
         MerkleDbTestUtils.assertAllDatabasesClosed();
->>>>>>> 5a453578
     }
 }