// SPDX-License-Identifier: Apache-2.0
package com.swirlds.state.test.fixtures.merkle;

import static com.hedera.hapi.platform.state.SingletonType.ENTITYIDSERVICE_I_ENTITY_ID;
import static com.hedera.hapi.platform.state.SingletonType.TOKENSERVICE_I_STAKING_NETWORK_REWARDS;
import static com.hedera.hapi.platform.state.StateKey.KeyOneOfType.FILESERVICE_I_UPGRADE_DATA_150;
import static com.hedera.hapi.platform.state.StateKey.KeyOneOfType.SCHEDULESERVICE_I_SCHEDULES_BY_EQUALITY;
import static com.hedera.hapi.platform.state.StateKey.KeyOneOfType.SINGLETON;
import static com.hedera.hapi.platform.state.StateKey.KeyOneOfType.TOKENSERVICE_I_ALIASES;
import static com.swirlds.common.test.fixtures.AssertionUtils.assertEventuallyDoesNotThrow;
import static com.swirlds.state.lifecycle.StateMetadata.computeClassId;
import static com.swirlds.state.merkle.StateUtils.getStateKeyForKv;
import static com.swirlds.state.merkle.StateUtils.getStateKeyForSingleton;
import static com.swirlds.state.merkle.StateUtils.getStateValue;
import static com.swirlds.virtualmap.constructable.ConstructableUtils.registerVirtualMapConstructables;
import static org.mockito.ArgumentMatchers.any;
import static org.mockito.ArgumentMatchers.anyLong;
import static org.mockito.ArgumentMatchers.anyString;
import static org.mockito.Mockito.CALLS_REAL_METHODS;
import static org.mockito.Mockito.mockStatic;

import com.hedera.hapi.node.state.primitives.ProtoBytes;
import com.hedera.hapi.platform.state.SingletonType;
import com.hedera.hapi.platform.state.StateKey;
import com.hedera.hapi.platform.state.StateValue;
import com.hedera.pbj.runtime.Codec;
import com.hedera.pbj.runtime.OneOf;
import com.hedera.pbj.runtime.io.buffer.Bytes;
import com.swirlds.common.config.StateCommonConfig;
import com.swirlds.common.io.config.FileSystemManagerConfig;
import com.swirlds.common.io.config.TemporaryFileConfig;
import com.swirlds.common.io.streams.MerkleDataInputStream;
import com.swirlds.common.io.streams.MerkleDataOutputStream;
import com.swirlds.common.io.utility.FileUtils;
import com.swirlds.common.merkle.MerkleNode;
import com.swirlds.common.merkle.crypto.MerkleCryptography;
import com.swirlds.common.test.fixtures.merkle.TestMerkleCryptoFactory;
import com.swirlds.config.api.Configuration;
import com.swirlds.config.api.ConfigurationBuilder;
import com.swirlds.merkle.map.MerkleMap;
import com.swirlds.merkledb.MerkleDbDataSourceBuilder;
import com.swirlds.merkledb.config.MerkleDbConfig;
import com.swirlds.merkledb.test.fixtures.MerkleDbTestUtils;
import com.swirlds.state.lifecycle.StateMetadata;
import com.swirlds.state.merkle.StateUtils;
import com.swirlds.state.merkle.memory.InMemoryKey;
import com.swirlds.state.merkle.memory.InMemoryValue;
import com.swirlds.state.merkle.queue.QueueNode;
import com.swirlds.state.merkle.singleton.SingletonNode;
import com.swirlds.state.test.fixtures.StateTestBase;
import com.swirlds.state.test.fixtures.TestArgumentUtils;
import com.swirlds.virtualmap.VirtualMap;
import com.swirlds.virtualmap.config.VirtualMapConfig;
import edu.umd.cs.findbugs.annotations.NonNull;
import java.io.ByteArrayInputStream;
import java.io.ByteArrayOutputStream;
import java.io.IOException;
import java.nio.file.Path;
import java.time.Duration;
import java.time.temporal.ChronoUnit;
import java.util.concurrent.atomic.AtomicBoolean;
import java.util.stream.Stream;
import org.hiero.base.constructable.ClassConstructorPair;
import org.hiero.base.constructable.ConstructableRegistry;
import org.hiero.base.constructable.ConstructableRegistryException;
<<<<<<< HEAD
import org.junit.jupiter.api.AfterEach;
=======
import org.hiero.base.crypto.DigestType;
import org.junit.jupiter.api.AfterAll;
import org.junit.jupiter.api.AfterEach;
import org.junit.jupiter.api.BeforeAll;
import org.junit.jupiter.api.io.TempDir;
>>>>>>> 503927c9
import org.junit.jupiter.params.provider.Arguments;
import org.mockito.MockedStatic;

/**
 * This base class provides helpful methods and defaults for simplifying the other merkle related
 * tests in this and sub packages. It is highly recommended to extend from this class.
 *
 * <h1>Services</h1>
 *
 * <p>This class introduces two real services, and one bad service. The real services are called
 * (quite unhelpfully) {@link #FIRST_SERVICE} and {@link #SECOND_SERVICE}. There is also an {@link
 * #UNKNOWN_SERVICE} which is useful for tests where we are trying to look up a service that should
 * not exist.
 *
 * <p>Each service has a number of associated states, based on those defined in {@link
 * StateTestBase}. The {@link #FIRST_SERVICE} has "fruit" and "animal" states, while the {@link
 * #SECOND_SERVICE} has space, steam, and country themed states. Most of these are simple String
 * types for the key and value, but the space themed state uses Long as the key type.
 *
 * <p>This class defines all the {@link Codec}, and {@link MerkleMap}s
 * required to represent each of these. It does not create a {@link VirtualMap} automatically, but
 * does provide APIs to make it easy to create them (the {@link VirtualMap} has a lot of setup
 * complexity, and also requires a storage directory, so rather than creating these for every test
 * even if they don't need it, I just use it for virtual map specific tests).
 */
public class MerkleTestBase extends StateTestBase {

    protected final Configuration CONFIGURATION = ConfigurationBuilder.create()
            .withConfigDataType(VirtualMapConfig.class)
            .withConfigDataType(MerkleDbConfig.class)
            .withConfigDataType(TemporaryFileConfig.class)
            .withConfigDataType(StateCommonConfig.class)
            .withConfigDataType(FileSystemManagerConfig.class)
            .build();

    /** A TEST ONLY {@link Codec} to be used with String data types */
    public static final Codec<String> STRING_CODEC = TestStringCodec.SINGLETON;
    /** A TEST ONLY {@link Codec} to be used with Long data types */
    public static final Codec<Long> LONG_CODEC = TestLongCodec.SINGLETON;

    private static final String ON_DISK_KEY_CLASS_ID_SUFFIX = "OnDiskKey";
    private static final String ON_DISK_VALUE_CLASS_ID_SUFFIX = "OnDiskValue";
    private static final String ON_DISK_KEY_SERIALIZER_CLASS_ID_SUFFIX = "OnDiskKeySerializer";
    private static final String ON_DISK_VALUE_SERIALIZER_CLASS_ID_SUFFIX = "OnDiskValueSerializer";
    private static final String IN_MEMORY_VALUE_CLASS_ID_SUFFIX = "InMemoryValue";
    private static final String SINGLETON_CLASS_ID_SUFFIX = "SingletonLeaf";
    private static final String QUEUE_NODE_CLASS_ID_SUFFIX = "QueueNode";

    /** Used by some tests that need to hash */
    protected static final MerkleCryptography CRYPTO = TestMerkleCryptoFactory.getInstance();

    // These longs are used with the "space" k/v state
    public static final long A_LONG_KEY = 0L;
    public static final long B_LONG_KEY = 1L;
    public static final long C_LONG_KEY = 2L;
    public static final long D_LONG_KEY = 3L;
    public static final long E_LONG_KEY = 4L;
    public static final long F_LONG_KEY = 5L;
    public static final long G_LONG_KEY = 6L;

    /**
     * This {@link ConstructableRegistry} is required for serialization tests. It is expensive to
     * configure it, so it is null unless {@link #setupConstructableRegistry()} has been called by
     * the test code.
     */
    protected ConstructableRegistry registry;

<<<<<<< HEAD
=======
    @TempDir
    protected Path virtualDbPath;

>>>>>>> 503927c9
    // The "FRUIT" Map is part of FIRST_SERVICE
    protected String fruitLabel;
    protected MerkleMap<InMemoryKey<ProtoBytes>, InMemoryValue<ProtoBytes, ProtoBytes>> fruitMerkleMap;

    // An alternative "FRUIT" Map that is also part of FIRST_SERVICE, but based on VirtualMap
    protected String fruitVirtualLabel;
    protected VirtualMap fruitVirtualMap;

    // The "ANIMAL" map is part of FIRST_SERVICE
    protected String animalLabel;
    protected MerkleMap<InMemoryKey<ProtoBytes>, InMemoryValue<ProtoBytes, ProtoBytes>> animalMerkleMap;

    // The "SPACE" map is part of SECOND_SERVICE and uses the long-based keys
    protected String spaceLabel;
    protected MerkleMap<InMemoryKey<ProtoBytes>, InMemoryValue<ProtoBytes, ProtoBytes>> spaceMerkleMap;

    // The "STEAM" queue is part of FIRST_SERVICE
    protected String steamLabel;
    protected QueueNode<ProtoBytes> steamQueue;

    // The "COUNTRY" singleton is part of FIRST_SERVICE
    protected String countryLabel;
    protected SingletonNode<ProtoBytes> countrySingleton;

    /**
     * This static mock instance will override calls to the static methods in StateUtils
     * (specifically {@code #stateIdFor} method for now).
     */
    private static MockedStatic<StateUtils> stateUtilsMock;

    /**
     * Sets up a static mock for {@code StateUtils} before all tests, partially mocking
     * the {@code stateIdFor(String, String)} method. Real method calls are allowed unless
     * explicitly stubbed, ensuring the original behavior is retained where possible.
     *
     * <p>
     * If the real method fails, predefined mappings return specific IDs for known
     * test cases (e.g., "fruit" -> {@code FRUIT_STATE_ID}), while unmatched inputs
     * return {@code 65000}. This prevents errors when using test-specific names or keys.
     * </p>
     */
    @BeforeAll
    static void init() {
        // Static flag to bypass stateIdFor mock during calls from other mocked methods below
        AtomicBoolean bypassStateIdFor = new AtomicBoolean(false);
        stateUtilsMock = mockStatic(StateUtils.class, CALLS_REAL_METHODS);
        stateUtilsMock
                .when(() -> StateUtils.stateIdFor(anyString(), anyString()))
                .thenAnswer(invocation -> {
                    if (bypassStateIdFor.get()) {
                        return invocation.callRealMethod();
                    }
                    try {
                        // First, try calling the real method.
                        return invocation.callRealMethod();
                    } catch (Exception e) {
                        // The real method couldn't find a valid mapping.
                        final String serviceName = invocation.getArgument(0);
                        final String stateKey = invocation.getArgument(1);

                        // Check for test-specific "made up" states.
                        if (FRUIT_SERVICE_NAME.equals(serviceName) || FRUIT_STATE_KEY.equals(stateKey)) {
                            return FRUIT_STATE_ID;
                        } else if (ANIMAL_SERVICE_NAME.equals(serviceName) || ANIMAL_STATE_KEY.equals(stateKey)) {
                            return ANIMAL_STATE_ID;
                        } else if (SPACE_SERVICE_NAME.equals(serviceName) || SPACE_STATE_KEY.equals(stateKey)) {
                            return SPACE_STATE_ID;
                        } else if (STEAM_SERVICE_NAME.equals(serviceName) || STEAM_STATE_KEY.equals(stateKey)) {
                            return STEAM_STATE_ID;
                        } else if (COUNTRY_SERVICE_NAME.equals(serviceName) || COUNTRY_STATE_KEY.equals(stateKey)) {
                            return COUNTRY_STATE_ID;
                        } else {
                            // Neither the real method nor any test mappings applied.
                            return 65000;
                        }
                    }
                });
        stateUtilsMock
                .when(() -> StateUtils.getStateKeyForKv(anyString(), anyString(), any()))
                .thenAnswer(invocation -> {
                    try {
                        bypassStateIdFor.set(true);
                        // First, try calling the real method.
                        return invocation.callRealMethod();
                    } catch (Exception e) {
                        // The real method couldn't find a valid mapping.
                        final String serviceName = invocation.getArgument(0);
                        final String stateKey = invocation.getArgument(1);
                        final ProtoBytes keyObject = invocation.getArgument(2);

                        // We have to map "made up" states to existing ones to keep the compatibility with the protocol
                        // The following states are chosen because they have generic `ProtoBytes` as their key type
                        if (FRUIT_SERVICE_NAME.equals(serviceName) || FRUIT_STATE_KEY.equals(stateKey)) {
                            return createStateKeyForKv(TOKENSERVICE_I_ALIASES, keyObject);
                        } else if (ANIMAL_SERVICE_NAME.equals(serviceName) || ANIMAL_STATE_KEY.equals(stateKey)) {
                            return createStateKeyForKv(SCHEDULESERVICE_I_SCHEDULES_BY_EQUALITY, keyObject);
                        } else {
                            // Neither the real method nor any test mappings applied.
                            return 65000;
                        }
                    } finally {
                        bypassStateIdFor.set(false);
                    }
                });
        stateUtilsMock
                .when(() -> StateUtils.getStateValue(anyString(), anyString(), any()))
                .thenAnswer(invocation -> {
                    try {
                        bypassStateIdFor.set(true);
                        // First, try calling the real method.
                        return invocation.callRealMethod();
                    } catch (Exception e) {
                        // The real method couldn't find a valid mapping.
                        final String serviceName = invocation.getArgument(0);
                        final String stateKey = invocation.getArgument(1);
                        final ProtoBytes valueObject = invocation.getArgument(2);

                        // We have to map "made up" states to existing ones to keep the compatibility with the protocol
                        // The following states are chosen because they have generic `ProtoBytes` as their value type
                        if (FRUIT_SERVICE_NAME.equals(serviceName) || FRUIT_STATE_KEY.equals(stateKey)) {
                            return createStateValue(
                                    StateValue.ValueOneOfType.FREEZESERVICE_I_UPGRADE_FILE_HASH, valueObject);
                        } else if (ANIMAL_SERVICE_NAME.equals(serviceName) || ANIMAL_STATE_KEY.equals(stateKey)) {
                            return createStateValue(StateValue.ValueOneOfType.HISTORYSERVICE_I_LEDGER_ID, valueObject);
                        } else if (SPACE_SERVICE_NAME.equals(serviceName) || SPACE_STATE_KEY.equals(stateKey)) {
                            return createStateValue(
                                    com.hedera.hapi.platform.state.StateValue.ValueOneOfType
                                            .FILESERVICE_I_UPGRADE_DATA_150,
                                    valueObject);
                        } else if (STEAM_SERVICE_NAME.equals(serviceName) || STEAM_STATE_KEY.equals(stateKey)) {
                            return createStateValue(
                                    com.hedera.hapi.platform.state.StateValue.ValueOneOfType
                                            .FILESERVICE_I_UPGRADE_DATA_151,
                                    valueObject);
                        } else if (COUNTRY_SERVICE_NAME.equals(serviceName) || COUNTRY_STATE_KEY.equals(stateKey)) {
                            return createStateValue(
                                    com.hedera.hapi.platform.state.StateValue.ValueOneOfType
                                            .FILESERVICE_I_UPGRADE_DATA_152,
                                    valueObject);
                        } else {
                            // Neither the real method nor any test mappings applied.
                            return 65000;
                        }
                    } finally {
                        bypassStateIdFor.set(false);
                    }
                });
        stateUtilsMock
                .when(() -> StateUtils.getStateKeyForQueue(anyString(), anyString(), anyLong()))
                .thenAnswer(invocation -> {
                    try {
                        // First, try calling the real method.
                        bypassStateIdFor.set(true);
                        return invocation.callRealMethod();
                    } catch (Exception e) {
                        // The real method couldn't find a valid mapping.
                        final String serviceName = invocation.getArgument(0);
                        final String stateKey = invocation.getArgument(1);
                        final Long keyObject = invocation.getArgument(2);

                        // We have to map "made up" states to existing ones to keep the compatibility with the protocol
                        // The following states are chosen because they have generic `ProtoBytes` as their key type
                        if (STEAM_SERVICE_NAME.equals(serviceName) || STEAM_STATE_KEY.equals(stateKey)) {
                            return createStateKeyForQueue(FILESERVICE_I_UPGRADE_DATA_150, keyObject);
                        } else {
                            // Neither the real method nor any test mappings applied.
                            return 65000;
                        }
                    } finally {
                        bypassStateIdFor.set(false);
                    }
                });
        stateUtilsMock
                .when(() -> StateUtils.getStateKeyForSingleton(anyString(), anyString()))
                .thenAnswer(invocation -> {
                    try {
                        bypassStateIdFor.set(true);
                        // First, try calling the real method.
                        return invocation.callRealMethod();
                    } catch (Exception e) {
                        // The real method couldn't find a valid mapping.
                        final String serviceName = invocation.getArgument(0);
                        final String stateKey = invocation.getArgument(1);

                        // We have to map "made up" states to existing ones to keep the compatibility with the protocol
                        // The following states are chosen because they have generic `ProtoBytes` as their key type
                        if (SPACE_SERVICE_NAME.equals(serviceName) || SPACE_STATE_KEY.equals(stateKey)) {
                            return createStateKeyForSingleton(ENTITYIDSERVICE_I_ENTITY_ID);
                        } else if (STEAM_SERVICE_NAME.equals(serviceName) || STEAM_STATE_KEY.equals(stateKey)) {
                            return createStateKeyForSingleton(SingletonType.FILESERVICE_I_UPGRADE_DATA_150);
                        } else if (COUNTRY_SERVICE_NAME.equals(serviceName) || COUNTRY_STATE_KEY.equals(stateKey)) {
                            return createStateKeyForSingleton(TOKENSERVICE_I_STAKING_NETWORK_REWARDS);
                        } else {
                            // Neither the real method nor any test mappings applied.
                            return 65000;
                        }
                    } finally {
                        bypassStateIdFor.set(false);
                    }
                });
    }

    private static Bytes createStateKeyForKv(StateKey.KeyOneOfType type, ProtoBytes keyObject) {
        return StateKey.PROTOBUF.toBytes(new StateKey(new OneOf<>(type, keyObject)));
    }

    private static Bytes createStateKeyForSingleton(SingletonType type) {
        return StateKey.PROTOBUF.toBytes(new StateKey(new OneOf<>(SINGLETON, type)));
    }

    private static Bytes createStateKeyForQueue(StateKey.KeyOneOfType type, Long index) {
        return StateKey.PROTOBUF.toBytes(new StateKey(new OneOf<>(type, index)));
    }

    private static StateValue createStateValue(StateValue.ValueOneOfType type, ProtoBytes valueObject) {
        return new StateValue(new OneOf<>(type, valueObject));
    }

    /** Sets up the "Fruit" merkle map, label, and metadata. */
    protected void setupFruitMerkleMap() {
        fruitLabel = StateMetadata.computeLabel(FIRST_SERVICE, FRUIT_STATE_KEY);
        fruitMerkleMap = createMerkleMap(fruitLabel);
    }

    /** Sets up the "Fruit" virtual map, label, and metadata. */
    protected void setupFruitVirtualMap() {
        fruitVirtualLabel = StateMetadata.computeLabel(FIRST_SERVICE, FRUIT_STATE_KEY);
        fruitVirtualMap = createVirtualMap(fruitVirtualLabel);
    }

    protected static long queueNodeClassId(String stateKey) {
        return computeClassId(FIRST_SERVICE, stateKey, TEST_VERSION, QUEUE_NODE_CLASS_ID_SUFFIX);
    }

    protected static long inMemoryValueClassId(String stateKey) {
        return computeClassId(FIRST_SERVICE, stateKey, TEST_VERSION, IN_MEMORY_VALUE_CLASS_ID_SUFFIX);
    }

    protected static long singletonClassId(String stateKey) {
        return computeClassId(FIRST_SERVICE, stateKey, TEST_VERSION, SINGLETON_CLASS_ID_SUFFIX);
    }

    /** Sets up the "Animal" merkle map, label, and metadata. */
    protected void setupAnimalMerkleMap() {
        animalLabel = StateMetadata.computeLabel(FIRST_SERVICE, ANIMAL_STATE_KEY);
        animalMerkleMap = createMerkleMap(animalLabel);
    }

    /** Sets up the "Space" merkle map, label, and metadata. */
    protected void setupSpaceMerkleMap() {
        spaceLabel = StateMetadata.computeLabel(SECOND_SERVICE, SPACE_STATE_KEY);
        spaceMerkleMap = createMerkleMap(spaceLabel);
    }

    protected void setupSingletonCountry() {
        countryLabel = StateMetadata.computeLabel(FIRST_SERVICE, COUNTRY_STATE_KEY);
        countrySingleton = new SingletonNode<>(
                FIRST_SERVICE,
                COUNTRY_STATE_KEY,
                computeClassId(FIRST_SERVICE, COUNTRY_STATE_KEY, TEST_VERSION, SINGLETON_CLASS_ID_SUFFIX),
                ProtoBytes.PROTOBUF,
                AUSTRALIA);
    }

    protected void setupSteamQueue() {
        steamLabel = StateMetadata.computeLabel(FIRST_SERVICE, STEAM_STATE_KEY);
        steamQueue = new QueueNode<>(
                FIRST_SERVICE,
                STEAM_STATE_KEY,
                computeClassId(FIRST_SERVICE, STEAM_STATE_KEY, TEST_VERSION, QUEUE_NODE_CLASS_ID_SUFFIX),
                computeClassId(FIRST_SERVICE, STEAM_STATE_KEY, TEST_VERSION, SINGLETON_CLASS_ID_SUFFIX),
                ProtoBytes.PROTOBUF);
    }

    /** Sets up the {@link #registry}, ready to be used for serialization tests */
    protected void setupConstructableRegistry() {
        // Unfortunately, we need to configure the ConstructableRegistry for serialization tests and
        // even for basic usage of the MerkleMap (it uses it internally to make copies of internal
        // nodes).
        try {
            registry = ConstructableRegistry.getInstance();

            // It may have been configured during some other test, so we reset it
            registry.reset();
            registry.registerConstructables("com.swirlds.merklemap");
            registry.registerConstructables("com.swirlds.merkledb");
            registry.registerConstructables("com.swirlds.fcqueue");
            registry.registerConstructables("com.swirlds.virtualmap");
            registry.registerConstructables("com.swirlds.common.merkle");
            registry.registerConstructables("com.swirlds.common");
            registry.registerConstructables("org.hiero");
            registry.registerConstructables("com.swirlds.merkle");
            registry.registerConstructables("com.swirlds.merkle.tree");

            ConstructableRegistry.getInstance()
                    .registerConstructable(new ClassConstructorPair(
                            MerkleDbDataSourceBuilder.class, () -> new MerkleDbDataSourceBuilder(CONFIGURATION)));
            registerVirtualMapConstructables(CONFIGURATION);
        } catch (ConstructableRegistryException ex) {
            throw new AssertionError(ex);
        }
    }

    /** Creates a new arbitrary merkle map with the given label. */
    protected <K extends Comparable<ProtoBytes>, V>
            MerkleMap<InMemoryKey<ProtoBytes>, InMemoryValue<ProtoBytes, V>> createMerkleMap(String label) {
        final var map = new MerkleMap<InMemoryKey<ProtoBytes>, InMemoryValue<ProtoBytes, V>>();
        map.setLabel(label);
        return map;
    }

    /** Creates a new arbitrary virtual map with the given label, storageDir, and metadata */
<<<<<<< HEAD
    @SuppressWarnings("unchecked")
    protected VirtualMap<OnDiskKey<String>, OnDiskValue<String>> createVirtualMap(
            String label,
            long keySerializerClassId,
            long keyClassId,
            Codec<String> keyCodec,
            long valueSerializerClassId,
            long valueClassId,
            Codec<String> valueCodec) {
        final KeySerializer<OnDiskKey<String>> keySerializer =
                new OnDiskKeySerializer<>(keySerializerClassId, keyClassId, keyCodec);
        final ValueSerializer<OnDiskValue<String>> valueSerializer =
                new OnDiskValueSerializer<>(valueSerializerClassId, valueClassId, valueCodec);
        final var builder = new MerkleDbDataSourceBuilder(CONFIGURATION, 100, 0);
        return new VirtualMap<>(label, keySerializer, valueSerializer, builder, CONFIGURATION);
=======
    protected VirtualMap createVirtualMap(String label) {
        final var merkleDbTableConfig = new MerkleDbTableConfig((short) 1, DigestType.SHA_384, 100, 0);
        final var builder = new MerkleDbDataSourceBuilder(virtualDbPath, merkleDbTableConfig, CONFIGURATION);
        return new VirtualMap(label, builder, CONFIGURATION);
>>>>>>> 503927c9
    }

    /** A convenience method for adding a k/v pair to a merkle map */
    protected void addKvState(
            MerkleMap<InMemoryKey<ProtoBytes>, InMemoryValue<ProtoBytes, ProtoBytes>> map,
            long inMemoryValueClassId,
            Codec<ProtoBytes> keyCodec,
            Codec<ProtoBytes> valueCodec,
            ProtoBytes key,
            ProtoBytes value) {
        final var k = new InMemoryKey<>(key);
        map.put(k, new InMemoryValue<>(inMemoryValueClassId, keyCodec, valueCodec, k, value));
    }

    /** A convenience method for adding a singleton state to a virtual map */
    protected void addSingletonState(VirtualMap map, String serviceName, String stateKey, ProtoBytes value) {
        map.put(
                getStateKeyForSingleton(serviceName, stateKey),
                getStateValue(serviceName, stateKey, value),
                StateValue.PROTOBUF);
    }

    /** A convenience method for adding a k/v state to a virtual map */
    protected void addKvState(VirtualMap map, String serviceName, String stateKey, ProtoBytes key, ProtoBytes value) {
        map.put(
                getStateKeyForKv(serviceName, stateKey, key),
                getStateValue(serviceName, stateKey, value),
                StateValue.PROTOBUF);
    }

    /** A convenience method used to serialize a merkle tree */
    protected byte[] writeTree(@NonNull final MerkleNode tree, @NonNull final Path tempDir) throws IOException {
        final var byteOutputStream = new ByteArrayOutputStream();
        try (final var out = new MerkleDataOutputStream(byteOutputStream)) {
            out.writeMerkleTree(tempDir, tree);
        }
        return byteOutputStream.toByteArray();
    }

    /** A convenience method used to deserialize a merkle tree */
    protected <T extends MerkleNode> T parseTree(@NonNull final byte[] state, @NonNull final Path tempDir)
            throws IOException {
        final var byteInputStream = new ByteArrayInputStream(state);
        try (final var in = new MerkleDataInputStream(byteInputStream)) {
            return in.readMerkleTree(CONFIGURATION, tempDir, 100);
        }
    }

    public static Stream<Arguments> illegalServiceNames() {
        return TestArgumentUtils.illegalIdentifiers();
    }

    public static Stream<Arguments> legalServiceNames() {
        return TestArgumentUtils.legalIdentifiers();
    }

    @AfterEach
    void cleanUp() {
        if (fruitVirtualMap != null && fruitVirtualMap.getReservationCount() > -1) {
            fruitVirtualMap.release();
        }
        MerkleDbTestUtils.assertAllDatabasesClosed();

        assertEventuallyDoesNotThrow(
                () -> {
                    try {
                        FileUtils.deleteDirectory(virtualDbPath);
                    } catch (IOException e) {
                        throw new RuntimeException(e);
                    }
                },
                Duration.of(1, ChronoUnit.SECONDS),
                "Unable to delete virtual map directory");
    }

    @AfterAll
    static void cleanUpStaticMocks() {
        stateUtilsMock.close();
    }
}<|MERGE_RESOLUTION|>--- conflicted
+++ resolved
@@ -7,7 +7,6 @@
 import static com.hedera.hapi.platform.state.StateKey.KeyOneOfType.SCHEDULESERVICE_I_SCHEDULES_BY_EQUALITY;
 import static com.hedera.hapi.platform.state.StateKey.KeyOneOfType.SINGLETON;
 import static com.hedera.hapi.platform.state.StateKey.KeyOneOfType.TOKENSERVICE_I_ALIASES;
-import static com.swirlds.common.test.fixtures.AssertionUtils.assertEventuallyDoesNotThrow;
 import static com.swirlds.state.lifecycle.StateMetadata.computeClassId;
 import static com.swirlds.state.merkle.StateUtils.getStateKeyForKv;
 import static com.swirlds.state.merkle.StateUtils.getStateKeyForSingleton;
@@ -31,7 +30,6 @@
 import com.swirlds.common.io.config.TemporaryFileConfig;
 import com.swirlds.common.io.streams.MerkleDataInputStream;
 import com.swirlds.common.io.streams.MerkleDataOutputStream;
-import com.swirlds.common.io.utility.FileUtils;
 import com.swirlds.common.merkle.MerkleNode;
 import com.swirlds.common.merkle.crypto.MerkleCryptography;
 import com.swirlds.common.test.fixtures.merkle.TestMerkleCryptoFactory;
@@ -56,22 +54,14 @@
 import java.io.ByteArrayOutputStream;
 import java.io.IOException;
 import java.nio.file.Path;
-import java.time.Duration;
-import java.time.temporal.ChronoUnit;
 import java.util.concurrent.atomic.AtomicBoolean;
 import java.util.stream.Stream;
 import org.hiero.base.constructable.ClassConstructorPair;
 import org.hiero.base.constructable.ConstructableRegistry;
 import org.hiero.base.constructable.ConstructableRegistryException;
-<<<<<<< HEAD
-import org.junit.jupiter.api.AfterEach;
-=======
-import org.hiero.base.crypto.DigestType;
 import org.junit.jupiter.api.AfterAll;
 import org.junit.jupiter.api.AfterEach;
 import org.junit.jupiter.api.BeforeAll;
-import org.junit.jupiter.api.io.TempDir;
->>>>>>> 503927c9
 import org.junit.jupiter.params.provider.Arguments;
 import org.mockito.MockedStatic;
 
@@ -139,12 +129,6 @@
      */
     protected ConstructableRegistry registry;
 
-<<<<<<< HEAD
-=======
-    @TempDir
-    protected Path virtualDbPath;
-
->>>>>>> 503927c9
     // The "FRUIT" Map is part of FIRST_SERVICE
     protected String fruitLabel;
     protected MerkleMap<InMemoryKey<ProtoBytes>, InMemoryValue<ProtoBytes, ProtoBytes>> fruitMerkleMap;
@@ -457,28 +441,10 @@
     }
 
     /** Creates a new arbitrary virtual map with the given label, storageDir, and metadata */
-<<<<<<< HEAD
     @SuppressWarnings("unchecked")
-    protected VirtualMap<OnDiskKey<String>, OnDiskValue<String>> createVirtualMap(
-            String label,
-            long keySerializerClassId,
-            long keyClassId,
-            Codec<String> keyCodec,
-            long valueSerializerClassId,
-            long valueClassId,
-            Codec<String> valueCodec) {
-        final KeySerializer<OnDiskKey<String>> keySerializer =
-                new OnDiskKeySerializer<>(keySerializerClassId, keyClassId, keyCodec);
-        final ValueSerializer<OnDiskValue<String>> valueSerializer =
-                new OnDiskValueSerializer<>(valueSerializerClassId, valueClassId, valueCodec);
+    protected VirtualMap createVirtualMap(String label) {
         final var builder = new MerkleDbDataSourceBuilder(CONFIGURATION, 100, 0);
-        return new VirtualMap<>(label, keySerializer, valueSerializer, builder, CONFIGURATION);
-=======
-    protected VirtualMap createVirtualMap(String label) {
-        final var merkleDbTableConfig = new MerkleDbTableConfig((short) 1, DigestType.SHA_384, 100, 0);
-        final var builder = new MerkleDbDataSourceBuilder(virtualDbPath, merkleDbTableConfig, CONFIGURATION);
         return new VirtualMap(label, builder, CONFIGURATION);
->>>>>>> 503927c9
     }
 
     /** A convenience method for adding a k/v pair to a merkle map */
@@ -541,17 +507,6 @@
             fruitVirtualMap.release();
         }
         MerkleDbTestUtils.assertAllDatabasesClosed();
-
-        assertEventuallyDoesNotThrow(
-                () -> {
-                    try {
-                        FileUtils.deleteDirectory(virtualDbPath);
-                    } catch (IOException e) {
-                        throw new RuntimeException(e);
-                    }
-                },
-                Duration.of(1, ChronoUnit.SECONDS),
-                "Unable to delete virtual map directory");
     }
 
     @AfterAll
