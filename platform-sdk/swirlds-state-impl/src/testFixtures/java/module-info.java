// SPDX-License-Identifier: Apache-2.0
open module com.swirlds.state.impl.test.fixtures {
    requires transitive com.hedera.node.hapi;
    requires transitive com.hedera.pbj.runtime;
    requires transitive com.swirlds.common;
    requires transitive com.swirlds.config.api;
    requires transitive com.swirlds.state.api.test.fixtures;
    requires transitive com.swirlds.state.api;
    requires transitive com.swirlds.state.impl;
    requires transitive com.swirlds.virtualmap;
    requires transitive org.hiero.base.utility;
    requires transitive org.junit.jupiter.params;
    requires com.swirlds.common.test.fixtures;
    requires com.swirlds.merkle;
    requires com.swirlds.merkledb.test.fixtures;
    requires com.swirlds.merkledb;
<<<<<<< HEAD
    requires org.hiero.base.crypto;
=======
    requires org.junit.jupiter.api;
    requires org.mockito;
>>>>>>> e6f5af42
    requires static transitive com.github.spotbugs.annotations;

    exports com.swirlds.state.test.fixtures.merkle;
}<|MERGE_RESOLUTION|>--- conflicted
+++ resolved
@@ -11,15 +11,9 @@
     requires transitive org.hiero.base.utility;
     requires transitive org.junit.jupiter.params;
     requires com.swirlds.common.test.fixtures;
-    requires com.swirlds.merkle;
     requires com.swirlds.merkledb.test.fixtures;
     requires com.swirlds.merkledb;
-<<<<<<< HEAD
-    requires org.hiero.base.crypto;
-=======
     requires org.junit.jupiter.api;
-    requires org.mockito;
->>>>>>> e6f5af42
     requires static transitive com.github.spotbugs.annotations;
 
     exports com.swirlds.state.test.fixtures.merkle;
