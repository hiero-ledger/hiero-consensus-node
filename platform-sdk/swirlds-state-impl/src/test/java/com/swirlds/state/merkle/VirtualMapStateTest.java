// SPDX-License-Identifier: Apache-2.0
package com.swirlds.state.merkle;

import static com.swirlds.merkledb.test.fixtures.MerkleDbTestUtils.assertAllDatabasesClosed;
import static com.swirlds.platform.test.fixtures.config.ConfigUtils.CONFIGURATION;
import static com.swirlds.state.StateChangeListener.StateType.MAP;
import static com.swirlds.state.StateChangeListener.StateType.QUEUE;
import static com.swirlds.state.StateChangeListener.StateType.SINGLETON;
import static org.assertj.core.api.Assertions.assertThat;
import static org.assertj.core.api.AssertionsForClassTypes.assertThatThrownBy;
import static org.junit.jupiter.api.Assertions.assertDoesNotThrow;
import static org.junit.jupiter.api.Assertions.assertNotNull;
import static org.junit.jupiter.api.Assertions.assertSame;
import static org.junit.jupiter.api.Assertions.assertThrows;
import static org.junit.jupiter.api.Assertions.assertTrue;
import static org.mockito.BDDMockito.given;
import static org.mockito.Mockito.verify;
import static org.mockito.Mockito.verifyNoMoreInteractions;

import com.hedera.hapi.node.state.primitives.ProtoBytes;
import com.swirlds.base.state.MutabilityException;
import com.swirlds.base.time.Time;
import com.swirlds.common.metrics.noop.NoOpMetrics;
import com.swirlds.platform.test.fixtures.state.MerkleTestBase;
import com.swirlds.state.StateChangeListener;
import com.swirlds.state.lifecycle.StateDefinition;
import com.swirlds.state.lifecycle.StateMetadata;
import com.swirlds.state.spi.CommittableWritableStates;
import com.swirlds.state.spi.ReadableKVState;
import com.swirlds.state.spi.ReadableQueueState;
import com.swirlds.state.spi.ReadableSingletonState;
import com.swirlds.state.spi.WritableKVState;
import com.swirlds.state.spi.WritableQueueState;
import com.swirlds.state.spi.WritableSingletonState;
import com.swirlds.state.test.fixtures.StateTestBase;
import com.swirlds.state.test.fixtures.merkle.TestVirtualMapState;
import com.swirlds.virtualmap.VirtualMap;
import java.util.EnumSet;
import org.hiero.base.crypto.Hash;
import org.junit.jupiter.api.AfterEach;
import org.junit.jupiter.api.BeforeEach;
import org.junit.jupiter.api.DisplayName;
import org.junit.jupiter.api.Nested;
import org.junit.jupiter.api.Test;
import org.junit.jupiter.api.extension.ExtendWith;
import org.mockito.Mock;
import org.mockito.junit.jupiter.MockitoExtension;

@ExtendWith(MockitoExtension.class)
public class VirtualMapStateTest extends MerkleTestBase {

    private TestVirtualMapState virtualMapState;

    /**
     * Start with an empty Virtual Map State, but with the "fruit" map and metadata created and ready to
     * be added.
     */
    @BeforeEach
    void setUp() {
<<<<<<< HEAD
        virtualMapState = new TestVirtualMapState(CONFIGURATION, new NoOpMetrics(), Time.getCurrent());
=======
        virtualMapState = new TestVirtualMapState(new NoOpMetrics());
        virtualMapState.init(
                new FakeTime(),
                new NoOpMetrics(),
                mock(MerkleCryptography.class),
                () -> PlatformStateAccessor.GENESIS_ROUND);
>>>>>>> 4df21c61
    }

    @Nested
    @DisplayName("Service Registration Tests")
    final class RegistrationTest {
        @Test
        @DisplayName("Adding a null service metadata will throw an NPE")
        void addingNullServiceMetaDataThrows() {
            //noinspection ConstantConditions
            assertThatThrownBy(() -> virtualMapState.initializeState(null)).isInstanceOf(NullPointerException.class);
        }

        @Test
        @DisplayName("Adding a singleton service")
        void addingSingletonService() {
            // Given a singleton
            setupSingletonCountry();
            final int singletonStateId = countryMetadata.stateDefinition().stateId();

            // When added to the state
            virtualMapState.initializeState(countryMetadata);

            // Then we can see it in the state
            assertThat(virtualMapState.getServices().size()).isEqualTo(1);
            assertTrue(virtualMapState.getServices().containsKey(countryMetadata.serviceName()));
            assertDoesNotThrow(() -> virtualMapState
                    .getReadableStates(countryMetadata.serviceName())
                    .getSingleton(singletonStateId));
            assertDoesNotThrow(() -> virtualMapState
                    .getWritableStates(countryMetadata.serviceName())
                    .getSingleton(singletonStateId));
        }

        @Test
        @DisplayName("Adding a queue service")
        void addingQueueService() {
            // Given a queue
            setupSteamQueue();
            final int queueStateId = steamMetadata.stateDefinition().stateId();

            // When added to the state
            virtualMapState.initializeState(steamMetadata);

            // Then we can see it in the state
            assertThat(virtualMapState.getServices().size()).isEqualTo(1);
            assertTrue(virtualMapState.getServices().containsKey(steamMetadata.serviceName()));
            assertDoesNotThrow(() -> virtualMapState
                    .getReadableStates(steamMetadata.serviceName())
                    .getQueue(queueStateId));
            assertDoesNotThrow(() -> virtualMapState
                    .getWritableStates(steamMetadata.serviceName())
                    .getQueue(queueStateId));
        }

        @Test
        @DisplayName("Adding a k/v service")
        void addingKvService() {
            // Given a virtual map
            setupFruitVirtualMap();
            final int kvStateId = fruitMetadata.stateDefinition().stateId();

            // When added to the state
            virtualMapState.initializeState(fruitMetadata);

            // Then we can see it in the state
            assertThat(virtualMapState.getServices().size()).isEqualTo(1);
            assertTrue(virtualMapState.getServices().containsKey(fruitMetadata.serviceName()));
            assertDoesNotThrow(() -> virtualMapState
                    .getReadableStates(fruitMetadata.serviceName())
                    .get(kvStateId));
            assertDoesNotThrow(() -> virtualMapState
                    .getWritableStates(fruitMetadata.serviceName())
                    .get(kvStateId));
        }

        @Test
        @DisplayName("Adding the same service twice with two different metadata replaces the metadata")
        void addingServiceTwiceWithDifferentMetadata() {
            // Given an empty merkle tree, when I add the same node twice but with different
            // metadata,
            setupFruitVirtualMap();
            final var fruitVirtualMetadata2 = new StateMetadata<>(
                    StateTestBase.FIRST_SERVICE,
                    StateDefinition.onDisk(
                            FRUIT_STATE_ID, FRUIT_STATE_KEY, ProtoBytes.PROTOBUF, ProtoBytes.PROTOBUF, 999));

            virtualMapState.initializeState(fruitMetadata);
            virtualMapState.initializeState(fruitVirtualMetadata2);

            // Then the original node is kept and the second node ignored
            assertThat(virtualMapState.getServices().size()).isEqualTo(1);
            assertTrue(virtualMapState.getServices().containsKey(fruitMetadata.serviceName()));
            assertTrue(virtualMapState
                    .getServices()
                    .get(fruitMetadata.serviceName())
                    .containsKey(FRUIT_STATE_ID));
        }
    }

    @Nested
    @DisplayName("Remove Tests")
    final class RemoveTest {
        @Test
        @DisplayName("You cannot remove with a null service name")
        void usingNullServiceNameToRemoveThrows() {
            //noinspection ConstantConditions
            assertThatThrownBy(() -> virtualMapState.removeServiceState(null, StateTestBase.FRUIT_STATE_ID))
                    .isInstanceOf(NullPointerException.class);
        }

        @Test
        @DisplayName("Removing an unknown service name does nothing")
        void removeWithUnknownServiceName() {
            // Given a virtual map state with a random service
            setupFruitVirtualMap();
            virtualMapState.initializeState(fruitMetadata);
            final var stateMetadataSize = virtualMapState
                    .getServices()
                    .get(fruitMetadata.serviceName())
                    .size();
            final var writableStatesSize = virtualMapState
                    .getReadableStates(fruitMetadata.serviceName())
                    .size();

            // When you try to remove an unknown service
            virtualMapState.removeServiceState(UNKNOWN_SERVICE, FRUIT_STATE_ID);

            // It has no effect on anything
            assertThat(virtualMapState
                            .getServices()
                            .get(fruitMetadata.serviceName())
                            .size())
                    .isEqualTo(stateMetadataSize);
            assertThat(virtualMapState
                            .getWritableStates(fruitMetadata.serviceName())
                            .size())
                    .isEqualTo(writableStatesSize);
        }

        @Test
        @DisplayName("Removing an unknown state key does nothing")
        void removeWithUnknownStateKey() {
            // Given a virtual map state with a random service
            setupFruitVirtualMap();
            virtualMapState.initializeState(fruitMetadata);
            final var stateMetadataSize = virtualMapState
                    .getServices()
                    .get(fruitMetadata.serviceName())
                    .size();
            final var writableStatesSize = virtualMapState
                    .getWritableStates(fruitMetadata.serviceName())
                    .size();

            // When you try to remove an unknown service
            virtualMapState.removeServiceState(FIRST_SERVICE, UNKNOWN_STATE_ID);

            // It has no effect on anything
            assertThat(virtualMapState
                            .getServices()
                            .get(fruitMetadata.serviceName())
                            .size())
                    .isEqualTo(stateMetadataSize);
            assertThat(virtualMapState
                            .getWritableStates(fruitMetadata.serviceName())
                            .size())
                    .isEqualTo(writableStatesSize);
        }

        @Test
        @DisplayName("Calling `remove` removes the right service")
        void remove() {
            // Given a virtual map state with a first service
            setupFruitVirtualMap();
            virtualMapState.initializeState(fruitMetadata);

            // When you try to remove a first service
            virtualMapState.removeServiceState(FIRST_SERVICE, FRUIT_STATE_ID);

            // First service would be removed
            assertThat(virtualMapState
                            .getServices()
                            .get(fruitMetadata.serviceName())
                            .size())
                    .isEqualTo(0);
            assertThat(virtualMapState
                            .getWritableStates(fruitMetadata.serviceName())
                            .size())
                    .isEqualTo(0);
        }
    }

    @Nested
    @DisplayName("ReadableStates Tests")
    final class ReadableStatesTest {
        @BeforeEach
        void setUp() {
            // calling below setup methods only for metadata init
            // FUTURE WORK: refactor after MerkleStateRootTest will be removed
            setupFruitVirtualMap();
            setupSingletonCountry();
            setupSteamQueue();

            // adding k/v and singleton states directly to the virtual map
            final var virtualMap = (VirtualMap) virtualMapState.getRoot();
            addKvState(virtualMap, fruitMetadata, A_KEY, APPLE);
            addKvState(virtualMap, fruitMetadata, B_KEY, BANANA);
            addSingletonState(virtualMap, countryMetadata, GHANA);

            // adding queue state via State API, to init the QueueState
            virtualMapState.initializeState(steamMetadata);
            final var writableStates = virtualMapState.getWritableStates(FIRST_SERVICE);
            writableStates.getQueue(STEAM_STATE_ID).add(ART);
            ((CommittableWritableStates) writableStates).commit();
        }

        @Test
        @DisplayName("Getting ReadableStates on an unknown service returns an empty entity")
        void unknownServiceNameUsingReadableStates() {
            final var states = virtualMapState.getReadableStates(UNKNOWN_SERVICE);
            assertThat(states).isNotNull();
            assertThat(states.isEmpty()).isTrue();
        }

        @Test
        @DisplayName("Reading an unknown state on ReadableStates should throw IAE")
        void unknownState() {
            // Given a State with the fruit and animal and country states
            virtualMapState.initializeState(fruitMetadata);
            virtualMapState.initializeState(countryMetadata);
            virtualMapState.initializeState(steamMetadata);

            // When we get the ReadableStates
            final var states = virtualMapState.getReadableStates(FIRST_SERVICE);

            // Then query it for an unknown state and get an IAE
            assertThatThrownBy(() -> states.get(UNKNOWN_STATE_ID)).isInstanceOf(IllegalArgumentException.class);
        }

        @Test
        @DisplayName("Read a virtual map")
        void readVirtualMap() {
            try {
                // Given a State with the fruit virtual map
                virtualMapState.initializeState(fruitMetadata);

                // When we get the ReadableStates
                final var states = virtualMapState.getReadableStates(FIRST_SERVICE);

                // Then it isn't null
                assertThat(states.get(FRUIT_STATE_ID)).isNotNull();
            } finally {
                fruitVirtualMap.release();
            }
        }

        @Test
        @DisplayName("Contains is true for all states in stateKeys and false for unknown ones")
        void contains() {
            // Given a State with the fruit and animal and country and steam states
            virtualMapState.initializeState(fruitMetadata);
            virtualMapState.initializeState(countryMetadata);
            virtualMapState.initializeState(steamMetadata);

            // When we get the ReadableStates and the state keys
            final var states = virtualMapState.getReadableStates(FIRST_SERVICE);
            final var stateIds = states.stateIds();

            // Then we find "contains" is true for every state in stateIds
            assertThat(stateIds).hasSize(3);
            for (final var stateId : stateIds) {
                assertThat(states.contains(stateId)).isTrue();
            }

            // And we find other nonsense states are false for contains
            assertThat(states.contains(UNKNOWN_STATE_ID)).isFalse();
        }

        @Test
        @DisplayName("Getting the same readable state twice returns the same instance")
        void getReturnsSameInstanceIfCalledTwice() {
            // Given a State with the fruit and the ReadableStates for it
            virtualMapState.initializeState(fruitMetadata);
            final var states = virtualMapState.getReadableStates(FIRST_SERVICE);

            // When we call get twice
            final var kvState1 = states.get(FRUIT_STATE_ID);
            final var kvState2 = states.get(FRUIT_STATE_ID);

            // Then we must find both variables are the same instance
            assertThat(kvState1).isSameAs(kvState2);
        }

        @Test
        @DisplayName("Getting ReadableStates on a known service returns an object with all the state")
        void knownServiceNameUsingReadableStates() {
            // Given a State with the fruit and animal and country states
            virtualMapState.initializeState(fruitMetadata);
            virtualMapState.initializeState(countryMetadata);
            virtualMapState.initializeState(steamMetadata);

            // When we get the ReadableStates
            final var states = virtualMapState.getReadableStates(FIRST_SERVICE);

            // Then query it, we find the data we expected to find
            assertThat(states).isNotNull();
            assertThat(states.isEmpty()).isFalse();
            assertThat(states.size()).isEqualTo(3); // fruit and country and steam

            final ReadableKVState<ProtoBytes, ProtoBytes> fruitState = states.get(FRUIT_STATE_ID);
            assertFruitState(fruitState);

            final ReadableSingletonState<ProtoBytes> countryState = states.getSingleton(COUNTRY_STATE_ID);
            assertCountryState(countryState);

            final ReadableQueueState<ProtoBytes> steamState = states.getQueue(STEAM_STATE_ID);
            assertSteamState(steamState);

            // And the states we got back CANNOT be cast to WritableState
            assertThatThrownBy(
                            () -> { //noinspection rawtypes
                                final var ignored = (WritableKVState) fruitState;
                            })
                    .isInstanceOf(ClassCastException.class);

            assertThatThrownBy(
                            () -> { //noinspection rawtypes
                                final var ignored = (WritableSingletonState) countryState;
                            })
                    .isInstanceOf(ClassCastException.class);

            assertThatThrownBy(
                            () -> { //noinspection rawtypes
                                final var ignored = (WritableQueueState) steamState;
                            })
                    .isInstanceOf(ClassCastException.class);
        }

        private static void assertFruitState(ReadableKVState<ProtoBytes, ProtoBytes> fruitState) {
            assertThat(fruitState).isNotNull();
            assertThat(fruitState.get(A_KEY)).isSameAs(APPLE);
            assertThat(fruitState.get(B_KEY)).isSameAs(BANANA);
            assertThat(fruitState.get(C_KEY)).isNull();
            assertThat(fruitState.get(D_KEY)).isNull();
            assertThat(fruitState.get(E_KEY)).isNull();
            assertThat(fruitState.get(F_KEY)).isNull();
            assertThat(fruitState.get(G_KEY)).isNull();
        }

        private void assertCountryState(ReadableSingletonState<ProtoBytes> countryState) {
            assertThat(countryState.getStateId()).isEqualTo(COUNTRY_STATE_ID);
            assertThat(countryState.get()).isEqualTo(GHANA);
        }

        private void assertSteamState(ReadableQueueState<ProtoBytes> steamState) {
            assertThat(steamState.getStateId()).isEqualTo(STEAM_STATE_ID);
            assertThat(steamState.peek()).isEqualTo(ART);
        }
    }

    @Nested
    @DisplayName("WritableStates Tests")
    final class WritableStatesTest {

        @BeforeEach
        void setUp() {
            // calling below setup methods only for metadata init
            // FUTURE WORK: refactor after MerkleStateRootTest will be removed
            setupFruitVirtualMap();
            setupSingletonCountry();
            setupSteamQueue();

            // adding k/v and singleton states directly to the virtual map
            final var virtualMap = (VirtualMap) virtualMapState.getRoot();
            addKvState(virtualMap, fruitMetadata, A_KEY, APPLE);
            addKvState(virtualMap, fruitMetadata, B_KEY, BANANA);
            addSingletonState(virtualMap, countryMetadata, GHANA);

            // adding queue state via State API, to init the QueueState
            virtualMapState.initializeState(steamMetadata);
            final var writableStates = virtualMapState.getWritableStates(FIRST_SERVICE);
            writableStates.getQueue(STEAM_STATE_ID).add(ART);
            ((CommittableWritableStates) writableStates).commit();
        }

        @Test
        @DisplayName("Getting WritableStates on an unknown service returns an empty entity")
        void unknownServiceNameUsingWritableStates() {
            final var states = virtualMapState.getWritableStates(UNKNOWN_SERVICE);
            assertThat(states).isNotNull();
            assertThat(states.isEmpty()).isTrue();
        }

        @Test
        @DisplayName("Reading an unknown state on WritableState should throw IAE")
        void unknownState() {
            // Given a State with the fruit and animal and country states
            virtualMapState.initializeState(fruitMetadata);
            virtualMapState.initializeState(countryMetadata);
            virtualMapState.initializeState(steamMetadata);

            // When we get the WritableStates
            final var states = virtualMapState.getWritableStates(FIRST_SERVICE);

            // Then query it for an unknown state and get an IAE
            assertThatThrownBy(() -> states.get(UNKNOWN_STATE_ID)).isInstanceOf(IllegalArgumentException.class);
        }

        @Test
        @DisplayName("Read a virtual map")
        void readVirtualMap() {
            try {
                // Given a State with the fruit virtual map
                virtualMapState.initializeState(fruitMetadata);

                // When we get the WritableStates
                final var states = virtualMapState.getWritableStates(FIRST_SERVICE);

                // Then it isn't null
                assertThat(states.get(FRUIT_STATE_ID)).isNotNull();
            } finally {
                fruitVirtualMap.release();
            }
        }

        @Test
        @DisplayName("Contains is true for all states in stateKeys and false for unknown ones")
        void contains() {
            // Given a State with the fruit and animal and country states
            virtualMapState.initializeState(fruitMetadata);
            virtualMapState.initializeState(countryMetadata);
            virtualMapState.initializeState(steamMetadata);

            // When we get the WritableStates and the state keys
            final var states = virtualMapState.getWritableStates(FIRST_SERVICE);
            final var stateIds = states.stateIds();

            // Then we find "contains" is true for every state in stateIds
            assertThat(stateIds).hasSize(3);
            for (final var stateId : stateIds) {
                assertThat(states.contains(stateId)).isTrue();
            }

            // And we find other nonsense states are false for contains
            assertThat(states.contains(UNKNOWN_STATE_ID)).isFalse();
        }

        @Test
        @DisplayName("Getting the same writable state twice returns the same instance")
        void getReturnsSameInstanceIfCalledTwice() {
            // Given a State with the fruit and the WritableStates for it
            virtualMapState.initializeState(fruitMetadata);
            final var states = virtualMapState.getWritableStates(FIRST_SERVICE);

            // When we call get twice
            final var kvState1 = states.get(FRUIT_STATE_ID);
            final var kvState2 = states.get(FRUIT_STATE_ID);

            // Then we must find both variables are the same instance
            assertThat(kvState1).isSameAs(kvState2);
        }

        @Test
        @DisplayName("Getting WritableStates on a known service returns an object with all the state")
        void knownServiceNameUsingWritableStates() {
            // Given a State with the fruit and animal and country states
            virtualMapState.initializeState(fruitMetadata);
            virtualMapState.initializeState(countryMetadata);
            virtualMapState.initializeState(steamMetadata);

            // When we get the WritableStates
            final var states = virtualMapState.getWritableStates(FIRST_SERVICE);

            // We find the data we expected to find
            assertThat(states).isNotNull();
            assertThat(states.isEmpty()).isFalse();
            assertThat(states.size()).isEqualTo(3);

            final WritableKVState<ProtoBytes, ProtoBytes> fruitStates = states.get(FRUIT_STATE_ID);
            assertThat(fruitStates).isNotNull();

            final var countryState = states.getSingleton(COUNTRY_STATE_ID);
            assertThat(countryState).isNotNull();

            final var steamState = states.getQueue(STEAM_STATE_ID);
            assertThat(steamState).isNotNull();

            // And the states we got back are writable
            fruitStates.put(C_KEY, CHERRY);
            assertThat(fruitStates.get(C_KEY)).isSameAs(CHERRY);
            countryState.put(ESTONIA);
            assertThat(countryState.get()).isEqualTo(ESTONIA);
        }
    }

    @Nested
    @DisplayName("Copy Tests")
    final class CopyTest {
        @Test
        @DisplayName("Cannot call copy on original after copy")
        void callCopyTwiceOnOriginalThrows() {
            final var stateRootCopy = virtualMapState.copy();
            assertThatThrownBy(virtualMapState::copy).isInstanceOf(MutabilityException.class);
            stateRootCopy.release();
        }

        @Test
        @DisplayName("Cannot call putServiceStateIfAbsent on original after copy")
        void addServiceOnOriginalAfterCopyThrows() {
            setupFruitVirtualMap();
            final var stateRootCopy = virtualMapState.copy();
            assertThatThrownBy(() -> virtualMapState.initializeState(fruitMetadata))
                    .isInstanceOf(MutabilityException.class);
            stateRootCopy.release();
        }

        @Test
        @DisplayName("Cannot call removeServiceState on original after copy")
        void removeServiceOnOriginalAfterCopyThrows() {
            setupFruitVirtualMap();
            virtualMapState.initializeState(fruitMetadata);
            final var stateRootCopy = virtualMapState.copy();
            assertThatThrownBy(() -> virtualMapState.removeServiceState(FIRST_SERVICE, FRUIT_STATE_ID))
                    .isInstanceOf(MutabilityException.class);
            stateRootCopy.release();
        }

        @Test
        @DisplayName("Cannot call createWritableStates on original after copy")
        void createWritableStatesOnOriginalAfterCopyThrows() {
            final var stateRootCopy = virtualMapState.copy();
            assertThatThrownBy(() -> virtualMapState.getWritableStates(FRUIT_STATE_KEY))
                    .isInstanceOf(MutabilityException.class);
            stateRootCopy.release();
        }
    }

    @Nested
    @DisplayName("with registered listeners")
    class WithRegisteredListeners {
        @Mock
        private StateChangeListener kvListener;

        @Mock
        private StateChangeListener singletonListener;

        @Mock
        private StateChangeListener queueListener;

        @BeforeEach
        void setUp() {
            given(kvListener.stateTypes()).willReturn(EnumSet.of(MAP));
            given(singletonListener.stateTypes()).willReturn(EnumSet.of(SINGLETON));
            given(queueListener.stateTypes()).willReturn(EnumSet.of(QUEUE));

            // calling below setup methods only for metadata init
            // FUTURE WORK: refactor after MerkleStateRootTest will be removed
            setupFruitVirtualMap();
            setupSingletonCountry();
            setupSteamQueue();

            // adding k/v and singleton states directly to the virtual map
            final var virtualMap = (VirtualMap) virtualMapState.getRoot();
            addKvState(fruitVirtualMap, fruitMetadata, C_KEY, CHERRY);
            addSingletonState(virtualMap, countryMetadata, FRANCE);

            // adding queue state via State API, to init the QueueState
            virtualMapState.initializeState(steamMetadata);
            final var writableStates = virtualMapState.getWritableStates(FIRST_SERVICE);
            writableStates.getQueue(STEAM_STATE_ID).add(ART);
            ((CommittableWritableStates) writableStates).commit();
        }

        @Test
        void appropriateListenersAreInvokedOnCommit() {
            virtualMapState.initializeState(fruitMetadata);
            virtualMapState.initializeState(countryMetadata);
            virtualMapState.initializeState(steamMetadata);

            virtualMapState.registerCommitListener(kvListener);
            virtualMapState.registerCommitListener(singletonListener);
            virtualMapState.registerCommitListener(queueListener);

            final var states = virtualMapState.getWritableStates(FIRST_SERVICE);
            final var fruitState = states.get(FRUIT_STATE_ID);
            final var countryState = states.getSingleton(COUNTRY_STATE_ID);
            final var steamState = states.getQueue(STEAM_STATE_ID);

            fruitState.put(E_KEY, EGGPLANT);
            fruitState.remove(C_KEY);
            countryState.put(ESTONIA);
            steamState.poll();
            steamState.add(BIOLOGY);

            ((CommittableWritableStates) states).commit();

            verify(kvListener).mapUpdateChange(FRUIT_STATE_ID, E_KEY, EGGPLANT);
            verify(kvListener).mapDeleteChange(FRUIT_STATE_ID, C_KEY);
            verify(singletonListener).singletonUpdateChange(COUNTRY_STATE_ID, ESTONIA);
            verify(queueListener).queuePushChange(STEAM_STATE_ID, BIOLOGY);
            verify(queueListener).queuePopChange(STEAM_STATE_ID);

            verifyNoMoreInteractions(kvListener);
            verifyNoMoreInteractions(singletonListener);
            verifyNoMoreInteractions(queueListener);
        }

        @AfterEach
        void tearDown() {
            fruitVirtualMap.release();
        }
    }

    @Nested
    @DisplayName("Hashing test")
    class HashingTest {

        @BeforeEach
        void setUp() {
            // calling below setup methods only for metadata init
            // FUTURE WORK: refactor after MerkleStateRootTest will be removed
            setupFruitVirtualMap();
            setupSingletonCountry();
            setupSteamQueue();

            // adding k/v and singleton states directly to the virtual map
            final var virtualMap = (VirtualMap) virtualMapState.getRoot();
            addKvState(fruitVirtualMap, fruitMetadata, A_KEY, APPLE);
            addKvState(fruitVirtualMap, fruitMetadata, B_KEY, BANANA);
            addSingletonState(virtualMap, countryMetadata, GHANA);

            // Given a State with the fruit and animal and country states
            virtualMapState.initializeState(fruitMetadata);
            virtualMapState.initializeState(countryMetadata);
            virtualMapState.initializeState(steamMetadata);
            // adding queue state via State API, to init the QueueState
            final var writableStates = virtualMapState.getWritableStates(FIRST_SERVICE);
            writableStates.getQueue(STEAM_STATE_ID).add(ART);
            ((CommittableWritableStates) writableStates).commit();
        }

        @Test
        @DisplayName("Calling getHash will perform hashing if needed")
        void hashByDefault() {
            assertNotNull(virtualMapState.getHash());
        }

        @Test
        @DisplayName("computeHash is doesn't work on mutable states")
        void calculateHashOnMutable() {
            assertThrows(IllegalStateException.class, virtualMapState::computeHash);
        }

        @Test
        @DisplayName("Hash is computed after computeHash invocation")
        void calculateHash() {
            final var stateRootCopy = virtualMapState.copy();
            virtualMapState.computeHash();
            assertNotNull(virtualMapState.getHash());
            stateRootCopy.release();
        }

        @Test
        @DisplayName("computeHash is idempotent")
        void calculateHash_idempotent() {
            final var stateRootCopy = virtualMapState.copy();
            virtualMapState.computeHash();
            Hash hash1 = virtualMapState.getHash();
            virtualMapState.computeHash();
            Hash hash2 = virtualMapState.getHash();
            assertSame(hash1, hash2);
            stateRootCopy.release();
        }
    }

    @AfterEach
    void tearDown() {
        if (virtualMapState.getRoot().getReservationCount() >= 0) {
            virtualMapState.release();
        }
        if (fruitVirtualMap != null && fruitVirtualMap.getReservationCount() >= 0) {
            fruitVirtualMap.release();
        }
        assertAllDatabasesClosed();
    }
}<|MERGE_RESOLUTION|>--- conflicted
+++ resolved
@@ -57,16 +57,7 @@
      */
     @BeforeEach
     void setUp() {
-<<<<<<< HEAD
-        virtualMapState = new TestVirtualMapState(CONFIGURATION, new NoOpMetrics(), Time.getCurrent());
-=======
-        virtualMapState = new TestVirtualMapState(new NoOpMetrics());
-        virtualMapState.init(
-                new FakeTime(),
-                new NoOpMetrics(),
-                mock(MerkleCryptography.class),
-                () -> PlatformStateAccessor.GENESIS_ROUND);
->>>>>>> 4df21c61
+        virtualMapState = new TestVirtualMapState(new NoOpMetrics(), Time.getCurrent());
     }
 
     @Nested
