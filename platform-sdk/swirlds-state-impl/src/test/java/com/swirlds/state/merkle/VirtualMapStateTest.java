--- conflicted
+++ resolved
@@ -64,11 +64,6 @@
      */
     @BeforeEach
     void setUp() {
-<<<<<<< HEAD
-        MerkleDb.resetDefaultInstancePath();
-=======
-        setupFruitMerkleMap();
->>>>>>> e6f5af42
         virtualMapState = new TestHederaVirtualMapState(CONFIGURATION, new NoOpMetrics());
         virtualMapState.init(
                 new FakeTime(),
