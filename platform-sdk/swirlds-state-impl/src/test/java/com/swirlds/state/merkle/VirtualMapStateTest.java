--- conflicted
+++ resolved
@@ -19,19 +19,15 @@
 
 import com.hedera.hapi.node.state.primitives.ProtoBytes;
 import com.swirlds.base.state.MutabilityException;
-<<<<<<< HEAD
 import com.swirlds.base.time.Time;
 import com.swirlds.common.io.utility.FileUtils;
-import com.swirlds.common.metrics.noop.NoOpMetrics;
-import com.swirlds.merkledb.MerkleDb;
-=======
 import com.swirlds.base.test.fixtures.time.FakeTime;
 import com.swirlds.common.merkle.crypto.MerkleCryptography;
 import com.swirlds.common.merkle.crypto.MerkleCryptographyFactory;
 import com.swirlds.common.metrics.noop.NoOpMetrics;
+import com.swirlds.merkledb.MerkleDb;
 import com.swirlds.config.api.ConfigurationBuilder;
 import com.swirlds.platform.state.PlatformStateAccessor;
->>>>>>> d62bd65a
 import com.swirlds.platform.test.fixtures.state.MerkleTestBase;
 import com.swirlds.platform.test.fixtures.state.TestVirtualMapState;
 import com.swirlds.state.StateChangeListener;
@@ -69,19 +65,7 @@
      */
     @BeforeEach
     void setUp() {
-<<<<<<< HEAD
-        MerkleDb.resetDefaultInstancePath();
-        setupFruitMerkleMap();
-        virtualMapState = new TestHederaVirtualMapState(CONFIGURATION, new NoOpMetrics(), Time.getCurrent());
-=======
-        virtualMapState = new TestVirtualMapState(CONFIGURATION, new NoOpMetrics());
-        virtualMapState.init(
-                new FakeTime(),
-                CONFIGURATION,
-                new NoOpMetrics(),
-                mock(MerkleCryptography.class),
-                () -> PlatformStateAccessor.GENESIS_ROUND);
->>>>>>> d62bd65a
+        virtualMapState = new TestVirtualMapState(CONFIGURATION, new NoOpMetrics(), Time.getCurrent());
     }
 
     @Nested
