// SPDX-License-Identifier: Apache-2.0
package com.swirlds.state.merkle.disk;

import static org.assertj.core.api.Assertions.assertThat;
import static org.assertj.core.api.AssertionsForClassTypes.assertThatThrownBy;

import com.hedera.hapi.node.state.primitives.ProtoBytes;
import com.hedera.pbj.runtime.ParseException;
import com.hedera.pbj.runtime.io.buffer.Bytes;
import com.swirlds.merkledb.test.fixtures.MerkleDbTestUtils;
import com.swirlds.state.merkle.StateUtils;
import com.swirlds.state.test.fixtures.merkle.MerkleTestBase;
import com.swirlds.virtualmap.VirtualMap;
import java.io.IOException;
import java.util.Spliterators;
import java.util.stream.StreamSupport;
import org.junit.jupiter.api.AfterEach;
import org.junit.jupiter.api.BeforeEach;
import org.junit.jupiter.api.DisplayName;
import org.junit.jupiter.api.Nested;
import org.junit.jupiter.api.Test;

class OnDiskWritableStateTest extends MerkleTestBase {

    @Nested
    @DisplayName("Constructor Tests")
    final class ConstructorTest {
        @BeforeEach
        void setUp() {
            setupFruitVirtualMap();
        }

        @Test
        @DisplayName("You must specify the serviceName")
        void nullServiceNameThrows() {
            //noinspection DataFlowIssue
            assertThatThrownBy(() -> new OnDiskWritableKVState<>(
                            null, FRUIT_STATE_KEY, STRING_CODEC, STRING_CODEC, fruitVirtualMap))
                    .isInstanceOf(NullPointerException.class);
        }

        @Test
        @DisplayName("You must specify the stateKey")
        void nullStateKeyThrows() {
            //noinspection DataFlowIssue
            assertThatThrownBy(() -> new OnDiskWritableKVState<>(
                            FRUIT_SERVICE_NAME, null, STRING_CODEC, STRING_CODEC, fruitVirtualMap))
                    .isInstanceOf(NullPointerException.class);
        }

        @Test
        @DisplayName("You must specify the virtual map")
        void nullMerkleMapThrows() {
            //noinspection DataFlowIssue
            assertThatThrownBy(() -> new OnDiskWritableKVState<>(
                            FRUIT_SERVICE_NAME, FRUIT_STATE_KEY, STRING_CODEC, STRING_CODEC, null))
                    .isInstanceOf(NullPointerException.class);
        }

        @Test
        @DisplayName("The serviceName matches that supplied by the metadata")
        void serviceName() {
            final var state = new OnDiskWritableKVState<>(
                    FRUIT_SERVICE_NAME, FRUIT_STATE_KEY, STRING_CODEC, STRING_CODEC, fruitVirtualMap);
            assertThat(state.getServiceName()).isEqualTo(FRUIT_SERVICE_NAME);
        }

        @Test
        @DisplayName("The stateKey matches that supplied by the metadata")
        void stateKey() {
            final var state = new OnDiskWritableKVState<>(
                    FRUIT_SERVICE_NAME, FRUIT_STATE_KEY, STRING_CODEC, STRING_CODEC, fruitVirtualMap);
            assertThat(state.getStateKey()).isEqualTo(FRUIT_STATE_KEY);
        }

        @AfterEach
        void tearDown() throws IOException {
            if (fruitVirtualMap != null && fruitVirtualMap.getReservationCount() > -1) {
                fruitVirtualMap.release();
            }

            fruitVirtualMap.getDataSource().close();
            MerkleDbTestUtils.assertAllDatabasesClosed();
        }
    }

    private void add(String serviceName, String stateKey, ProtoBytes key, String value) {
        add(fruitVirtualMap, serviceName, stateKey, STRING_CODEC, key, value);
    }

    @Nested
    @DisplayName("Query Tests")
    final class QueryTest {
        private OnDiskWritableKVState<ProtoBytes, String> state;

        @BeforeEach
        void setUp() {
            setupFruitVirtualMap();
            state = new OnDiskWritableKVState<>(
                    FRUIT_SERVICE_NAME, FRUIT_STATE_KEY, ProtoBytes.PROTOBUF, STRING_CODEC, fruitVirtualMap);
            add(FRUIT_SERVICE_NAME, FRUIT_STATE_KEY, A_KEY, APPLE);
            add(FRUIT_SERVICE_NAME, FRUIT_STATE_KEY, B_KEY, BANANA);
            add(FRUIT_SERVICE_NAME, FRUIT_STATE_KEY, C_KEY, CHERRY);
        }

        @Test
        @DisplayName("Get keys from the virtual map")
        void get() {
            assertThat(state.get(A_KEY)).isEqualTo(APPLE);
            assertThat(state.get(B_KEY)).isEqualTo(BANANA);
            assertThat(state.get(C_KEY)).isEqualTo(CHERRY);
            assertThat(state.get(D_KEY)).isNull();
            assertThat(state.get(E_KEY)).isNull();
            assertThat(state.get(F_KEY)).isNull();
            assertThat(state.get(G_KEY)).isNull();
        }

        @Test
        @DisplayName("Iteration includes both mutations and committed state")
        void iterateIncludesMutations() {
            add(FRUIT_SERVICE_NAME, FRUIT_STATE_KEY, A_KEY, "Apple");
            add(FRUIT_SERVICE_NAME, FRUIT_STATE_KEY, B_KEY, "Banana");
            state.put(C_KEY, "Cherry");
            final var actual = StreamSupport.stream(Spliterators.spliterator(state.keys(), 3, 0), false)
                    .toList();
            assertThat(actual).containsExactlyInAnyOrder(A_KEY, B_KEY, C_KEY);
        }

        @AfterEach
        void tearDown() throws IOException {
            if (fruitVirtualMap != null && fruitVirtualMap.getReservationCount() > -1) {
                fruitVirtualMap.release();
            }

            fruitVirtualMap.getDataSource().close();
            MerkleDbTestUtils.assertAllDatabasesClosed();
        }
    }

    @Nested
    @DisplayName("Mutation Tests")
    final class MutationTest {
        private OnDiskWritableKVState<ProtoBytes, String> state;

        @BeforeEach
        void setUp() {
            setupFruitVirtualMap();
            state = new OnDiskWritableKVState<>(
                    FRUIT_SERVICE_NAME, FRUIT_STATE_KEY, ProtoBytes.PROTOBUF, STRING_CODEC, fruitVirtualMap);
            add(FRUIT_SERVICE_NAME, FRUIT_STATE_KEY, A_KEY, APPLE);
            add(FRUIT_SERVICE_NAME, FRUIT_STATE_KEY, B_KEY, BANANA);
        }

        boolean merkleMapContainsKey(ProtoBytes key) {
            final Bytes keyBytes = StateUtils.getVirtualMapKeyForKv(FRUIT_SERVICE_NAME, FRUIT_STATE_KEY, key);
            return fruitVirtualMap.containsKey(keyBytes);
        }

        String readValueFromMerkleMap(ProtoBytes key) {
            final Bytes keyBytes = StateUtils.getVirtualMapKeyForKv(FRUIT_SERVICE_NAME, FRUIT_STATE_KEY, key);
            return fruitVirtualMap.get(keyBytes, STRING_CODEC);
        }

        @Test
        @DisplayName("Put a new entry and commit it")
        void putAndCommit() {
            // Make sure this key is NOT in the virtual map
            assertThat(merkleMapContainsKey(E_KEY)).isFalse();

            // Put the value into the state
            state.put(E_KEY, EGGPLANT);

            // Verify it is STILL not in the virtual map
            assertThat(merkleMapContainsKey(E_KEY)).isFalse();

            // Commit it and verify that it IS now in the virtual map
            state.commit();
            assertThat(merkleMapContainsKey(E_KEY)).isTrue();
        }

        @Test
        @DisplayName("Put a new entry and roll it back")
        void putAndReset() {
            // Make sure this key is NOT in the virtual map
            assertThat(merkleMapContainsKey(E_KEY)).isFalse();

            // Put the value into the state
            state.put(E_KEY, EGGPLANT);

            // Verify it is STILL not in the virtual map
            assertThat(merkleMapContainsKey(E_KEY)).isFalse();

            // Reset the state and verify it is STILL not in the map
            state.reset();
            assertThat(merkleMapContainsKey(E_KEY)).isFalse();

            // Now commit it, and verify it is STILL not in the map because the
            // modification was lost after reset
            state.commit();
            assertThat(merkleMapContainsKey(E_KEY)).isFalse();
        }

        @Test
        @DisplayName("Remove an entry and commit it")
        void removeAndCommit() {
            // Make sure this key IS in the virtual map
            assertThat(merkleMapContainsKey(A_KEY)).isTrue();

            // Remove the value from the state
            state.remove(A_KEY);

            // Verify it is STILL in the virtual map
            assertThat(merkleMapContainsKey(A_KEY)).isTrue();

            // Commit it and verify that it is now NOT in the virtual map
            state.commit();
            assertThat(merkleMapContainsKey(A_KEY)).isFalse();
        }

        @Test
        @DisplayName("Remove an entry and roll back the change")
        void removeAndRollback() {
            // Make sure this key IS in the virtual map
            assertThat(merkleMapContainsKey(B_KEY)).isTrue();

            // Remove the value
            state.remove(B_KEY);

            // Verify it is STILL in the virtual map
            assertThat(merkleMapContainsKey(B_KEY)).isTrue();

            // Roll back and confirm it is STILL in the map
            state.reset();
            assertThat(merkleMapContainsKey(B_KEY)).isTrue();

            // Commit it and verify that it is STILL in the map since the change was rolled back
            state.commit();
            assertThat(merkleMapContainsKey(B_KEY)).isTrue();
        }

        /**
         * A variety of modifications over many fast-copies, including rolled-back modifications,
         * with verification that the virtual map has all the right values at each stage in the
         * process.
         */
        @Test
        @DisplayName("The Smörgåsbord of modifications, rollbacks, commits, and fast copies")
        void smorgasbord() throws ParseException {
            //            setupConstructableRegistry();
            // Let's read with get, remove something, put a modification, and put something new
            assertThat(state.get(A_KEY)).isEqualTo(APPLE);
            assertThat(state.get(B_KEY)).isEqualTo(BANANA);
            state.put(C_KEY, CHERRY);
            state.remove(D_KEY);
            state.put(E_KEY, EGGPLANT);
            state.commit();

            // The merkle state should now be:
            assertThat(readValueFromMerkleMap(A_KEY)).isEqualTo(APPLE);
            assertThat(readValueFromMerkleMap(B_KEY)).isEqualTo(BANANA);
            assertThat(readValueFromMerkleMap(C_KEY)).isEqualTo(CHERRY);
            assertThat(readValueFromMerkleMap(D_KEY)).isNull();
            assertThat(readValueFromMerkleMap(E_KEY)).isEqualTo(EGGPLANT);

            // Now let's make a fast copy and create a new state and make some more
            // modifications and reads. And then let's throw them all away and make
            // sure the virtual map hasn't changed.
            final VirtualMap oldVirtualMap = fruitVirtualMap;
            fruitVirtualMap = fruitVirtualMap.copy();
            oldVirtualMap.release();
            state = new OnDiskWritableKVState<>(
<<<<<<< HEAD
                    FRUIT_SERVICE_NAME, FRUIT_STATE_KEY, ProtoBytes.PROTOBUF, STRING_CODEC, fruitVirtualMap);
=======
                    FRUIT_SERVICE_NAME, FRUIT_STATE_KEY, STRING_CODEC, STRING_CODEC, fruitVirtualMap);
            oldVirtualMap.release();
>>>>>>> d90fde5a
            assertThat(state.get(A_KEY)).isEqualTo(APPLE);
            state.remove(B_KEY);
            assertThat(state.get(C_KEY)).isEqualTo(CHERRY);
            state.put(D_KEY, DATE);
            state.put(E_KEY, ELDERBERRY);
            state.reset();

            // The merkle state should still be:
            assertThat(readValueFromMerkleMap(A_KEY)).isEqualTo(APPLE);
            assertThat(readValueFromMerkleMap(B_KEY)).isEqualTo(BANANA);
            assertThat(readValueFromMerkleMap(C_KEY)).isEqualTo(CHERRY);
            assertThat(readValueFromMerkleMap(D_KEY)).isNull();
            assertThat(readValueFromMerkleMap(E_KEY)).isEqualTo(EGGPLANT);

            // Now reuse the same state, make some modifications, and commit them.
            state.put(A_KEY, ACAI);
            state.remove(B_KEY);
            state.remove(C_KEY);
            state.put(D_KEY, DATE);
            state.put(E_KEY, ELDERBERRY);
            state.commit();

            // The merkle state should now be:
            assertThat(readValueFromMerkleMap(A_KEY)).isEqualTo(ACAI);
            assertThat(readValueFromMerkleMap(B_KEY)).isNull();
            assertThat(readValueFromMerkleMap(C_KEY)).isNull();
            assertThat(readValueFromMerkleMap(D_KEY)).isEqualTo(DATE);
            assertThat(readValueFromMerkleMap(E_KEY)).isEqualTo(ELDERBERRY);
        }
    }

    @AfterEach
    void tearDown() throws IOException {
        fruitVirtualMap.getDataSource().close();
        MerkleDbTestUtils.assertAllDatabasesClosed();
    }
}<|MERGE_RESOLUTION|>--- conflicted
+++ resolved
@@ -269,12 +269,8 @@
             fruitVirtualMap = fruitVirtualMap.copy();
             oldVirtualMap.release();
             state = new OnDiskWritableKVState<>(
-<<<<<<< HEAD
                     FRUIT_SERVICE_NAME, FRUIT_STATE_KEY, ProtoBytes.PROTOBUF, STRING_CODEC, fruitVirtualMap);
-=======
-                    FRUIT_SERVICE_NAME, FRUIT_STATE_KEY, STRING_CODEC, STRING_CODEC, fruitVirtualMap);
             oldVirtualMap.release();
->>>>>>> d90fde5a
             assertThat(state.get(A_KEY)).isEqualTo(APPLE);
             state.remove(B_KEY);
             assertThat(state.get(C_KEY)).isEqualTo(CHERRY);
