--- conflicted
+++ resolved
@@ -269,12 +269,7 @@
             fruitVirtualMap = fruitVirtualMap.copy();
             oldVirtualMap.release();
             state = new OnDiskWritableKVState<>(
-<<<<<<< HEAD
                     FRUIT_SERVICE_NAME, FRUIT_STATE_KEY, ProtoBytes.PROTOBUF, STRING_CODEC, fruitVirtualMap);
-            oldVirtualMap.release();
-=======
-                    FRUIT_SERVICE_NAME, FRUIT_STATE_KEY, STRING_CODEC, STRING_CODEC, fruitVirtualMap);
->>>>>>> 83d05f56
             assertThat(state.get(A_KEY)).isEqualTo(APPLE);
             state.remove(B_KEY);
             assertThat(state.get(C_KEY)).isEqualTo(CHERRY);
