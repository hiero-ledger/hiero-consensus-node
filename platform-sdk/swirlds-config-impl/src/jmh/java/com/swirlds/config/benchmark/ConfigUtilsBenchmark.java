--- conflicted
+++ resolved
@@ -66,22 +66,6 @@
     @Measurement(iterations = 5, time = 2)
     @OutputTimeUnit(TimeUnit.MILLISECONDS)
     @BenchmarkMode({Mode.Throughput, Mode.SampleTime})
-<<<<<<< HEAD
-    public void loadOnlyHederaDefault(final Blackhole blackhole) {
-        final ConfigurationBuilder configurationBuilder = ConfigurationBuilder.create();
-        final ConfigurationBuilder modified = ConfigUtils.scanAndRegisterAllConfigExtensions(
-                configurationBuilder, Set.of("com.hedera", "com.swirlds"));
-        blackhole.consume(modified);
-    }
-
-    @Benchmark
-    @Fork(1)
-    @Warmup(iterations = 3, time = 2)
-    @Measurement(iterations = 5, time = 2)
-    @OutputTimeUnit(TimeUnit.MILLISECONDS)
-    @BenchmarkMode({Mode.Throughput, Mode.SampleTime})
-=======
->>>>>>> e5b3e496
     public void loadConfigurationWithAllPackages(final Blackhole blackhole) {
         final ConfigurationBuilder configurationBuilder = ConfigurationBuilder.create();
         final ConfigurationBuilder modified = configurationBuilder.autoDiscoverExtensions();
