--- conflicted
+++ resolved
@@ -16,12 +16,8 @@
 
 package com.swirlds.config.impl.internal;
 
-<<<<<<< HEAD
 import static com.swirlds.base.ArgumentUtils.throwArgNull;
 
-=======
-import com.swirlds.base.ArgumentUtils;
->>>>>>> ea9428a1
 import com.swirlds.common.config.reflection.ConfigReflectionUtils;
 import com.swirlds.config.api.ConfigData;
 import com.swirlds.config.api.ConfigProperty;
@@ -56,20 +52,15 @@
     private final ConverterService converterService;
 
     ConfigDataFactory(@NonNull final Configuration configuration, @NonNull final ConverterService converterService) {
-<<<<<<< HEAD
-        this.configuration = CommonUtils.throwArgNull(configuration, "configuration");
-        this.converterService = CommonUtils.throwArgNull(converterService, "converterService");
-=======
-        this.configuration = ArgumentUtils.throwArgNull(configuration, "configuration");
-        this.converterService = ArgumentUtils.throwArgNull(converterService, "converterService");
->>>>>>> ea9428a1
+        this.configuration = throwArgNull(configuration, "configuration");
+        this.converterService = throwArgNull(converterService, "converterService");
     }
 
     @SuppressWarnings("unchecked")
     @NonNull
     <T extends Record> T createConfigInstance(@NonNull final Class<T> type)
             throws InvocationTargetException, InstantiationException, IllegalAccessException {
-        ArgumentUtils.throwArgNull(type, "type");
+        throwArgNull(type, "type");
 
         if (!type.isAnnotationPresent(ConfigData.class)) {
             throw new IllegalArgumentException("Can not create config instance for '" + type + "' since "
@@ -99,7 +90,7 @@
     @Nullable
     private Object getValueForRecordComponent(
             @NonNull final String namePrefix, @NonNull final RecordComponent component) {
-        ArgumentUtils.throwArgNull(component, "component");
+        throwArgNull(component, "component");
         final String name = createPropertyName(namePrefix, component);
         final Class<?> valueType = component.getType();
         if (hasDefaultValue(component)) {
@@ -141,18 +132,23 @@
     }
 
     @SuppressWarnings("unchecked")
-<<<<<<< HEAD
-    private static <T> Class<T> getGenericListType(final RecordComponent component) {
+    @NonNull
+    private static <T> Class<T> getGenericListType(@NonNull final RecordComponent component) {
+        throwArgNull(component, "component");
         if (!isGenericType(component, List.class)) {
             throw new IllegalArgumentException("Only List interface is supported");
         }
-        return (Class<T>)
+        final Class<T> cls = (Class<T>)
                 ConfigReflectionUtils.getSingleGenericTypeArgument((ParameterizedType) component.getGenericType());
+        if (cls == null) {
+            throw new IllegalArgumentException("No generic class found!");
+        }
+        return cls;
     }
 
     @Nullable
     private <T> Set<T> getDefaultValueSet(@NonNull final RecordComponent component) {
-        CommonUtils.throwArgNull(component, "component");
+        throwArgNull(component, "component");
         final Class<?> type = getGenericSetType(component);
         final String rawValue = getRawValue(component);
         if (Objects.equals(ConfigProperty.NULL_DEFAULT_VALUE, rawValue)) {
@@ -161,26 +157,12 @@
         return (Set<T>) ConfigListUtils.createList(rawValue).stream()
                 .map(value -> converterService.convert(value, type))
                 .collect(Collectors.toSet());
-=======
-    @NonNull
-    private static <T> Class<T> getGenericListType(@NonNull final RecordComponent component) {
-        ArgumentUtils.throwArgNull(component, "component");
-        final ParameterizedType stringListType = (ParameterizedType) component.getGenericType();
-        if (!Objects.equals(List.class, stringListType.getRawType())) {
-            throw new IllegalArgumentException("Only List interface is supported");
-        }
-        final Class<T> cls = (Class<T>) ConfigReflectionUtils.getSingleGenericTypeArgument(stringListType);
-        if (cls == null) {
-            throw new IllegalArgumentException("No generic class found!");
-        }
-        return cls;
->>>>>>> ea9428a1
     }
 
     @SuppressWarnings("unchecked")
     @Nullable
     private <T> List<T> getDefaultValues(@NonNull final RecordComponent component) {
-        ArgumentUtils.throwArgNull(component, "component");
+        throwArgNull(component, "component");
         final Class<?> type = getGenericListType(component);
         final String rawValue = getRawValue(component);
         if (Objects.equals(ConfigProperty.NULL_DEFAULT_VALUE, rawValue)) {
@@ -192,7 +174,6 @@
     }
 
     @NonNull
-<<<<<<< HEAD
     private String getRawValue(@NonNull final RecordComponent component) {
         final Optional<String> rawDefaultValue = getRawDefaultValue(component);
         if (rawDefaultValue.isEmpty()) {
@@ -201,30 +182,19 @@
         return rawDefaultValue.get();
     }
 
-    private static <T extends Record> String getNamePrefix(final Class<T> type) {
-=======
+    @NonNull
     private static <T extends Record> String getNamePrefix(@NonNull final Class<T> type) {
-        ArgumentUtils.throwArgNull(type, "type");
->>>>>>> ea9428a1
+        throwArgNull(type, "type");
         return Optional.ofNullable(type.getAnnotation(ConfigData.class))
                 .map(ConfigData::value)
                 .orElse("");
     }
 
     @SuppressWarnings("unchecked")
-<<<<<<< HEAD
-    private <T> T getDefaultValue(final RecordComponent component) {
+    @Nullable
+    private <T> T getDefaultValue(@NonNull final RecordComponent component) {
+        throwArgNull(component, "component");
         final String rawValue = getRawValue(component);
-=======
-    @Nullable
-    private <T> T getDefaultValue(@NonNull final RecordComponent component) {
-        ArgumentUtils.throwArgNull(component, "component");
-        final Optional<String> rawDefaultValue = getRawDefaultValue(component);
-        if (rawDefaultValue.isEmpty()) {
-            throw new IllegalArgumentException("Default value not defined for parameter");
-        }
-        final String rawValue = rawDefaultValue.get();
->>>>>>> ea9428a1
         if (Objects.equals(ConfigProperty.NULL_DEFAULT_VALUE, rawValue)) {
             return null;
         }
@@ -233,14 +203,14 @@
 
     @NonNull
     private static Optional<String> getRawDefaultValue(@NonNull final RecordComponent component) {
-        ArgumentUtils.throwArgNull(component, "component");
+        throwArgNull(component, "component");
         return Optional.ofNullable(component.getAnnotation(ConfigProperty.class))
                 .map(ConfigProperty::defaultValue)
                 .filter(defaultValue -> !Objects.equals(ConfigProperty.UNDEFINED_DEFAULT_VALUE, defaultValue));
     }
 
     private static boolean hasDefaultValue(@NonNull final RecordComponent component) {
-        ArgumentUtils.throwArgNull(component, "component");
+        throwArgNull(component, "component");
         return Optional.ofNullable(component.getAnnotation(ConfigProperty.class))
                 .map(propertyAnnotation ->
                         !Objects.equals(ConfigProperty.UNDEFINED_DEFAULT_VALUE, propertyAnnotation.defaultValue()))
@@ -249,7 +219,7 @@
 
     @NonNull
     private static String createPropertyName(@NonNull final String prefix, @NonNull final RecordComponent component) {
-        ArgumentUtils.throwArgNull(component, "component");
+        throwArgNull(component, "component");
         return Optional.ofNullable(component.getAnnotation(ConfigProperty.class))
                 .map(propertyAnnotation -> {
                     if (!propertyAnnotation.value().isBlank()) {
@@ -263,8 +233,8 @@
 
     @NonNull
     private static String createPropertyName(@NonNull final String prefix, @NonNull final String name) {
-        ArgumentUtils.throwArgNull(prefix, "prefix");
-        ArgumentUtils.throwArgNull(name, "name");
+        throwArgNull(prefix, "prefix");
+        throwArgNull(name, "name");
         if (prefix.isBlank()) {
             return name;
         }
