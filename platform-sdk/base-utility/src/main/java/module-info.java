--- conflicted
+++ resolved
@@ -1,7 +1,5 @@
 // SPDX-License-Identifier: Apache-2.0
 module org.hiero.base.utility {
-<<<<<<< HEAD
-=======
     exports org.hiero.base;
     exports org.hiero.base.constructable;
     exports org.hiero.base.exceptions;
@@ -9,9 +7,7 @@
     exports org.hiero.base.io.exceptions;
     exports org.hiero.base.io.streams;
     exports org.hiero.base.iterator;
->>>>>>> 2c7e6809
     exports org.hiero.base.utility;
-    exports org.hiero.base.utility.exceptions;
 
     requires transitive com.hedera.node.hapi;
     requires transitive com.hedera.pbj.runtime;
