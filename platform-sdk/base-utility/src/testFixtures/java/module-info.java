--- conflicted
+++ resolved
@@ -1,11 +1,8 @@
 // SPDX-License-Identifier: Apache-2.0
 open module org.hiero.base.utility.test.fixtures {
     exports org.hiero.base.utility.test.fixtures;
-<<<<<<< HEAD
-=======
     exports org.hiero.base.utility.test.fixtures.io;
     exports org.hiero.base.utility.test.fixtures.tags;
->>>>>>> 2c7e6809
 
     requires transitive org.hiero.base.utility;
     requires static transitive com.github.spotbugs.annotations;
