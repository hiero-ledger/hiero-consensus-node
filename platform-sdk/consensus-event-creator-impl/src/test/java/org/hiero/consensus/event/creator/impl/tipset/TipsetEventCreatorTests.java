// SPDX-License-Identifier: Apache-2.0
package org.hiero.consensus.event.creator.impl.tipset;

import static org.hiero.base.utility.test.fixtures.RandomUtils.getRandomPrintSeed;
import static org.hiero.consensus.event.creator.impl.tipset.TipsetEventCreatorTestUtils.assignNGenAndDistributeEvent;
import static org.hiero.consensus.event.creator.impl.tipset.TipsetEventCreatorTestUtils.buildEventCreator;
import static org.hiero.consensus.event.creator.impl.tipset.TipsetEventCreatorTestUtils.buildSimulatedNodes;
import static org.hiero.consensus.event.creator.impl.tipset.TipsetEventCreatorTestUtils.createTestEventWithParent;
import static org.hiero.consensus.event.creator.impl.tipset.TipsetEventCreatorTestUtils.distributeEvent;
import static org.hiero.consensus.event.creator.impl.tipset.TipsetEventCreatorTestUtils.generateRandomTransactions;
import static org.hiero.consensus.event.creator.impl.tipset.TipsetEventCreatorTestUtils.registerEvent;
import static org.hiero.consensus.event.creator.impl.tipset.TipsetEventCreatorTestUtils.validateNewEventAndMaybeAdvanceCreatorScore;
import static org.hiero.consensus.model.hashgraph.ConsensusConstants.ROUND_FIRST;
import static org.junit.jupiter.api.Assertions.assertEquals;
import static org.junit.jupiter.api.Assertions.assertNotNull;
import static org.junit.jupiter.api.Assertions.assertNull;
import static org.junit.jupiter.api.Assertions.assertTrue;

import com.hedera.hapi.node.state.roster.Roster;
import com.hedera.hapi.node.state.roster.RosterEntry;
import com.swirlds.base.test.fixtures.time.FakeTime;
import com.swirlds.platform.test.fixtures.addressbook.RandomRosterBuilder;
import java.time.Duration;
import java.time.Instant;
import java.util.ArrayList;
import java.util.Collections;
import java.util.HashMap;
import java.util.List;
import java.util.Map;
import java.util.Random;
import java.util.concurrent.atomic.AtomicReference;
import org.hiero.base.utility.test.fixtures.RandomUtils;
import org.hiero.consensus.event.creator.impl.EventCreator;
import org.hiero.consensus.model.event.EventDescriptorWrapper;
import org.hiero.consensus.model.event.NonDeterministicGeneration;
import org.hiero.consensus.model.event.PlatformEvent;
import org.hiero.consensus.model.hashgraph.EventWindow;
import org.hiero.consensus.model.node.NodeId;
import org.hiero.consensus.model.quiescence.QuiescenceCommand;
import org.hiero.consensus.model.test.fixtures.hashgraph.EventWindowBuilder;
import org.hiero.consensus.model.transaction.TimestampedTransaction;
import org.hiero.junit.extensions.ParamName;
import org.hiero.junit.extensions.ParamSource;
import org.hiero.junit.extensions.ParameterCombinationExtension;
import org.hiero.junit.extensions.UseParameterSources;
import org.junit.jupiter.api.DisplayName;
import org.junit.jupiter.api.TestTemplate;
import org.junit.jupiter.api.extension.ExtendWith;

@DisplayName("TipsetEventCreatorImpl Tests")
class TipsetEventCreatorTests {

    /**
     * This test simulates the creation and propagation of events in a small network of simulated nodes (networkSize =
     * 10). It iterates 100 times, and within each iteration, it cycles through all nodes in the roster in order. For
     * each node, it potentially advances a simulated clock (if advancingClock is true), generates random transactions,
     * triggers the node to create a new event, distributes this event to other nodes, and then validates the newly
     * created event. The test asserts that every node is always able to create an event and, if the clock is advancing,
     * that the event's creation time matches the simulated current time. The ancientMode parameter is used to assign a
     * birthround or a generation at the time the event is being created.
     *
     * @param advancingClock {@link TipsetEventCreatorTestUtils#booleanValues()}
     */
    @TestTemplate
    @ExtendWith(ParameterCombinationExtension.class)
    @UseParameterSources({
        @ParamSource(
                param = "advancingClock",
                fullyQualifiedClass = "org.hiero.consensus.event.creator.impl.tipset.TipsetEventCreatorTestUtils",
                method = "booleanValues")
    })
    @DisplayName("Round Robin Test")
    public void roundRobinTest(@ParamName("advancingClock") final boolean advancingClock) {

        final Random random = getRandomPrintSeed();

        final int networkSize = 10;

        final Roster roster =
                RandomRosterBuilder.create(random).withSize(networkSize).build();

        final FakeTime time = new FakeTime();

        final AtomicReference<List<TimestampedTransaction>> transactionSupplier = new AtomicReference<>();

        final Map<NodeId, SimulatedNode> nodes = buildSimulatedNodes(random, time, roster, transactionSupplier::get);

        final Map<EventDescriptorWrapper, PlatformEvent> events = new HashMap<>();

        for (int eventIndex = 0; eventIndex < 100; eventIndex++) {
            for (final RosterEntry address : roster.rosterEntries()) {
                if (advancingClock) {
                    time.tick(Duration.ofMillis(10));
                }

                transactionSupplier.set(generateRandomTransactions(random));

                final NodeId nodeId = NodeId.of(address.nodeId());
                final EventCreator eventCreator = nodes.get(nodeId).eventCreator();

                final PlatformEvent event = eventCreator.maybeCreateEvent();

                // In this test, it should be impossible for a node to be unable to create an event.
                assertNotNull(event);

                assignNGenAndDistributeEvent(nodes, events, event);

                validateNewEventAndMaybeAdvanceCreatorScore(
                        events, event, transactionSupplier.get(), nodes.get(nodeId), false, false);
            }
        }
    }

    /**
     * This test simulates the creation and propagation of events in a small network of simulated nodes (networkSize =
     * 10). It iterates 100 times, and within each iteration, it cycles through all nodes in randomized order. For each
     * node, it potentially advances a simulated clock (if advancingClock is true), generates random transactions,
     * triggers the node to create a new event, distributes this event to other nodes, and then validates the newly
     * created event. The test asserts that every node is always able to create an event and, if the clock is advancing,
     * that the event's creation time matches the simulated current time. The ancientMode parameter is used to assign a
     * birthround or a generation at the time the event is being created.
     *
     * @param advancingClock {@link TipsetEventCreatorTestUtils#booleanValues()}
     * @param random         {@link RandomUtils#getRandomPrintSeed()}
     */
    @TestTemplate
    @ExtendWith(ParameterCombinationExtension.class)
    @UseParameterSources({
        @ParamSource(
                param = "advancingClock",
                fullyQualifiedClass = "org.hiero.consensus.event.creator.impl.tipset.TipsetEventCreatorTestUtils",
                method = "booleanValues"),
        @ParamSource(
                param = "random",
                fullyQualifiedClass = "org.hiero.base.utility.test.fixtures.RandomUtils",
                method = "getRandomPrintSeed")
    })
    @DisplayName("Random Order Test")
    void randomOrderTest(
            @ParamName("advancingClock") final boolean advancingClock, @ParamName("random") final Random random) {

        final int networkSize = 10;

        final Roster roster =
                RandomRosterBuilder.create(random).withSize(networkSize).build();

        final FakeTime time = new FakeTime();

        final AtomicReference<List<TimestampedTransaction>> transactionSupplier = new AtomicReference<>();

        final Map<NodeId, SimulatedNode> nodes = buildSimulatedNodes(random, time, roster, transactionSupplier::get);

        final Map<EventDescriptorWrapper, PlatformEvent> events = new HashMap<>();

        for (int eventIndex = 0; eventIndex < 100; eventIndex++) {

            final List<RosterEntry> addresses = new ArrayList<>(roster.rosterEntries());
            Collections.shuffle(addresses, random);

            boolean atLeastOneEventCreated = false;

            for (final RosterEntry address : addresses) {
                if (advancingClock) {
                    time.tick(Duration.ofMillis(10));
                }

                transactionSupplier.set(generateRandomTransactions(random));

                final NodeId nodeId = NodeId.of(address.nodeId());
                final EventCreator eventCreator = nodes.get(nodeId).eventCreator();

                final PlatformEvent event = eventCreator.maybeCreateEvent();

                // It's possible a node may not be able to create an event. But we are guaranteed
                // to be able to create at least one event per cycle.
                if (event == null) {
                    continue;
                }
                atLeastOneEventCreated = true;

                assignNGenAndDistributeEvent(nodes, events, event);

                validateNewEventAndMaybeAdvanceCreatorScore(
                        events, event, transactionSupplier.get(), nodes.get(nodeId), false, false);
            }

            assertTrue(atLeastOneEventCreated);
        }
    }

    /**
     * This test is very similar to the {@link #randomOrderTest(boolean, Random)}, except that we repeat the test
     * several times using the same event creator. This fails when we do not clear the event creator in between runs,
     * but should not fail if we have cleared the vent creator.
     *
     * @param advancingClock {@link TipsetEventCreatorTestUtils#booleanValues()}
     * @param random         {@link RandomUtils#getRandomPrintSeed()}
     */
    @TestTemplate
    @ExtendWith(ParameterCombinationExtension.class)
    @UseParameterSources({
        @ParamSource(
                param = "advancingClock",
                fullyQualifiedClass = "org.hiero.consensus.event.creator.impl.tipset.TipsetEventCreatorTestUtils",
                method = "booleanValues"),
        @ParamSource(
                param = "random",
                fullyQualifiedClass = "org.hiero.base.utility.test.fixtures.RandomUtils",
                method = "getRandomPrintSeed")
    })
    @DisplayName("Clear Test")
    void clearTest(
            @ParamName("advancingClock") final boolean advancingClock, @ParamName("random") final Random random) {

        final int networkSize = 10;

        final Roster roster =
                RandomRosterBuilder.create(random).withSize(networkSize).build();

        final FakeTime time = new FakeTime();

        final AtomicReference<List<TimestampedTransaction>> transactionSupplier = new AtomicReference<>();

        final Map<NodeId, SimulatedNode> nodes = buildSimulatedNodes(random, time, roster, transactionSupplier::get);

        for (int i = 0; i < 5; i++) {
            final Map<EventDescriptorWrapper, PlatformEvent> events = new HashMap<>();

            for (int eventIndex = 0; eventIndex < 100; eventIndex++) {

                final List<RosterEntry> addresses = new ArrayList<>(roster.rosterEntries());
                Collections.shuffle(addresses, random);

                boolean atLeastOneEventCreated = false;

                for (final RosterEntry address : addresses) {
                    if (advancingClock) {
                        time.tick(Duration.ofMillis(10));
                    }

                    transactionSupplier.set(generateRandomTransactions(random));

                    final NodeId nodeId = NodeId.of(address.nodeId());
                    final EventCreator eventCreator = nodes.get(nodeId).eventCreator();

                    final PlatformEvent event = eventCreator.maybeCreateEvent();

                    // It's possible a node may not be able to create an event. But we are guaranteed
                    // to be able to create at least one event per cycle.
                    if (event == null) {
                        continue;
                    }
                    atLeastOneEventCreated = true;

                    assignNGenAndDistributeEvent(nodes, events, event);

                    validateNewEventAndMaybeAdvanceCreatorScore(
                            events, event, transactionSupplier.get(), nodes.get(nodeId), false, false);
                }

                assertTrue(atLeastOneEventCreated);
            }
            // Reset the test by calling clear. This test fails in the second iteration if we don't clear things
            // out.
            for (final SimulatedNode node : nodes.values()) {
                node.eventCreator().clear();

                // There are copies of these data structures inside the event creator. We maintain these ones
                // to sanity check the behavior of the event creator.
                node.tipsetTracker().clear();
                node.tipsetWeightCalculator().clear();
            }
            transactionSupplier.set(null);
        }
    }

    /**
     * Each node creates many events in a row without allowing others to take a turn. Eventually, a node should be
     * unable to create another event without first receiving an event from another node.
     *
     * @param advancingClock {@link TipsetEventCreatorTestUtils#booleanValues()}
     * @param random         {@link RandomUtils#getRandomPrintSeed()}
     */
    @TestTemplate
    @ExtendWith(ParameterCombinationExtension.class)
    @UseParameterSources({
        @ParamSource(
                param = "advancingClock",
                fullyQualifiedClass = "org.hiero.consensus.event.creator.impl.tipset.TipsetEventCreatorTestUtils",
                method = "booleanValues"),
        @ParamSource(
                param = "random",
                fullyQualifiedClass = "org.hiero.base.utility.test.fixtures.RandomUtils",
                method = "getRandomPrintSeed")
    })
    @DisplayName("Create Many Events In A Row Test")
    void createManyEventsInARowTest(
            @ParamName("advancingClock") final boolean advancingClock, @ParamName("random") final Random random) {

        final int networkSize = 10;

        final Roster roster =
                RandomRosterBuilder.create(random).withSize(networkSize).build();

        final FakeTime time = new FakeTime();

        final AtomicReference<List<TimestampedTransaction>> transactionSupplier = new AtomicReference<>();

        final Map<NodeId, SimulatedNode> nodes = buildSimulatedNodes(random, time, roster, transactionSupplier::get);

        final Map<EventDescriptorWrapper, PlatformEvent> events = new HashMap<>();

        for (int eventIndex = 0; eventIndex < 100; eventIndex++) {
            for (final RosterEntry address : roster.rosterEntries()) {

                int count = 0;
                while (true) {
                    if (advancingClock) {
                        time.tick(Duration.ofMillis(10));
                    }

                    transactionSupplier.set(generateRandomTransactions(random));

                    final NodeId nodeId = NodeId.of(address.nodeId());
                    final EventCreator eventCreator = nodes.get(nodeId).eventCreator();

                    final PlatformEvent event = eventCreator.maybeCreateEvent();

                    if (count == 0) {
                        // The first time we attempt to create an event we should be able to do so.
                        assertNotNull(event);
                    } else if (event == null) {
                        // we can't create any more events
                        break;
                    }

                    assignNGenAndDistributeEvent(nodes, events, event);

                    validateNewEventAndMaybeAdvanceCreatorScore(
                            events, event, transactionSupplier.get(), nodes.get(nodeId), false, false);

                    // At best, we can create a genesis event and one event per node in the network.
                    // We are unlikely to create this many, but we definitely shouldn't be able to go beyond this.
                    assertTrue(count < networkSize);
                    count++;
                }
            }
        }
    }

    /**
     * This test simulates the creation and propagation of events in a small network of simulated nodes (networkSize =
     * 10). It iterates 100 times, and within each iteration, it cycles through all nodes in randomized order. For each
     * node, it potentially advances a simulated clock (if advancingClock is true), generates random transactions,
     * triggers the node to create a new event, distributes this event to other nodes, and then validates the newly
     * created event. The test asserts that every node is always able to create an event and, if the clock is advancing,
     * that the event's creation time matches the simulated current time. The ancientMode parameter is used to assign a
     * birthround or a generation at the time the event is being created. Additionally, if event cannot be created due
     * to eligible parent constraints, it forces the break quiescence event to be generated, to check that it is
     * possible in case we need that.
     *
     * @param advancingClock {@link TipsetEventCreatorTestUtils#booleanValues()}
     * @param random         {@link RandomUtils#getRandomPrintSeed()}
     */
    @TestTemplate
    @ExtendWith(ParameterCombinationExtension.class)
    @UseParameterSources({
        @ParamSource(
                param = "advancingClock",
                fullyQualifiedClass = "org.hiero.consensus.event.creator.impl.tipset.TipsetEventCreatorTestUtils",
                method = "booleanValues"),
        @ParamSource(
                param = "random",
                fullyQualifiedClass = "org.hiero.base.utility.test.fixtures.RandomUtils",
                method = "getRandomPrintSeed")
    })
    @DisplayName("Create many events including breaking quiescence")
    void createManyEventsAndBreakQuiescenceTest(
            @ParamName("advancingClock") final boolean advancingClock, @ParamName("random") final Random random) {

        final int networkSize = 10;

        final Roster roster =
                RandomRosterBuilder.create(random).withSize(networkSize).build();

        final FakeTime time = new FakeTime();

        final AtomicReference<List<Bytes>> transactionSupplier = new AtomicReference<>();

        final Map<NodeId, SimulatedNode> nodes = buildSimulatedNodes(random, time, roster, transactionSupplier::get);

        final Map<EventDescriptorWrapper, PlatformEvent> events = new HashMap<>();

        for (int eventIndex = 0; eventIndex < 100; eventIndex++) {

            final List<RosterEntry> addresses = new ArrayList<>(roster.rosterEntries());
            Collections.shuffle(addresses, random);

            boolean atLeastOneEventCreated = false;

            for (final RosterEntry address : addresses) {
                if (advancingClock) {
                    time.tick(Duration.ofMillis(10));
                }

                transactionSupplier.set(generateRandomTransactions(random));

                final NodeId nodeId = NodeId.of(address.nodeId());
                final EventCreator eventCreator = nodes.get(nodeId).eventCreator();

                PlatformEvent event = eventCreator.maybeCreateEvent();
                boolean breakQuiescence = false;

                // It's possible a node may not be able to create an event. But we are guaranteed
                // to be able to create at least one event per cycle.
                if (event == null) {
                    // if we are enough advanced through the hashgraph and failed to create event advancing the score
                    // let's try to pretend we are breaking quiescence and force creation of event anyway
                    if (eventIndex > 20) {
                        eventCreator.quiescenceCommand(QuiescenceCommand.BREAK_QUIESCENCE);
                        event = eventCreator.maybeCreateEvent();
                        assertNotNull(event);

                        // we allow creation of only one break quiescence event
                        assertNull(eventCreator.maybeCreateEvent());
                        assertNull(eventCreator.maybeCreateEvent());

                        eventCreator.quiescenceCommand(QuiescenceCommand.DONT_QUIESCE);
                        breakQuiescence = true;
                    } else {
                        continue;
                    }
                }
                atLeastOneEventCreated = true;

                assignNGenAndDistributeEvent(nodes, events, event);

                if (advancingClock) {
                    assertEquals(event.getTimeCreated(), time.now());
                }
                validateNewEventAndMaybeAdvanceCreatorScore(
                        events, event, transactionSupplier.get(), nodes.get(nodeId), false, breakQuiescence);
            }

            assertTrue(atLeastOneEventCreated);
        }
    }

    /**
     * The tipset algorithm must still build on top of zero weight nodes, even though they don't help consensus to
     * advance.
     */
    @TestTemplate
    @ExtendWith(ParameterCombinationExtension.class)
    @UseParameterSources({
        @ParamSource(
                param = "advancingClock",
                fullyQualifiedClass = "org.hiero.consensus.event.creator.impl.tipset.TipsetEventCreatorTestUtils",
                method = "booleanValues"),
        @ParamSource(
                param = "random",
                fullyQualifiedClass = "org.hiero.base.utility.test.fixtures.RandomUtils",
                method = "getRandomPrintSeed")
    })
    @DisplayName("Zero Weight Node Test")
    void zeroWeightNodeTest(
            @ParamName("advancingClock") final boolean advancingClock, @ParamName("random") final Random random) {
        final int networkSize = 10;

        Roster roster = RandomRosterBuilder.create(random).withSize(networkSize).build();

        final NodeId zeroWeightNode =
                NodeId.of(roster.rosterEntries().getFirst().nodeId());

        roster = Roster.newBuilder()
                .rosterEntries(roster.rosterEntries().stream()
                        .map(entry -> {
                            if (entry.nodeId() == zeroWeightNode.id()) {
                                return entry.copyBuilder().weight(0).build();
                            } else {
                                return entry.copyBuilder().weight(1).build();
                            }
                        })
                        .toList())
                .build();

        final FakeTime time = new FakeTime();

        final AtomicReference<List<TimestampedTransaction>> transactionSupplier = new AtomicReference<>();

        final Map<NodeId, SimulatedNode> nodes = buildSimulatedNodes(random, time, roster, transactionSupplier::get);

        final Map<EventDescriptorWrapper, PlatformEvent> allEvents = new HashMap<>();

        int zeroWeightNodeOtherParentCount = 0;

        for (int eventIndex = 0; eventIndex < 100; eventIndex++) {

            final List<RosterEntry> addresses = new ArrayList<>(roster.rosterEntries());
            Collections.shuffle(addresses, random);

            boolean atLeastOneEventCreated = false;

            for (final RosterEntry address : addresses) {
                if (advancingClock) {
                    time.tick(Duration.ofMillis(10));
                }

                transactionSupplier.set(generateRandomTransactions(random));

                final NodeId nodeId = NodeId.of(address.nodeId());
                final EventCreator eventCreator = nodes.get(nodeId).eventCreator();

                final PlatformEvent newEvent = eventCreator.maybeCreateEvent();

                // It's possible a node may not be able to create an event. But we are guaranteed
                // to be able to create at least one event per cycle.
                if (newEvent == null) {
                    continue;
                }
                atLeastOneEventCreated = true;

                final NodeId otherId;
                if (newEvent.hasOtherParents()) {
                    otherId = newEvent.getOtherParents().getFirst().creator();
                } else {
                    otherId = null;
                }

                if (otherId != null && otherId.equals(zeroWeightNode)) {
                    zeroWeightNodeOtherParentCount++;
                }

                assignNGenAndDistributeEvent(nodes, allEvents, newEvent);

                validateNewEventAndMaybeAdvanceCreatorScore(
                        allEvents, newEvent, transactionSupplier.get(), nodes.get(nodeId), false, false);
            }

            assertTrue(atLeastOneEventCreated);
        }

        // This is just a heuristic. When running this, I typically see numbers around 100.
        // Essentially, we need to make sure that we are choosing the zero weight node's events
        // as other parents. Precisely how often is less important to this test, as long as we are
        // doing it at least some of the time.
        assertTrue(zeroWeightNodeOtherParentCount > 20);
    }

    /**
     * The tipset algorithm must still build on top of zero weight nodes, even though they don't help consensus to
     * advance. Further disadvantage the zero weight node by delaying the propagation of its events, so that others find
     * that they do not get transitive tipset score improvements by using it.
     *
     * @param advancingClock {@link TipsetEventCreatorTestUtils#booleanValues()}
     * @param random         {@link RandomUtils#getRandomPrintSeed()}
     */
    @TestTemplate
    @ExtendWith(ParameterCombinationExtension.class)
    @UseParameterSources({
        @ParamSource(
                param = "advancingClock",
                fullyQualifiedClass = "org.hiero.consensus.event.creator.impl.tipset.TipsetEventCreatorTestUtils",
                method = "booleanValues"),
        @ParamSource(
                param = "random",
                fullyQualifiedClass = "org.hiero.base.utility.test.fixtures.RandomUtils",
                method = "getRandomPrintSeed")
    })
    @DisplayName("Zero Weight Slow Node Test")
    void zeroWeightSlowNodeTest(
            @ParamName("advancingClock") final boolean advancingClock, @ParamName("random") final Random random) {
        final int networkSize = 10;

        Roster roster = RandomRosterBuilder.create(random).withSize(networkSize).build();

        final NodeId zeroWeightNode =
                NodeId.of(roster.rosterEntries().getFirst().nodeId());

        roster = Roster.newBuilder()
                .rosterEntries(roster.rosterEntries().stream()
                        .map(entry -> {
                            if (entry.nodeId() == zeroWeightNode.id()) {
                                return entry.copyBuilder().weight(0).build();
                            } else {
                                return entry.copyBuilder().weight(1).build();
                            }
                        })
                        .toList())
                .build();

        final FakeTime time = new FakeTime();

        final AtomicReference<List<TimestampedTransaction>> transactionSupplier = new AtomicReference<>();

        final Map<NodeId, SimulatedNode> nodes = buildSimulatedNodes(random, time, roster, transactionSupplier::get);

        final Map<EventDescriptorWrapper, PlatformEvent> allEvents = new HashMap<>();
        final List<PlatformEvent> slowNodeEvents = new ArrayList<>();
        int zeroWeightNodeOtherParentCount = 0;

        for (int eventIndex = 0; eventIndex < 100; eventIndex++) {

            final List<RosterEntry> addresses = new ArrayList<>(roster.rosterEntries());
            Collections.shuffle(addresses, random);

            boolean atLeastOneEventCreated = false;

            for (final RosterEntry address : addresses) {
                if (advancingClock) {
                    time.tick(Duration.ofMillis(10));
                }

                transactionSupplier.set(generateRandomTransactions(random));

                final NodeId nodeId = NodeId.of(address.nodeId());
                final EventCreator eventCreator = nodes.get(nodeId).eventCreator();

                final PlatformEvent newEvent = eventCreator.maybeCreateEvent();

                // It's possible a node may not be able to create an event. But we are guaranteed
                // to be able to create at least one event per cycle.
                if (newEvent == null) {
                    continue;
                }
                atLeastOneEventCreated = true;

                final NodeId otherId;
                if (newEvent.hasOtherParents()) {
                    otherId = newEvent.getOtherParents().getFirst().creator();
                } else {
                    otherId = null;
                }

                if (otherId != null && otherId.equals(zeroWeightNode)) {
                    zeroWeightNodeOtherParentCount++;
                }

                if (nodeId.equals(zeroWeightNode)) {
                    if (random.nextDouble() < 0.1 || slowNodeEvents.size() > 10) {
                        // Once in a while, take all the slow events and distribute them.
                        for (final PlatformEvent slowEvent : slowNodeEvents) {
                            distributeEvent(nodes, slowEvent);
                        }
                        slowNodeEvents.clear();
                        assignNGenAndDistributeEvent(nodes, allEvents, newEvent);
                    } else {
                        // Most of the time, we don't immediately distribute the slow events.
                        registerEvent(nodes.get(nodeId), allEvents, newEvent);
                        // Register the event with the creator node's test tipsetTracker
                        nodes.get(nodeId)
                                .tipsetTracker()
                                .addSelfEvent(newEvent.getDescriptor(), newEvent.getAllParents());
                        slowNodeEvents.add(newEvent);
                    }
                } else {
                    // immediately distribute all events not created by the zero stake node
                    assignNGenAndDistributeEvent(nodes, allEvents, newEvent);
                }

                validateNewEventAndMaybeAdvanceCreatorScore(
                        allEvents, newEvent, transactionSupplier.get(), nodes.get(nodeId), true, false);
            }

            assertTrue(atLeastOneEventCreated);
        }

        // This is just a heuristic. When running this, I typically see numbers around 10.
        // Essentially, we need to make sure that we are choosing the zero weight node's events
        // as other parents. Precisely how often is less important to this test, as long as we are
        // doing it at least some of the time.
        assertTrue(zeroWeightNodeOtherParentCount > 1);
    }

    /**
     * This test evaluates the corner case of 1 node network. it should be impossible for a node to be unable to create
     * an event.
     *
     * @param advancingClock {@link TipsetEventCreatorTestUtils#booleanValues()}
     * @param random         {@link RandomUtils#getRandomPrintSeed()}
     */
    @TestTemplate
    @ExtendWith(ParameterCombinationExtension.class)
    @UseParameterSources({
        @ParamSource(
                param = "advancingClock",
                fullyQualifiedClass = "org.hiero.consensus.event.creator.impl.tipset.TipsetEventCreatorTestUtils",
                method = "booleanValues"),
        @ParamSource(
                param = "random",
                fullyQualifiedClass = "org.hiero.base.utility.test.fixtures.RandomUtils",
                method = "getRandomPrintSeed")
    })
    @DisplayName("Size One Network Test")
    void sizeOneNetworkTest(
            @ParamName("advancingClock") final boolean advancingClock, @ParamName("random") final Random random) {

        final int networkSize = 1;

        final Roster roster =
                RandomRosterBuilder.create(random).withSize(networkSize).build();

        final FakeTime time = new FakeTime();

        final AtomicReference<List<TimestampedTransaction>> transactionSupplier = new AtomicReference<>();

        final Map<NodeId, SimulatedNode> nodes = buildSimulatedNodes(random, time, roster, transactionSupplier::get);

        final Map<EventDescriptorWrapper, PlatformEvent> events = new HashMap<>();

        final RosterEntry address = roster.rosterEntries().getFirst();

        for (int eventIndex = 0; eventIndex < 100; eventIndex++) {
            if (advancingClock) {
                time.tick(Duration.ofMillis(10));
            }

            transactionSupplier.set(generateRandomTransactions(random));

            final NodeId nodeId = NodeId.of(address.nodeId());
            final EventCreator eventCreator = nodes.get(nodeId).eventCreator();

            final PlatformEvent newEvent = eventCreator.maybeCreateEvent();

            // In this test, it should be impossible for a node to be unable to create an event.
            assertNotNull(newEvent);

            assignNGenAndDistributeEvent(nodes, events, newEvent);
        }
    }

    /**
     * There was once a bug that could cause event creation to become frozen. This was because we weren't properly
     * including the advancement weight of the self parent when considering the theoretical advancement weight of a new
     * event.
     *
     * @param random {@link RandomUtils#getRandomPrintSeed()}
     */
    @TestTemplate
    @ExtendWith(ParameterCombinationExtension.class)
    @UseParameterSources({
        @ParamSource(
                param = "random",
                fullyQualifiedClass = "org.hiero.base.utility.test.fixtures.RandomUtils",
                method = "getRandomPrintSeed")
    })
    @DisplayName("Frozen Event Creation Bug")
    void frozenEventCreationBug(@ParamName("random") final Random random) {

        final int networkSize = 4;

        final Roster roster = RandomRosterBuilder.create(random)
                .withMinimumWeight(1)
                .withMaximumWeight(1)
                .withSize(networkSize)
                .build();

        final FakeTime time = new FakeTime();

        final NodeId nodeA = NodeId.of(roster.rosterEntries().get(0).nodeId()); // self
        final NodeId nodeB = NodeId.of(roster.rosterEntries().get(1).nodeId());
        final NodeId nodeC = NodeId.of(roster.rosterEntries().get(2).nodeId());
        final NodeId nodeD = NodeId.of(roster.rosterEntries().get(3).nodeId());

        // All nodes except for node A (0) are fully mocked. This test is testing how node A behaves.
        final EventCreator eventCreator = buildEventCreator(random, time, roster, nodeA, Collections::emptyList);

        // Create some genesis events
        final PlatformEvent eventA1 = eventCreator.maybeCreateEvent();
        assertNotNull(eventA1);

        final PlatformEvent eventB1 =
                createTestEventWithParent(random, nodeB, NonDeterministicGeneration.FIRST_GENERATION, ROUND_FIRST);
        final PlatformEvent eventC1 =
                createTestEventWithParent(random, nodeC, NonDeterministicGeneration.FIRST_GENERATION, ROUND_FIRST);
        final PlatformEvent eventD1 =
                createTestEventWithParent(random, nodeD, NonDeterministicGeneration.FIRST_GENERATION, ROUND_FIRST);

        eventCreator.registerEvent(eventB1);
        eventCreator.registerEvent(eventC1);
        eventCreator.registerEvent(eventD1);

        // Create the next several events.
        // We should be able to create a total of 3 before we exhaust all possible parents.

        // This will not advance the snapshot, total advancement weight is 1 (1+1/4 !> 2/3)
        final PlatformEvent eventA2 = eventCreator.maybeCreateEvent();
        assertNotNull(eventA2);

        // This will advance the snapshot, total advancement weight is 2 (2+1/4 > 2/3)
        final PlatformEvent eventA3 = eventCreator.maybeCreateEvent();
        assertNotNull(eventA3);

        // This will not advance the snapshot, total advancement weight is 1 (1+1/4 !> 2/3)
        final PlatformEvent eventA4 = eventCreator.maybeCreateEvent();
        assertNotNull(eventA4);

        // It should not be possible to create another event since we have exhausted all possible other parents.
        assertNull(eventCreator.maybeCreateEvent());

        // Create an event from one of the other nodes that was updated in the previous snapshot,
        // but has not been updated in the current snapshot.

        final NodeId otherParentId;
        if (eventA2.hasOtherParents()) {
            otherParentId = eventA2.getOtherParents().getFirst().creator();
        } else {
            otherParentId = null;
        }

        final PlatformEvent legalOtherParent = createTestEventWithParent(random, otherParentId, 2, ROUND_FIRST);

        eventCreator.registerEvent(legalOtherParent);

        // We should be able to create an event on the new parent.
        assertNotNull(eventCreator.maybeCreateEvent());
    }

    /**
     * Event from nodes not in the address book should not be used as parents for creating new events.
     *
     * @param random {@link RandomUtils#getRandomPrintSeed()}
     */
    @TestTemplate
    @ExtendWith(ParameterCombinationExtension.class)
    @UseParameterSources({
        @ParamSource(
                param = "random",
                fullyQualifiedClass = "org.hiero.base.utility.test.fixtures.RandomUtils",
                method = "getRandomPrintSeed")
    })
    @DisplayName("Not Registering Events From NodeIds Not In AddressBook")
    void notRegisteringEventsFromNodesNotInAddressBook(@ParamName("random") final Random random) {

        final int networkSize = 4;

        final Roster roster = RandomRosterBuilder.create(random)
                .withMinimumWeight(1)
                .withMaximumWeight(1)
                .withSize(networkSize)
                .build();

        final FakeTime time = new FakeTime();

        final NodeId nodeA = NodeId.of(roster.rosterEntries().get(0).nodeId()); // self
        final NodeId nodeB = NodeId.of(roster.rosterEntries().get(1).nodeId());
        final NodeId nodeC = NodeId.of(roster.rosterEntries().get(2).nodeId());
        final NodeId nodeD = NodeId.of(roster.rosterEntries().get(3).nodeId());
        // Node 4 (E) is not in the address book.
        final NodeId nodeE = NodeId.of(nodeD.id() + 1);

        // All nodes except for node 0 are fully mocked. This test is testing how node 0 behaves.
        final EventCreator eventCreator = buildEventCreator(random, time, roster, nodeA, Collections::emptyList);
        // Set the event window to the genesis value so that no events get stuck in the Future Event Buffer
        eventCreator.setEventWindow(EventWindow.getGenesisEventWindow());

        // Create some genesis events
        final PlatformEvent eventA1 = eventCreator.maybeCreateEvent();
        assertNotNull(eventA1);

        final PlatformEvent eventB1 =
                createTestEventWithParent(random, nodeB, NonDeterministicGeneration.FIRST_GENERATION, ROUND_FIRST);
        final PlatformEvent eventC1 =
                createTestEventWithParent(random, nodeC, NonDeterministicGeneration.FIRST_GENERATION, ROUND_FIRST);
        final PlatformEvent eventD1 =
                createTestEventWithParent(random, nodeD, NonDeterministicGeneration.FIRST_GENERATION, ROUND_FIRST);
        final PlatformEvent eventE1 =
                createTestEventWithParent(random, nodeE, NonDeterministicGeneration.FIRST_GENERATION, ROUND_FIRST);

        eventCreator.registerEvent(eventB1);
        eventCreator.registerEvent(eventC1);
        eventCreator.registerEvent(eventD1);
        // Attempt to add an event from a node not in the address book.
        eventCreator.registerEvent(eventE1);

        // Create the next several events.
        // We should be able to create a total of 3 before we exhaust all possible parents in the address book.

        // This will not advance the snapshot, total advancement weight is 1 (1+1/4 !> 2/3)
        final PlatformEvent eventA2 = eventCreator.maybeCreateEvent();
        assertNotNull(eventA2);

        // This will advance the snapshot, total advancement weight is 2 (2+1/4 > 2/3)
        final PlatformEvent eventA3 = eventCreator.maybeCreateEvent();
        assertNotNull(eventA3);

        // This will not advance the snapshot, total advancement weight is 1 (1+1/4 !> 2/3)
        final PlatformEvent eventA4 = eventCreator.maybeCreateEvent();
        assertNotNull(eventA4);

        // It should not be possible to create another event since we have exhausted all possible other parents in
        // the address book.
        assertNull(eventCreator.maybeCreateEvent());
    }

    /**
     * There was once a bug where it was possible to create a self event that was stale at the moment of its creation
     * time. This test verifies that this is no longer possible.
     *
     * @param random {@link RandomUtils#getRandomPrintSeed()}
     */
    @TestTemplate
    @ExtendWith(ParameterCombinationExtension.class)
    @UseParameterSources({
        @ParamSource(
                param = "random",
                fullyQualifiedClass = "org.hiero.base.utility.test.fixtures.RandomUtils",
                method = "getRandomPrintSeed")
    })
    @DisplayName("No Stale Events At Creation Time Test")
    void noStaleEventsAtCreationTimeTest(@ParamName("random") final Random random) {
        final int networkSize = 4;

        final Roster roster = RandomRosterBuilder.create(random)
                .withMinimumWeight(1)
                .withMaximumWeight(1)
                .withSize(networkSize)
                .build();

        final FakeTime time = new FakeTime();

        final NodeId nodeA = NodeId.of(roster.rosterEntries().getFirst().nodeId()); // self

        final EventCreator eventCreator = buildEventCreator(random, time, roster, nodeA, Collections::emptyList);
        eventCreator.setEventWindow(
                EventWindowBuilder.builder().setAncientThreshold(100).build());

        // Since there are no other parents available, the next event created would have a generation of 0
        // (if event creation were permitted). Since the current minimum generation non ancient is 100,
        // that event would be stale at the moment of its creation.
        assertNull(eventCreator.maybeCreateEvent());
    }

    /**
     * Checks that birth round on events is being set if the setting for using birth round is set.
     * <p>
     *
     * @param advancingClock {@link TipsetEventCreatorTestUtils#booleanValues()}
     * @param random         {@link RandomUtils#getRandomPrintSeed()}
     */
    @TestTemplate
    @ExtendWith(ParameterCombinationExtension.class)
    @UseParameterSources({
        @ParamSource(
                param = "advancingClock",
                fullyQualifiedClass = "org.hiero.consensus.event.creator.impl.tipset.TipsetEventCreatorTestUtils",
                method = "booleanValues"),
        @ParamSource(
                param = "random",
                fullyQualifiedClass = "org.hiero.base.utility.test.fixtures.RandomUtils",
                method = "getRandomPrintSeed")
    })
    @DisplayName("Check setting of birthRound on new events.")
    void checkSettingEventBirthRound(
            @ParamName("advancingClock") final boolean advancingClock, @ParamName("random") final Random random) {

        final int networkSize = 10;

        final Roster roster =
                RandomRosterBuilder.create(random).withSize(networkSize).build();

        final FakeTime time = new FakeTime();

        final AtomicReference<List<TimestampedTransaction>> transactionSupplier = new AtomicReference<>();

        final Map<NodeId, SimulatedNode> nodes = buildSimulatedNodes(random, time, roster, transactionSupplier::get);

        final Map<EventDescriptorWrapper, PlatformEvent> events = new HashMap<>();

        for (int eventIndex = 0; eventIndex < 100; eventIndex++) {
            for (final RosterEntry address : roster.rosterEntries()) {
                if (advancingClock) {
                    time.tick(Duration.ofMillis(10));
                }

                transactionSupplier.set(generateRandomTransactions(random));

                final NodeId nodeId = NodeId.of(address.nodeId());
                final EventCreator eventCreator = nodes.get(nodeId).eventCreator();

                final long pendingConsensusRound = eventIndex + 2;
                if (eventIndex > 0) {
                    // Set non-ancientEventWindow after creating genesis event from each node.
                    eventCreator.setEventWindow(EventWindowBuilder.builder()
                            .setLatestConsensusRound(pendingConsensusRound - 1)
                            .setNewEventBirthRound(pendingConsensusRound)
                            .setAncientThresholdOrGenesis(eventIndex - 26)
                            .build());
                }

                final PlatformEvent event = eventCreator.maybeCreateEvent();

                // In this test, it should be impossible for a node to be unable to create an event.
                assertNotNull(event);

                assignNGenAndDistributeEvent(nodes, events, event);

                if (eventIndex == 0) {
                    final long birthRound = event.getEventCore().birthRound();
                    assertEquals(ROUND_FIRST, birthRound);
                } else {
                    final long birthRound = event.getEventCore().birthRound();
                    assertEquals(pendingConsensusRound, birthRound);
                }
            }
        }
    }

    /**
     * During PCES replay, the node will learn of self events it created in the past. This test creates a single node
     * network, sends the event creator self events (with nGen values assigned), then creates a new event. The new event
     * should have the proper self parent.
     */
    @TestTemplate
    @ExtendWith(ParameterCombinationExtension.class)
    @UseParameterSources({
        @ParamSource(
                param = "random",
                fullyQualifiedClass = "org.hiero.base.utility.test.fixtures.RandomUtils",
                method = "getRandomPrintSeed")
    })
    @DisplayName("Self event with highest nGen is used as latest self event on startup")
    void lastSelfEventUpdatedDuringPCESReplay(@ParamName("random") final Random random) {
        final int networkSize = 1;
        final int numEvents = 100;
        final Roster roster =
                RandomRosterBuilder.create(random).withSize(networkSize).build();
        final NodeId selfId = NodeId.of(roster.rosterEntries().getFirst().nodeId());
        final EventCreator eventCreator =
                buildEventCreator(random, new FakeTime(), roster, selfId, Collections::emptyList);

        // Set the event window to the genesis value so that no events get stuck in the Future Event Buffer
        eventCreator.setEventWindow(EventWindow.getGenesisEventWindow());

        final List<PlatformEvent> pcesEvents = new ArrayList<>();
        PlatformEvent eventWithHighestNGen = null;
        for (int i = 0; i < numEvents; i++) {
            final PlatformEvent event = createTestEventWithParent(random, selfId, i + 1, ROUND_FIRST);
            if (eventWithHighestNGen == null || event.getNGen() > eventWithHighestNGen.getNGen()) {
                eventWithHighestNGen = event;
            }
            pcesEvents.add(event);
        }

        // Add the events to the creator in a random order
        Collections.shuffle(pcesEvents, random);
        pcesEvents.forEach(eventCreator::registerEvent);

        // Verify that the new event created uses a self parent that is the event with the highest nGen.
        // This new event should not have an nGen assigned.
        final PlatformEvent newEvent = eventCreator.maybeCreateEvent();
        assertNotNull(newEvent);
        assertEquals(eventWithHighestNGen.getDescriptor(), newEvent.getSelfParent());
        assertEquals(NonDeterministicGeneration.GENERATION_UNDEFINED, newEvent.getNGen());
    }

    /**
     * This test verifies that an event recently created by the event creator is not overwritten when it learns of a
     * self event for the first time from the intake pipeline.
     *
     * @param random {@link RandomUtils#getRandomPrintSeed()}
     */
    @TestTemplate
    @ExtendWith(ParameterCombinationExtension.class)
    @UseParameterSources({
        @ParamSource(
                param = "random",
                fullyQualifiedClass = "org.hiero.base.utility.test.fixtures.RandomUtils",
                method = "getRandomPrintSeed")
    })
    @DisplayName("Last Self Event just created is not overwritten")
    void lastSelfEventNotOverwritten(@ParamName("random") final Random random) {

        final int networkSize = 1;
        final Roster roster =
                RandomRosterBuilder.create(random).withSize(networkSize).build();
        final NodeId selfId = NodeId.of(roster.rosterEntries().getFirst().nodeId());
        final EventCreator eventCreator =
                buildEventCreator(random, new FakeTime(), roster, selfId, Collections::emptyList);

        // Set the event window to the genesis value so that no events get stuck in the Future Event Buffer
        eventCreator.setEventWindow(EventWindow.getGenesisEventWindow());

        final PlatformEvent newEvent = eventCreator.maybeCreateEvent();
        assertNotNull(newEvent);
        assertEquals(NonDeterministicGeneration.GENERATION_UNDEFINED, newEvent.getNGen());

        // Create a self event with an nGen value set and register it with the event creator. This can happen
        // if we are forced to reconnect and learn of an event we created a long time ago after we started creating
        // the events. This is a branch, but not necessarily an intentional branch. This old event should be discarded
        // because we want to favor any self event last created by the event creator even though it does not have an
        // nGen set.
        final PlatformEvent oldSelfEvent =
                createTestEventWithParent(random, selfId, NonDeterministicGeneration.FIRST_GENERATION, ROUND_FIRST);
        eventCreator.registerEvent(oldSelfEvent);

        // Now create another event and check that the self parent is the expected event.
        final PlatformEvent newEvent2 = eventCreator.maybeCreateEvent();
        assertNotNull(newEvent2);
        assertEquals(newEvent.getDescriptor(), newEvent2.getSelfParent());
        assertEquals(NonDeterministicGeneration.GENERATION_UNDEFINED, newEvent2.getNGen());
    }

    /**
<<<<<<< HEAD
     * This test verifies that the event creator assigns the propper creationTime for an event
=======
     * This test verifies that the event creator assigns the propper creationTime in the following scenario: - the
     * parent has no transactions - current time (wall clock) is after the parent's creation time We expect the new
     * event creation time to be the current time.
     *
     * @param random {@link RandomUtils#getRandomPrintSeed()}
     */
    @TestTemplate
    @ExtendWith(ParameterCombinationExtension.class)
    @UseParameterSources({
        @ParamSource(
                param = "random",
                fullyQualifiedClass = "org.hiero.base.utility.test.fixtures.RandomUtils",
                method = "getRandomPrintSeed")
    })
    @DisplayName("calculateNewEventCreationTime Test()")
    void eventCreationTime_testCurrentTimeAfterParentCreationTimeParentHasNoTransactions(
            @ParamName("random") final Random random) {

        // Common test set up. We initialize a network to make it easier to create events.
        final int networkSize = 1;
        final Roster roster =
                RandomRosterBuilder.create(random).withSize(networkSize).build();

        final AtomicReference<List<Bytes>> transactionSupplier = new AtomicReference<>(List.of());
        final FakeTime time = new FakeTime();

        final EventCreator eventCreator =
                buildEventCreator(random, time, roster, NodeId.of(0), transactionSupplier::get);

        var lastEvent = eventCreator.maybeCreateEvent();
        // Move the time forward
        time.tick(100);
        lastEvent = eventCreator.maybeCreateEvent();
        assertNotNull(lastEvent);
        Instant present = time.now();
        assertEquals(present, lastEvent.getTimeCreated());
    }

    /**
     * This test verifies that the event creator assigns the propper creationTime for an event in the following
     * scenario: - the parent has transactions - current time (wall clock) is after the parent's last transaction time
     * We expect the new event creation time to be the current time.
     *
     * @param random {@link RandomUtils#getRandomPrintSeed()}
     */
    @TestTemplate
    @ExtendWith(ParameterCombinationExtension.class)
    @UseParameterSources({
        @ParamSource(
                param = "random",
                fullyQualifiedClass = "org.hiero.base.utility.test.fixtures.RandomUtils",
                method = "getRandomPrintSeed")
    })
    @DisplayName("calculateNewEventCreationTime Test()")
    void eventCreationTimeTest_currentTimeIsAfterParentLatestTransaction(@ParamName("random") final Random random) {

        // Common test set up. We initialize a network to make it easier to create events.
        final int networkSize = 1;
        final Roster roster =
                RandomRosterBuilder.create(random).withSize(networkSize).build();

        final AtomicReference<List<Bytes>> transactionSupplier = new AtomicReference<>(List.of());
        final FakeTime time = new FakeTime();
        final EventCreator eventCreator =
                buildEventCreator(random, time, roster, NodeId.of(0), transactionSupplier::get);

        transactionSupplier.set(generateTransactions(random, 10));
        var lastEvent = eventCreator.maybeCreateEvent();
        time.tick(100); // Move the time forward
        lastEvent = eventCreator.maybeCreateEvent();
        assertNotNull(lastEvent);
        Instant present = time.now();
        assertEquals(present, lastEvent.getTimeCreated());
    }

    /**
     * This test verifies that the event creator assigns the propper creationTime for an event in the following
     * scenario: - the parent has transactions - current time (wall clock) is before the parent's last transaction time
     * We expect the new event creation time to be set to the parent's creation time + number of transactions.
     *
     * @param random {@link RandomUtils#getRandomPrintSeed()}
     */
    @TestTemplate
    @ExtendWith(ParameterCombinationExtension.class)
    @UseParameterSources({
        @ParamSource(
                param = "random",
                fullyQualifiedClass = "org.hiero.base.utility.test.fixtures.RandomUtils",
                method = "getRandomPrintSeed")
    })
    @DisplayName("calculateNewEventCreationTime Test()")
    void eventCreationTimeTestCurrenTimeIsBeforeParentLatestTransaction(@ParamName("random") final Random random) {

        // Common test set up. We initialize a network to make it easier to create events.
        final int networkSize = 1;
        final Roster roster =
                RandomRosterBuilder.create(random).withSize(networkSize).build();

        final AtomicReference<List<Bytes>> transactionSupplier = new AtomicReference<>(List.of());
        final FakeTime time = new FakeTime();
        final EventCreator eventCreator =
                buildEventCreator(random, time, roster, NodeId.of(0), transactionSupplier::get);

        transactionSupplier.set(generateTransactions(random, 100));
        // the self-parent
        var parentEvent = eventCreator.maybeCreateEvent();
        assertNotNull(parentEvent);
        // Move the time forward but just not enough to reach the parent's last transaction time
        time.tick(59);
        var lastEvent = eventCreator.maybeCreateEvent();
        assertNotNull(lastEvent);
        assertEquals(parentEvent.getTimeCreated().plusNanos(100), lastEvent.getTimeCreated());
    }

    /**
     * This test verifies that the event creator assigns the propper creationTime for an event in the following
     * scenarioi: - the parent has no transactions - current time (wall clock) is the same as the parent's creation time
     * We expect the new event creation time to be set to the parent's creation time + a fixed delta.
>>>>>>> d62bd65a
     *
     * @param random {@link RandomUtils#getRandomPrintSeed()}
     */
    @TestTemplate
    @ExtendWith(ParameterCombinationExtension.class)
    @UseParameterSources({
        @ParamSource(
                param = "random",
                fullyQualifiedClass = "org.hiero.base.utility.test.fixtures.RandomUtils",
                method = "getRandomPrintSeed")
    })
    @DisplayName("calculateNewEventCreationTime Test()")
    void eventCreationTimeTest(@ParamName("random") final Random random) {
        final FakeTime time = new FakeTime();
        // Common test set up. We initialize a network to make it easier to create events.
        final int networkSize = 1;
        final Roster roster =
                RandomRosterBuilder.create(random).withSize(networkSize).build();
        final EventCreator eventCreator = buildEventCreator(random, time, roster, NodeId.of(0), List::of);

        // genesis event
        final var firstEvent = eventCreator.maybeCreateEvent();
        assertNotNull(firstEvent);
        assertEquals(time.now(), firstEvent.getTimeCreated(), "The genesis event should use the wall-clock time");

        // time created is based on parent's time received
        final Instant parentTimeReceived = firstEvent.getTimeCreated().plusSeconds(1);
        firstEvent.setTimeReceived(parentTimeReceived);
        final var secondEvent = eventCreator.maybeCreateEvent();
        assertNotNull(secondEvent);
        assertEquals(
                parentTimeReceived,
                secondEvent.getTimeCreated(),
                "An event's creation time should be equal to the max time received of its parents");

        // max time received is the same as the event creation time
        final var thirdEvent = eventCreator.maybeCreateEvent();
        assertNotNull(thirdEvent);
        assertEquals(
                secondEvent.getTimeCreated().plusNanos(1),
                thirdEvent.getTimeCreated(),
                "If the maximum time received of all parents is not higher than the time created of the self "
                        + "parent, the event creator should add a nanosecond to make it higher");
    }

    /**
     * This test verifies that the event creator assigns the coin value correctly for a new event.
     *
     * @param random {@link RandomUtils#getRandomPrintSeed()}
     */
    @TestTemplate
    @ExtendWith(ParameterCombinationExtension.class)
    @UseParameterSources({
        @ParamSource(
                param = "random",
                fullyQualifiedClass = "org.hiero.base.utility.test.fixtures.RandomUtils",
                method = "getRandomPrintSeed")
    })
    @DisplayName("coinValue Test()")
    void coinValueTest(@ParamName("random") final Random random) {

        // Common test set up. We initialize a network to make it easier to create events.
        final int networkSize = random.nextInt(1, 100);
        final Roster roster =
                RandomRosterBuilder.create(random).withSize(networkSize).build();
        final EventCreator eventCreator =
                buildEventCreator(random, new FakeTime(), roster, NodeId.of(0), Collections::emptyList);

        var event = eventCreator.maybeCreateEvent(); // the self-parent
        assertNotNull(event, "An event should have been created");
        assertTrue(event.getEventCore().coin() >= 0, "Coin value should be non-negative");
        assertTrue(
                event.getEventCore().coin() <= networkSize,
                "The maximum coin value should be equal to the network size");
    }

    /**
     * Let's make sure that we are not creating events when quiescencing
     *
     * @param random {@link RandomUtils#getRandomPrintSeed()}
     */
    @TestTemplate
    @ExtendWith(ParameterCombinationExtension.class)
    @UseParameterSources({
        @ParamSource(
                param = "random",
                fullyQualifiedClass = "org.hiero.base.utility.test.fixtures.RandomUtils",
                method = "getRandomPrintSeed")
    })
    @DisplayName("no events when quiescencing")
    void quiescenceTest(@ParamName("random") final Random random) {

        // Common test set up. We initialize a network to make it easier to create events.
        final int networkSize = random.nextInt(1, 100);
        final Roster roster =
                RandomRosterBuilder.create(random).withSize(networkSize).build();
        final EventCreator eventCreator =
                buildEventCreator(random, new FakeTime(), roster, NodeId.of(0), Collections::emptyList);

        eventCreator.quiescenceCommand(QuiescenceCommand.QUIESCE);
        var event = eventCreator.maybeCreateEvent(); // the self-parent
        assertNull(event, "An event should have not been created");

        eventCreator.quiescenceCommand(QuiescenceCommand.DONT_QUIESCE);
        event = eventCreator.maybeCreateEvent(); // the self-parent
        assertNotNull(event, "An event should have been created when switched back to active");
    }
}<|MERGE_RESOLUTION|>--- conflicted
+++ resolved
@@ -1102,128 +1102,7 @@
     }
 
     /**
-<<<<<<< HEAD
      * This test verifies that the event creator assigns the propper creationTime for an event
-=======
-     * This test verifies that the event creator assigns the propper creationTime in the following scenario: - the
-     * parent has no transactions - current time (wall clock) is after the parent's creation time We expect the new
-     * event creation time to be the current time.
-     *
-     * @param random {@link RandomUtils#getRandomPrintSeed()}
-     */
-    @TestTemplate
-    @ExtendWith(ParameterCombinationExtension.class)
-    @UseParameterSources({
-        @ParamSource(
-                param = "random",
-                fullyQualifiedClass = "org.hiero.base.utility.test.fixtures.RandomUtils",
-                method = "getRandomPrintSeed")
-    })
-    @DisplayName("calculateNewEventCreationTime Test()")
-    void eventCreationTime_testCurrentTimeAfterParentCreationTimeParentHasNoTransactions(
-            @ParamName("random") final Random random) {
-
-        // Common test set up. We initialize a network to make it easier to create events.
-        final int networkSize = 1;
-        final Roster roster =
-                RandomRosterBuilder.create(random).withSize(networkSize).build();
-
-        final AtomicReference<List<Bytes>> transactionSupplier = new AtomicReference<>(List.of());
-        final FakeTime time = new FakeTime();
-
-        final EventCreator eventCreator =
-                buildEventCreator(random, time, roster, NodeId.of(0), transactionSupplier::get);
-
-        var lastEvent = eventCreator.maybeCreateEvent();
-        // Move the time forward
-        time.tick(100);
-        lastEvent = eventCreator.maybeCreateEvent();
-        assertNotNull(lastEvent);
-        Instant present = time.now();
-        assertEquals(present, lastEvent.getTimeCreated());
-    }
-
-    /**
-     * This test verifies that the event creator assigns the propper creationTime for an event in the following
-     * scenario: - the parent has transactions - current time (wall clock) is after the parent's last transaction time
-     * We expect the new event creation time to be the current time.
-     *
-     * @param random {@link RandomUtils#getRandomPrintSeed()}
-     */
-    @TestTemplate
-    @ExtendWith(ParameterCombinationExtension.class)
-    @UseParameterSources({
-        @ParamSource(
-                param = "random",
-                fullyQualifiedClass = "org.hiero.base.utility.test.fixtures.RandomUtils",
-                method = "getRandomPrintSeed")
-    })
-    @DisplayName("calculateNewEventCreationTime Test()")
-    void eventCreationTimeTest_currentTimeIsAfterParentLatestTransaction(@ParamName("random") final Random random) {
-
-        // Common test set up. We initialize a network to make it easier to create events.
-        final int networkSize = 1;
-        final Roster roster =
-                RandomRosterBuilder.create(random).withSize(networkSize).build();
-
-        final AtomicReference<List<Bytes>> transactionSupplier = new AtomicReference<>(List.of());
-        final FakeTime time = new FakeTime();
-        final EventCreator eventCreator =
-                buildEventCreator(random, time, roster, NodeId.of(0), transactionSupplier::get);
-
-        transactionSupplier.set(generateTransactions(random, 10));
-        var lastEvent = eventCreator.maybeCreateEvent();
-        time.tick(100); // Move the time forward
-        lastEvent = eventCreator.maybeCreateEvent();
-        assertNotNull(lastEvent);
-        Instant present = time.now();
-        assertEquals(present, lastEvent.getTimeCreated());
-    }
-
-    /**
-     * This test verifies that the event creator assigns the propper creationTime for an event in the following
-     * scenario: - the parent has transactions - current time (wall clock) is before the parent's last transaction time
-     * We expect the new event creation time to be set to the parent's creation time + number of transactions.
-     *
-     * @param random {@link RandomUtils#getRandomPrintSeed()}
-     */
-    @TestTemplate
-    @ExtendWith(ParameterCombinationExtension.class)
-    @UseParameterSources({
-        @ParamSource(
-                param = "random",
-                fullyQualifiedClass = "org.hiero.base.utility.test.fixtures.RandomUtils",
-                method = "getRandomPrintSeed")
-    })
-    @DisplayName("calculateNewEventCreationTime Test()")
-    void eventCreationTimeTestCurrenTimeIsBeforeParentLatestTransaction(@ParamName("random") final Random random) {
-
-        // Common test set up. We initialize a network to make it easier to create events.
-        final int networkSize = 1;
-        final Roster roster =
-                RandomRosterBuilder.create(random).withSize(networkSize).build();
-
-        final AtomicReference<List<Bytes>> transactionSupplier = new AtomicReference<>(List.of());
-        final FakeTime time = new FakeTime();
-        final EventCreator eventCreator =
-                buildEventCreator(random, time, roster, NodeId.of(0), transactionSupplier::get);
-
-        transactionSupplier.set(generateTransactions(random, 100));
-        // the self-parent
-        var parentEvent = eventCreator.maybeCreateEvent();
-        assertNotNull(parentEvent);
-        // Move the time forward but just not enough to reach the parent's last transaction time
-        time.tick(59);
-        var lastEvent = eventCreator.maybeCreateEvent();
-        assertNotNull(lastEvent);
-        assertEquals(parentEvent.getTimeCreated().plusNanos(100), lastEvent.getTimeCreated());
-    }
-
-    /**
-     * This test verifies that the event creator assigns the propper creationTime for an event in the following
-     * scenarioi: - the parent has no transactions - current time (wall clock) is the same as the parent's creation time
-     * We expect the new event creation time to be set to the parent's creation time + a fixed delta.
->>>>>>> d62bd65a
      *
      * @param random {@link RandomUtils#getRandomPrintSeed()}
      */
