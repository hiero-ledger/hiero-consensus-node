// SPDX-License-Identifier: Apache-2.0
package org.hiero.consensus.event.creator.impl.tipset;

import static com.swirlds.logging.legacy.LogMarker.EXCEPTION;
import static org.hiero.consensus.event.creator.impl.tipset.TipsetAdvancementWeight.ZERO_ADVANCEMENT_WEIGHT;

import com.hedera.hapi.node.state.roster.Roster;
import com.swirlds.base.time.Time;
import com.swirlds.common.utility.throttle.RateLimitedLogger;
import com.swirlds.config.api.Configuration;
import com.swirlds.metrics.api.Metrics;
import edu.umd.cs.findbugs.annotations.NonNull;
import edu.umd.cs.findbugs.annotations.Nullable;
import java.time.Duration;
import java.time.Instant;
import java.util.ArrayList;
import java.util.Collection;
import java.util.Collections;
import java.util.List;
import java.util.Objects;
import java.util.Random;
import org.apache.logging.log4j.LogManager;
import org.apache.logging.log4j.Logger;
import org.hiero.base.crypto.Hash;
import org.hiero.base.crypto.Signature;
import org.hiero.consensus.crypto.PbjStreamHasher;
import org.hiero.consensus.event.creator.impl.EventCreator;
import org.hiero.consensus.event.creator.impl.TransactionSupplier;
import org.hiero.consensus.event.creator.impl.config.EventCreationConfig;
import org.hiero.consensus.model.event.EventDescriptorWrapper;
import org.hiero.consensus.model.event.PlatformEvent;
import org.hiero.consensus.model.event.UnsignedEvent;
import org.hiero.consensus.model.hashgraph.EventWindow;
import org.hiero.consensus.model.node.NodeId;
import org.hiero.consensus.roster.RosterUtils;

/**
 * Responsible for creating new events using the tipset algorithm.
 */
public class TipsetEventCreator implements EventCreator {

    private static final Logger logger = LogManager.getLogger(TipsetEventCreator.class);

    private final Time time;
    private final Random random;
    private final HashSigner signer;
    private final NodeId selfId;
    private final TipsetTracker tipsetTracker;
    private final TipsetWeightCalculator tipsetWeightCalculator;
    private final ChildlessEventTracker childlessOtherEventTracker;
    private final TransactionSupplier transactionSupplier;
    private EventWindow eventWindow;

    /**
     * The address book for the current network.
     */
    private final Roster roster;

    /**
     * The size of the current address book.
     */
    private final int networkSize;

    /**
     * The selfishness score is divided by this number to get the probability of creating an event that reduces the
     * selfishness score. The higher this number is, the lower the probability is that an event will be created that
     * reduces the selfishness score.
     */
    private final double antiSelfishnessFactor;

    /**
     * The metrics for the tipset algorithm.
     */
    private final TipsetMetrics tipsetMetrics;

    /**
     * The last event created by this node.
     */
    private PlatformEvent lastSelfEvent;

    private final RateLimitedLogger zeroAdvancementWeightLogger;
    private final RateLimitedLogger noParentFoundLogger;

    /**
     * Event hasher for unsigned events.
     */
    private final PbjStreamHasher eventHasher;

    /**
     * Create a new tipset event creator.
     *
     * @param configuration       the configuration for the event creator
     * @param metrics             the metrics for the event creator
     * @param time                provides the time source for the event creator
     * @param random              a source of randomness, does not need to be cryptographically secure
     * @param signer              used for signing things with this node's private key
     * @param roster              the current roster
     * @param selfId              this node's ID
     * @param transactionSupplier provides transactions to be included in new events
     */
    public TipsetEventCreator(
            @NonNull final Configuration configuration,
            @NonNull final Metrics metrics,
            @NonNull final Time time,
            @NonNull final Random random,
            @NonNull final HashSigner signer,
            @NonNull final Roster roster,
            @NonNull final NodeId selfId,
            @NonNull final TransactionSupplier transactionSupplier) {

        this.time = Objects.requireNonNull(time);
        this.random = Objects.requireNonNull(random);
        this.signer = Objects.requireNonNull(signer);
        this.selfId = Objects.requireNonNull(selfId);
        this.transactionSupplier = Objects.requireNonNull(transactionSupplier);
        this.roster = Objects.requireNonNull(roster);

        final EventCreationConfig eventCreationConfig = configuration.getConfigData(EventCreationConfig.class);

        antiSelfishnessFactor = Math.max(1.0, eventCreationConfig.antiSelfishnessFactor());
<<<<<<< HEAD
        tipsetMetrics = new TipsetMetrics(metrics, roster);
        ancientMode = configuration.getConfigData(EventConfig.class).getAncientMode();
        tipsetTracker = new TipsetTracker(time, selfId, roster, ancientMode);
=======
        tipsetMetrics = new TipsetMetrics(platformContext, roster);
        tipsetTracker = new TipsetTracker(time, selfId, roster);
>>>>>>> 2a230e4b
        childlessOtherEventTracker = new ChildlessEventTracker();
        tipsetWeightCalculator =
                new TipsetWeightCalculator(configuration, time, roster, selfId, tipsetTracker, childlessOtherEventTracker);
        networkSize = roster.rosterEntries().size();

        zeroAdvancementWeightLogger = new RateLimitedLogger(logger, time, Duration.ofMinutes(1));
        noParentFoundLogger = new RateLimitedLogger(logger, time, Duration.ofMinutes(1));

        eventWindow = EventWindow.getGenesisEventWindow();
        eventHasher = new PbjStreamHasher();
    }

    /**
     * {@inheritDoc}
     */
    @Override
    public void registerEvent(@NonNull final PlatformEvent event) {
        if (eventWindow.isAncient(event)) {
            return;
        }

        final NodeId eventCreator = event.getCreatorId();
        if (RosterUtils.getIndex(roster, eventCreator.id()) == -1) {
            return;
        }
        final boolean selfEvent = eventCreator.equals(selfId);

        if (selfEvent) {
            if (this.lastSelfEvent == null
                    || (this.lastSelfEvent.hasNGen() && this.lastSelfEvent.getNGen() < event.getNGen())) {
                // Normally we will ingest self events before we get to this point, but it's possible
                // to learn of self events for the first time here if we are loading from a restart (via PCES)
                // or reconnect (via gossip). In either of these cases, the self event passed to this method
                // will have an nGen value assigned by the orphan buffer.
                lastSelfEvent = event;
                childlessOtherEventTracker.registerSelfEventParents(event.getOtherParents());
                tipsetTracker.addSelfEvent(event.getDescriptor(), event.getAllParents());
            } else {
                // We already ingested this self event (when it was created),
                // or it is older than the event we are already tracking.
                return;
            }
        } else {
            tipsetTracker.addPeerEvent(event);
            childlessOtherEventTracker.addEvent(event);
        }
    }

    /**
     * {@inheritDoc}
     */
    @Override
    public void setEventWindow(@NonNull final EventWindow eventWindow) {
        this.eventWindow = Objects.requireNonNull(eventWindow);
        tipsetTracker.setEventWindow(eventWindow);
        childlessOtherEventTracker.pruneOldEvents(eventWindow);
    }

    /**
     * {@inheritDoc}
     */
    @Nullable
    @Override
    public PlatformEvent maybeCreateEvent() {
        final UnsignedEvent event = maybeCreateUnsignedEvent();
        if (event != null) {
            lastSelfEvent = signEvent(event);
            return lastSelfEvent;
        }
        return null;
    }

    @Nullable
    private UnsignedEvent maybeCreateUnsignedEvent() {
        if (networkSize == 1) {
            // Special case: network of size 1.
            // We can always create a new event, no need to run the tipset algorithm.
            return createEventForSizeOneNetwork();
        }

        final long selfishness = tipsetWeightCalculator.getMaxSelfishnessScore();
        tipsetMetrics.getSelfishnessMetric().update(selfishness);

        // Never bother with anti-selfishness techniques if we have a selfishness score of 1.
        // We are pretty much guaranteed to be selfish to ~1/3 of other nodes by a score of 1.
        final double beNiceChance = (selfishness - 1) / antiSelfishnessFactor;

        if (beNiceChance > 0 && random.nextDouble() < beNiceChance) {
            return createEventToReduceSelfishness();
        } else {
            return createEventByOptimizingAdvancementWeight();
        }
    }

    private PlatformEvent signEvent(final UnsignedEvent event) {
        final Signature signature = signer.sign(event.getHash());
        return new PlatformEvent(event, signature.getBytes());
    }

    /**
     * Create the next event for a network of size 1 (i.e. where we are the only member). We don't use the tipset
     * algorithm like normal, since we will never have a real other parent.
     *
     * @return the new event
     */
    @NonNull
    private UnsignedEvent createEventForSizeOneNetwork() {
        // There is a quirk in size 1 networks where we can only
        // reach consensus if the self parent is also the other parent.
        // Unexpected, but harmless. So just use the same event
        // as both parents until that issue is resolved.
        return buildAndProcessEvent(lastSelfEvent);
    }

    /**
     * Create an event using the other parent with the best tipset advancement weight.
     *
     * @return the new event, or null if it is not legal to create a new event
     */
    @Nullable
    private UnsignedEvent createEventByOptimizingAdvancementWeight() {
        final List<PlatformEvent> possibleOtherParents =
                new ArrayList<>(childlessOtherEventTracker.getChildlessEvents());
        Collections.shuffle(possibleOtherParents, random);

        PlatformEvent bestOtherParent = null;
        TipsetAdvancementWeight bestAdvancementWeight = ZERO_ADVANCEMENT_WEIGHT;
        for (final PlatformEvent otherParent : possibleOtherParents) {
            final List<EventDescriptorWrapper> parents = new ArrayList<>(2);
            parents.add(otherParent.getDescriptor());
            if (lastSelfEvent != null) {
                parents.add(lastSelfEvent.getDescriptor());
            }

            final TipsetAdvancementWeight advancementWeight =
                    tipsetWeightCalculator.getTheoreticalAdvancementWeight(parents);
            if (advancementWeight.isGreaterThan(bestAdvancementWeight)) {
                bestOtherParent = otherParent;
                bestAdvancementWeight = advancementWeight;
            }
        }

        if (bestOtherParent == null) {
            // If there are no available other parents, it is only legal to create a new event if we are
            // creating a genesis event. In order to create a genesis event, we must have never created
            // an event before and the current event window must have never been advanced.
            if (!eventWindow.isGenesis() || lastSelfEvent != null) {
                // event creation isn't legal
                return null;
            }

            // we are creating a genesis event, so we can use a null other parent
            return buildAndProcessEvent(null);
        }

        tipsetMetrics.getTipsetParentMetric(bestOtherParent.getCreatorId()).cycle();
        return buildAndProcessEvent(bestOtherParent);
    }

    /**
     * Create an event that reduces the selfishness score.
     *
     * @return the new event, or null if it is not legal to create a new event
     */
    @Nullable
    private UnsignedEvent createEventToReduceSelfishness() {
        final Collection<PlatformEvent> possibleOtherParents = childlessOtherEventTracker.getChildlessEvents();
        final List<PlatformEvent> ignoredNodes = new ArrayList<>(possibleOtherParents.size());

        // Choose a random ignored node, weighted by how much it is currently being ignored.

        // First, figure out who is an ignored node and sum up all selfishness scores.
        int selfishnessSum = 0;
        final List<Integer> selfishnessScores = new ArrayList<>(possibleOtherParents.size());
        for (final PlatformEvent possibleIgnoredNode : possibleOtherParents) {
            final int selfishness =
                    tipsetWeightCalculator.getSelfishnessScoreForNode(possibleIgnoredNode.getCreatorId());

            final List<EventDescriptorWrapper> theoreticalParents = new ArrayList<>(2);
            theoreticalParents.add(possibleIgnoredNode.getDescriptor());
            if (lastSelfEvent == null) {
                throw new IllegalStateException("lastSelfEvent is null");
            }
            theoreticalParents.add(lastSelfEvent.getDescriptor());

            final TipsetAdvancementWeight advancementWeight =
                    tipsetWeightCalculator.getTheoreticalAdvancementWeight(theoreticalParents);

            if (selfishness > 1) {
                if (advancementWeight.isNonZero()) {
                    ignoredNodes.add(possibleIgnoredNode);
                    selfishnessScores.add(selfishness);
                    selfishnessSum += selfishness;
                } else {
                    // Note: if selfishness score is greater than 1, it is mathematically not possible
                    // for the advancement score to be zero. But in the interest in extreme caution,
                    // we check anyway, since it is very important never to create events with
                    // an advancement score of zero.
                    zeroAdvancementWeightLogger.error(
                            EXCEPTION.getMarker(),
                            "selfishness score is {} but advancement score is zero for {}.\n{}",
                            selfishness,
                            possibleIgnoredNode,
                            this);
                }
            }
        }

        if (ignoredNodes.isEmpty()) {
            // Note: this should be impossible, since we will not enter this method in the first
            // place if there are no ignored nodes. But better to be safe than sorry, and returning null
            // is an acceptable way of saying "I can't create an event right now".
            noParentFoundLogger.error(
                    EXCEPTION.getMarker(), "failed to locate eligible ignored node to use as a parent");
            return null;
        }

        // Choose a random ignored node.
        final int choice = random.nextInt(selfishnessSum);
        int runningSum = 0;
        for (int i = 0; i < ignoredNodes.size(); i++) {
            runningSum += selfishnessScores.get(i);
            if (choice < runningSum) {
                final PlatformEvent ignoredNode = ignoredNodes.get(i);
                tipsetMetrics.getPityParentMetric(ignoredNode.getCreatorId()).cycle();
                return buildAndProcessEvent(ignoredNode);
            }
        }

        // This should be impossible.
        throw new IllegalStateException("Failed to find an other parent");
    }

    /**
     * Given an other parent, build the next self event and process it.
     *
     * @param otherParent the other parent, or null if there is no other parent
     * @return the new event
     */
    private UnsignedEvent buildAndProcessEvent(@Nullable final PlatformEvent otherParent) {
        final EventDescriptorWrapper otherParentDescriptor = otherParent == null ? null : otherParent.getDescriptor();
        final UnsignedEvent event = assembleEventObject(otherParentDescriptor);

        tipsetTracker.addSelfEvent(event.getDescriptor(), event.getMetadata().getAllParents());
        final TipsetAdvancementWeight advancementWeight =
                tipsetWeightCalculator.addEventAndGetAdvancementWeight(event.getDescriptor());
        final double weightRatio = advancementWeight.advancementWeight()
                / (double) tipsetWeightCalculator.getMaximumPossibleAdvancementWeight();
        tipsetMetrics.getTipsetAdvancementMetric().update(weightRatio);

        if (otherParent != null) {
            childlessOtherEventTracker.registerSelfEventParents(List.of(otherParentDescriptor));
        }

        return event;
    }

    /**
     * Given the parents, assemble the event object.
     *
     * @param otherParent the other parent
     * @return the event
     */
    @NonNull
    private UnsignedEvent assembleEventObject(@Nullable final EventDescriptorWrapper otherParent) {
        final Instant now = time.now();
        final Instant timeCreated;
        if (lastSelfEvent == null) {
            timeCreated = now;
        } else {
            timeCreated = calculateNewEventCreationTime(
                    now, lastSelfEvent.getTimeCreated(), lastSelfEvent.getTransactionCount());
        }

        final UnsignedEvent event = new UnsignedEvent(
                selfId,
                lastSelfEvent == null ? null : lastSelfEvent.getDescriptor(),
                otherParent == null ? Collections.emptyList() : Collections.singletonList(otherParent),
                eventWindow.newEventBirthRound(),
                timeCreated,
                transactionSupplier.getTransactions());
        eventHasher.hashUnsignedEvent(event);

        return event;
    }

    /**
     * {@inheritDoc}
     */
    @Override
    public void clear() {
        tipsetTracker.clear();
        childlessOtherEventTracker.clear();
        tipsetWeightCalculator.clear();
        eventWindow = EventWindow.getGenesisEventWindow();
        lastSelfEvent = null;
    }

    @NonNull
    public String toString() {
        final StringBuilder sb = new StringBuilder();
        sb.append("Event window: ").append(tipsetTracker.getEventWindow()).append("\n");
        sb.append("Latest self event: ").append(lastSelfEvent).append("\n");
        sb.append(tipsetWeightCalculator);

        sb.append("Childless events:");
        final Collection<PlatformEvent> childlessEvents = childlessOtherEventTracker.getChildlessEvents();
        if (childlessEvents.isEmpty()) {
            sb.append(" none\n");
        } else {
            sb.append("\n");
            for (final PlatformEvent event : childlessEvents) {
                final Tipset tipset = tipsetTracker.getTipset(event.getDescriptor());
                sb.append("  - ").append(event).append(" ").append(tipset).append("\n");
            }
        }

        return sb.toString();
    }

    /**
     * Calculate the creation time for a new event.
     * <p>
     * Regardless of whatever the host computer's clock says, the event creation time must always advance from self
     * parent to child. Further, the time in between the self parent and the child must be large enough so that every
     * transaction in the parent can be assigned a unique timestamp at nanosecond precision.
     *
     * @param now                        the current time
     * @param selfParentCreationTime     the creation time of the self parent
     * @param selfParentTransactionCount the number of transactions in the self parent
     * @return the creation time for the new event
     */
    @NonNull
    private static Instant calculateNewEventCreationTime(
            @NonNull final Instant now,
            @NonNull final Instant selfParentCreationTime,
            final int selfParentTransactionCount) {

        final int minimumIncrement = Math.max(1, selfParentTransactionCount);
        final Instant minimumNextEventTime = selfParentCreationTime.plusNanos(minimumIncrement);
        if (now.isBefore(minimumNextEventTime)) {
            return minimumNextEventTime;
        } else {
            return now;
        }
    }

    /**
     * Capable of signing a {@link Hash}
     */
    @FunctionalInterface
    public interface HashSigner {
        /**
         * @param hash
         * 		the hash to sign
         * @return the signature for the hash provided
         */
        Signature sign(Hash hash);
    }
}<|MERGE_RESOLUTION|>--- conflicted
+++ resolved
@@ -118,14 +118,8 @@
         final EventCreationConfig eventCreationConfig = configuration.getConfigData(EventCreationConfig.class);
 
         antiSelfishnessFactor = Math.max(1.0, eventCreationConfig.antiSelfishnessFactor());
-<<<<<<< HEAD
         tipsetMetrics = new TipsetMetrics(metrics, roster);
-        ancientMode = configuration.getConfigData(EventConfig.class).getAncientMode();
-        tipsetTracker = new TipsetTracker(time, selfId, roster, ancientMode);
-=======
-        tipsetMetrics = new TipsetMetrics(platformContext, roster);
         tipsetTracker = new TipsetTracker(time, selfId, roster);
->>>>>>> 2a230e4b
         childlessOtherEventTracker = new ChildlessEventTracker();
         tipsetWeightCalculator =
                 new TipsetWeightCalculator(configuration, time, roster, selfId, tipsetTracker, childlessOtherEventTracker);
