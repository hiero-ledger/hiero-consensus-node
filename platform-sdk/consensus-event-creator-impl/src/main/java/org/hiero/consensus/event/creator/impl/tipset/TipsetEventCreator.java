// SPDX-License-Identifier: Apache-2.0
package org.hiero.consensus.event.creator.impl.tipset;

import static com.swirlds.logging.legacy.LogMarker.EXCEPTION;
import static org.hiero.consensus.event.creator.impl.tipset.TipsetAdvancementWeight.ZERO_ADVANCEMENT_WEIGHT;

import com.hedera.hapi.node.state.roster.Roster;
import com.swirlds.base.time.Time;
import com.swirlds.common.utility.throttle.RateLimitedLogger;
import com.swirlds.config.api.Configuration;
import com.swirlds.metrics.api.Metrics;
import edu.umd.cs.findbugs.annotations.NonNull;
import edu.umd.cs.findbugs.annotations.Nullable;
import java.security.SecureRandom;
import java.time.Duration;
import java.time.Instant;
import java.util.ArrayList;
import java.util.Collection;
import java.util.Collections;
import java.util.List;
import java.util.Objects;
import org.apache.logging.log4j.LogManager;
import org.apache.logging.log4j.Logger;
import org.hiero.base.crypto.Hash;
import org.hiero.base.crypto.Signature;
import org.hiero.consensus.crypto.PbjStreamHasher;
import org.hiero.consensus.event.creator.impl.EventCreator;
import org.hiero.consensus.event.creator.impl.config.EventCreationConfig;
import org.hiero.consensus.model.event.EventDescriptorWrapper;
import org.hiero.consensus.model.event.PlatformEvent;
import org.hiero.consensus.model.event.UnsignedEvent;
import org.hiero.consensus.model.hashgraph.EventWindow;
import org.hiero.consensus.model.node.NodeId;
import org.hiero.consensus.model.transaction.EventTransactionSupplier;
import org.hiero.consensus.roster.RosterUtils;

/**
 * Responsible for creating new events using the tipset algorithm.
 */
public class TipsetEventCreator implements EventCreator {

    private static final Logger logger = LogManager.getLogger(TipsetEventCreator.class);

    private final Time time;
    private final SecureRandom random;
    private final HashSigner signer;
    private final NodeId selfId;
    private final TipsetTracker tipsetTracker;
    private final TipsetWeightCalculator tipsetWeightCalculator;
    private final ChildlessEventTracker childlessOtherEventTracker;
    private final EventTransactionSupplier transactionSupplier;
    private EventWindow eventWindow;

    /**
     * The address book for the current network.
     */
    private final Roster roster;

    /**
     * The size of the current address book.
     */
    private final int networkSize;

    /**
     * The selfishness score is divided by this number to get the probability of creating an event that reduces the
     * selfishness score. The higher this number is, the lower the probability is that an event will be created that
     * reduces the selfishness score.
     */
    private final double antiSelfishnessFactor;

    /**
     * The metrics for the tipset algorithm.
     */
    private final TipsetMetrics tipsetMetrics;

    /**
     * The last event created by this node.
     */
    private PlatformEvent lastSelfEvent;

    private final RateLimitedLogger zeroAdvancementWeightLogger;
    private final RateLimitedLogger noParentFoundLogger;

    /**
     * Event hasher for unsigned events.
     */
    private final PbjStreamHasher eventHasher;

    /**
     * Create a new tipset event creator.
     *
     * @param configuration       the configuration for the event creator
     * @param metrics             the metrics for the event creator
     * @param time                provides the time source for the event creator
     * @param random              a source of randomness that must be cryptographically secure
     * @param signer              used for signing things with this node's private key
     * @param roster              the current roster
     * @param selfId              this node's ID
     * @param transactionSupplier provides transactions to be included in new events
     */
    public TipsetEventCreator(
            @NonNull final Configuration configuration,
            @NonNull final Metrics metrics,
            @NonNull final Time time,
            @NonNull final SecureRandom random,
            @NonNull final HashSigner signer,
            @NonNull final Roster roster,
            @NonNull final NodeId selfId,
            @NonNull final EventTransactionSupplier transactionSupplier) {

        this.time = Objects.requireNonNull(time);
        this.random = Objects.requireNonNull(random);
        this.signer = Objects.requireNonNull(signer);
        this.selfId = Objects.requireNonNull(selfId);
        this.transactionSupplier = Objects.requireNonNull(transactionSupplier);
        this.roster = Objects.requireNonNull(roster);

        final EventCreationConfig eventCreationConfig = configuration.getConfigData(EventCreationConfig.class);

        antiSelfishnessFactor = Math.max(1.0, eventCreationConfig.antiSelfishnessFactor());
        tipsetMetrics = new TipsetMetrics(metrics, roster);
        tipsetTracker = new TipsetTracker(time, selfId, roster);
        childlessOtherEventTracker = new ChildlessEventTracker();
        tipsetWeightCalculator = new TipsetWeightCalculator(
                configuration, time, roster, selfId, tipsetTracker, childlessOtherEventTracker);
        networkSize = roster.rosterEntries().size();

        zeroAdvancementWeightLogger = new RateLimitedLogger(logger, time, Duration.ofMinutes(1));
        noParentFoundLogger = new RateLimitedLogger(logger, time, Duration.ofMinutes(1));

        eventWindow = EventWindow.getGenesisEventWindow();
        eventHasher = new PbjStreamHasher();
    }

    /**
     * {@inheritDoc}
     */
    @Override
    public void registerEvent(@NonNull final PlatformEvent event) {
        if (eventWindow.isAncient(event)) {
            return;
        }

        final NodeId eventCreator = event.getCreatorId();
        if (RosterUtils.getIndex(roster, eventCreator.id()) == -1) {
            return;
        }
        final boolean selfEvent = eventCreator.equals(selfId);

        if (selfEvent) {
            if (this.lastSelfEvent == null
                    || (this.lastSelfEvent.hasNGen() && this.lastSelfEvent.getNGen() < event.getNGen())) {
                // Normally we will ingest self events before we get to this point, but it's possible
                // to learn of self events for the first time here if we are loading from a restart (via PCES)
                // or reconnect (via gossip). In either of these cases, the self event passed to this method
                // will have an nGen value assigned by the orphan buffer.
                lastSelfEvent = event;
                childlessOtherEventTracker.registerSelfEventParents(event.getOtherParents());
                tipsetTracker.addSelfEvent(event.getDescriptor(), event.getAllParents());
            } else {
                // We already ingested this self event (when it was created),
                // or it is older than the event we are already tracking.
                return;
            }
        } else {
            tipsetTracker.addPeerEvent(event);
            childlessOtherEventTracker.addEvent(event);
        }
    }

    /**
     * {@inheritDoc}
     */
    @Override
    public void setEventWindow(@NonNull final EventWindow eventWindow) {
        this.eventWindow = Objects.requireNonNull(eventWindow);
        tipsetTracker.setEventWindow(eventWindow);
        childlessOtherEventTracker.pruneOldEvents(eventWindow);
    }

    /**
     * {@inheritDoc}
     */
    @Nullable
    @Override
    public PlatformEvent maybeCreateEvent() {
        final UnsignedEvent event = maybeCreateUnsignedEvent();
        if (event != null) {
            lastSelfEvent = signEvent(event);
            return lastSelfEvent;
        }
        return null;
    }

    @Nullable
    private UnsignedEvent maybeCreateUnsignedEvent() {
        if (networkSize == 1) {
            // Special case: network of size 1.
            // We can always create a new event, no need to run the tipset algorithm.
            return createEventForSizeOneNetwork();
        }

        final long selfishness = tipsetWeightCalculator.getMaxSelfishnessScore();
        tipsetMetrics.getSelfishnessMetric().update(selfishness);

        // Never bother with anti-selfishness techniques if we have a selfishness score of 1.
        // We are pretty much guaranteed to be selfish to ~1/3 of other nodes by a score of 1.
        final double beNiceChance = (selfishness - 1) / antiSelfishnessFactor;

        if (beNiceChance > 0 && random.nextDouble() < beNiceChance) {
            return createEventToReduceSelfishness();
        } else {
            return createEventByOptimizingAdvancementWeight();
        }
    }

    private PlatformEvent signEvent(final UnsignedEvent event) {
        final Signature signature = signer.sign(event.getHash());
        return new PlatformEvent(event, signature.getBytes());
    }

    /**
     * Create the next event for a network of size 1 (i.e. where we are the only member). We don't use the tipset
     * algorithm like normal, since we will never have a real other parent.
     *
     * @return the new event
     */
    @NonNull
    private UnsignedEvent createEventForSizeOneNetwork() {
        // There is a quirk in size 1 networks where we can only
        // reach consensus if the self parent is also the other parent.
        // Unexpected, but harmless. So just use the same event
        // as both parents until that issue is resolved.
        return buildAndProcessEvent(lastSelfEvent);
    }

    /**
     * Create an event using the other parent with the best tipset advancement weight.
     *
     * @return the new event, or null if it is not legal to create a new event
     */
    @Nullable
    private UnsignedEvent createEventByOptimizingAdvancementWeight() {
        final List<PlatformEvent> possibleOtherParents =
                new ArrayList<>(childlessOtherEventTracker.getChildlessEvents());
        Collections.shuffle(possibleOtherParents, random);

        PlatformEvent bestOtherParent = null;
        TipsetAdvancementWeight bestAdvancementWeight = ZERO_ADVANCEMENT_WEIGHT;
        for (final PlatformEvent otherParent : possibleOtherParents) {
            final List<EventDescriptorWrapper> parents = new ArrayList<>(2);
            parents.add(otherParent.getDescriptor());
            if (lastSelfEvent != null) {
                parents.add(lastSelfEvent.getDescriptor());
            }

            final TipsetAdvancementWeight advancementWeight =
                    tipsetWeightCalculator.getTheoreticalAdvancementWeight(parents);
            if (advancementWeight.isGreaterThan(bestAdvancementWeight)) {
                bestOtherParent = otherParent;
                bestAdvancementWeight = advancementWeight;
            }
        }

        if (bestOtherParent == null) {
            // If there are no available other parents, it is only legal to create a new event if we are
            // creating a genesis event. In order to create a genesis event, we must have never created
            // an event before and the current event window must have never been advanced.
            if (!eventWindow.isGenesis() || lastSelfEvent != null) {
                // event creation isn't legal
                return null;
            }

            // we are creating a genesis event, so we can use a null other parent
            return buildAndProcessEvent(null);
        }

        tipsetMetrics.getTipsetParentMetric(bestOtherParent.getCreatorId()).cycle();
        return buildAndProcessEvent(bestOtherParent);
    }

    /**
     * Create an event that reduces the selfishness score.
     *
     * @return the new event, or null if it is not legal to create a new event
     */
    @Nullable
    private UnsignedEvent createEventToReduceSelfishness() {
        final Collection<PlatformEvent> possibleOtherParents = childlessOtherEventTracker.getChildlessEvents();
        final List<PlatformEvent> ignoredNodes = new ArrayList<>(possibleOtherParents.size());

        // Choose a random ignored node, weighted by how much it is currently being ignored.

        // First, figure out who is an ignored node and sum up all selfishness scores.
        int selfishnessSum = 0;
        final List<Integer> selfishnessScores = new ArrayList<>(possibleOtherParents.size());
        for (final PlatformEvent possibleIgnoredNode : possibleOtherParents) {
            final int selfishness =
                    tipsetWeightCalculator.getSelfishnessScoreForNode(possibleIgnoredNode.getCreatorId());

            final List<EventDescriptorWrapper> theoreticalParents = new ArrayList<>(2);
            theoreticalParents.add(possibleIgnoredNode.getDescriptor());
            if (lastSelfEvent == null) {
                throw new IllegalStateException("lastSelfEvent is null");
            }
            theoreticalParents.add(lastSelfEvent.getDescriptor());

            final TipsetAdvancementWeight advancementWeight =
                    tipsetWeightCalculator.getTheoreticalAdvancementWeight(theoreticalParents);

            if (selfishness > 1) {
                if (advancementWeight.isNonZero()) {
                    ignoredNodes.add(possibleIgnoredNode);
                    selfishnessScores.add(selfishness);
                    selfishnessSum += selfishness;
                } else {
                    // Note: if selfishness score is greater than 1, it is mathematically not possible
                    // for the advancement score to be zero. But in the interest in extreme caution,
                    // we check anyway, since it is very important never to create events with
                    // an advancement score of zero.
                    zeroAdvancementWeightLogger.error(
                            EXCEPTION.getMarker(),
                            "selfishness score is {} but advancement score is zero for {}.\n{}",
                            selfishness,
                            possibleIgnoredNode,
                            this);
                }
            }
        }

        if (ignoredNodes.isEmpty()) {
            // Note: this should be impossible, since we will not enter this method in the first
            // place if there are no ignored nodes. But better to be safe than sorry, and returning null
            // is an acceptable way of saying "I can't create an event right now".
            noParentFoundLogger.error(
                    EXCEPTION.getMarker(), "failed to locate eligible ignored node to use as a parent");
            return null;
        }

        // Choose a random ignored node.
        final int choice = random.nextInt(selfishnessSum);
        int runningSum = 0;
        for (int i = 0; i < ignoredNodes.size(); i++) {
            runningSum += selfishnessScores.get(i);
            if (choice < runningSum) {
                final PlatformEvent ignoredNode = ignoredNodes.get(i);
                tipsetMetrics.getPityParentMetric(ignoredNode.getCreatorId()).cycle();
                return buildAndProcessEvent(ignoredNode);
            }
        }

        // This should be impossible.
        throw new IllegalStateException("Failed to find an other parent");
    }

    /**
     * Given an other parent, build the next self event and process it.
     *
     * @param otherParent the other parent, or null if there is no other parent
     * @return the new event
     */
    private UnsignedEvent buildAndProcessEvent(@Nullable final PlatformEvent otherParent) {
        final EventDescriptorWrapper otherParentDescriptor = otherParent == null ? null : otherParent.getDescriptor();
        final UnsignedEvent event = assembleEventObject(otherParentDescriptor);

        tipsetTracker.addSelfEvent(event.getDescriptor(), event.getMetadata().getAllParents());
        final TipsetAdvancementWeight advancementWeight =
                tipsetWeightCalculator.addEventAndGetAdvancementWeight(event.getDescriptor());
        final double weightRatio = advancementWeight.advancementWeight()
                / (double) tipsetWeightCalculator.getMaximumPossibleAdvancementWeight();
        tipsetMetrics.getTipsetAdvancementMetric().update(weightRatio);

        if (otherParent != null) {
            childlessOtherEventTracker.registerSelfEventParents(List.of(otherParentDescriptor));
        }

        return event;
    }

    /**
     * Given the parents, assemble the event object.
     *
     * @param otherParent the other parent
     * @return the event
     */
    @NonNull
    private UnsignedEvent assembleEventObject(@Nullable final EventDescriptorWrapper otherParent) {
        final Instant now = time.now();
        final Instant timeCreated;
        if (lastSelfEvent == null) {
            timeCreated = now;
        } else {
            timeCreated = calculateNewEventCreationTime(
                    now, lastSelfEvent.getTimeCreated(), lastSelfEvent.getTransactionCount());
        }

        final UnsignedEvent event = new UnsignedEvent(
                selfId,
                lastSelfEvent == null ? null : lastSelfEvent.getDescriptor(),
                otherParent == null ? Collections.emptyList() : Collections.singletonList(otherParent),
                eventWindow.newEventBirthRound(),
                timeCreated,
<<<<<<< HEAD
                transactionSupplier.getTransactionsForEvent());
=======
                transactionSupplier.getTransactions(),
                random.nextLong(0, roster.rosterEntries().size() + 1));
>>>>>>> 9eceb863
        eventHasher.hashUnsignedEvent(event);

        return event;
    }

    /**
     * {@inheritDoc}
     */
    @Override
    public void clear() {
        tipsetTracker.clear();
        childlessOtherEventTracker.clear();
        tipsetWeightCalculator.clear();
        eventWindow = EventWindow.getGenesisEventWindow();
        lastSelfEvent = null;
    }

    @NonNull
    public String toString() {
        final StringBuilder sb = new StringBuilder();
        sb.append("Event window: ").append(tipsetTracker.getEventWindow()).append("\n");
        sb.append("Latest self event: ").append(lastSelfEvent).append("\n");
        sb.append(tipsetWeightCalculator);

        sb.append("Childless events:");
        final Collection<PlatformEvent> childlessEvents = childlessOtherEventTracker.getChildlessEvents();
        if (childlessEvents.isEmpty()) {
            sb.append(" none\n");
        } else {
            sb.append("\n");
            for (final PlatformEvent event : childlessEvents) {
                final Tipset tipset = tipsetTracker.getTipset(event.getDescriptor());
                sb.append("  - ").append(event).append(" ").append(tipset).append("\n");
            }
        }

        return sb.toString();
    }

    /**
     * Calculate the creation time for a new event.
     * <p>
     * Regardless of whatever the host computer's clock says, the event creation time must always advance from self
     * parent to child. Further, the time in between the self parent and the child must be large enough so that every
     * transaction in the parent can be assigned a unique timestamp at nanosecond precision.
     *
     * @param now                        the current time
     * @param selfParentCreationTime     the creation time of the self parent
     * @param selfParentTransactionCount the number of transactions in the self parent
     * @return the creation time for the new event
     */
    @NonNull
    private static Instant calculateNewEventCreationTime(
            @NonNull final Instant now,
            @NonNull final Instant selfParentCreationTime,
            final int selfParentTransactionCount) {

        final int minimumIncrement = Math.max(1, selfParentTransactionCount);
        final Instant minimumNextEventTime = selfParentCreationTime.plusNanos(minimumIncrement);
        if (now.isBefore(minimumNextEventTime)) {
            return minimumNextEventTime;
        } else {
            return now;
        }
    }

    /**
     * Capable of signing a {@link Hash}
     */
    @FunctionalInterface
    public interface HashSigner {
        /**
         * @param hash
         * 		the hash to sign
         * @return the signature for the hash provided
         */
        Signature sign(Hash hash);
    }
}<|MERGE_RESOLUTION|>--- conflicted
+++ resolved
@@ -400,12 +400,8 @@
                 otherParent == null ? Collections.emptyList() : Collections.singletonList(otherParent),
                 eventWindow.newEventBirthRound(),
                 timeCreated,
-<<<<<<< HEAD
-                transactionSupplier.getTransactionsForEvent());
-=======
-                transactionSupplier.getTransactions(),
+                transactionSupplier.getTransactionsForEvent(),
                 random.nextLong(0, roster.rosterEntries().size() + 1));
->>>>>>> 9eceb863
         eventHasher.hashUnsignedEvent(event);
 
         return event;
