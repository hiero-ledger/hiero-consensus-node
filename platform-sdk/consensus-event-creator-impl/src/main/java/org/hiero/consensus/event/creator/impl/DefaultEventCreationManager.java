// SPDX-License-Identifier: Apache-2.0
package org.hiero.consensus.event.creator.impl;

import static org.hiero.consensus.event.creator.impl.EventCreationStatus.ATTEMPTING_CREATION;
import static org.hiero.consensus.event.creator.impl.EventCreationStatus.IDLE;
import static org.hiero.consensus.event.creator.impl.EventCreationStatus.NO_ELIGIBLE_PARENTS;
import static org.hiero.consensus.event.creator.impl.EventCreationStatus.RATE_LIMITED;

import com.swirlds.base.time.Time;
import com.swirlds.common.metrics.extensions.PhaseTimer;
import com.swirlds.common.metrics.extensions.PhaseTimerBuilder;
import com.swirlds.config.api.Configuration;
import com.swirlds.metrics.api.Metrics;
import edu.umd.cs.findbugs.annotations.NonNull;
import edu.umd.cs.findbugs.annotations.Nullable;
import java.time.Duration;
import java.util.ArrayList;
import java.util.List;
import java.util.Objects;
import org.hiero.consensus.event.FutureEventBuffer;
import org.hiero.consensus.event.FutureEventBufferingOption;
import org.hiero.consensus.event.creator.impl.config.EventCreationConfig;
import org.hiero.consensus.event.creator.impl.rules.AggregateEventCreationRules;
import org.hiero.consensus.event.creator.impl.rules.EventCreationRule;
import org.hiero.consensus.event.creator.impl.rules.MaximumRateRule;
import org.hiero.consensus.event.creator.impl.rules.PlatformHealthRule;
import org.hiero.consensus.event.creator.impl.rules.PlatformStatusRule;
import org.hiero.consensus.model.event.PlatformEvent;
import org.hiero.consensus.model.hashgraph.EventWindow;
import org.hiero.consensus.model.status.PlatformStatus;
import org.hiero.consensus.model.transaction.SignatureTransactionCheck;

/**
 * Default implementation of the {@link EventCreationManager}.
 */
public class DefaultEventCreationManager implements EventCreationManager {

    /**
     * Creates events.
     */
    private final EventCreator creator;

    /**
     * Rules that say if event creation is permitted.
     */
    private final EventCreationRule eventCreationRules;

    /**
     * Tracks the current phase of event creation.
     */
    private final PhaseTimer<EventCreationStatus> phase;

    /**
     * The current platform status.
     */
    private PlatformStatus platformStatus;

    /**
     * The duration that the system has been unhealthy.
     */
    private Duration unhealthyDuration = Duration.ZERO;

    private final FutureEventBuffer futureEventBuffer;

    /**
     * Constructor.
     *
<<<<<<< HEAD
     * @param configuration             provides the configuration for the event creator
     * @param metrics                   provides the metrics for the event creator
     * @param time                      provides the time source for the event creator
     * @param signatureTransactionCheck checks for pending signature transactions
     * @param creator                   creates events
=======
     * @param configuration provides the configuration for the event creator
     * @param metrics provides the metrics for the event creator
     * @param time provides the time source for the event creator
     * @param transactionPoolNexus provides transactions to be added to new events
     * @param creator creates events
>>>>>>> 33045a31
     */
    public DefaultEventCreationManager(
            @NonNull final Configuration configuration,
            @NonNull final Metrics metrics,
            @NonNull final Time time,
            @NonNull final SignatureTransactionCheck signatureTransactionCheck,
            @NonNull final EventCreator creator) {

        this.creator = Objects.requireNonNull(creator);

        final EventCreationConfig config = configuration.getConfigData(EventCreationConfig.class);

        final List<EventCreationRule> rules = new ArrayList<>();
        rules.add(new MaximumRateRule(configuration, time));
        rules.add(new PlatformStatusRule(this::getPlatformStatus, signatureTransactionCheck));
        rules.add(new PlatformHealthRule(config.maximumPermissibleUnhealthyDuration(), this::getUnhealthyDuration));

        eventCreationRules = AggregateEventCreationRules.of(rules);
        futureEventBuffer =
                new FutureEventBuffer(metrics, FutureEventBufferingOption.EVENT_BIRTH_ROUND, "eventCreator");

        phase = new PhaseTimerBuilder<>(metrics, time, "platform", EventCreationStatus.class)
                .enableFractionalMetrics()
                .setInitialPhase(IDLE)
                .setMetricsNamePrefix("eventCreation")
                .build();
    }

    /**
     * {@inheritDoc}
     */
    @Override
    @Nullable
    public PlatformEvent maybeCreateEvent() {
        if (!eventCreationRules.isEventCreationPermitted()) {
            phase.activatePhase(eventCreationRules.getEventCreationStatus());
            return null;
        }

        phase.activatePhase(ATTEMPTING_CREATION);

        final PlatformEvent newEvent = creator.maybeCreateEvent();
        if (newEvent == null) {
            // The only reason why the event creator may choose not to create an event
            // is if there are no eligible parents.
            phase.activatePhase(NO_ELIGIBLE_PARENTS);
        } else {
            eventCreationRules.eventWasCreated();
            // We created an event, we won't be allowed to create another until some time has elapsed.
            phase.activatePhase(RATE_LIMITED);
        }

        return newEvent;
    }

    /**
     * {@inheritDoc}
     */
    @Override
    public void registerEvent(@NonNull final PlatformEvent event) {
        final PlatformEvent nonFutureEvent = futureEventBuffer.addEvent(event);
        if (nonFutureEvent != null) {
            creator.registerEvent(event);
        }
    }

    /**
     * {@inheritDoc}
     */
    @Override
    public void setEventWindow(@NonNull final EventWindow eventWindow) {
        creator.setEventWindow(eventWindow);
        futureEventBuffer.updateEventWindow(eventWindow).forEach(creator::registerEvent);
    }

    /**
     * {@inheritDoc}
     */
    @Override
    public void clear() {
        creator.clear();
        phase.activatePhase(IDLE);
        futureEventBuffer.clear();
        final EventWindow eventWindow = EventWindow.getGenesisEventWindow();
        futureEventBuffer.updateEventWindow(eventWindow);
    }

    /**
     * {@inheritDoc}
     */
    @Override
    public void updatePlatformStatus(@NonNull final PlatformStatus platformStatus) {
        this.platformStatus = Objects.requireNonNull(platformStatus);
    }

    /**
     * {@inheritDoc}
     */
    @Override
    public void reportUnhealthyDuration(@NonNull final Duration duration) {
        unhealthyDuration = Objects.requireNonNull(duration);
    }

    /**
     * Get the current platform status.
     *
     * @return the current platform status
     */
    @NonNull
    private PlatformStatus getPlatformStatus() {
        return platformStatus;
    }

    /**
     * Get the duration that the system has been unhealthy.
     *
     * @return the duration that the system has been unhealthy
     */
    private Duration getUnhealthyDuration() {
        return unhealthyDuration;
    }
}<|MERGE_RESOLUTION|>--- conflicted
+++ resolved
@@ -65,19 +65,11 @@
     /**
      * Constructor.
      *
-<<<<<<< HEAD
      * @param configuration             provides the configuration for the event creator
      * @param metrics                   provides the metrics for the event creator
      * @param time                      provides the time source for the event creator
      * @param signatureTransactionCheck checks for pending signature transactions
      * @param creator                   creates events
-=======
-     * @param configuration provides the configuration for the event creator
-     * @param metrics provides the metrics for the event creator
-     * @param time provides the time source for the event creator
-     * @param transactionPoolNexus provides transactions to be added to new events
-     * @param creator creates events
->>>>>>> 33045a31
      */
     public DefaultEventCreationManager(
             @NonNull final Configuration configuration,
