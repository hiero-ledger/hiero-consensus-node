--- conflicted
+++ resolved
@@ -12,15 +12,11 @@
     requires transitive org.hiero.consensus.event.creator;
     requires transitive org.hiero.consensus.model;
     requires com.swirlds.base;
-<<<<<<< HEAD
-    requires org.hiero.base.utility;
-=======
     requires com.swirlds.logging;
     requires com.swirlds.metrics.api;
     requires org.hiero.base.utility;
     requires org.hiero.consensus.utility;
     requires org.apache.logging.log4j;
->>>>>>> 69420a57
     requires static transitive com.github.spotbugs.annotations;
 
     provides org.hiero.consensus.event.creator.ConsensusEventCreator with
