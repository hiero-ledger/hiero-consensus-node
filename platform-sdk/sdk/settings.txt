#######################################################################################
# Each line is setting name then value, separated by a comma. There must not be a
# comma in the value, not even escaped or within quotes. The settings can be in any
# order, with whitespace, and with comments on the lines. For booleans, a value
# is considered false if it starts with one of {F, f, N, n} or is exactly 0.
# All other values are true.
#######################################################################################

maxOutgoingSyncs,                 1
state.saveStatePeriod,            0
showInternalStats,                true
doUpnp,                           false
useLoopbackIp,                    false
csvFileName,                      PlatformTesting
checkSignedStateFromDisk,         true
loadKeysFromPfxFiles,             false
event.preconsensus.enableStorage, false
<<<<<<< HEAD
reconnect.active,                 true
=======
enableEventStreaming,             false
>>>>>>> ec0701ed
<|MERGE_RESOLUTION|>--- conflicted
+++ resolved
@@ -1,22 +1,19 @@
-#######################################################################################
-# Each line is setting name then value, separated by a comma. There must not be a
-# comma in the value, not even escaped or within quotes. The settings can be in any
-# order, with whitespace, and with comments on the lines. For booleans, a value
-# is considered false if it starts with one of {F, f, N, n} or is exactly 0.
-# All other values are true.
-#######################################################################################
-
-maxOutgoingSyncs,                 1
-state.saveStatePeriod,            0
-showInternalStats,                true
-doUpnp,                           false
-useLoopbackIp,                    false
-csvFileName,                      PlatformTesting
-checkSignedStateFromDisk,         true
-loadKeysFromPfxFiles,             false
-event.preconsensus.enableStorage, false
-<<<<<<< HEAD
-reconnect.active,                 true
-=======
-enableEventStreaming,             false
->>>>>>> ec0701ed
+#######################################################################################
+# Each line is setting name then value, separated by a comma. There must not be a
+# comma in the value, not even escaped or within quotes. The settings can be in any
+# order, with whitespace, and with comments on the lines. For booleans, a value
+# is considered false if it starts with one of {F, f, N, n} or is exactly 0.
+# All other values are true.
+#######################################################################################
+
+maxOutgoingSyncs,                 1
+state.saveStatePeriod,            0
+showInternalStats,                true
+doUpnp,                           false
+useLoopbackIp,                    false
+csvFileName,                      PlatformTesting
+checkSignedStateFromDisk,         true
+loadKeysFromPfxFiles,             false
+event.preconsensus.enableStorage, false
+enableEventStreaming,             false
+reconnect.active,                 true