#######################################################################################
# Each line is setting name then value, separated by a comma. There must not be a
# comma in the value, not even escaped or within quotes. The settings can be in any
# order, with whitespace, and with comments on the lines. For booleans, a value
# is considered false if it starts with one of {F, f, N, n} or is exactly 0.
# All other values are true.
#######################################################################################


                                          #############################
                                          #    Gossip / Networking    #
                                          #############################

chatter.useChatter,                       false
socket.doUpnp,                            false
socket.useLoopbackIp,                     false
sync.maxOutgoingSyncs,                    1
sync.syncAsProtocolEnabled,               true
<<<<<<< HEAD
=======
sync.syncProtocolPermitCount,             2
useLoopbackIp,                            false
>>>>>>> 356fae45

                                          #############################
                                          #      Event Creation       #
                                          #############################

freezeSecondsAfterStartup,                0
event.creation.maxCreationRate,           5
event.creation.useTipsetAlgorithm,        true

                                          #############################
                                          #        Event Stream       #
                                          #############################

event.enableEventStreaming,               false
event.preconsensus.enableReplay,          false
event.preconsensus.enableStorage,         false

                                          #############################
                                          #         Reconnect         #
                                          #############################

reconnect.active,                         true
state.saveReconnectStateToDisk,           false

                                          #############################
                                          #          Metrics          #
                                          #############################

metrics.csvFileName,                      PlatformTesting
showInternalStats,                        true

                                          #############################
                                          #           State           #
                                          #############################

state.checkSignedStateFromDisk,           true
state.saveStatePeriod,                    0

                                          #############################
                                          #           Misc.           #
                                          #############################

loadKeysFromPfxFiles,                     false<|MERGE_RESOLUTION|>--- conflicted
+++ resolved
@@ -1,66 +1,62 @@
-#######################################################################################
-# Each line is setting name then value, separated by a comma. There must not be a
-# comma in the value, not even escaped or within quotes. The settings can be in any
-# order, with whitespace, and with comments on the lines. For booleans, a value
-# is considered false if it starts with one of {F, f, N, n} or is exactly 0.
-# All other values are true.
-#######################################################################################
-
-
-                                          #############################
-                                          #    Gossip / Networking    #
-                                          #############################
-
-chatter.useChatter,                       false
-socket.doUpnp,                            false
-socket.useLoopbackIp,                     false
-sync.maxOutgoingSyncs,                    1
-sync.syncAsProtocolEnabled,               true
-<<<<<<< HEAD
-=======
-sync.syncProtocolPermitCount,             2
-useLoopbackIp,                            false
->>>>>>> 356fae45
-
-                                          #############################
-                                          #      Event Creation       #
-                                          #############################
-
-freezeSecondsAfterStartup,                0
-event.creation.maxCreationRate,           5
-event.creation.useTipsetAlgorithm,        true
-
-                                          #############################
-                                          #        Event Stream       #
-                                          #############################
-
-event.enableEventStreaming,               false
-event.preconsensus.enableReplay,          false
-event.preconsensus.enableStorage,         false
-
-                                          #############################
-                                          #         Reconnect         #
-                                          #############################
-
-reconnect.active,                         true
-state.saveReconnectStateToDisk,           false
-
-                                          #############################
-                                          #          Metrics          #
-                                          #############################
-
-metrics.csvFileName,                      PlatformTesting
-showInternalStats,                        true
-
-                                          #############################
-                                          #           State           #
-                                          #############################
-
-state.checkSignedStateFromDisk,           true
-state.saveStatePeriod,                    0
-
-                                          #############################
-                                          #           Misc.           #
-                                          #############################
-
+#######################################################################################
+# Each line is setting name then value, separated by a comma. There must not be a
+# comma in the value, not even escaped or within quotes. The settings can be in any
+# order, with whitespace, and with comments on the lines. For booleans, a value
+# is considered false if it starts with one of {F, f, N, n} or is exactly 0.
+# All other values are true.
+#######################################################################################
+
+
+                                          #############################
+                                          #    Gossip / Networking    #
+                                          #############################
+
+chatter.useChatter,                       false
+socket.doUpnp,                            false
+socket.useLoopbackIp,                     false
+sync.maxOutgoingSyncs,                    1
+sync.syncAsProtocolEnabled,               true
+sync.syncProtocolPermitCount,             2
+
+                                          #############################
+                                          #      Event Creation       #
+                                          #############################
+
+freezeSecondsAfterStartup,                0
+event.creation.maxCreationRate,           5
+event.creation.useTipsetAlgorithm,        true
+
+                                          #############################
+                                          #        Event Stream       #
+                                          #############################
+
+event.enableEventStreaming,               false
+event.preconsensus.enableReplay,          false
+event.preconsensus.enableStorage,         false
+
+                                          #############################
+                                          #         Reconnect         #
+                                          #############################
+
+reconnect.active,                         true
+state.saveReconnectStateToDisk,           false
+
+                                          #############################
+                                          #          Metrics          #
+                                          #############################
+
+metrics.csvFileName,                      PlatformTesting
+showInternalStats,                        true
+
+                                          #############################
+                                          #           State           #
+                                          #############################
+
+state.checkSignedStateFromDisk,           true
+state.saveStatePeriod,                    0
+
+                                          #############################
+                                          #           Misc.           #
+                                          #############################
+
 loadKeysFromPfxFiles,                     false