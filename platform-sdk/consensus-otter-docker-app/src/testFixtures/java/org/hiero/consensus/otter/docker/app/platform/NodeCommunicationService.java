// SPDX-License-Identifier: Apache-2.0
package org.hiero.consensus.otter.docker.app.platform;

import static com.swirlds.logging.legacy.LogMarker.DEMO_INFO;
import static com.swirlds.logging.legacy.LogMarker.ERROR;
import static com.swirlds.logging.legacy.LogMarker.STARTUP;
import static java.util.Objects.requireNonNull;
import static org.hiero.otter.fixtures.internal.helpers.Utils.createConfiguration;

import com.google.protobuf.ByteString;
import com.google.protobuf.Empty;
import com.hedera.hapi.node.base.SemanticVersion;
import com.hedera.hapi.node.state.roster.Roster;
import com.hedera.hapi.platform.state.NodeId;
import com.swirlds.config.api.Configuration;
import edu.umd.cs.findbugs.annotations.NonNull;
import io.grpc.Status;
import io.grpc.StatusRuntimeException;
import io.grpc.stub.StreamObserver;
import java.util.concurrent.Executor;
import java.util.concurrent.ExecutorService;
import java.util.concurrent.Executors;
import java.util.concurrent.ThreadFactory;
import org.apache.logging.log4j.LogManager;
import org.apache.logging.log4j.Logger;
import org.hiero.consensus.model.node.KeysAndCerts;
import org.hiero.consensus.model.quiescence.QuiescenceCommand;
import org.hiero.consensus.otter.docker.app.EventMessageFactory;
import org.hiero.consensus.otter.docker.app.OutboundDispatcher;
import org.hiero.otter.fixtures.KeysAndCertsConverter;
import org.hiero.otter.fixtures.ProtobufConverter;
import org.hiero.otter.fixtures.container.proto.EventMessage;
import org.hiero.otter.fixtures.container.proto.NodeCommunicationServiceGrpc.NodeCommunicationServiceImplBase;
import org.hiero.otter.fixtures.container.proto.PingRequest;
import org.hiero.otter.fixtures.container.proto.QuiescenceRequest;
import org.hiero.otter.fixtures.container.proto.StartRequest;
import org.hiero.otter.fixtures.container.proto.SyntheticBottleneckRequest;
import org.hiero.otter.fixtures.container.proto.TransactionRequest;
import org.hiero.otter.fixtures.container.proto.TransactionRequestAnswer;
import org.hiero.otter.fixtures.logging.internal.InMemorySubscriptionManager;
import org.hiero.otter.fixtures.result.SubscriberAction;

/**
 * Responsible for all gRPC communication between the test framework and the consensus node. This class acts as an
 * intermediary between the test framework and the consensus node.
 */
public class NodeCommunicationService extends NodeCommunicationServiceImplBase {

    /** Default thread name for the consensus node manager gRCP service */
    private static final String NODE_COMMUNICATION_THREAD_NAME = "grpc-outbound-dispatcher";

    /** Logger */
    private static final Logger log = LogManager.getLogger(NodeCommunicationService.class);

    /**
     * The ID of the consensus node in this container. The ID must not be changed even between restarts.
     */
    private final NodeId selfId;

    /** Executor service for handling the dispatched messages */
    private final ExecutorService dispatchExecutor;

    /** Executor for background tasks, such as monitoring the file system */
    private final Executor backgroundExecutor;

    /** Handles outgoing messages, may get called from different threads/callbacks */
    private volatile OutboundDispatcher dispatcher;

    /** Manages the consensus node, including setup, tear down, and all interactions in between. */
    private ConsensusNodeManager consensusNodeManager;

    /**
     * Constructs a {@link NodeCommunicationService} with the specified self ID.
     *
     * @param selfId the ID of this node, which must not change between restarts
     */
    public NodeCommunicationService(@NonNull final NodeId selfId) {
        this.selfId = requireNonNull(selfId);
        this.dispatchExecutor = createDispatchExecutor();
        this.backgroundExecutor = Executors.newCachedThreadPool();
    }

    /**
     * Creates the default {@link ExecutorService} for the node communication gRPC server.
     * <p>
     * The default executor is a single-threaded executor
     * </p>
     *
     * @return a single-threaded {@link ExecutorService} with custom thread factory
     */
    private static ExecutorService createDispatchExecutor() {
        final ThreadFactory factory = r -> {
            final Thread t = new Thread(r, NODE_COMMUNICATION_THREAD_NAME);
            t.setDaemon(true);
            return t;
        };
        return Executors.newSingleThreadExecutor(factory);
    }

    /**
     * Starts the communication channel with the platform using the provided {@link StartRequest}.
     * <p>
     * This method initializes the {@link ConsensusNodeManager} and sets up listeners for platform events. Results are
     * sent back to the test framework via the {@link StreamObserver}.
     *
     * @param request The request containing details required to construct the platform.
     * @param responseObserver The observer used to send messages back to the test framework.
     * @throws StatusRuntimeException if the platform is already started, or if the request contains invalid arguments.
     */
    @Override
    public synchronized void start(
            @NonNull final StartRequest request, @NonNull final StreamObserver<EventMessage> responseObserver) {
        setupLoggingStreamingEventDispatcher(responseObserver);
        log.info(STARTUP.getMarker(), "Received start request: {}", request);

        if (isInvalidRequest(request, responseObserver)) {
            return;
        }

        if (consensusNodeManager != null) {
            responseObserver.onError(Status.ALREADY_EXISTS.asRuntimeException());
            log.info(ERROR.getMarker(), "Invalid request, platform already started: {}", request);
            return;
        }

        final Configuration platformConfig = createConfiguration(request.getOverriddenPropertiesMap());
        final Roster genesisRoster = ProtobufConverter.toPbj(request.getRoster());
        final SemanticVersion version = ProtobufConverter.toPbj(request.getVersion());
        final KeysAndCerts keysAndCerts = KeysAndCertsConverter.fromProto(request.getKeysAndCerts());

        consensusNodeManager = new ConsensusNodeManager(
                selfId, platformConfig, genesisRoster, version, keysAndCerts, backgroundExecutor);

        setupStreamingEventDispatcher();

        consensusNodeManager.start();
    }

    /**
     * Sets up the logging streaming event dispatcher for the platform.
     *
     * @param responseObserver the observer to register for streaming events
     */
    private void setupLoggingStreamingEventDispatcher(@NonNull final StreamObserver<EventMessage> responseObserver) {
        dispatcher = new OutboundDispatcher(dispatchExecutor, responseObserver);

        // Capture the dispatcher in a final variable so the lambda remains valid
        final OutboundDispatcher currentDispatcher = dispatcher;

        InMemorySubscriptionManager.INSTANCE.subscribe(logEntry -> {
            dispatcher.enqueue(EventMessageFactory.fromStructuredLog(logEntry));
            return currentDispatcher.isCancelled() ? SubscriberAction.UNSUBSCRIBE : SubscriberAction.CONTINUE;
        });
    }

    /**
     * Sets up all the streaming event dispatchers for the platform.
     */
    private void setupStreamingEventDispatcher() {
        consensusNodeManager.registerPlatformStatusChangeListener(
                notification -> dispatcher.enqueue(EventMessageFactory.fromPlatformStatusChange(notification)));

        consensusNodeManager.registerConsensusRoundListener(
                rounds -> dispatcher.enqueue(EventMessageFactory.fromConsensusRounds(rounds)));

<<<<<<< HEAD
        consensusNodeManager.registerMarkerFileListener(
                markerFiles -> dispatcher.enqueue(EventMessageFactory.fromMarkerFiles(markerFiles)));
=======
        InMemorySubscriptionManager.INSTANCE.subscribe(logEntry -> {
            dispatcher.enqueue(EventMessageFactory.fromStructuredLog(logEntry));
            return currentDispatcher.isCancelled() ? SubscriberAction.UNSUBSCRIBE : SubscriberAction.CONTINUE;
        });
>>>>>>> 4aee3b70
    }

    /**
     * Checks if the provided {@link StartRequest} is invalid and sends an error response if necessary.
     * <p>
     * This method validates the fields of the {@link StartRequest}. If any of the conditions are not met, an
     * appropriate error is sent to the {@link StreamObserver}.
     *
     * @param request The {@link StartRequest} containing the details for starting the platform.
     * @param responseObserver The observer used to send error messages back to the test framework.
     * @return {@code true} if the request is invalid; {@code false} otherwise.
     */
    private static boolean isInvalidRequest(
            final StartRequest request, final StreamObserver<EventMessage> responseObserver) {
        if (!request.hasVersion()) {
            log.info(ERROR.getMarker(), "Invalid request - version must be specified: {}", request);
            responseObserver.onError(Status.INVALID_ARGUMENT
                    .withDescription("version has to be specified")
                    .asRuntimeException());
            return true;
        }
        if (!request.hasRoster()) {
            log.info(ERROR.getMarker(), "Invalid request - roster must be specified: {}", request);
            responseObserver.onError(Status.INVALID_ARGUMENT
                    .withDescription("roster has to be specified")
                    .asRuntimeException());
            return true;
        }
        return false;
    }

    /**
     * Submits a transaction to the platform.
     * <p>
     * This method sends the transaction payload to the platform for processing.
     *
     * @param request The transaction request containing the payload.
     * @param responseObserver The observer used to confirm transaction submission.
     * @throws StatusRuntimeException if the platform is not started or if an internal error occurs.
     */
    @Override
    public synchronized void submitTransaction(
            @NonNull final TransactionRequest request,
            @NonNull final StreamObserver<TransactionRequestAnswer> responseObserver) {
        log.debug(DEMO_INFO.getMarker(), "Received submit transaction request: {}", request);
        if (consensusNodeManager == null) {
            setPlatformNotStartedResponse(responseObserver);
            return;
        }

        wrapWithErrorHandling(responseObserver, () -> {
            int numFailed = 0;
            for (final ByteString payload : request.getPayloadList()) {
                if (!consensusNodeManager.submitTransaction(payload.toByteArray())) {
                    numFailed++;
                }
            }
            responseObserver.onNext(TransactionRequestAnswer.newBuilder()
                    .setNumFailed(numFailed)
                    .build());
            responseObserver.onCompleted();
        });
    }

    /**
     * Updates the synthetic bottleneck settings for the platform.
     * <p>
     * This method allows the test framework to control the synthetic bottleneck behavior of the platform.
     *
     * @param request The request containing the sleep duration per round.
     * @param responseObserver The observer used to confirm the update.
     */
    @Override
    public synchronized void syntheticBottleneckUpdate(
            @NonNull final SyntheticBottleneckRequest request, @NonNull final StreamObserver<Empty> responseObserver) {
        log.info(
                DEMO_INFO.getMarker(),
                "Received synthetic bottleneck request: {} ms",
                request.getSleepMillisPerRound());
        if (consensusNodeManager == null) {
            setPlatformNotStartedResponse(responseObserver);
            return;
        }
        wrapWithErrorHandling(responseObserver, () -> {
            consensusNodeManager.updateSyntheticBottleneck(request.getSleepMillisPerRound());
            responseObserver.onNext(Empty.getDefaultInstance());
            responseObserver.onCompleted();
        });
    }

    @Override
    public void quiescenceCommandUpdate(
            @NonNull final QuiescenceRequest request, @NonNull final StreamObserver<Empty> responseObserver) {
        log.info(DEMO_INFO.getMarker(), "Received quiescence request: {}", request.getCommand());
        if (consensusNodeManager == null) {
            setPlatformNotStartedResponse(responseObserver);
            return;
        }

        wrapWithErrorHandling(responseObserver, () -> {
            final QuiescenceCommand command =
                    switch (request.getCommand()) {
                        case QUIESCE -> QuiescenceCommand.QUIESCE;
                        case BREAK_QUIESCENCE -> QuiescenceCommand.BREAK_QUIESCENCE;
                        default -> QuiescenceCommand.DONT_QUIESCE;
                    };

            consensusNodeManager.sendQuiescenceCommand(command);
            responseObserver.onNext(Empty.getDefaultInstance());
            responseObserver.onCompleted();
        });
    }

    /**
     * Handles a ping request from the test framework.
     *
     * <p>The ping message is sent to the event bus and will be logged by all instrumented components.
     * This can be used to verify the instrumentation is working.
     *
     * @param request the ping request
     * @param responseObserver the observer to send the response to
     */
    @Override
    public void ping(final PingRequest request, final StreamObserver<Empty> responseObserver) {
        log.info("Received ping request: {}", request);
        if (consensusNodeManager == null) {
            setPlatformNotStartedResponse(responseObserver);
            return;
        }

        wrapWithErrorHandling(responseObserver, () -> {
            consensusNodeManager.handlePing(request.getMessage());
            responseObserver.onNext(Empty.getDefaultInstance());
            responseObserver.onCompleted();
        });
    }

    private void setPlatformNotStartedResponse(@NonNull final StreamObserver<?> responseObserver) {
        responseObserver.onError(Status.FAILED_PRECONDITION
                .withDescription("Platform not started yet")
                .asRuntimeException());
    }

    private static void wrapWithErrorHandling(
            @NonNull final StreamObserver<?> responseObserver, @NonNull final Runnable action) {
        try {
            action.run();
        } catch (final IllegalArgumentException e) {
            responseObserver.onError(Status.INVALID_ARGUMENT.withCause(e).asRuntimeException());
        } catch (final UnsupportedOperationException e) {
            responseObserver.onError(Status.UNIMPLEMENTED.withCause(e).asRuntimeException());
        } catch (final Exception e) {
            responseObserver.onError(Status.INTERNAL.withCause(e).asRuntimeException());
        }
    }
}<|MERGE_RESOLUTION|>--- conflicted
+++ resolved
@@ -162,16 +162,6 @@
 
         consensusNodeManager.registerConsensusRoundListener(
                 rounds -> dispatcher.enqueue(EventMessageFactory.fromConsensusRounds(rounds)));
-
-<<<<<<< HEAD
-        consensusNodeManager.registerMarkerFileListener(
-                markerFiles -> dispatcher.enqueue(EventMessageFactory.fromMarkerFiles(markerFiles)));
-=======
-        InMemorySubscriptionManager.INSTANCE.subscribe(logEntry -> {
-            dispatcher.enqueue(EventMessageFactory.fromStructuredLog(logEntry));
-            return currentDispatcher.isCancelled() ? SubscriberAction.UNSUBSCRIBE : SubscriberAction.CONTINUE;
-        });
->>>>>>> 4aee3b70
     }
 
     /**
