--- conflicted
+++ resolved
@@ -60,7 +60,6 @@
     private static final String APP_NAME = "org.hiero.consensus.otter.docker.app.platform.DockerApp";
     private static final String SWIRLD_NAME = "123";
 
-    private DockerStateEventHandler dockerStateEventHandler;
     private final Platform platform;
     private final AtomicReference<PlatformStatus> status = new AtomicReference<>();
     private final List<ConsensusRoundListener> consensusRoundListeners = new CopyOnWriteArrayList<>();
@@ -107,11 +106,6 @@
         final RecycleBin recycleBin = RecycleBin.create(
                 metrics, platformConfig, getStaticThreadManager(), time, fileSystemManager, legacySelfId);
 
-<<<<<<< HEAD
-        dockerStateEventHandler = new DockerStateEventHandler();
-
-=======
->>>>>>> 0aad2fea
         final PlatformContext platformContext = PlatformContext.create(
                 platformConfig, Time.getCurrent(), metrics, fileSystemManager, recycleBin, merkleCryptography);
 
@@ -134,11 +128,7 @@
                         SWIRLD_NAME,
                         version,
                         initialState,
-<<<<<<< HEAD
-                        dockerStateEventHandler,
-=======
                         OtterApp.INSTANCE,
->>>>>>> 0aad2fea
                         legacySelfId,
                         selfId.toString(),
                         rosterHistory,
@@ -228,6 +218,6 @@
         if (millisToSleepPerRound < 0) {
             throw new IllegalArgumentException("millisToSleepPerRound must be non-negative");
         }
-        dockerStateEventHandler.updateSyntheticBottleneck(millisToSleepPerRound);
+        OtterApp.INSTANCE.updateSyntheticBottleneck(millisToSleepPerRound);
     }
 }