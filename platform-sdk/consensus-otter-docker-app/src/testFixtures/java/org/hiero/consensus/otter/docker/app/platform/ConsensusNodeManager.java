--- conflicted
+++ resolved
@@ -118,11 +118,7 @@
         final PlatformContext platformContext = PlatformContext.create(
                 platformConfig, Time.getCurrent(), metrics, fileSystemManager, recycleBin, merkleCryptography);
 
-<<<<<<< HEAD
-        otterApp = new OtterApp(legacySelfId, version);
-=======
-        otterApp = new OtterApp(platformConfig, version);
->>>>>>> 4aee3b70
+        otterApp = new OtterApp(legacySelfId, platformConfig, version);
 
         final HashedReservedSignedState reservedState = loadInitialState(
                 recycleBin,
