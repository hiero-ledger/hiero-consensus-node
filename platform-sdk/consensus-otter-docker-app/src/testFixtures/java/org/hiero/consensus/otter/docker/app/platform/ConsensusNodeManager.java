// SPDX-License-Identifier: Apache-2.0
package org.hiero.consensus.otter.docker.app.platform;

import static com.swirlds.common.threading.manager.AdHocThreadManager.getStaticThreadManager;
import static com.swirlds.platform.builder.internal.StaticPlatformBuilder.getMetricsProvider;
import static com.swirlds.platform.builder.internal.StaticPlatformBuilder.initLogging;
import static com.swirlds.platform.builder.internal.StaticPlatformBuilder.setupGlobalMetrics;
import static com.swirlds.platform.state.signed.StartupStateUtils.loadInitialState;

import com.hedera.hapi.node.base.SemanticVersion;
import com.hedera.hapi.node.state.roster.Roster;
import com.hedera.hapi.platform.state.NodeId;
import com.hedera.pbj.runtime.io.buffer.Bytes;
import com.swirlds.base.time.Time;
import com.swirlds.common.context.PlatformContext;
import com.swirlds.common.io.filesystem.FileSystemManager;
import com.swirlds.common.io.utility.RecycleBin;
import com.swirlds.common.merkle.crypto.MerkleCryptography;
import com.swirlds.common.merkle.crypto.MerkleCryptographyFactory;
import com.swirlds.config.api.Configuration;
import com.swirlds.metrics.api.Metrics;
import com.swirlds.platform.builder.PlatformBuilder;
import com.swirlds.platform.builder.PlatformBuildingBlocks;
import com.swirlds.platform.builder.PlatformComponentBuilder;
import com.swirlds.platform.config.PathsConfig;
import com.swirlds.platform.listeners.PlatformStatusChangeListener;
import com.swirlds.platform.state.MerkleNodeState;
import com.swirlds.platform.state.service.PlatformStateFacade;
import com.swirlds.platform.state.signed.HashedReservedSignedState;
import com.swirlds.platform.state.signed.ReservedSignedState;
import com.swirlds.platform.system.Platform;
import com.swirlds.platform.test.fixtures.state.TestingAppStateInitializer;
import com.swirlds.platform.util.BootstrapUtils;
import com.swirlds.platform.wiring.PlatformWiring;
import edu.umd.cs.findbugs.annotations.NonNull;
import edu.umd.cs.findbugs.annotations.Nullable;
import java.nio.file.Path;
import java.util.List;
import java.util.concurrent.CopyOnWriteArrayList;
import java.util.concurrent.Executor;
import org.apache.logging.log4j.LogManager;
import org.apache.logging.log4j.Logger;
import org.hiero.consensus.model.hashgraph.ConsensusRound;
import org.hiero.consensus.model.node.KeysAndCerts;
import org.hiero.consensus.roster.RosterHistory;
import org.hiero.consensus.roster.RosterUtils;
import org.hiero.otter.fixtures.TransactionFactory;
import org.hiero.otter.fixtures.app.OtterApp;
import org.hiero.otter.fixtures.app.OtterAppState;

/**
 * Manages the lifecycle and operations of a consensus node within a container-based network. This class initializes the
 * platform, handles configuration, and provides methods for interacting with the consensus process, including
 * submitting transactions and listening for consensus rounds.
 */
public class ConsensusNodeManager {

    private static final Logger log = LogManager.getLogger(ConsensusNodeManager.class);

    /** The instance of the platform this consensus node manager runs. */
    private final Platform platform;

    /**
     * Indicates if the consensus node is running or not. Can be removed in the future when the entire process is
     * killed.
     */
    private boolean running;

    /**
     * A threadsafe list of consensus round listeners. Written to by the platform, read by listeners on the dispatch
     * thread.
     */
    private final List<ConsensusRoundListener> consensusRoundListeners = new CopyOnWriteArrayList<>();

    /** An optional observer of marker files. {@code null} if writing marker files is not enabled in the platform. */
    @Nullable
    private final ContainerMarkerFileObserver markerFileObserver;

    /**
     * Creates a new instance of {@code ConsensusNodeManager} with the specified parameters. This constructor
     * initializes the platform, sets up all necessary parts for the consensus node.
     *
     * @param selfId the unique identifier for this node, must not be {@code null}
     * @param platformConfig the configuration for the platform, must not be {@code null}
     * @param genesisRoster the initial roster of nodes in the network, must not be {@code null}
     * @param version the semantic version of the platform, must not be {@code null}
     * @param keysAndCerts the keys and certificates for this node, must not
     * @param backgroundExecutor the executor to run background tasks, must not be {@code null}
     */
    public ConsensusNodeManager(
            @NonNull final NodeId selfId,
            @NonNull final Configuration platformConfig,
            @NonNull final Roster genesisRoster,
            @NonNull final SemanticVersion version,
            @NonNull final KeysAndCerts keysAndCerts,
            @NonNull final Executor backgroundExecutor) {
        initLogging();
        BootstrapUtils.setupConstructableRegistry();
        TestingAppStateInitializer.registerMerkleStateRootClassIds();

        final var legacySelfId = org.hiero.consensus.model.node.NodeId.of(selfId.id());

        // Immediately initialize the cryptography and merkle cryptography factories
        // to avoid using default behavior instead of that defined in platformConfig
        final MerkleCryptography merkleCryptography = MerkleCryptographyFactory.create(platformConfig);

        setupGlobalMetrics(platformConfig);
        final Metrics metrics = getMetricsProvider().createPlatformMetrics(legacySelfId);
        final PlatformStateFacade platformStateFacade = new PlatformStateFacade();

        log.info("Creating node {} with version {}", selfId, version);

        final Time time = Time.getCurrent();
        final FileSystemManager fileSystemManager = FileSystemManager.create(platformConfig);
        final RecycleBin recycleBin = RecycleBin.create(
                metrics, platformConfig, getStaticThreadManager(), time, fileSystemManager, legacySelfId);

        final PlatformContext platformContext = PlatformContext.create(
                platformConfig, Time.getCurrent(), metrics, fileSystemManager, recycleBin, merkleCryptography);

        final HashedReservedSignedState reservedState = loadInitialState(
                recycleBin,
                version,
<<<<<<< HEAD
                () -> OtterAppState.createGenesisState(platformContext, genesisRoster, version),
                APP_NAME,
                SWIRLD_NAME,
=======
                () -> OtterAppState.createGenesisState(genesisRoster, metrics, version),
                OtterApp.APP_NAME,
                OtterApp.SWIRLD_NAME,
>>>>>>> 97eb90eb
                legacySelfId,
                platformStateFacade,
                platformContext,
                virtualMap -> new OtterAppState(virtualMap, platformContext));
        final ReservedSignedState initialState = reservedState.state();

        final MerkleNodeState state = initialState.get().getState();
        final RosterHistory rosterHistory = RosterUtils.createRosterHistory(state);

        final PlatformBuilder builder = PlatformBuilder.create(
                        OtterApp.APP_NAME,
                        OtterApp.SWIRLD_NAME,
                        version,
                        initialState,
                        OtterApp.INSTANCE,
                        legacySelfId,
                        selfId.toString(),
                        rosterHistory,
                        platformStateFacade,
                        (vm) -> state)
                .withPlatformContext(platformContext)
                .withConfiguration(platformConfig)
                .withKeysAndCerts(keysAndCerts)
                .withSystemTransactionEncoderCallback(txn -> Bytes.wrap(
                        TransactionFactory.createStateSignatureTransaction(txn).toByteArray()));

        // Build the platform component builder
        final PlatformComponentBuilder componentBuilder = builder.buildComponentBuilder();
        final PlatformBuildingBlocks blocks = componentBuilder.getBuildingBlocks();

        // Wiring: Forward consensus rounds to registered listeners
        final PlatformWiring wiring = blocks.platformWiring();
        wiring.getConsensusEngineOutputWire()
                .solderTo("dockerApp", "consensusRounds", this::notifyConsensusRoundListeners);

        platform = componentBuilder.build();

        // Setup the marker file observer if the marker files directory is configured
        final PathsConfig pathsConfig = platformConfig.getConfigData(PathsConfig.class);
        final Path markerFilesDir = pathsConfig.getMarkerFilesDir();
        markerFileObserver =
                markerFilesDir == null ? null : new ContainerMarkerFileObserver(backgroundExecutor, markerFilesDir);
    }

    /**
     * Starts the consensus node. Once complete, transactions can be submitted.
     */
    public void start() {
        log.info("Starting node");
        running = true;
        platform.start();
    }

    /**
     * Registers a listener to receive notifications about changes in the platform's status.
     *
     * @param listener the listener to register, must not be {@code null}
     */
    public void registerPlatformStatusChangeListener(@NonNull final PlatformStatusChangeListener listener) {
        platform.getNotificationEngine().register(PlatformStatusChangeListener.class, listener);
    }

    /**
     * Notifies registered listeners about new consensus rounds.
     *
     * @param rounds the list of consensus rounds to notify listeners about, must not be {@code null}
     */
    private void notifyConsensusRoundListeners(@NonNull final List<ConsensusRound> rounds) {
        consensusRoundListeners.forEach(listener -> listener.onConsensusRounds(rounds));
    }

    /**
     * Submits a raw transaction to the underlying platform for processing.
     *
     * @param transaction the serialized transaction bytes, must not be {@code null}
     * @return {@code true} if the transaction was successfully submitted, {@code false} otherwise
     */
    public boolean submitTransaction(@NonNull final byte[] transaction) {
        return platform.createTransaction(transaction);
    }

    /**
     * Checks if the consensus node is currently running.
     * <p>
     * In the future, the entire process will be killed and this method can be removed.
     *
     * @return {@code true} if the consensus node is running, {@code false} otherwise
     */
    public boolean isRunning() {
        return running;
    }

    /**
     * Registers a listener to receive notifications about new consensus rounds.
     *
     * @param listener the listener to register, must not be {@code null}
     */
    public void registerConsensusRoundListener(@NonNull final ConsensusRoundListener listener) {
        consensusRoundListeners.add(listener);
    }

    /**
     * Register a listener for marker file updates. This listener will be notified when new marker files are created
     *
     * @param listener the consumer that will receive updates when marker files are created, must not be {@code null}
     */
    public void registerMarkerFileListener(@NonNull final MarkerFileListener listener) {
        if (markerFileObserver != null) {
            markerFileObserver.addListener(listener);
        }
    }

    /**
     * Shutdowns the platform's inner threads and halts processing. Gossip still continues.
     * <p>
     * In the future, the entire process will be killed and this method can be removed.
     *
     * @throws InterruptedException if the thread is interrupted while waiting for the platform to shut down
     */
    public void destroy() throws InterruptedException {
        if (markerFileObserver != null) {
            markerFileObserver.destroy();
        }
        platform.destroy();
        running = false;
    }

    /**
     * Updates the synthetic bottleneck duration engages on the handle thread. Setting this value to zero disables the
     * bottleneck.
     *
     * @param millisToSleepPerRound the number of milliseconds to sleep per round, must be non-negative
     */
    public void updateSyntheticBottleneck(final long millisToSleepPerRound) {
        if (millisToSleepPerRound < 0) {
            throw new IllegalArgumentException("millisToSleepPerRound must be non-negative");
        }
        OtterApp.INSTANCE.updateSyntheticBottleneck(millisToSleepPerRound);
    }
}<|MERGE_RESOLUTION|>--- conflicted
+++ resolved
@@ -121,15 +121,9 @@
         final HashedReservedSignedState reservedState = loadInitialState(
                 recycleBin,
                 version,
-<<<<<<< HEAD
                 () -> OtterAppState.createGenesisState(platformContext, genesisRoster, version),
-                APP_NAME,
-                SWIRLD_NAME,
-=======
-                () -> OtterAppState.createGenesisState(genesisRoster, metrics, version),
                 OtterApp.APP_NAME,
                 OtterApp.SWIRLD_NAME,
->>>>>>> 97eb90eb
                 legacySelfId,
                 platformStateFacade,
                 platformContext,
