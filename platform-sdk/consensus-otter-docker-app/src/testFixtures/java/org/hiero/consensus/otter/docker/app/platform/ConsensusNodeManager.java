--- conflicted
+++ resolved
@@ -130,13 +130,8 @@
                         SWIRLD_NAME,
                         version,
                         initialState,
-<<<<<<< HEAD
                         dockerStateEventHandler,
-                        oldSelfId,
-=======
-                        consensusStateEventHandler,
                         legacySelfId,
->>>>>>> 3a5e5291
                         selfId.toString(),
                         rosterHistory,
                         platformStateFacade)
