// SPDX-License-Identifier: Apache-2.0
/**
 * The Swirlds public API module used by platform applications.
 */
module com.swirlds.platform.core {

    /* Public Package Exports. This list should remain alphabetized. */
    exports com.swirlds.platform;
    exports com.swirlds.platform.builder;
    exports com.swirlds.platform.network.communication.handshake;
    exports com.swirlds.platform.cli;
    exports com.swirlds.platform.components;
    exports com.swirlds.platform.components.appcomm;
    exports com.swirlds.platform.components.common.output;
    exports com.swirlds.platform.components.state.output;
    exports com.swirlds.platform.config;
    exports com.swirlds.platform.config.legacy;
    exports com.swirlds.platform.event.report;
    exports com.swirlds.platform.gui.hashgraph;
    exports com.swirlds.platform.gui.hashgraph.internal;
    exports com.swirlds.platform.network.connection;
    exports com.swirlds.platform.network.connectivity;
    exports com.swirlds.platform.event.validation;
    exports com.swirlds.platform.eventhandling;
    exports com.swirlds.platform.gui;
    exports com.swirlds.platform.gui.model;
    exports com.swirlds.platform.health;
    exports com.swirlds.platform.health.clock;
    exports com.swirlds.platform.health.entropy;
    exports com.swirlds.platform.health.filesystem;
    exports com.swirlds.platform.listeners;
    exports com.swirlds.platform.metrics;
    exports com.swirlds.platform.network;
    exports com.swirlds.platform.network.communication;
    exports com.swirlds.platform.network.protocol;
    exports com.swirlds.platform.network.topology;
    exports com.swirlds.platform.recovery;
    exports com.swirlds.platform.sequence;
    exports com.swirlds.platform.sequence.map;
    exports com.swirlds.platform.sequence.set;
    exports com.swirlds.platform.state;
    exports com.swirlds.platform.stats;
    exports com.swirlds.platform.stats.atomic;
    exports com.swirlds.platform.stats.cycle;
    exports com.swirlds.platform.state.editor;
    exports com.swirlds.platform.stats.simple;
    exports com.swirlds.platform.state.signed;
    exports com.swirlds.platform.state.address;
    exports com.swirlds.platform.gossip.sync;
    exports com.swirlds.platform.scratchpad;
    exports com.swirlds.platform.system;
    exports com.swirlds.platform.system.address;
    exports com.swirlds.platform.system.events;
    exports com.swirlds.platform.system.transaction;
    exports com.swirlds.platform.system.state.notifications;
    exports com.swirlds.platform.system.status;
    exports com.swirlds.platform.system.status.actions;
    exports com.swirlds.platform.util;
    exports com.swirlds.platform.gossip.config;

    /* Targeted Exports to External Libraries */
    exports com.swirlds.platform.internal to
            com.swirlds.platform.test,
            com.swirlds.platform.core.test.fixtures,
            com.fasterxml.jackson.core,
            com.fasterxml.jackson.databind,
            com.swirlds.platform.test.gui;
    exports com.swirlds.platform.swirldapp to
            com.swirlds.platform.test;
    exports com.swirlds.platform.consensus to
            com.swirlds.platform.test,
            com.swirlds.platform.core.test.fixtures,
            com.hedera.node.app,
            com.swirlds.platform.test.gui;
    exports com.swirlds.platform.crypto to
            com.swirlds.platform.test,
            com.hedera.node.test.clients,
            com.swirlds.platform.core.test.fixtures,
            com.hedera.node.app.test.fixtures,
            com.hedera.node.app;
    exports com.swirlds.platform.event.linking to
            com.swirlds.common,
            com.swirlds.platform.test,
            com.swirlds.platform.core.test.fixtures;
    exports com.swirlds.platform.state.notifications to
            com.swirlds.platform.test;
    exports com.swirlds.platform.state.iss to
            com.swirlds.platform.test;
    exports com.swirlds.platform.state.iss.internal to
            com.swirlds.platform.test;
    exports com.swirlds.platform.recovery.internal to
            com.swirlds.platform.test;
    exports com.swirlds.platform.uptime to
            com.swirlds.config.impl,
            com.swirlds.common,
            com.hedera.node.test.clients;
    exports com.swirlds.platform.gossip.sync.config to
            com.swirlds.config.impl,
            com.swirlds.common,
            com.swirlds.platform.core.test.fixtures,
            com.hedera.node.test.clients;

    opens com.swirlds.platform.cli to
            info.picocli;

    exports com.swirlds.platform.components.transaction;
    exports com.swirlds.platform.event.preconsensus;
    exports com.swirlds.platform.gossip.sync.protocol;
    exports com.swirlds.platform.gossip;
    exports com.swirlds.platform.reconnect;
    exports com.swirlds.platform.gossip.modular;
    exports com.swirlds.platform.gossip.shadowgraph;
    exports com.swirlds.platform.recovery.emergencyfile;
    exports com.swirlds.platform.event;
    exports com.swirlds.platform.event.creation.tipset to
            com.hedera.node.test.clients,
            com.swirlds.common,
            com.swirlds.config.impl;
    exports com.swirlds.platform.wiring;
    exports com.swirlds.platform.wiring.components;
    exports com.swirlds.platform.event.hashing;
    exports com.swirlds.platform.event.orphan;
    exports com.swirlds.platform.publisher;
    exports com.swirlds.platform.components.consensus;
    exports com.swirlds.platform.pool;
    exports com.swirlds.platform.state.snapshot;
    exports com.swirlds.platform.state.service.schemas;
    exports com.swirlds.platform.state.service;
    exports com.swirlds.platform.builder.internal;
    exports com.swirlds.platform.config.internal;
    exports com.swirlds.platform.roster;

    requires transitive com.hedera.node.hapi;
    requires transitive com.hedera.pbj.runtime;
    requires transitive com.swirlds.base;
    requires transitive com.swirlds.cli;
    requires transitive com.swirlds.common;
    requires transitive com.swirlds.component.framework;
    requires transitive com.swirlds.config.api;
    requires transitive com.swirlds.metrics.api;
    requires transitive com.swirlds.state.api;
    requires transitive org.hiero.consensus.event.creator.impl;
    requires transitive org.hiero.consensus.gossip;
    requires transitive org.hiero.consensus.model;
    requires transitive org.hiero.consensus.utility;
    requires transitive com.fasterxml.jackson.annotation;
    requires transitive com.fasterxml.jackson.databind;
    requires transitive info.picocli;
    requires transitive org.apache.logging.log4j;
    requires com.swirlds.config.extensions;
    requires com.swirlds.logging;
    requires com.swirlds.merkle;
    requires com.swirlds.merkledb;
    requires com.swirlds.virtualmap;
<<<<<<< HEAD
    requires org.hiero.consensus.event.creator.impl;
=======
    requires org.hiero.consensus.utility;
>>>>>>> 251022ac
    requires com.fasterxml.jackson.core;
    requires com.fasterxml.jackson.dataformat.yaml;
    requires com.github.spotbugs.annotations;
    requires com.google.common;
    requires java.desktop;
    requires java.management;
    requires java.scripting;
    requires jdk.management;
    requires jdk.net;
    requires org.bouncycastle.pkix;
    requires org.bouncycastle.provider;

    provides com.swirlds.config.api.ConfigurationExtension with
            com.swirlds.platform.config.PlatformConfigurationExtension;
}<|MERGE_RESOLUTION|>--- conflicted
+++ resolved
@@ -152,11 +152,6 @@
     requires com.swirlds.merkle;
     requires com.swirlds.merkledb;
     requires com.swirlds.virtualmap;
-<<<<<<< HEAD
-    requires org.hiero.consensus.event.creator.impl;
-=======
-    requires org.hiero.consensus.utility;
->>>>>>> 251022ac
     requires com.fasterxml.jackson.core;
     requires com.fasterxml.jackson.dataformat.yaml;
     requires com.github.spotbugs.annotations;
