import com.swirlds.config.api.ConfigurationExtension;
import com.swirlds.platform.config.PlatformConfigurationExtension;

/**
 * The Swirlds public API module used by platform applications.
 */
module com.swirlds.platform.core {

    /* Public Package Exports. This list should remain alphabetized. */
    exports com.swirlds.platform;
    exports com.swirlds.platform.builder;
    exports com.swirlds.platform.network.communication.handshake;
    exports com.swirlds.platform.cli;
    exports com.swirlds.platform.components;
    exports com.swirlds.platform.components.appcomm;
    exports com.swirlds.platform.components.common.output;
    exports com.swirlds.platform.components.state.output;
    exports com.swirlds.platform.config;
    exports com.swirlds.platform.config.legacy;
    exports com.swirlds.platform.event.report;
    exports com.swirlds.platform.gui.hashgraph;
    exports com.swirlds.platform.gui.hashgraph.internal;
    exports com.swirlds.platform.network.connection;
    exports com.swirlds.platform.network.connectivity;
    exports com.swirlds.platform.event.validation;
    exports com.swirlds.platform.eventhandling;
    exports com.swirlds.platform.gui;
    exports com.swirlds.platform.gui.model;
    exports com.swirlds.platform.health;
    exports com.swirlds.platform.health.clock;
    exports com.swirlds.platform.health.entropy;
    exports com.swirlds.platform.health.filesystem;
    exports com.swirlds.platform.listeners;
    exports com.swirlds.platform.metrics;
    exports com.swirlds.platform.network;
    exports com.swirlds.platform.network.communication;
    exports com.swirlds.platform.network.protocol;
    exports com.swirlds.platform.network.topology;
    exports com.swirlds.platform.recovery;
    exports com.swirlds.platform.state;
    exports com.swirlds.platform.stats;
    exports com.swirlds.platform.stats.atomic;
    exports com.swirlds.platform.stats.cycle;
    exports com.swirlds.platform.state.editor;
    exports com.swirlds.platform.stats.simple;
    exports com.swirlds.platform.state.signed;
    exports com.swirlds.platform.state.address;
    exports com.swirlds.platform.gossip.sync;
    exports com.swirlds.platform.system;
    exports com.swirlds.platform.system.address;
    exports com.swirlds.platform.system.events;
    exports com.swirlds.platform.system.transaction;
    exports com.swirlds.platform.system.state.notifications;
    exports com.swirlds.platform.system.status;
    exports com.swirlds.platform.system.status.actions;
    exports com.swirlds.platform.threading;
    exports com.swirlds.platform.util;

    /* Targeted Exports to External Libraries */
    exports com.swirlds.platform.internal to
            com.swirlds.platform.test,
            com.swirlds.platform.core.test.fixtures,
            com.fasterxml.jackson.core,
            com.fasterxml.jackson.databind;
    exports com.swirlds.platform.swirldapp to
            com.swirlds.platform.test;
    exports com.swirlds.platform.consensus to
            com.swirlds.platform.test,
            com.swirlds.platform.core.test.fixtures;
    exports com.swirlds.platform.crypto to
            com.swirlds.platform.test,
            com.hedera.node.test.clients,
            com.swirlds.platform.core.test.fixtures,
            com.hedera.node.app.service.mono.test.fixtures;
    exports com.swirlds.platform.event.linking to
            com.swirlds.common,
            com.swirlds.platform.test,
            com.swirlds.platform.core.test.fixtures;
    exports com.swirlds.platform.state.notifications to
            com.swirlds.platform.test;
    exports com.swirlds.platform.state.iss to
            com.swirlds.platform.test;
    exports com.swirlds.platform.state.iss.internal to
            com.swirlds.platform.test;
    exports com.swirlds.platform.reconnect.emergency to
            com.swirlds.platform.test;
    exports com.swirlds.platform.recovery.internal to
            com.swirlds.platform.test;
    exports com.swirlds.platform.uptime to
            com.swirlds.config.impl,
            com.swirlds.common,
            com.hedera.node.test.clients;
    exports com.swirlds.platform.gossip.sync.config to
            com.swirlds.config.impl,
            com.swirlds.common,
            com.hedera.node.test.clients;

    opens com.swirlds.platform.cli to
            info.picocli;

    exports com.swirlds.platform.components.transaction;
    exports com.swirlds.platform.components.transaction.system;
    exports com.swirlds.platform.event.preconsensus;
    exports com.swirlds.platform.gossip.sync.protocol;
    exports com.swirlds.platform.gossip;
    exports com.swirlds.platform.reconnect;
    exports com.swirlds.platform.gossip.shadowgraph;
    exports com.swirlds.platform.recovery.emergencyfile;
    exports com.swirlds.platform.event;
    exports com.swirlds.platform.event.creation.tipset to
            com.hedera.node.test.clients,
            com.swirlds.common,
            com.swirlds.config.impl;
    exports com.swirlds.platform.wiring;
    exports com.swirlds.platform.wiring.components;
    exports com.swirlds.platform.event.hashing;
    exports com.swirlds.platform.event.orphan;
    exports com.swirlds.platform.state.merkle;
    exports com.swirlds.platform.state.merkle.logging;
    exports com.swirlds.platform.state.merkle.disk;
    exports com.swirlds.platform.state.merkle.singleton;
    exports com.swirlds.platform.state.merkle.memory;
    exports com.swirlds.platform.state.merkle.queue;
    exports com.swirlds.platform.state.spi;
    exports com.swirlds.platform.publisher;
    exports com.swirlds.platform.components.consensus;
<<<<<<< HEAD
    exports com.swirlds.platform.state.hasher;
=======
    exports com.swirlds.platform.pool;
>>>>>>> 40deef6a

    requires transitive com.swirlds.base;
    requires transitive com.swirlds.cli;
    requires transitive com.swirlds.common;
    requires transitive com.swirlds.config.api;
    requires transitive com.swirlds.fcqueue;
    requires transitive com.swirlds.merkle;
    requires transitive com.swirlds.merkledb;
    requires transitive com.swirlds.metrics.api;
    requires transitive com.swirlds.state.api;
    requires transitive com.swirlds.virtualmap;
    requires transitive com.fasterxml.jackson.annotation;
    requires transitive com.fasterxml.jackson.databind;
    requires transitive com.hedera.node.hapi;
    requires transitive com.hedera.pbj.runtime;
    requires transitive info.picocli;
    requires transitive org.apache.logging.log4j;
    requires com.swirlds.config.extensions;
    requires com.swirlds.logging;
    requires com.fasterxml.jackson.core;
    requires com.fasterxml.jackson.dataformat.yaml;
    requires java.desktop;
    requires java.management;
    requires java.scripting;
    requires jdk.management;
    requires jdk.net;
    requires org.bouncycastle.pkix;
    requires org.bouncycastle.provider;
    requires static com.github.spotbugs.annotations;
    requires static com.google.auto.service;

    provides ConfigurationExtension with
            PlatformConfigurationExtension;
}<|MERGE_RESOLUTION|>--- conflicted
+++ resolved
@@ -124,11 +124,7 @@
     exports com.swirlds.platform.state.spi;
     exports com.swirlds.platform.publisher;
     exports com.swirlds.platform.components.consensus;
-<<<<<<< HEAD
-    exports com.swirlds.platform.state.hasher;
-=======
     exports com.swirlds.platform.pool;
->>>>>>> 40deef6a
 
     requires transitive com.swirlds.base;
     requires transitive com.swirlds.cli;
