--- conflicted
+++ resolved
@@ -226,40 +226,24 @@
      * reservation when the state has been fully written to disk (or if state saving fails).
      * </p>
      *
-<<<<<<< HEAD
      * @param signedState       the signed state to be written
      * @param directory         the directory where the signed state will be written
      * @param stateToDiskReason the reason this state is being written to disk
      * @param finishedCallback  a function that is called after state writing is complete. Is passed true if writing
      *                          succeeded, else is passed false.
-=======
-     * @param signedState      the signed state to be written
-     * @param directory        the directory where the signed state will be written
-     * @param taskDescription  a human-readable description of the operation being performed
-     * @param finishedCallback a function that is called after state writing is complete. Is passed true if writing
-     *                         succeeded, else is passed false.
-     * @param configuration    the configuration of the platform
->>>>>>> f1e0bed0
+     * @param configuration     the configuration of the platform
      * @return true if it will be written to disk, false otherwise
      */
     private boolean saveSignedStateToDisk(
             @NonNull SignedState signedState,
             @NonNull final Path directory,
-<<<<<<< HEAD
             @NonNull final StateToDiskReason stateToDiskReason,
-            @Nullable final Consumer<Boolean> finishedCallback) {
+            @Nullable final Consumer<Boolean> finishedCallback,
+            @NonNull final Configuration configuration) {
 
         Objects.requireNonNull(directory);
         Objects.requireNonNull(stateToDiskReason);
-=======
-            @NonNull final String taskDescription,
-            @Nullable final Consumer<Boolean> finishedCallback,
-            @NonNull final Configuration configuration) {
-
-        Objects.requireNonNull(directory);
-        Objects.requireNonNull(taskDescription);
         Objects.requireNonNull(configuration);
->>>>>>> f1e0bed0
 
         final ReservedSignedState reservedSignedState =
                 signedState.reserve("SignedStateFileManager.saveSignedStateToDisk()");
@@ -270,12 +254,8 @@
             final long round = reservedSignedState.get().getRound();
             try (reservedSignedState) {
                 try {
-<<<<<<< HEAD
-                    writeSignedStateToDisk(selfId, directory, reservedSignedState.get(), stateToDiskReason);
-=======
                     writeSignedStateToDisk(
-                            selfId, directory, reservedSignedState.get(), taskDescription, configuration);
->>>>>>> f1e0bed0
+                            selfId, directory, reservedSignedState.get(), stateToDiskReason, configuration);
                     if (round > latestSavedStateRound.get()) {
                         latestSavedStateRound.set(round);
                     }
@@ -323,28 +303,19 @@
      * @param signedState the signed state to be written to disk.
      * @param reason      the reason why the state is being written
      */
-<<<<<<< HEAD
     public boolean saveSignedStateToDisk(final SignedState signedState, @NonNull final StateToDiskReason reason) {
         Objects.requireNonNull(reason);
 
-        return saveSignedStateToDisk(signedState, getSignedStateDir(signedState.getRound()), reason, success -> {
-            if (success) {
-                deleteOldStates();
-            }
-        });
-=======
-    public boolean saveSignedStateToDisk(final SignedState signedState) {
         return saveSignedStateToDisk(
                 signedState,
                 getSignedStateDir(signedState.getRound()),
-                "periodic snapshot",
+                reason,
                 success -> {
                     if (success) {
                         deleteOldStates();
                     }
                 },
                 configuration);
->>>>>>> f1e0bed0
     }
 
     /**
@@ -409,18 +380,7 @@
 
         if (signedState.isFreezeState()) {
             // the state right before a freeze should be written to disk
-<<<<<<< HEAD
             return FREEZE_STATE;
-=======
-            return true;
-        }
-
-        final StateConfig stateConfig = configuration.getConfigData(StateConfig.class);
-        final int saveStatePeriod = stateConfig.saveStatePeriod();
-        if (saveStatePeriod <= 0) {
-            // state saving is disabled
-            return false;
->>>>>>> f1e0bed0
         }
 
         if (source == SourceOfSignedState.RECONNECT) {
@@ -432,6 +392,7 @@
             return FIRST_ROUND;
         }
 
+        final StateConfig stateConfig = configuration.getConfigData(StateConfig.class);
         final int saveStatePeriod = stateConfig.saveStatePeriod();
         if (saveStatePeriod <= 0) {
             // periodic state saving is disabled
