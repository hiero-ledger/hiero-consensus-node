--- conflicted
+++ resolved
@@ -20,13 +20,10 @@
 
 import com.swirlds.base.state.Startable;
 import com.swirlds.base.state.Stoppable;
-<<<<<<< HEAD
 import com.swirlds.base.time.Time;
 import com.swirlds.base.time.TimeFactory;
-=======
 import com.swirlds.common.config.StateConfig;
 import com.swirlds.common.context.PlatformContext;
->>>>>>> efc2775e
 import com.swirlds.common.threading.framework.StoppableThread;
 import com.swirlds.common.threading.framework.config.StoppableThreadConfiguration;
 import com.swirlds.common.threading.manager.ThreadManager;
@@ -55,14 +52,9 @@
     /**
      * Create an object that monitors signed state lifespans.
      *
-<<<<<<< HEAD
-     * @param threadManager responsible for creating and managing threads
-     * @param time          provides the wall clock time
-=======
      * @param platformContext the current platform's context
      * @param threadManager   responsible for creating and managing threads
      * @param time            provides the wall clock time
->>>>>>> efc2775e
      */
     public SignedStateSentinel(
             final PlatformContext platformContext, final ThreadManager threadManager, final Time time) {
