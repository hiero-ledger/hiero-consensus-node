--- conflicted
+++ resolved
@@ -16,14 +16,13 @@
 
 package com.swirlds.platform.state.nexus;
 
+import static com.swirlds.common.metrics.Metrics.PLATFORM_CATEGORY;
+
 import com.swirlds.common.config.StateConfig;
+import com.swirlds.common.metrics.Metrics;
 import com.swirlds.common.metrics.RunningAverageMetric;
-<<<<<<< HEAD
-import com.swirlds.metrics.api.Metrics;
-=======
 import com.swirlds.platform.consensus.ConsensusConstants;
 import com.swirlds.platform.state.signed.ReservedSignedState;
->>>>>>> 7d002717
 import edu.umd.cs.findbugs.annotations.NonNull;
 import edu.umd.cs.findbugs.annotations.Nullable;
 import java.util.Objects;
@@ -33,7 +32,7 @@
  */
 public class LatestCompleteStateNexus implements SignedStateNexus {
     private static final RunningAverageMetric.Config AVG_ROUND_SUPERMAJORITY_CONFIG = new RunningAverageMetric.Config(
-                    Metrics.PLATFORM_CATEGORY, "roundSup")
+                    PLATFORM_CATEGORY, "roundSup")
             .withDescription("latest round with state signed by a supermajority")
             .withUnit("round");
 
