// SPDX-License-Identifier: Apache-2.0
package com.swirlds.platform.event.linking;

import com.swirlds.platform.internal.EventImpl;
import edu.umd.cs.findbugs.annotations.NonNull;
import java.time.Instant;
import org.hiero.consensus.model.event.EventDescriptorWrapper;
import org.hiero.consensus.model.event.PlatformEvent;
import org.hiero.consensus.roster.RosterHistory;

/**
 * Logs and metrics for the {@link ConsensusLinker}
 */
<<<<<<< HEAD
public class LinkerLogsAndMetrics {
    /**
     * The minimum period between log messages for a specific mode of failure.
     */
    private static final Duration MINIMUM_LOG_PERIOD = Duration.ofMinutes(1);

    private static final Logger logger = LogManager.getLogger(LinkerLogsAndMetrics.class);

    private final RateLimitedLogger missingParentLogger;
    private final RateLimitedLogger birthRoundMismatchLogger;
    private final RateLimitedLogger timeCreatedMismatchLogger;
    private final RateLimitedLogger missingRosterLogger;

    private final LongAccumulator missingParentAccumulator;
    private final LongAccumulator birthRoundMismatchAccumulator;
    private final LongAccumulator timeCreatedMismatchAccumulator;
    private final LongAccumulator missingRosterAccumulator;

    /**
     * Constructor.
     *
     * @param metrics the metrics instance to use
     * @param time    the time instance to use for log rate limiting
     */
    public LinkerLogsAndMetrics(@NonNull final Metrics metrics, @NonNull final Time time) {
        this.missingParentLogger = new RateLimitedLogger(logger, time, MINIMUM_LOG_PERIOD);
        this.birthRoundMismatchLogger = new RateLimitedLogger(logger, time, MINIMUM_LOG_PERIOD);
        this.timeCreatedMismatchLogger = new RateLimitedLogger(logger, time, MINIMUM_LOG_PERIOD);
        this.missingRosterLogger = new RateLimitedLogger(logger, time, MINIMUM_LOG_PERIOD);

        missingParentAccumulator = metrics.getOrCreate(new LongAccumulator.Config(PLATFORM_CATEGORY, "missingParents")
                .withDescription("Parent child relationships where a parent was missing"));
        birthRoundMismatchAccumulator = metrics.getOrCreate(
                new LongAccumulator.Config(PLATFORM_CATEGORY, "parentBirthRoundMismatch")
                        .withDescription(
                                "Parent child relationships where claimed parent birth round did not match actual parent birth round"));
        timeCreatedMismatchAccumulator = metrics.getOrCreate(
                new LongAccumulator.Config(PLATFORM_CATEGORY, "timeCreatedMismatch")
                        .withDescription(
                                "Parent child relationships where child time created wasn't strictly after parent time created"));
        missingRosterAccumulator = metrics.getOrCreate(new LongAccumulator.Config(PLATFORM_CATEGORY, "missingRoster")
                .withDescription("No roster is available in the roster history for the event's birth round"));
    }

=======
public interface LinkerLogsAndMetrics {
>>>>>>> 494f82f7
    /**
     * This method is called when a child event has a missing parent.
     *
     * @param child            the child event
     * @param parentDescriptor the descriptor of the missing parent
     */
    void childHasMissingParent(@NonNull PlatformEvent child, @NonNull EventDescriptorWrapper parentDescriptor);

    /**
     * This method is called when a child event has a parent with a different birth round than claimed.
     *
     * @param child            the child event
     * @param parentDescriptor the claimed descriptor of the parent
     * @param candidateParent  the parent event that we found in the parentHashMap
     */
    void parentHasIncorrectBirthRound(
            @NonNull PlatformEvent child,
            @NonNull EventDescriptorWrapper parentDescriptor,
            @NonNull EventImpl candidateParent);

    /**
     * This method is called when a child event has a self parent with a time created that is not strictly before the
     * child's time created.
     *
     * @param child             the child event
     * @param candidateParent   the parent event that we found in the parentHashMap
     * @param parentTimeCreated the time created of the parent event
     * @param childTimeCreated  the time created of the child event
     */
<<<<<<< HEAD
    protected void childTimeIsNotAfterSelfParentTime(
            @NonNull final PlatformEvent child,
            @NonNull final EventImpl candidateParent,
            @NonNull final Instant parentTimeCreated,
            @NonNull final Instant childTimeCreated) {
        timeCreatedMismatchLogger.error(
                EXCEPTION.getMarker(),
                "Child time created isn't strictly after self parent time created. "
                        + "Child: {}, parent: {}, child time created: {}, parent time created: {}",
                child,
                candidateParent,
                childTimeCreated,
                parentTimeCreated);
        timeCreatedMismatchAccumulator.update(1);
    }

    protected void missingRosterForEvent(
            @NonNull final PlatformEvent event, @NonNull final RosterHistory rosterHistory) {
        missingRosterLogger.error(
                EXCEPTION.getMarker(),
                "Event {} with birth round {} has no roster available in the roster history:\n {}",
                event.getDescriptor(),
                rosterHistory);
        missingRosterAccumulator.update(1);
    }
=======
    void childTimeIsNotAfterSelfParentTime(
            @NonNull PlatformEvent child,
            @NonNull EventImpl candidateParent,
            @NonNull Instant parentTimeCreated,
            @NonNull Instant childTimeCreated);
>>>>>>> 494f82f7
}<|MERGE_RESOLUTION|>--- conflicted
+++ resolved
@@ -11,54 +11,7 @@
 /**
  * Logs and metrics for the {@link ConsensusLinker}
  */
-<<<<<<< HEAD
-public class LinkerLogsAndMetrics {
-    /**
-     * The minimum period between log messages for a specific mode of failure.
-     */
-    private static final Duration MINIMUM_LOG_PERIOD = Duration.ofMinutes(1);
-
-    private static final Logger logger = LogManager.getLogger(LinkerLogsAndMetrics.class);
-
-    private final RateLimitedLogger missingParentLogger;
-    private final RateLimitedLogger birthRoundMismatchLogger;
-    private final RateLimitedLogger timeCreatedMismatchLogger;
-    private final RateLimitedLogger missingRosterLogger;
-
-    private final LongAccumulator missingParentAccumulator;
-    private final LongAccumulator birthRoundMismatchAccumulator;
-    private final LongAccumulator timeCreatedMismatchAccumulator;
-    private final LongAccumulator missingRosterAccumulator;
-
-    /**
-     * Constructor.
-     *
-     * @param metrics the metrics instance to use
-     * @param time    the time instance to use for log rate limiting
-     */
-    public LinkerLogsAndMetrics(@NonNull final Metrics metrics, @NonNull final Time time) {
-        this.missingParentLogger = new RateLimitedLogger(logger, time, MINIMUM_LOG_PERIOD);
-        this.birthRoundMismatchLogger = new RateLimitedLogger(logger, time, MINIMUM_LOG_PERIOD);
-        this.timeCreatedMismatchLogger = new RateLimitedLogger(logger, time, MINIMUM_LOG_PERIOD);
-        this.missingRosterLogger = new RateLimitedLogger(logger, time, MINIMUM_LOG_PERIOD);
-
-        missingParentAccumulator = metrics.getOrCreate(new LongAccumulator.Config(PLATFORM_CATEGORY, "missingParents")
-                .withDescription("Parent child relationships where a parent was missing"));
-        birthRoundMismatchAccumulator = metrics.getOrCreate(
-                new LongAccumulator.Config(PLATFORM_CATEGORY, "parentBirthRoundMismatch")
-                        .withDescription(
-                                "Parent child relationships where claimed parent birth round did not match actual parent birth round"));
-        timeCreatedMismatchAccumulator = metrics.getOrCreate(
-                new LongAccumulator.Config(PLATFORM_CATEGORY, "timeCreatedMismatch")
-                        .withDescription(
-                                "Parent child relationships where child time created wasn't strictly after parent time created"));
-        missingRosterAccumulator = metrics.getOrCreate(new LongAccumulator.Config(PLATFORM_CATEGORY, "missingRoster")
-                .withDescription("No roster is available in the roster history for the event's birth round"));
-    }
-
-=======
 public interface LinkerLogsAndMetrics {
->>>>>>> 494f82f7
     /**
      * This method is called when a child event has a missing parent.
      *
@@ -80,6 +33,14 @@
             @NonNull EventImpl candidateParent);
 
     /**
+     * THis method is called when a roster is not available in the roster history for an event's birth round.
+     * @param event the event missing a roster
+     * @param rosterHistory the roster history
+     */
+    void missingRosterForEvent(
+            @NonNull final PlatformEvent event, @NonNull final RosterHistory rosterHistory);
+
+    /**
      * This method is called when a child event has a self parent with a time created that is not strictly before the
      * child's time created.
      *
@@ -88,37 +49,9 @@
      * @param parentTimeCreated the time created of the parent event
      * @param childTimeCreated  the time created of the child event
      */
-<<<<<<< HEAD
-    protected void childTimeIsNotAfterSelfParentTime(
-            @NonNull final PlatformEvent child,
-            @NonNull final EventImpl candidateParent,
-            @NonNull final Instant parentTimeCreated,
-            @NonNull final Instant childTimeCreated) {
-        timeCreatedMismatchLogger.error(
-                EXCEPTION.getMarker(),
-                "Child time created isn't strictly after self parent time created. "
-                        + "Child: {}, parent: {}, child time created: {}, parent time created: {}",
-                child,
-                candidateParent,
-                childTimeCreated,
-                parentTimeCreated);
-        timeCreatedMismatchAccumulator.update(1);
-    }
-
-    protected void missingRosterForEvent(
-            @NonNull final PlatformEvent event, @NonNull final RosterHistory rosterHistory) {
-        missingRosterLogger.error(
-                EXCEPTION.getMarker(),
-                "Event {} with birth round {} has no roster available in the roster history:\n {}",
-                event.getDescriptor(),
-                rosterHistory);
-        missingRosterAccumulator.update(1);
-    }
-=======
     void childTimeIsNotAfterSelfParentTime(
             @NonNull PlatformEvent child,
             @NonNull EventImpl candidateParent,
             @NonNull Instant parentTimeCreated,
             @NonNull Instant childTimeCreated);
->>>>>>> 494f82f7
 }