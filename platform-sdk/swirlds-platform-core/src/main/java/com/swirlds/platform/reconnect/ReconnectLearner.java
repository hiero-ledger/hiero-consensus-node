// SPDX-License-Identifier: Apache-2.0
package com.swirlds.platform.reconnect;

import static com.swirlds.common.formatting.StringFormattingUtils.formattedList;
import static com.swirlds.logging.legacy.LogMarker.RECONNECT;

import com.hedera.hapi.node.state.roster.Roster;
import com.swirlds.common.context.PlatformContext;
import com.swirlds.common.io.streams.MerkleDataInputStream;
import com.swirlds.common.io.streams.MerkleDataOutputStream;
import com.swirlds.common.merkle.synchronization.LearningSynchronizer;
import com.swirlds.common.merkle.synchronization.config.ReconnectConfig;
import com.swirlds.common.threading.manager.ThreadManager;
import com.swirlds.logging.legacy.payload.ReconnectDataUsagePayload;
import com.swirlds.metrics.api.Metrics;
import com.swirlds.platform.crypto.CryptoStatic;
import com.swirlds.platform.metrics.ReconnectMetrics;
import com.swirlds.platform.network.Connection;
import com.swirlds.platform.state.MerkleNodeState;
import com.swirlds.platform.state.service.PlatformStateFacade;
import com.swirlds.platform.state.signed.ReservedSignedState;
import com.swirlds.platform.state.signed.SigSet;
import com.swirlds.platform.state.signed.SignedState;
import com.swirlds.platform.state.signed.SignedStateInvalidException;
import com.swirlds.platform.state.signed.SignedStateValidationData;
import com.swirlds.platform.state.signed.SignedStateValidator;
import com.swirlds.platform.state.snapshot.SignedStateFileReader;
import com.swirlds.virtualmap.VirtualMap;
import edu.umd.cs.findbugs.annotations.NonNull;
import java.io.IOException;
import java.net.SocketException;
import java.time.Duration;
import java.util.Objects;
import java.util.function.Function;
import org.apache.logging.log4j.LogManager;
import org.apache.logging.log4j.Logger;

/**
 * This class encapsulates reconnect logic for the out of date node which is
 * requesting a recent state from another node.
 */
public class ReconnectLearner {

    /** use this for all logging, as controlled by the optional data/log4j2.xml file */
    private static final Logger logger = LogManager.getLogger(ReconnectLearner.class);

    private final Connection connection;
    private final Roster roster;
    private final MerkleNodeState currentState;
    private final Duration reconnectSocketTimeout;
    private final ReconnectMetrics statistics;
    private final SignedStateValidationData stateValidationData;
    private final PlatformStateFacade platformStateFacade;
    private final Function<VirtualMap, MerkleNodeState> createStateFromVirtualMap;

    private SigSet sigSet;
    private final PlatformContext platformContext;
    /**
     * After reconnect is finished, restore the socket timeout to the original value.
     */
    private int originalSocketTimeout;

    private final ThreadManager threadManager;

    /**
     * @param threadManager
     * 		responsible for managing thread lifecycles
     * @param connection
     * 		the connection to use for the reconnect
     * @param roster
     * 		the current roster
     * @param currentState
     * 		the most recent state from the learner
     * @param reconnectSocketTimeout
     * 		the amount of time that should be used for the socket timeout
     * @param statistics
     * 		reconnect metrics
     * @param platformStateFacade
     *      the facade to access the platform state
     * @param createStateFromVirtualMap
     *      a function to instantiate the state object from a Virtual Map
     */
    public ReconnectLearner(
            @NonNull final PlatformContext platformContext,
            @NonNull final ThreadManager threadManager,
            @NonNull final Connection connection,
            @NonNull final Roster roster,
            @NonNull final MerkleNodeState currentState,
            @NonNull final Duration reconnectSocketTimeout,
            @NonNull final ReconnectMetrics statistics,
            @NonNull final PlatformStateFacade platformStateFacade,
            @NonNull final Function<VirtualMap, MerkleNodeState> createStateFromVirtualMap) {
        this.platformStateFacade = Objects.requireNonNull(platformStateFacade);
        this.createStateFromVirtualMap = Objects.requireNonNull(createStateFromVirtualMap);

        currentState.throwIfImmutable("Can not perform reconnect with immutable state");
        currentState.throwIfDestroyed("Can not perform reconnect with destroyed state");

        this.platformContext = Objects.requireNonNull(platformContext);
        this.threadManager = Objects.requireNonNull(threadManager);
        this.connection = Objects.requireNonNull(connection);
        this.roster = Objects.requireNonNull(roster);
        this.currentState = Objects.requireNonNull(currentState);
        this.reconnectSocketTimeout = Objects.requireNonNull(reconnectSocketTimeout);
        this.statistics = Objects.requireNonNull(statistics);

        // Save some of the current state data for validation
        this.stateValidationData = new SignedStateValidationData(currentState, roster, platformStateFacade);
    }

    /**
     * @throws ReconnectException
     * 		thrown when there is an error in the underlying protocol
     */
    private void increaseSocketTimeout() throws ReconnectException {
        try {
            originalSocketTimeout = connection.getTimeout();
            connection.setTimeout(reconnectSocketTimeout.toMillis());
        } catch (final SocketException e) {
            throw new ReconnectException(e);
        }
    }

    /**
     * @throws ReconnectException
     * 		thrown when there is an error in the underlying protocol
     */
    private void resetSocketTimeout() throws ReconnectException {
        if (!connection.connected()) {
            logger.debug(
                    RECONNECT.getMarker(),
                    "{} connection to {} is no longer connected. Returning.",
                    connection.getSelfId(),
                    connection.getOtherId());
            return;
        }

        try {
            connection.setTimeout(originalSocketTimeout);
        } catch (final SocketException e) {
            throw new ReconnectException(e);
        }
    }

    /**
     * Perform the reconnect operation.
     *
     * @throws ReconnectException
     * 		thrown if I/O related errors occur, when there is an error in the underlying protocol, or the received
     * 		state is invalid
     * @return the state received from the other node
     */
    @NonNull
    public ReservedSignedState execute(@NonNull final SignedStateValidator validator) throws ReconnectException {
        increaseSocketTimeout();
        ReservedSignedState reservedSignedState = null;
        try {
            receiveSignatures();
            reservedSignedState = reconnect();
            validator.validate(reservedSignedState.get(), roster, stateValidationData);
            ReconnectUtils.endReconnectHandshake(connection);
            return reservedSignedState;
        } catch (final IOException | SignedStateInvalidException e) {
            if (reservedSignedState != null) {
                // if the state was received, we need to release it or it will be leaked
                reservedSignedState.close();
            }
            throw new ReconnectException(e);
        } catch (final InterruptedException e) {
            // an interrupt can only occur in the reconnect() method, so we don't need to close the reservedSignedState
            Thread.currentThread().interrupt();
            throw new ReconnectException("interrupted while attempting to reconnect", e);
        } finally {
            resetSocketTimeout();
        }
    }

    /**
     * Get a copy of the state from the other node.
     *
     * @throws InterruptedException
     * 		if the current thread is interrupted
     */
    @NonNull
    private ReservedSignedState reconnect() throws InterruptedException {
        statistics.incrementReceiverStartTimes();

        final MerkleDataInputStream in = new MerkleDataInputStream(connection.getDis());
        final MerkleDataOutputStream out = new MerkleDataOutputStream(connection.getDos());

        connection.getDis().getSyncByteCounter().resetCount();
        connection.getDos().getSyncByteCounter().resetCount();

        final ReconnectConfig reconnectConfig =
                platformContext.getConfiguration().getConfigData(ReconnectConfig.class);

        // Ensures the state is hashed by calling getHash, which hashes the state if it hasn't been hashed yet.
        currentState.getRoot().getHash();

        final LearningSynchronizer synchronizer = new LearningSynchronizer(
                threadManager,
                in,
                out,
                currentState.getRoot(),
                connection::disconnect,
                platformContext.getMerkleCryptography(),
                reconnectConfig,
                platformContext.getMetrics());
        synchronizer.synchronize();

<<<<<<< HEAD
        final VirtualMap virtualMap = (VirtualMap) synchronizer.getRoot();
        final Metrics metrics = platformContext.getMetrics();
        virtualMap.registerMetrics(metrics);
        final MerkleNodeState merkleNodeState = stateRootFunction.apply(virtualMap);
=======
        final MerkleNodeState merkleNodeState = initializeMerkleNodeState(
                createStateFromVirtualMap, synchronizer.getRoot(), platformContext.getMetrics());
>>>>>>> 9eceb863

        final SignedState newSignedState = new SignedState(
                platformContext.getConfiguration(),
                CryptoStatic::verifySignature,
                merkleNodeState,
                "ReconnectLearner.reconnect()",
                false,
                false,
                false,
                platformStateFacade);
        newSignedState.init(platformContext);
        SignedStateFileReader.registerServiceStates(newSignedState);
        newSignedState.setSigSet(sigSet);

        final double mbReceived = connection.getDis().getSyncByteCounter().getMebiBytes();
        logger.info(
                RECONNECT.getMarker(),
                () -> new ReconnectDataUsagePayload("Reconnect data usage report", mbReceived).toString());

        statistics.incrementReceiverEndTimes();

        return newSignedState.reserve("ReconnectLearner.reconnect()");
    }

    /**
     * Copy the signatures for the state from the other node.
     *
     * @throws IOException
     * 		if any I/O related errors occur
     */
    private void receiveSignatures() throws IOException {
        logger.info(RECONNECT.getMarker(), "Receiving signed state signatures");
        sigSet = connection.getDis().readSerializable();

        final StringBuilder sb = new StringBuilder();
        sb.append("Received signatures from nodes ");
        formattedList(sb, sigSet.iterator());
        logger.info(RECONNECT.getMarker(), sb);
    }
}<|MERGE_RESOLUTION|>--- conflicted
+++ resolved
@@ -208,15 +208,10 @@
                 platformContext.getMetrics());
         synchronizer.synchronize();
 
-<<<<<<< HEAD
         final VirtualMap virtualMap = (VirtualMap) synchronizer.getRoot();
         final Metrics metrics = platformContext.getMetrics();
         virtualMap.registerMetrics(metrics);
         final MerkleNodeState merkleNodeState = stateRootFunction.apply(virtualMap);
-=======
-        final MerkleNodeState merkleNodeState = initializeMerkleNodeState(
-                createStateFromVirtualMap, synchronizer.getRoot(), platformContext.getMetrics());
->>>>>>> 9eceb863
 
         final SignedState newSignedState = new SignedState(
                 platformContext.getConfiguration(),
