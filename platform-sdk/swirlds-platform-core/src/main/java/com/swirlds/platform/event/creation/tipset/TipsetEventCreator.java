/*
 * Copyright (C) 2023-2024 Hedera Hashgraph, LLC
 *
 * Licensed under the Apache License, Version 2.0 (the "License");
 * you may not use this file except in compliance with the License.
 * You may obtain a copy of the License at
 *
 *      http://www.apache.org/licenses/LICENSE-2.0
 *
 * Unless required by applicable law or agreed to in writing, software
 * distributed under the License is distributed on an "AS IS" BASIS,
 * WITHOUT WARRANTIES OR CONDITIONS OF ANY KIND, either express or implied.
 * See the License for the specific language governing permissions and
 * limitations under the License.
 */

package com.swirlds.platform.event.creation.tipset;

import static com.swirlds.logging.legacy.LogMarker.EXCEPTION;
import static com.swirlds.platform.consensus.ConsensusConstants.ROUND_FIRST;
import static com.swirlds.platform.event.creation.tipset.TipsetAdvancementWeight.ZERO_ADVANCEMENT_WEIGHT;
import static com.swirlds.platform.event.creation.tipset.TipsetUtils.getParentDescriptors;
import static com.swirlds.platform.system.events.EventConstants.CREATOR_ID_UNDEFINED;

import com.swirlds.base.time.Time;
import com.swirlds.common.context.PlatformContext;
import com.swirlds.common.crypto.Cryptography;
import com.swirlds.common.platform.NodeId;
import com.swirlds.common.stream.Signer;
import com.swirlds.common.utility.throttle.RateLimitedLogger;
import com.swirlds.platform.components.transaction.TransactionSupplier;
import com.swirlds.platform.consensus.ConsensusConstants;
import com.swirlds.platform.consensus.NonAncientEventWindow;
import com.swirlds.platform.event.AncientMode;
import com.swirlds.platform.event.EventUtils;
import com.swirlds.platform.event.GossipEvent;
import com.swirlds.platform.event.creation.EventCreationConfig;
import com.swirlds.platform.event.creation.EventCreator;
import com.swirlds.platform.eventhandling.EventConfig;
import com.swirlds.platform.system.SoftwareVersion;
import com.swirlds.platform.system.address.AddressBook;
import com.swirlds.platform.system.events.BaseEventHashedData;
import com.swirlds.platform.system.events.BaseEventUnhashedData;
import com.swirlds.platform.system.events.EventDescriptor;
import edu.umd.cs.findbugs.annotations.NonNull;
import edu.umd.cs.findbugs.annotations.Nullable;
import java.time.Duration;
import java.time.Instant;
import java.util.ArrayList;
import java.util.Collections;
import java.util.List;
import java.util.Objects;
import java.util.Random;
import org.apache.logging.log4j.LogManager;
import org.apache.logging.log4j.Logger;

/**
 * Responsible for creating new events using the tipset algorithm.
 */
public class TipsetEventCreator implements EventCreator {

    private static final Logger logger = LogManager.getLogger(TipsetEventCreator.class);

    private final Cryptography cryptography;
    private final Time time;
    private final Random random;
    private final Signer signer;
    private final NodeId selfId;
    private final TipsetTracker tipsetTracker;
    private final TipsetWeightCalculator tipsetWeightCalculator;
    private final ChildlessEventTracker childlessOtherEventTracker;
    private final TransactionSupplier transactionSupplier;
    private final SoftwareVersion softwareVersion;
    private NonAncientEventWindow nonAncientEventWindow;

    /**
     * The address book for the current network.
     */
    private final AddressBook addressBook;

    private final int networkSize;

    /**
     * The selfishness score is divided by this number to get the probability of creating an event that reduces the
     * selfishness score. The higher this number is, the lower the probability is that an event will be created that
     * reduces the selfishness score.
     */
    private final double antiSelfishnessFactor;

    private final TipsetMetrics tipsetMetrics;

    /**
     * The last event created by this node.
     */
    private EventDescriptor lastSelfEvent;

    /**
     * The timestamp of the last event created by this node.
     */
    private Instant lastSelfEventCreationTime;

    /**
     * The number of transactions in the last event created by this node.
     */
    private int lastSelfEventTransactionCount;

    private final RateLimitedLogger zeroAdvancementWeightLogger;
    private final RateLimitedLogger noParentFoundLogger;

    /**
     * Create a new tipset event creator.
     *
     * @param platformContext     the platform context
     * @param time                provides wall clock time
     * @param random              a source of randomness, does not need to be cryptographically secure
     * @param signer              used for signing things with this node's private key
     * @param addressBook         the current address book
     * @param selfId              this node's ID
     * @param softwareVersion     the current software version of the application
     * @param transactionSupplier provides transactions to be included in new events
     */
    public TipsetEventCreator(
            @NonNull final PlatformContext platformContext,
            @NonNull final Time time,
            @NonNull final Random random,
            @NonNull final Signer signer,
            @NonNull final AddressBook addressBook,
            @NonNull final NodeId selfId,
            @NonNull final SoftwareVersion softwareVersion,
            @NonNull final TransactionSupplier transactionSupplier) {

        this.time = Objects.requireNonNull(time);
        this.random = Objects.requireNonNull(random);
        this.signer = Objects.requireNonNull(signer);
        this.selfId = Objects.requireNonNull(selfId);
        this.transactionSupplier = Objects.requireNonNull(transactionSupplier);
        this.softwareVersion = Objects.requireNonNull(softwareVersion);
        this.addressBook = Objects.requireNonNull(addressBook);

        final EventCreationConfig eventCreationConfig =
                platformContext.getConfiguration().getConfigData(EventCreationConfig.class);

        cryptography = platformContext.getCryptography();
        antiSelfishnessFactor = Math.max(1.0, eventCreationConfig.antiSelfishnessFactor());
        tipsetMetrics = new TipsetMetrics(platformContext, addressBook);
        final AncientMode ancientMode = platformContext
                .getConfiguration()
                .getConfigData(EventConfig.class)
                .getAncientMode();
        tipsetTracker = new TipsetTracker(time, addressBook, ancientMode);
        childlessOtherEventTracker = new ChildlessEventTracker();
        tipsetWeightCalculator = new TipsetWeightCalculator(
                platformContext, time, addressBook, selfId, tipsetTracker, childlessOtherEventTracker);
        networkSize = addressBook.getSize();

        zeroAdvancementWeightLogger = new RateLimitedLogger(logger, time, Duration.ofMinutes(1));
        noParentFoundLogger = new RateLimitedLogger(logger, time, Duration.ofMinutes(1));

        this.nonAncientEventWindow = NonAncientEventWindow.getGenesisNonAncientEventWindow(ancientMode);
    }

    /**
     * {@inheritDoc}
     */
    @Override
    public void registerEvent(@NonNull final GossipEvent event) {
        if (nonAncientEventWindow.isAncient(event)) {
            return;
        }

        final NodeId eventCreator = event.getHashedData().getCreatorId();
        if (!addressBook.contains(eventCreator)) {
            return;
        }
        final boolean selfEvent = eventCreator.equals(selfId);

        if (selfEvent) {
            if (lastSelfEvent == null || lastSelfEvent.getGeneration() < event.getGeneration()) {
                // Normally we will ingest self events before we get to this point, but it's possible
                // to learn of self events for the first time here if we are loading from a restart or reconnect.
                lastSelfEvent = event.getDescriptor();
                lastSelfEventCreationTime = event.getHashedData().getTimeCreated();
                lastSelfEventTransactionCount = event.getHashedData().getTransactions() == null
                        ? 0
                        : event.getHashedData().getTransactions().length;
                childlessOtherEventTracker.registerSelfEventParents(
                        event.getHashedData().getOtherParents());
            } else {
                // We already ingested this self event (when it was created),
                return;
            }
        }

        final EventDescriptor descriptor = event.getDescriptor();
        final List<EventDescriptor> parentDescriptors = getParentDescriptors(event);

        tipsetTracker.addEvent(descriptor, parentDescriptors);

        if (!selfEvent) {
            childlessOtherEventTracker.addEvent(descriptor, parentDescriptors);
        }
    }

    /**
     * {@inheritDoc}
     */
    @Override
    public void setNonAncientEventWindow(@NonNull NonAncientEventWindow nonAncientEventWindow) {
        this.nonAncientEventWindow = Objects.requireNonNull(nonAncientEventWindow);
        tipsetTracker.setNonAncientEventWindow(nonAncientEventWindow);
        childlessOtherEventTracker.pruneOldEvents(nonAncientEventWindow);
    }

    /**
     * {@inheritDoc}
     */
    @Override
    @Nullable
    public GossipEvent maybeCreateEvent() {
        if (networkSize == 1) {
            // Special case: network of size 1.
            // We can always create a new event, no need to run the tipset algorithm.
            return createEventForSizeOneNetwork();
        }

        final long selfishness = tipsetWeightCalculator.getMaxSelfishnessScore();
        tipsetMetrics.getSelfishnessMetric().update(selfishness);

        // Never bother with anti-selfishness techniques if we have a selfishness score of 1.
        // We are pretty much guaranteed to be selfish to ~1/3 of other nodes by a score of 1.
        final double beNiceChance = (selfishness - 1) / antiSelfishnessFactor;

        if (beNiceChance > 0 && random.nextDouble() < beNiceChance) {
            return createEventToReduceSelfishness();
        } else {
            return createEventByOptimizingAdvancementWeight();
        }
    }

    /**
     * Create the next event for a network of size 1 (i.e. where we are the only member). We don't use the tipset
     * algorithm like normal, since we will never have a real other parent.
     *
     * @return the new event
     */
    private GossipEvent createEventForSizeOneNetwork() {
        // There is a quirk in size 1 networks where we can only
        // reach consensus if the self parent is also the other parent.
        // Unexpected, but harmless. So just use the same event
        // as both parents until that issue is resolved.
        return buildAndProcessEvent(lastSelfEvent);
    }

    /**
     * Create an event using the other parent with the best tipset advancement weight.
     *
     * @return the new event, or null if it is not legal to create a new event
     */
    @Nullable
    private GossipEvent createEventByOptimizingAdvancementWeight() {
        final List<EventDescriptor> possibleOtherParents = childlessOtherEventTracker.getChildlessEvents();
        Collections.shuffle(possibleOtherParents, random);

        EventDescriptor bestOtherParent = null;
        TipsetAdvancementWeight bestAdvancementWeight = ZERO_ADVANCEMENT_WEIGHT;
        for (final EventDescriptor otherParent : possibleOtherParents) {

            final List<EventDescriptor> parents = new ArrayList<>(2);
            parents.add(otherParent);
            if (lastSelfEvent != null) {
                parents.add(lastSelfEvent);
            }

            final TipsetAdvancementWeight advancementWeight =
                    tipsetWeightCalculator.getTheoreticalAdvancementWeight(parents);
            if (advancementWeight.isGreaterThan(bestAdvancementWeight)) {
                bestOtherParent = otherParent;
                bestAdvancementWeight = advancementWeight;
            }
        }

        if (bestOtherParent == null) {
            // If there are no available other parents, it is only legal to create a new event if we are
            // creating a genesis event. In order to create a genesis event, we must have never created
            // an event before and the current non-ancient event window must have never been advanced.
            if (!nonAncientEventWindow.isGenesis() || lastSelfEvent != null) {
                // event creation isn't legal
                return null;
            }

            // we are creating a genesis event, so we can use a null other parent
            return buildAndProcessEvent(null);
        }

        tipsetMetrics.getTipsetParentMetric(bestOtherParent.getCreator()).cycle();
        return buildAndProcessEvent(bestOtherParent);
    }

    /**
     * Create an event that reduces the selfishness score.
     *
     * @return the new event, or null if it is not legal to create a new event
     */
    @Nullable
    private GossipEvent createEventToReduceSelfishness() {
        final List<EventDescriptor> possibleOtherParents = childlessOtherEventTracker.getChildlessEvents();
        final List<EventDescriptor> ignoredNodes = new ArrayList<>(possibleOtherParents.size());

        // Choose a random ignored node, weighted by how much it is currently being ignored.

        // First, figure out who is an ignored node and sum up all selfishness scores.
        int selfishnessSum = 0;
        final List<Integer> selfishnessScores = new ArrayList<>(possibleOtherParents.size());
        for (final EventDescriptor possibleIgnoredNode : possibleOtherParents) {
            final int selfishness = tipsetWeightCalculator.getSelfishnessScoreForNode(possibleIgnoredNode.getCreator());

            final List<EventDescriptor> theoreticalParents = new ArrayList<>(2);
            theoreticalParents.add(possibleIgnoredNode);
            if (lastSelfEvent == null) {
                throw new IllegalStateException("lastSelfEvent is null");
            }
            theoreticalParents.add(lastSelfEvent);

            final TipsetAdvancementWeight advancementWeight =
                    tipsetWeightCalculator.getTheoreticalAdvancementWeight(theoreticalParents);

            if (selfishness > 1) {
                if (advancementWeight.isNonZero()) {
                    ignoredNodes.add(possibleIgnoredNode);
                    selfishnessScores.add(selfishness);
                    selfishnessSum += selfishness;
                } else {
                    // Note: if selfishness score is greater than 1, it is mathematically not possible
                    // for the advancement score to be zero. But in the interest in extreme caution,
                    // we check anyway, since it is very important never to create events with
                    // an advancement score of zero.
                    zeroAdvancementWeightLogger.error(
                            EXCEPTION.getMarker(),
                            "selfishness score is {} but advancement score is zero for {}.\n{}",
                            selfishness,
                            possibleIgnoredNode,
                            this);
                }
            }
        }

        if (ignoredNodes.isEmpty()) {
            // Note: this should be impossible, since we will not enter this method in the first
            // place if there are no ignored nodes. But better to be safe than sorry, and returning null
            // is an acceptable way of saying "I can't create an event right now".
            noParentFoundLogger.error(
                    EXCEPTION.getMarker(), "failed to locate eligible ignored node to use as a parent");
            return null;
        }

        // Choose a random ignored node.
        final int choice = random.nextInt(selfishnessSum);
        int runningSum = 0;
        for (int i = 0; i < ignoredNodes.size(); i++) {
            runningSum += selfishnessScores.get(i);
            if (choice < runningSum) {
                final EventDescriptor ignoredNode = ignoredNodes.get(i);
                tipsetMetrics.getPityParentMetric(ignoredNode.getCreator()).cycle();
                return buildAndProcessEvent(ignoredNode);
            }
        }

        // This should be impossible.
        throw new IllegalStateException("Failed to find an other parent");
    }

    /**
     * Given an other parent, build the next self event and process it.
     *
     * @param otherParent the other parent, or null if there is no other parent
     * @return the new event
     */
    private GossipEvent buildAndProcessEvent(@Nullable final EventDescriptor otherParent) {
        final List<EventDescriptor> parentDescriptors = new ArrayList<>(2);
        if (lastSelfEvent != null) {
            parentDescriptors.add(lastSelfEvent);
        }
        if (otherParent != null) {
            parentDescriptors.add(otherParent);
        }

        final GossipEvent event = assembleEventObject(otherParent);

        final EventDescriptor descriptor = event.getDescriptor();
        tipsetTracker.addEvent(descriptor, parentDescriptors);
        final TipsetAdvancementWeight advancementWeight =
                tipsetWeightCalculator.addEventAndGetAdvancementWeight(descriptor);
        final double weightRatio = advancementWeight.advancementWeight()
                / (double) tipsetWeightCalculator.getMaximumPossibleAdvancementWeight();
        tipsetMetrics.getTipsetAdvancementMetric().update(weightRatio);

        if (otherParent != null) {
            childlessOtherEventTracker.registerSelfEventParents(List.of(otherParent));
        }

        lastSelfEvent = descriptor;
        lastSelfEventCreationTime = event.getHashedData().getTimeCreated();
        lastSelfEventTransactionCount = event.getHashedData().getTransactions().length;

        return event;
    }

    /**
     * Given the parents, assemble the event object.
     *
     * @param otherParent the other parent
     * @return the event
     */
    @NonNull
    private GossipEvent assembleEventObject(@Nullable final EventDescriptor otherParent) {
        final NodeId otherParentId = getCreator(otherParent);

        final Instant now = time.now();
        final Instant timeCreated;
        if (lastSelfEvent == null) {
            timeCreated = now;
        } else {
            timeCreated = EventUtils.calculateNewEventCreationTime(
                    now, lastSelfEventCreationTime, lastSelfEventTransactionCount);
        }

        final BaseEventHashedData hashedData = new BaseEventHashedData(
                softwareVersion,
                selfId,
                lastSelfEvent,
                otherParent == null ? Collections.emptyList() : Collections.singletonList(otherParent),
<<<<<<< HEAD
                ROUND_FIRST,
=======
                nonAncientEventWindow.getAncientMode() == AncientMode.BIRTH_ROUND_THRESHOLD
                        ? nonAncientEventWindow.pendingConsensusRound()
                        : ConsensusConstants.ROUND_FIRST,
>>>>>>> f25cd802
                timeCreated,
                transactionSupplier.getTransactions());
        cryptography.digestSync(hashedData);

        final BaseEventUnhashedData unhashedData = new BaseEventUnhashedData(
                otherParentId, signer.sign(hashedData.getHash().getValue()).getSignatureBytes());

        final GossipEvent event = new GossipEvent(hashedData, unhashedData);
        cryptography.digestSync(event);
        event.buildDescriptor();
        return event;
    }

    /**
     * Get the creator of a descriptor, handle null appropriately.
     */
    @Nullable
    private static NodeId getCreator(@Nullable final EventDescriptor descriptor) {
        if (descriptor == null) {
            return CREATOR_ID_UNDEFINED;
        } else {
            return descriptor.getCreator();
        }
    }

    @NonNull
    public String toString() {
        final StringBuilder sb = new StringBuilder();
        sb.append("Minimum generation non-ancient: ")
                .append(tipsetTracker.getNonAncientEventWindow())
                .append("\n");
        sb.append("Latest self event: ").append(lastSelfEvent).append("\n");
        sb.append(tipsetWeightCalculator);

        sb.append("Childless events:");
        final List<EventDescriptor> childlessEvents = childlessOtherEventTracker.getChildlessEvents();
        if (childlessEvents.isEmpty()) {
            sb.append(" none\n");
        } else {
            sb.append("\n");
            for (final EventDescriptor event : childlessEvents) {
                final Tipset tipset = tipsetTracker.getTipset(event);
                sb.append("  - ").append(event).append(" ").append(tipset).append("\n");
            }
        }

        return sb.toString();
    }
}<|MERGE_RESOLUTION|>--- conflicted
+++ resolved
@@ -17,7 +17,6 @@
 package com.swirlds.platform.event.creation.tipset;
 
 import static com.swirlds.logging.legacy.LogMarker.EXCEPTION;
-import static com.swirlds.platform.consensus.ConsensusConstants.ROUND_FIRST;
 import static com.swirlds.platform.event.creation.tipset.TipsetAdvancementWeight.ZERO_ADVANCEMENT_WEIGHT;
 import static com.swirlds.platform.event.creation.tipset.TipsetUtils.getParentDescriptors;
 import static com.swirlds.platform.system.events.EventConstants.CREATOR_ID_UNDEFINED;
@@ -429,13 +428,9 @@
                 selfId,
                 lastSelfEvent,
                 otherParent == null ? Collections.emptyList() : Collections.singletonList(otherParent),
-<<<<<<< HEAD
-                ROUND_FIRST,
-=======
                 nonAncientEventWindow.getAncientMode() == AncientMode.BIRTH_ROUND_THRESHOLD
                         ? nonAncientEventWindow.pendingConsensusRound()
                         : ConsensusConstants.ROUND_FIRST,
->>>>>>> f25cd802
                 timeCreated,
                 transactionSupplier.getTransactions());
         cryptography.digestSync(hashedData);
