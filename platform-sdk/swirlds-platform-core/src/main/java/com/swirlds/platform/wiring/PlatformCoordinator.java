/*
 * Copyright (C) 2023-2024 Hedera Hashgraph, LLC
 *
 * Licensed under the Apache License, Version 2.0 (the "License");
 * you may not use this file except in compliance with the License.
 * You may obtain a copy of the License at
 *
 *      http://www.apache.org/licenses/LICENSE-2.0
 *
 * Unless required by applicable law or agreed to in writing, software
 * distributed under the License is distributed on an "AS IS" BASIS,
 * WITHOUT WARRANTIES OR CONDITIONS OF ANY KIND, either express or implied.
 * See the License for the specific language governing permissions and
 * limitations under the License.
 */

package com.swirlds.platform.wiring;

import com.swirlds.common.wiring.component.ComponentWiring;
import com.swirlds.common.wiring.counters.ObjectCounter;
import com.swirlds.platform.event.FutureEventBuffer;
import com.swirlds.platform.event.GossipEvent;
import com.swirlds.platform.event.deduplication.EventDeduplicator;
import com.swirlds.platform.eventhandling.TransactionPrehandler;
import com.swirlds.platform.wiring.components.ConsensusRoundHandlerWiring;
import com.swirlds.platform.wiring.components.EventCreationManagerWiring;
import com.swirlds.platform.wiring.components.PostHashCollectorWiring;
import com.swirlds.platform.wiring.components.ShadowgraphWiring;
import com.swirlds.platform.wiring.components.StateSignatureCollectorWiring;
import edu.umd.cs.findbugs.annotations.NonNull;
import java.util.List;
import java.util.Objects;

/**
 * Responsible for coordinating the clearing of the platform wiring objects.
 */
public class PlatformCoordinator {
    /**
     * The object counter which spans the {@link com.swirlds.platform.event.hashing.EventHasher EventHasher} and the
     * {@link PostHashCollectorWiring}
     * <p>
     * Used to flush the pair of components together.
     */
    private final ObjectCounter hashingObjectCounter;

    private final InternalEventValidatorWiring internalEventValidatorWiring;
    private final ComponentWiring<EventDeduplicator, GossipEvent> eventDeduplicatorWiring;
    private final EventSignatureValidatorWiring eventSignatureValidatorWiring;
    private final OrphanBufferWiring orphanBufferWiring;
    private final InOrderLinkerWiring inOrderLinkerWiring;
    private final ShadowgraphWiring shadowgraphWiring;
    private final ConsensusEngineWiring consensusEngineWiring;
    private final ComponentWiring<FutureEventBuffer, List<GossipEvent>> futureEventBufferWiring;
    private final EventCreationManagerWiring eventCreationManagerWiring;
    private final ComponentWiring<TransactionPrehandler, Void> applicationTransactionPrehandlerWiring;
    private final StateSignatureCollectorWiring stateSignatureCollectorWiring;
    private final ConsensusRoundHandlerWiring consensusRoundHandlerWiring;

    /**
     * Constructor
     *
     * @param hashingObjectCounter                   the hashing object counter
     * @param internalEventValidatorWiring           the internal event validator wiring
     * @param eventDeduplicatorWiring                the event deduplicator wiring
     * @param eventSignatureValidatorWiring          the event signature validator wiring
     * @param orphanBufferWiring                     the orphan buffer wiring
     * @param inOrderLinkerWiring                    the in order linker wiring
     * @param shadowgraphWiring                      the shadowgraph wiring
     * @param consensusEngineWiring                  the consensus engine wiring
     * @param futureEventBufferWiring                the future event buffer wiring
     * @param eventCreationManagerWiring             the event creation manager wiring
     * @param applicationTransactionPrehandlerWiring the application transaction prehandler wiring
     * @param stateSignatureCollectorWiring          the system transaction prehandler wiring
     * @param consensusRoundHandlerWiring            the consensus round handler wiring
     */
    public PlatformCoordinator(
            @NonNull final ObjectCounter hashingObjectCounter,
            @NonNull final InternalEventValidatorWiring internalEventValidatorWiring,
            @NonNull final ComponentWiring<EventDeduplicator, GossipEvent> eventDeduplicatorWiring,
            @NonNull final EventSignatureValidatorWiring eventSignatureValidatorWiring,
            @NonNull final OrphanBufferWiring orphanBufferWiring,
            @NonNull final InOrderLinkerWiring inOrderLinkerWiring,
            @NonNull final ShadowgraphWiring shadowgraphWiring,
            @NonNull final ConsensusEngineWiring consensusEngineWiring,
            @NonNull final ComponentWiring<FutureEventBuffer, List<GossipEvent>> futureEventBufferWiring,
            @NonNull final EventCreationManagerWiring eventCreationManagerWiring,
            @NonNull final ComponentWiring<TransactionPrehandler, Void> applicationTransactionPrehandlerWiring,
            @NonNull final StateSignatureCollectorWiring stateSignatureCollectorWiring,
            @NonNull final ConsensusRoundHandlerWiring consensusRoundHandlerWiring) {

        this.hashingObjectCounter = Objects.requireNonNull(hashingObjectCounter);
        this.internalEventValidatorWiring = Objects.requireNonNull(internalEventValidatorWiring);
        this.eventDeduplicatorWiring = Objects.requireNonNull(eventDeduplicatorWiring);
        this.eventSignatureValidatorWiring = Objects.requireNonNull(eventSignatureValidatorWiring);
        this.orphanBufferWiring = Objects.requireNonNull(orphanBufferWiring);
        this.inOrderLinkerWiring = Objects.requireNonNull(inOrderLinkerWiring);
        this.shadowgraphWiring = Objects.requireNonNull(shadowgraphWiring);
        this.consensusEngineWiring = Objects.requireNonNull(consensusEngineWiring);
        this.futureEventBufferWiring = Objects.requireNonNull(futureEventBufferWiring);
        this.eventCreationManagerWiring = Objects.requireNonNull(eventCreationManagerWiring);
        this.applicationTransactionPrehandlerWiring = Objects.requireNonNull(applicationTransactionPrehandlerWiring);
        this.stateSignatureCollectorWiring = Objects.requireNonNull(stateSignatureCollectorWiring);
        this.consensusRoundHandlerWiring = Objects.requireNonNull(consensusRoundHandlerWiring);
    }

    /**
     * Flushes the intake pipeline. After this method is called, all components in the intake pipeline (i.e. components
     * prior to the consensus engine) will have been flushed. Additionally, things will be flushed an order that
     * guarantees that there will be no remaining work in the intake pipeline (as long as there are no additional events
     * added to the intake pipeline, and as long as there are no events released by the orphan buffer).
     */
    public void flushIntakePipeline() {
        // Important: the order of the lines within this function matters. Do not alter the order of these
        // lines without understanding the implications of doing so. Consult the wiring diagram when deciding
        // whether to change the order of these lines.

        // it isn't possible to flush the event hasher and the post hash collector independently, since the framework
        // currently doesn't support flushing if multiple components share the same object counter. As a workaround,
        // we just wait for the shared object counter to be empty, which is equivalent to flushing both components.
        hashingObjectCounter.waitUntilEmpty();

        internalEventValidatorWiring.flushRunnable().run();
        eventDeduplicatorWiring.flush();
        eventSignatureValidatorWiring.flushRunnable().run();
        orphanBufferWiring.flushRunnable().run();
        inOrderLinkerWiring.flushRunnable().run();
        shadowgraphWiring.flushRunnable().run();
        consensusEngineWiring.flushRunnable().run();
<<<<<<< HEAD
        applicationTransactionPrehandlerWiring.flush();
        futureEventBufferWiring.flushRunnable().run();
=======
        applicationTransactionPrehandlerWiring.flushRunnable().run();
        futureEventBufferWiring.flush();
>>>>>>> 65b57161
        eventCreationManagerWiring.flush();
    }

    /**
     * Safely clears the system in preparation for reconnect. After this method is called, there should be no work
     * sitting in any of the wiring queues, and all internal data structures within wiring components that need to be
     * cleared to prepare for a reconnect should be cleared.
     */
    public void clear() {
        // Important: the order of the lines within this function are important. Do not alter the order of these
        // lines without understanding the implications of doing so. Consult the wiring diagram when deciding
        // whether to change the order of these lines.

        // Phase 1: squelch
        // Break cycles in the system. Flush squelched components just in case there is a task being executed when
        // squelch is activated.
        consensusEngineWiring.startSquelchingRunnable().run();
        consensusEngineWiring.flushRunnable().run();
        eventCreationManagerWiring.startSquelching();
        eventCreationManagerWiring.flush();

        // Also squelch the consensus round handler. It isn't strictly necessary to do this to prevent dataflow through
        // the system, but it prevents the consensus round handler from wasting time handling rounds that don't need to
        // be handled.
        consensusRoundHandlerWiring.startSquelchingRunnable().run();
        consensusRoundHandlerWiring.flushRunnable().run();

        // Phase 2: flush
        // All cycles have been broken via squelching, so now it's time to flush everything out of the system.
        flushIntakePipeline();
        stateSignatureCollectorWiring.flush();
        consensusRoundHandlerWiring.flushRunnable().run();

        // Phase 3: stop squelching
        // Once everything has been flushed out of the system, it's safe to stop squelching.
        consensusEngineWiring.stopSquelchingRunnable().run();
        eventCreationManagerWiring.stopSquelching();
        consensusRoundHandlerWiring.stopSquelchingRunnable().run();

        // Phase 4: clear
        // Data is no longer moving through the system. Clear all the internal data structures in the wiring objects.
        eventDeduplicatorWiring.getInputWire(EventDeduplicator::clear).inject(new ClearTrigger());
        orphanBufferWiring.clearInput().inject(new ClearTrigger());
        inOrderLinkerWiring.clearInput().inject(new ClearTrigger());
        stateSignatureCollectorWiring.getClearInput().inject(new ClearTrigger());
        futureEventBufferWiring.getInputWire(FutureEventBuffer::clear).inject(new ClearTrigger());
        eventCreationManagerWiring.clearInput().inject(new ClearTrigger());
    }
}<|MERGE_RESOLUTION|>--- conflicted
+++ resolved
@@ -126,13 +126,8 @@
         inOrderLinkerWiring.flushRunnable().run();
         shadowgraphWiring.flushRunnable().run();
         consensusEngineWiring.flushRunnable().run();
-<<<<<<< HEAD
         applicationTransactionPrehandlerWiring.flush();
-        futureEventBufferWiring.flushRunnable().run();
-=======
-        applicationTransactionPrehandlerWiring.flushRunnable().run();
         futureEventBufferWiring.flush();
->>>>>>> 65b57161
         eventCreationManagerWiring.flush();
     }
 
