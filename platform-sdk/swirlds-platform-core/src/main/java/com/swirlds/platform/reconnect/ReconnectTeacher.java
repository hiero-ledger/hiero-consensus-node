--- conflicted
+++ resolved
@@ -178,17 +178,12 @@
         logger.info(
                 RECONNECT.getMarker(),
                 () -> new ReconnectStartPayload(
-<<<<<<< HEAD
-                        "Starting reconnect in the role of the sender", false, selfId, otherId, lastRoundReceived));
-        final StateConfig stateConfig = ConfigurationHolder.getConfigData(StateConfig.class);
-
-=======
                         "Starting reconnect in the role of the sender",
                         false,
                         selfId.id(),
                         otherId.id(),
                         lastRoundReceived));
->>>>>>> be7c6afc
+        final StateConfig stateConfig = ConfigurationHolder.getConfigData(StateConfig.class);
         logger.info(
                 RECONNECT.getMarker(),
                 "The following state will be sent to the learner:\n{}\n{}",
