--- conflicted
+++ resolved
@@ -16,19 +16,16 @@
 
 package com.swirlds.platform.event.validation;
 
+import static com.swirlds.common.metrics.Metrics.PLATFORM_CATEGORY;
 import static com.swirlds.logging.legacy.LogMarker.EXCEPTION;
 
 import com.swirlds.base.time.Time;
 import com.swirlds.common.context.PlatformContext;
+import com.swirlds.common.metrics.LongAccumulator;
 import com.swirlds.common.platform.NodeId;
 import com.swirlds.common.utility.CommonUtils;
 import com.swirlds.common.utility.throttle.RateLimitedLogger;
-<<<<<<< HEAD
-import com.swirlds.metrics.api.LongAccumulator;
-import com.swirlds.metrics.api.Metrics;
-=======
 import com.swirlds.platform.consensus.NonAncientEventWindow;
->>>>>>> 7d002717
 import com.swirlds.platform.crypto.SignatureVerifier;
 import com.swirlds.platform.event.GossipEvent;
 import com.swirlds.platform.eventhandling.EventConfig;
@@ -90,7 +87,7 @@
     private final RateLimitedLogger rateLimitedLogger;
 
     private static final LongAccumulator.Config VALIDATION_FAILED_CONFIG = new LongAccumulator.Config(
-                    Metrics.PLATFORM_CATEGORY, "eventsFailedSignatureValidation")
+                    PLATFORM_CATEGORY, "eventsFailedSignatureValidation")
             .withDescription("Events for which signature validation failed")
             .withUnit("events");
     private final LongAccumulator validationFailedAccumulator;
