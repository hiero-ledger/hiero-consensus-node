/*
 * Copyright (C) 2024 Hedera Hashgraph, LLC
 *
 * Licensed under the Apache License, Version 2.0 (the "License");
 * you may not use this file except in compliance with the License.
 * You may obtain a copy of the License at
 *
 *      http://www.apache.org/licenses/LICENSE-2.0
 *
 * Unless required by applicable law or agreed to in writing, software
 * distributed under the License is distributed on an "AS IS" BASIS,
 * WITHOUT WARRANTIES OR CONDITIONS OF ANY KIND, either express or implied.
 * See the License for the specific language governing permissions and
 * limitations under the License.
 */

package com.swirlds.platform.hcm.impl.tss.groth21;

<<<<<<< HEAD
import com.swirlds.platform.hcm.api.signaturescheme.PublicKey;
import com.swirlds.platform.hcm.api.signaturescheme.Signature;
=======
import com.swirlds.platform.hcm.api.signaturescheme.PairingPublicKey;
import com.swirlds.platform.hcm.api.signaturescheme.PairingSignature;
>>>>>>> fb6a4770
import com.swirlds.platform.hcm.api.tss.Tss;
import com.swirlds.platform.hcm.api.tss.TssMessage;
import com.swirlds.platform.hcm.api.tss.TssPrivateKey;
import com.swirlds.platform.hcm.api.tss.TssPrivateShare;
import com.swirlds.platform.hcm.api.tss.TssPublicShare;
import com.swirlds.platform.hcm.api.tss.TssShareClaim;
import edu.umd.cs.findbugs.annotations.NonNull;
import edu.umd.cs.findbugs.annotations.Nullable;
import java.util.List;

/**
 * A Groth21 implementation of a Threshold Signature Scheme.
 */
public class Groth21Tss<P extends PairingPublicKey> implements Tss<P> {
    /**
     * {@inheritDoc}
     */
    @Nullable
    @Override
    public PairingSignature aggregateSignatures(@NonNull final List<PairingSignature> partialSignatures) {
        throw new UnsupportedOperationException("Not implemented");
    }

    /**
     * {@inheritDoc}
     */
    @Nullable
    @Override
    public P aggregatePublicShares(@NonNull final List<TssPublicShare> publicShares) {
        throw new UnsupportedOperationException("Not implemented");
    }

    /**
     * {@inheritDoc}
     */
    @Nullable
    @Override
    public TssPrivateKey<P> aggregatePrivateKeys(@NonNull final List<TssPrivateKey<P>> privateKeys) {
        return null;
    }

    /**
     * {@inheritDoc}
     */
    @NonNull
    @Override
    public TssMessage<P> generateTssMessage(
            @NonNull final List<TssShareClaim> pendingShareClaims,
            @NonNull final TssPrivateShare<P> privateShare,
            final int threshold) {
        throw new UnsupportedOperationException("Not implemented");
    }
}<|MERGE_RESOLUTION|>--- conflicted
+++ resolved
@@ -16,13 +16,8 @@
 
 package com.swirlds.platform.hcm.impl.tss.groth21;
 
-<<<<<<< HEAD
-import com.swirlds.platform.hcm.api.signaturescheme.PublicKey;
-import com.swirlds.platform.hcm.api.signaturescheme.Signature;
-=======
 import com.swirlds.platform.hcm.api.signaturescheme.PairingPublicKey;
 import com.swirlds.platform.hcm.api.signaturescheme.PairingSignature;
->>>>>>> fb6a4770
 import com.swirlds.platform.hcm.api.tss.Tss;
 import com.swirlds.platform.hcm.api.tss.TssMessage;
 import com.swirlds.platform.hcm.api.tss.TssPrivateKey;
@@ -36,7 +31,7 @@
 /**
  * A Groth21 implementation of a Threshold Signature Scheme.
  */
-public class Groth21Tss<P extends PairingPublicKey> implements Tss<P> {
+public class Groth21Tss implements Tss {
     /**
      * {@inheritDoc}
      */
@@ -51,7 +46,7 @@
      */
     @Nullable
     @Override
-    public P aggregatePublicShares(@NonNull final List<TssPublicShare> publicShares) {
+    public PairingPublicKey aggregatePublicShares(@NonNull final List<TssPublicShare> publicShares) {
         throw new UnsupportedOperationException("Not implemented");
     }
 
@@ -60,7 +55,7 @@
      */
     @Nullable
     @Override
-    public TssPrivateKey<P> aggregatePrivateKeys(@NonNull final List<TssPrivateKey<P>> privateKeys) {
+    public TssPrivateKey aggregatePrivateKeys(@NonNull final List<TssPrivateKey> privateKeys) {
         return null;
     }
 
@@ -69,9 +64,9 @@
      */
     @NonNull
     @Override
-    public TssMessage<P> generateTssMessage(
+    public TssMessage generateTssMessage(
             @NonNull final List<TssShareClaim> pendingShareClaims,
-            @NonNull final TssPrivateShare<P> privateShare,
+            @NonNull final TssPrivateShare privateShare,
             final int threshold) {
         throw new UnsupportedOperationException("Not implemented");
     }
