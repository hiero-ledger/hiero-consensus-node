--- conflicted
+++ resolved
@@ -389,16 +389,6 @@
     private StateSettings state = new StateSettings();
 
     /**
-<<<<<<< HEAD
-     * Settings controlling JasperDB.
-     */
-    private JasperDbSettingsImpl jasperDb = new JasperDbSettingsImpl();
-=======
-     * Settings controlling VirtualMap.
-     */
-    private VirtualMapSettingsImpl virtualMap = new VirtualMapSettingsImpl();
->>>>>>> 4bbca287
-    /**
      * Settings controlling MerkleDb.
      */
     private MerkleDbSettingsImpl merkleDb = new MerkleDbSettingsImpl();
@@ -424,11 +414,6 @@
         SettingsCommon.showInternalStats = getInstance().isShowInternalStats();
         SettingsCommon.verboseStatistics = getInstance().isVerboseStatistics();
 
-<<<<<<< HEAD
-        JasperDbSettingsFactory.configure(getInstance().getJasperDb());
-=======
-        VirtualMapSettingsFactory.configure(getInstance().getVirtualMap());
->>>>>>> 4bbca287
         MerkleDbSettingsFactory.configure(getInstance().getMerkleDb());
     }
 
@@ -918,15 +903,6 @@
         return maxTransactionCountPerEvent;
     }
 
-<<<<<<< HEAD
-    public JasperDbSettingsImpl getJasperDb() {
-        return jasperDb;
-=======
-    public VirtualMapSettingsImpl getVirtualMap() {
-        return virtualMap;
->>>>>>> 4bbca287
-    }
-
     public MerkleDbSettingsImpl getMerkleDb() {
         return merkleDb;
     }
