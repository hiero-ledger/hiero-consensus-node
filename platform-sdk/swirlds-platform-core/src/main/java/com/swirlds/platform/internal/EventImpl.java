--- conflicted
+++ resolved
@@ -2,11 +2,8 @@
 package com.swirlds.platform.internal;
 
 import com.swirlds.platform.consensus.CandidateWitness;
-<<<<<<< HEAD
 import com.swirlds.platform.consensus.DeGen;
-=======
 import com.swirlds.platform.consensus.LocalConsensusGeneration;
->>>>>>> 502f62dd
 import com.swirlds.platform.event.EventCounter;
 import edu.umd.cs.findbugs.annotations.NonNull;
 import edu.umd.cs.findbugs.annotations.Nullable;
@@ -85,12 +82,9 @@
      */
     private boolean[] votes;
 
-<<<<<<< HEAD
-    private int deGen = 0;
-=======
     /** Local consensus generation, for more info, see {@link com.swirlds.platform.consensus.LocalConsensusGeneration} */
     private int cGen = LocalConsensusGeneration.GENERATION_UNDEFINED;
->>>>>>> 502f62dd
+    private int deGen = 0;
 
     public EventImpl(
             @NonNull final PlatformEvent platformEvent,
@@ -550,33 +544,30 @@
         return baseEvent.getCreatorId();
     }
 
-<<<<<<< HEAD
+    /**
+     * Returns the local consensus generation (cGen) of this event.
+     *
+     * @return the local consensus generation
+     * @see com.swirlds.platform.consensus.LocalConsensusGeneration
+     */
+    public int getCGen() {
+        return cGen;
+    }
+
+    /**
+     * Sets the local consensus generation (cGen) of this event.
+     *
+     * @param cGen the local consensus generation to set
+     * @see com.swirlds.platform.consensus.LocalConsensusGeneration
+     */
+    public void setCGen(final int cGen) {
+        this.cGen = cGen;
     public int getDeGen() {
         return deGen;
     }
 
     public void setDeGen(final int deGen) {
         this.deGen = deGen;
-=======
-    /**
-     * Returns the local consensus generation (cGen) of this event.
-     *
-     * @return the local consensus generation
-     * @see com.swirlds.platform.consensus.LocalConsensusGeneration
-     */
-    public int getCGen() {
-        return cGen;
-    }
-
-    /**
-     * Sets the local consensus generation (cGen) of this event.
-     *
-     * @param cGen the local consensus generation to set
-     * @see com.swirlds.platform.consensus.LocalConsensusGeneration
-     */
-    public void setCGen(final int cGen) {
-        this.cGen = cGen;
->>>>>>> 502f62dd
     }
 
     //
