--- conflicted
+++ resolved
@@ -119,29 +119,16 @@
     /**
      * Creates a new instance with the provided state.
      *
-<<<<<<< HEAD
-     * @param platformContext                       the platform context
-     * @param addressBook                           the address book
-     * @param selfId                                this node's id
-     * @param preConsensusSystemTransactionManager  the manager for pre-consensus system transactions
-     * @param postConsensusSystemTransactionManager the manager for post-consensus system transactions
-     * @param swirldStateMetrics                    metrics related to SwirldState
-     * @param statusActionSubmitter                 enables submitting platform status actions
-     * @param inFreeze                              indicates if the system is currently in a freeze
-     * @param state                                 the genesis state
-     * @param softwareVersion                       the current software version
-=======
      * @param platformContext                      the platform context
      * @param addressBook                          the address book
      * @param selfId                               this node's id
      * @param preconsensusSystemTransactionManager the manager for pre-consensus system transactions
      * @param consensusSystemTransactionManager    the manager for post-consensus system transactions
      * @param swirldStateMetrics                   metrics related to SwirldState
-     * @param transactionConfig                    the transaction configuration
+     * @param statusActionSubmitter                enables submitting platform status actions
      * @param inFreeze                             indicates if the system is currently in a freeze
      * @param state                                the genesis state
      * @param softwareVersion                      the current software version
->>>>>>> c30c4de7
      */
     public SwirldStateManagerImpl(
             @NonNull final PlatformContext platformContext,
