/*
 * Copyright (C) 2016-2023 Hedera Hashgraph, LLC
 *
 * Licensed under the Apache License, Version 2.0 (the "License");
 * you may not use this file except in compliance with the License.
 * You may obtain a copy of the License at
 *
 *      http://www.apache.org/licenses/LICENSE-2.0
 *
 * Unless required by applicable law or agreed to in writing, software
 * distributed under the License is distributed on an "AS IS" BASIS,
 * WITHOUT WARRANTIES OR CONDITIONS OF ANY KIND, either express or implied.
 * See the License for the specific language governing permissions and
 * limitations under the License.
 */

package com.swirlds.platform.state;

import com.swirlds.base.utility.ToStringBuilder;
import com.swirlds.common.config.ConsensusConfig;
import com.swirlds.common.config.singleton.ConfigurationHolder;
import com.swirlds.common.crypto.Hash;
import com.swirlds.common.io.streams.SerializableDataInputStream;
import com.swirlds.common.io.streams.SerializableDataOutputStream;
import com.swirlds.common.merkle.MerkleLeaf;
import com.swirlds.common.merkle.impl.PartialMerkleLeaf;
import com.swirlds.common.system.SoftwareVersion;
import com.swirlds.common.utility.NonCryptographicHashing;
import com.swirlds.platform.consensus.ConsensusSnapshot;
import com.swirlds.platform.consensus.RoundCalculationUtils;
import com.swirlds.platform.internal.EventImpl;
import java.io.IOException;
import java.time.Instant;
import java.util.ArrayList;
import java.util.Arrays;
import java.util.List;
import java.util.NoSuchElementException;
import java.util.Objects;

/**
 * A collection of miscellaneous platform data.
 */
public class PlatformData extends PartialMerkleLeaf implements MerkleLeaf {

    private static final long CLASS_ID = 0x1f89d0c43a8c08bdL;

    /**
     * The round of the genesis state.
     */
    public static final long GENESIS_ROUND = 0;

    private static final class ClassVersion {
        public static final int EPOCH_HASH = 2;
        public static final int ROUNDS_NON_ANCIENT = 3;
        /**
         * - Events are no longer serialized, the field is kept for migration purposes
         * - Mingen is no longer stored directly, its part of the snapshot
         * - restart/reconnect now uses a snapshot
         * - lastTransactionTimestamp is no longer stored directly, its part of the snapshot
         * - numEventsCons is no longer stored directly, its part of the snapshot
         * */
        public static final int CONSENSUS_SNAPSHOT = 4;
    }

    /**
     * The round of this state. This state represents the handling of all transactions that have reached consensus in
     * all previous rounds. All transactions from this round will eventually be applied to this state. The first state
     * (genesis state) has a round of 0 because the first round is defined as round 1, and the genesis state is
     * before any transactions are handled.
     */
    private long round = GENESIS_ROUND;

    /**
     * running hash of the hashes of all consensus events have there been throughout all of history, up through the
     * round received that this SignedState represents.
     */
    private Hash hashEventsCons;

    /**
     * contains events for the round that is being signed and the preceding rounds
     */
    private EventImpl[] events;

    /**
     * the consensus timestamp for this signed state
     */
    private Instant consensusTimestamp;

    /**
     * the minimum generation of famous witnesses per round
     */
    private List<MinGenInfo> minGenInfo;

    /**
     * The version of the application software that was responsible for creating this state.
     */
    private SoftwareVersion creationSoftwareVersion;

    /**
     * The epoch hash of this state. Updated every time emergency recovery is performed.
     */
    private Hash epochHash;

    /**
     * The next epoch hash, used to update the epoch hash at the next round boundary. This field is not part of the hash
     * and is not serialized.
     */
    private Hash nextEpochHash;

    /**
     * The number of non-ancient rounds.
     */
    private int roundsNonAncient;

    /** A snapshot of the consensus state at the end of the round, used for restart/reconnect */
    private ConsensusSnapshot snapshot;

    public PlatformData() {}

    /**
     * Copy constructor.
     *
     * @param that the object to copy
     */
    private PlatformData(final PlatformData that) {
        super(that);
        this.round = that.round;
        this.hashEventsCons = that.hashEventsCons;
        if (that.events != null) {
            this.events = Arrays.copyOf(that.events, that.events.length);
        }
        this.consensusTimestamp = that.consensusTimestamp;
        if (that.minGenInfo != null) {
            this.minGenInfo = new ArrayList<>(that.minGenInfo);
        }
        this.creationSoftwareVersion = that.creationSoftwareVersion;
        this.epochHash = that.epochHash;
        this.nextEpochHash = that.nextEpochHash;
        this.roundsNonAncient = that.roundsNonAncient;
        this.snapshot = that.snapshot;
    }

    /**
     * Update the epoch hash if the next epoch hash is non-null and different from the current epoch hash.
     */
    public void updateEpochHash() {
        throwIfImmutable();
        if (nextEpochHash != null && !nextEpochHash.equals(epochHash)) {
            // This is the first round after an emergency recovery round
            // Set the epoch hash to the next value
            epochHash = nextEpochHash;

            // set this to null so the value is consistent with a
            // state loaded from disk or received via reconnect
            nextEpochHash = null;
        }
    }

    /**
     * {@inheritDoc}
     */
    @Override
    public long getClassId() {
        return CLASS_ID;
    }

    /**
     * {@inheritDoc}
     */
    @Override
    public void serialize(final SerializableDataOutputStream out) throws IOException {
        out.writeLong(round);
        out.writeSerializable(hashEventsCons, false);

        out.writeInstant(consensusTimestamp);

        out.writeSerializable(creationSoftwareVersion, true);
        out.writeSerializable(epochHash, false);
        out.writeInt(roundsNonAncient);
        out.writeSerializable(snapshot, false);
    }

    /**
     * {@inheritDoc}
     */
    @Override
    public void deserialize(final SerializableDataInputStream in, final int version) throws IOException {
        round = in.readLong();
        if (version < ClassVersion.CONSENSUS_SNAPSHOT) {
            // numEventsCons
            in.readLong();
        }

        hashEventsCons = in.readSerializable(false, Hash::new);

        if (version < ClassVersion.CONSENSUS_SNAPSHOT) {
            int eventNum = in.readInt();
            events = new EventImpl[eventNum];
            for (int i = 0; i < eventNum; i++) {
                events[i] = in.readSerializable(false, EventImpl::new);
                events[i].getBaseEventHashedData().setHash(in.readSerializable(false, Hash::new));
                events[i].markAsSignedStateEvent();
            }
            State.linkParents(events);
        }

        consensusTimestamp = in.readInstant();

        if (version < ClassVersion.CONSENSUS_SNAPSHOT) {
            minGenInfo = MinGenInfo.deserializeList(in);

            // previously this was the last transaction timestamp
            in.readInstant();
        }

        creationSoftwareVersion = in.readSerializable();

        if (version >= ClassVersion.EPOCH_HASH) {
            epochHash = in.readSerializable(false, Hash::new);
        }

        if (version < ClassVersion.ROUNDS_NON_ANCIENT) {
            roundsNonAncient = ConfigurationHolder.getInstance()
                    .get()
                    .getConfigData(ConsensusConfig.class)
                    .roundsNonAncient();
        } else {
            roundsNonAncient = in.readInt();
        }

        if (version >= ClassVersion.CONSENSUS_SNAPSHOT) {
            snapshot = in.readSerializable(false, ConsensusSnapshot::new);
        }
    }

    /**
     * {@inheritDoc}
     */
    @Override
    public int getVersion() {
        return ClassVersion.CONSENSUS_SNAPSHOT;
    }

    /**
     * {@inheritDoc}
     */
    @Override
    public PlatformData copy() {
        return new PlatformData(this);
    }

    /**
     * Get the software version of the application that created this state.
     *
     * @return the creation version
     */
    public SoftwareVersion getCreationSoftwareVersion() {
        return creationSoftwareVersion;
    }

    /**
     * Set the software version of the application that created this state.
     *
     * @param creationVersion the creation version
     * @return this object
     */
    public PlatformData setCreationSoftwareVersion(final SoftwareVersion creationVersion) {
        this.creationSoftwareVersion = creationVersion;
        return this;
    }

    /**
     * Get the round when this state was generated.
     *
     * @return a round number
     */
    public long getRound() {
        return round;
    }

    /**
     * Set the round when this state was generated.
     *
     * @param round a round number
     * @return this object
     */
    public PlatformData setRound(final long round) {
        this.round = round;
        return this;
    }

    /**
     * Get the running hash of all events that have been applied to this state since the begining of time.
     *
     * @return a running hash of events
     */
    public Hash getHashEventsCons() {
        return hashEventsCons;
    }

    /**
     * Set the running hash of all events that have been applied to this state since the beginning of time.
     *
     * @param hashEventsCons a running hash of events
     * @return this object
     */
    public PlatformData setHashEventsCons(final Hash hashEventsCons) {
        this.hashEventsCons = hashEventsCons;
        return this;
    }

    /**
     * Get the events stored in this state.
     *
     * @return an array of events
     */
    public EventImpl[] getEvents() {
        return events;
    }

    /**
     * Get the consensus timestamp for this state, defined as the timestamp of the first transaction that was applied in
     * the round that created the state.
     *
     * @return a consensus timestamp
     */
    public Instant getConsensusTimestamp() {
        return consensusTimestamp;
    }

    /**
     * Set the consensus timestamp for this state, defined as the timestamp of the first transaction that was applied in
     * the round that created the state.
     *
     * @param consensusTimestamp a consensus timestamp
     * @return this object
     */
    public PlatformData setConsensusTimestamp(final Instant consensusTimestamp) {
        this.consensusTimestamp = consensusTimestamp;
        return this;
    }

    /**
     * Get the minimum event generation for each node within this state.
     *
     * @return minimum generation info list
     */
    public List<MinGenInfo> getMinGenInfo() {
        if (snapshot != null) {
            return snapshot.minGens();
        }
        return minGenInfo;
    }

    /**
     * The minimum generation of famous witnesses for the round specified. This method only looks at non-ancient rounds
     * contained within this state.
     *
     * @param round the round whose minimum generation will be returned
     * @return the minimum generation for the round specified
     * @throws NoSuchElementException if the generation information for this round is not contained withing this state
     */
    public long getMinGen(final long round) {
        for (final MinGenInfo info : getMinGenInfo()) {
            if (info.round() == round) {
                return info.minimumGeneration();
            }
        }
        throw new NoSuchElementException("No minimum generation found for round: " + round);
    }

    /**
     * Return the round generation of the oldest round in this state
     *
     * @return the generation of the oldest round
     */
    public long getMinRoundGeneration() {
        return getMinGenInfo().stream()
                .findFirst()
                .orElseThrow(() -> new IllegalStateException("No MinGen info found in state"))
                .minimumGeneration();
    }

    /**
     * Sets the epoch hash of this state.
     *
     * @param epochHash the epoch hash of this state
     * @return this object
     */
    public PlatformData setEpochHash(final Hash epochHash) {
        this.epochHash = epochHash;
        return this;
    }

    /**
     * Gets the epoch hash of this state.
     *
     * @return the epoch hash of this state
     */
    public Hash getEpochHash() {
        return epochHash;
    }

    /**
     * Sets the next epoch hash of this state.
     *
     * @param nextEpochHash the next epoch hash of this state
     * @return this object
     */
    public PlatformData setNextEpochHash(final Hash nextEpochHash) {
        this.nextEpochHash = nextEpochHash;
        return this;
    }

    /**
     * Gets the next epoch hash of this state.
     *
     * @return the next epoch hash of this state
     */
    public Hash getNextEpochHash() {
        return nextEpochHash;
    }

    /**
     * Sets the number of non-ancient rounds.
     *
     * @param roundsNonAncient the number of non-ancient rounds
     * @return this object
     */
    public PlatformData setRoundsNonAncient(final int roundsNonAncient) {
        this.roundsNonAncient = roundsNonAncient;
        return this;
    }

    /**
     * Gets the number of non-ancient rounds.
     *
     * @return the number of non-ancient rounds
     */
    public int getRoundsNonAncient() {
        return roundsNonAncient;
    }

    /**
     * Gets the minimum generation of non-ancient events.
     *
     * @return the minimum generation of non-ancient events
     */
    public long getMinimumGenerationNonAncient() {
        return RoundCalculationUtils.getMinGenNonAncient(roundsNonAncient, round, this::getMinGen);
    }

    /**
<<<<<<< HEAD
     * @return the consensus snapshot for this round
     */
    public ConsensusSnapshot getSnapshot() {
        return snapshot;
    }

    /**
     * @param snapshot the consensus snapshot for this round
     * @return this object
     */
    public PlatformData setSnapshot(final ConsensusSnapshot snapshot) {
        this.snapshot = snapshot;
        return this;
    }

    /**
     * Informational method used in reconnect diagnostics. This method constructs a {@link String} containing the
     * critical attributes of this data object. The original use is during reconnect to produce useful information sent
     * to diagnostic event output.
     *
     * @return a {@link String} containing the core data from this object, in human-readable form.
     * @see PlatformState#getInfoString()
     */
    public String getInfoString() {
        final String dataTable = new TextTable()
                .setBordersEnabled(false)
                .addRow("Round", round)
                .addRow("Consensus events running hash", hashEventsCons == null ? "null" : hashEventsCons.toMnemonic())
                .addRow("Consensus timestamp", consensusTimestamp)
                .addRow("Rounds non-ancient", roundsNonAncient)
                .addRow("Creation software version", creationSoftwareVersion)
                .addRow("Epoch hash", epochHash == null ? "null" : epochHash.toMnemonic())
                .addRow("Min gen info hash code", minGenInfo == null ? "null" : minGenInfo.hashCode())
                .addRow("Events hash code", Arrays.hashCode(events))
                .addRow("Snapshot hash code", snapshot == null ? "null" : snapshot.hashCode())
                .render();

        // the unabbreviated running hash is printed separately because it is too long to fit into the table, which
        // doesn't support wrapping well
        return dataTable + "Consensus events running hash: " + hashEventsCons;
    }

    /**
=======
>>>>>>> a32fb659
     * {@inheritDoc}
     */
    @Override
    public boolean equals(final Object other) {
        if (this == other) {
            return true;
        }
        if (other == null || getClass() != other.getClass()) {
            return false;
        }
        final PlatformData that = (PlatformData) other;
        return round == that.round
                && Objects.equals(hashEventsCons, that.hashEventsCons)
                && Arrays.equals(events, that.events)
                && Objects.equals(consensusTimestamp, that.consensusTimestamp)
                && Objects.equals(minGenInfo, that.minGenInfo)
                && Objects.equals(epochHash, that.epochHash)
                && Objects.equals(roundsNonAncient, that.roundsNonAncient)
                && Objects.equals(snapshot, that.snapshot);
    }

    /**
     * {@inheritDoc}
     */
    @Override
    public int hashCode() {
        return NonCryptographicHashing.hash32(round);
    }

    /**
     * {@inheritDoc}
     */
    @Override
    public String toString() {
        return new ToStringBuilder(this)
                .append("round", round)
                .append("hashEventsCons", hashEventsCons)
                .append("events", events)
                .append("consensusTimestamp", consensusTimestamp)
                .append("minGenInfo", minGenInfo)
                .append("epochHash", epochHash)
                .append("roundsNonAncient", roundsNonAncient)
                .append("snapshot", snapshot)
                .toString();
    }
}<|MERGE_RESOLUTION|>--- conflicted
+++ resolved
@@ -451,7 +451,6 @@
     }
 
     /**
-<<<<<<< HEAD
      * @return the consensus snapshot for this round
      */
     public ConsensusSnapshot getSnapshot() {
@@ -468,35 +467,6 @@
     }
 
     /**
-     * Informational method used in reconnect diagnostics. This method constructs a {@link String} containing the
-     * critical attributes of this data object. The original use is during reconnect to produce useful information sent
-     * to diagnostic event output.
-     *
-     * @return a {@link String} containing the core data from this object, in human-readable form.
-     * @see PlatformState#getInfoString()
-     */
-    public String getInfoString() {
-        final String dataTable = new TextTable()
-                .setBordersEnabled(false)
-                .addRow("Round", round)
-                .addRow("Consensus events running hash", hashEventsCons == null ? "null" : hashEventsCons.toMnemonic())
-                .addRow("Consensus timestamp", consensusTimestamp)
-                .addRow("Rounds non-ancient", roundsNonAncient)
-                .addRow("Creation software version", creationSoftwareVersion)
-                .addRow("Epoch hash", epochHash == null ? "null" : epochHash.toMnemonic())
-                .addRow("Min gen info hash code", minGenInfo == null ? "null" : minGenInfo.hashCode())
-                .addRow("Events hash code", Arrays.hashCode(events))
-                .addRow("Snapshot hash code", snapshot == null ? "null" : snapshot.hashCode())
-                .render();
-
-        // the unabbreviated running hash is printed separately because it is too long to fit into the table, which
-        // doesn't support wrapping well
-        return dataTable + "Consensus events running hash: " + hashEventsCons;
-    }
-
-    /**
-=======
->>>>>>> a32fb659
      * {@inheritDoc}
      */
     @Override
