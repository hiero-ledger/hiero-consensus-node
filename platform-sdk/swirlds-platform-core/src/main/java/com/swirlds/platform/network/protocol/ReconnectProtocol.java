// SPDX-License-Identifier: Apache-2.0
package com.swirlds.platform.network.protocol;

import com.swirlds.base.time.Time;
import com.swirlds.common.context.PlatformContext;
import com.swirlds.common.threading.manager.ThreadManager;
<<<<<<< HEAD
import com.swirlds.platform.config.StateConfig;
import com.swirlds.platform.gossip.modular.GossipController;
import com.swirlds.platform.gossip.modular.SyncGossipSharedProtocolState;
=======
>>>>>>> 62718b4c
import com.swirlds.platform.metrics.ReconnectMetrics;
import com.swirlds.platform.reconnect.ReconnectPeerProtocol;
import com.swirlds.platform.reconnect.ReconnectSyncHelper;
import com.swirlds.platform.reconnect.ReconnectThrottle;
<<<<<<< HEAD
import com.swirlds.platform.state.MerkleNodeState;
import com.swirlds.platform.state.service.PlatformStateFacade;
import com.swirlds.platform.state.signed.ReservedSignedState;
import com.swirlds.platform.state.signed.SignedState;
import com.swirlds.platform.state.signed.SignedStateValidator;
import com.swirlds.platform.system.status.PlatformStatus;
import com.swirlds.state.lifecycle.StateLifecycleManager;
=======
import com.swirlds.platform.state.service.PlatformStateFacade;
import com.swirlds.platform.state.signed.ReservedSignedState;
>>>>>>> 62718b4c
import edu.umd.cs.findbugs.annotations.NonNull;
import java.time.Duration;
import java.util.Objects;
import java.util.concurrent.atomic.AtomicReference;
import java.util.function.Supplier;
import org.hiero.consensus.gossip.FallenBehindManager;
import org.hiero.consensus.model.node.NodeId;
import org.hiero.consensus.model.status.PlatformStatus;

/**
 * Implementation of a factory for reconnect protocol
 */
public class ReconnectProtocol implements Protocol {

    private final ReconnectThrottle reconnectThrottle;
    private final Supplier<ReservedSignedState<?>> lastCompleteSignedState;
    private final Duration reconnectSocketTimeout;
    private final ReconnectMetrics reconnectMetrics;
    private final ThreadManager threadManager;
    private final FallenBehindManager fallenBehindManager;
    private final PlatformStateFacade platformStateFacade;

<<<<<<< HEAD
    /**
     * Provides the platform status.
     */
    private final Supplier<PlatformStatus> platformStatusSupplier;

=======
>>>>>>> 62718b4c
    private final Time time;
    private final PlatformContext platformContext;
    private final AtomicReference<PlatformStatus> platformStatus = new AtomicReference<>(PlatformStatus.STARTING_UP);
    private final ReconnectSyncHelper reconnectSyncHelper;

    public ReconnectProtocol(
            @NonNull final PlatformContext platformContext,
            @NonNull final ThreadManager threadManager,
            @NonNull final ReconnectThrottle reconnectThrottle,
            @NonNull final Supplier<ReservedSignedState<?>> lastCompleteSignedState,
            @NonNull final Duration reconnectSocketTimeout,
            @NonNull final ReconnectMetrics reconnectMetrics,
            @NonNull final ReconnectSyncHelper reconnectSyncHelper,
            @NonNull final FallenBehindManager fallenBehindManager,
<<<<<<< HEAD
            @NonNull final Supplier<PlatformStatus> platformStatusSupplier,
=======
>>>>>>> 62718b4c
            @NonNull final PlatformStateFacade platformStateFacade) {

        this.platformContext = Objects.requireNonNull(platformContext);
        this.threadManager = Objects.requireNonNull(threadManager);
        this.reconnectThrottle = Objects.requireNonNull(reconnectThrottle);
        this.lastCompleteSignedState = Objects.requireNonNull(lastCompleteSignedState);
        this.reconnectSocketTimeout = Objects.requireNonNull(reconnectSocketTimeout);
        this.reconnectMetrics = Objects.requireNonNull(reconnectMetrics);
        this.reconnectSyncHelper = Objects.requireNonNull(reconnectSyncHelper);
        this.fallenBehindManager = Objects.requireNonNull(fallenBehindManager);
        this.platformStateFacade = platformStateFacade;
<<<<<<< HEAD
        this.platformStatusSupplier = Objects.requireNonNull(platformStatusSupplier);
=======
>>>>>>> 62718b4c
        this.time = Objects.requireNonNull(platformContext.getTime());
    }

    /**
<<<<<<< HEAD
     * Utility method for creating ReconnectProtocol from shared state, while staying compatible with pre-refactor code
     * @param platformContext       the platform context
     * @param sharedState           temporary class to share state between various protocols in modularized gossip, to be removed
     * @param threadManager         the thread manager
     * @param latestCompleteState   holds the latest signed state that has enough signatures to be verifiable
     * @param roster                the current roster
     * @param peers                 the current list of peers
     * @param loadReconnectState    a method that should be called when a state from reconnect is obtained
     * @param clearAllPipelinesForReconnect this method should be called to clear all pipelines prior to a reconnect
     * @param selfId                this node's ID
     * @param gossipController      way to pause/resume gossip while reconnect is in progress
     * @param platformStateFacade  the platform state facade to access platform state
     * @param stateLifecycleManager an object containing the latest mutable and immutable state
     * @return constructed ReconnectProtocol
     */
    public static ReconnectProtocol create(
            @NonNull final PlatformContext platformContext,
            @NonNull final SyncGossipSharedProtocolState sharedState,
            @NonNull final ThreadManager threadManager,
            @NonNull final Supplier<ReservedSignedState<?>> latestCompleteState,
            @NonNull final Roster roster,
            @NonNull final List<PeerInfo> peers,
            @NonNull final Consumer<SignedState<?>> loadReconnectState,
            @NonNull final Runnable clearAllPipelinesForReconnect,
            @NonNull final NodeId selfId,
            @NonNull final GossipController gossipController,
            @NonNull final PlatformStateFacade platformStateFacade,
            @NonNull final StateLifecycleManager<? extends MerkleNodeState> stateLifecycleManager) {

        final ReconnectConfig reconnectConfig =
                platformContext.getConfiguration().getConfigData(ReconnectConfig.class);

        final ReconnectThrottle reconnectThrottle = new ReconnectThrottle(reconnectConfig, platformContext.getTime());

        final ReconnectMetrics reconnectMetrics = new ReconnectMetrics(platformContext.getMetrics(), peers);

        final StateConfig stateConfig = platformContext.getConfiguration().getConfigData(StateConfig.class);

        final LongSupplier getRoundSupplier = () -> {
            try (final ReservedSignedState<?> reservedState = latestCompleteState.get()) {
                if (reservedState == null || reservedState.isNull()) {
                    return ROUND_UNDEFINED;
                }

                return reservedState.get().getRound();
            }
        };

        final ReconnectHelper reconnectHelper = new ReconnectHelper(
                gossipController::pause,
                clearAllPipelinesForReconnect::run,
                stateLifecycleManager::getMutableState,
                getRoundSupplier,
                new ReconnectLearnerThrottle(platformContext.getTime(), selfId, reconnectConfig),
                state -> {
                    loadReconnectState.accept(state);
                    sharedState
                            .syncManager()
                            .resetFallenBehind(); // this is almost direct communication to SyncProtocol
                },
                new ReconnectLearnerFactory(
                        platformContext,
                        threadManager,
                        roster,
                        reconnectConfig.asyncStreamTimeout(),
                        reconnectMetrics,
                        platformStateFacade),
                stateConfig,
                platformStateFacade,
                platformContext.getMerkleCryptography());
        final ReconnectController reconnectController =
                new ReconnectController(reconnectConfig, threadManager, reconnectHelper, gossipController::resume);

        sharedState.fallenBehindCallback().set(reconnectController::start);

        return new ReconnectProtocol(
                platformContext,
                threadManager,
                reconnectThrottle,
                latestCompleteState,
                reconnectConfig.asyncStreamTimeout(),
                reconnectMetrics,
                reconnectController,
                new DefaultSignedStateValidator(platformContext, platformStateFacade),
                sharedState.syncManager(),
                sharedState.currentPlatformStatus()::get,
                platformStateFacade);
    }

    /**
=======
>>>>>>> 62718b4c
     * {@inheritDoc}
     */
    @NonNull
    @Override
    public ReconnectPeerProtocol createPeerInstance(@NonNull final NodeId peerId) {
        return new ReconnectPeerProtocol(
                platformContext,
                threadManager,
                Objects.requireNonNull(peerId),
                reconnectThrottle,
                lastCompleteSignedState,
                reconnectSocketTimeout,
                reconnectMetrics,
                reconnectSyncHelper,
                fallenBehindManager,
                platformStatus::get,
                time,
                platformStateFacade);
    }

    /**
     * {@inheritDoc}
     */
    @Override
    public void updatePlatformStatus(@NonNull final PlatformStatus status) {
        platformStatus.set(status);
    }
}<|MERGE_RESOLUTION|>--- conflicted
+++ resolved
@@ -4,28 +4,12 @@
 import com.swirlds.base.time.Time;
 import com.swirlds.common.context.PlatformContext;
 import com.swirlds.common.threading.manager.ThreadManager;
-<<<<<<< HEAD
-import com.swirlds.platform.config.StateConfig;
-import com.swirlds.platform.gossip.modular.GossipController;
-import com.swirlds.platform.gossip.modular.SyncGossipSharedProtocolState;
-=======
->>>>>>> 62718b4c
 import com.swirlds.platform.metrics.ReconnectMetrics;
 import com.swirlds.platform.reconnect.ReconnectPeerProtocol;
 import com.swirlds.platform.reconnect.ReconnectSyncHelper;
 import com.swirlds.platform.reconnect.ReconnectThrottle;
-<<<<<<< HEAD
-import com.swirlds.platform.state.MerkleNodeState;
 import com.swirlds.platform.state.service.PlatformStateFacade;
 import com.swirlds.platform.state.signed.ReservedSignedState;
-import com.swirlds.platform.state.signed.SignedState;
-import com.swirlds.platform.state.signed.SignedStateValidator;
-import com.swirlds.platform.system.status.PlatformStatus;
-import com.swirlds.state.lifecycle.StateLifecycleManager;
-=======
-import com.swirlds.platform.state.service.PlatformStateFacade;
-import com.swirlds.platform.state.signed.ReservedSignedState;
->>>>>>> 62718b4c
 import edu.umd.cs.findbugs.annotations.NonNull;
 import java.time.Duration;
 import java.util.Objects;
@@ -48,14 +32,6 @@
     private final FallenBehindManager fallenBehindManager;
     private final PlatformStateFacade platformStateFacade;
 
-<<<<<<< HEAD
-    /**
-     * Provides the platform status.
-     */
-    private final Supplier<PlatformStatus> platformStatusSupplier;
-
-=======
->>>>>>> 62718b4c
     private final Time time;
     private final PlatformContext platformContext;
     private final AtomicReference<PlatformStatus> platformStatus = new AtomicReference<>(PlatformStatus.STARTING_UP);
@@ -70,10 +46,7 @@
             @NonNull final ReconnectMetrics reconnectMetrics,
             @NonNull final ReconnectSyncHelper reconnectSyncHelper,
             @NonNull final FallenBehindManager fallenBehindManager,
-<<<<<<< HEAD
             @NonNull final Supplier<PlatformStatus> platformStatusSupplier,
-=======
->>>>>>> 62718b4c
             @NonNull final PlatformStateFacade platformStateFacade) {
 
         this.platformContext = Objects.requireNonNull(platformContext);
@@ -85,107 +58,10 @@
         this.reconnectSyncHelper = Objects.requireNonNull(reconnectSyncHelper);
         this.fallenBehindManager = Objects.requireNonNull(fallenBehindManager);
         this.platformStateFacade = platformStateFacade;
-<<<<<<< HEAD
-        this.platformStatusSupplier = Objects.requireNonNull(platformStatusSupplier);
-=======
->>>>>>> 62718b4c
         this.time = Objects.requireNonNull(platformContext.getTime());
     }
 
     /**
-<<<<<<< HEAD
-     * Utility method for creating ReconnectProtocol from shared state, while staying compatible with pre-refactor code
-     * @param platformContext       the platform context
-     * @param sharedState           temporary class to share state between various protocols in modularized gossip, to be removed
-     * @param threadManager         the thread manager
-     * @param latestCompleteState   holds the latest signed state that has enough signatures to be verifiable
-     * @param roster                the current roster
-     * @param peers                 the current list of peers
-     * @param loadReconnectState    a method that should be called when a state from reconnect is obtained
-     * @param clearAllPipelinesForReconnect this method should be called to clear all pipelines prior to a reconnect
-     * @param selfId                this node's ID
-     * @param gossipController      way to pause/resume gossip while reconnect is in progress
-     * @param platformStateFacade  the platform state facade to access platform state
-     * @param stateLifecycleManager an object containing the latest mutable and immutable state
-     * @return constructed ReconnectProtocol
-     */
-    public static ReconnectProtocol create(
-            @NonNull final PlatformContext platformContext,
-            @NonNull final SyncGossipSharedProtocolState sharedState,
-            @NonNull final ThreadManager threadManager,
-            @NonNull final Supplier<ReservedSignedState<?>> latestCompleteState,
-            @NonNull final Roster roster,
-            @NonNull final List<PeerInfo> peers,
-            @NonNull final Consumer<SignedState<?>> loadReconnectState,
-            @NonNull final Runnable clearAllPipelinesForReconnect,
-            @NonNull final NodeId selfId,
-            @NonNull final GossipController gossipController,
-            @NonNull final PlatformStateFacade platformStateFacade,
-            @NonNull final StateLifecycleManager<? extends MerkleNodeState> stateLifecycleManager) {
-
-        final ReconnectConfig reconnectConfig =
-                platformContext.getConfiguration().getConfigData(ReconnectConfig.class);
-
-        final ReconnectThrottle reconnectThrottle = new ReconnectThrottle(reconnectConfig, platformContext.getTime());
-
-        final ReconnectMetrics reconnectMetrics = new ReconnectMetrics(platformContext.getMetrics(), peers);
-
-        final StateConfig stateConfig = platformContext.getConfiguration().getConfigData(StateConfig.class);
-
-        final LongSupplier getRoundSupplier = () -> {
-            try (final ReservedSignedState<?> reservedState = latestCompleteState.get()) {
-                if (reservedState == null || reservedState.isNull()) {
-                    return ROUND_UNDEFINED;
-                }
-
-                return reservedState.get().getRound();
-            }
-        };
-
-        final ReconnectHelper reconnectHelper = new ReconnectHelper(
-                gossipController::pause,
-                clearAllPipelinesForReconnect::run,
-                stateLifecycleManager::getMutableState,
-                getRoundSupplier,
-                new ReconnectLearnerThrottle(platformContext.getTime(), selfId, reconnectConfig),
-                state -> {
-                    loadReconnectState.accept(state);
-                    sharedState
-                            .syncManager()
-                            .resetFallenBehind(); // this is almost direct communication to SyncProtocol
-                },
-                new ReconnectLearnerFactory(
-                        platformContext,
-                        threadManager,
-                        roster,
-                        reconnectConfig.asyncStreamTimeout(),
-                        reconnectMetrics,
-                        platformStateFacade),
-                stateConfig,
-                platformStateFacade,
-                platformContext.getMerkleCryptography());
-        final ReconnectController reconnectController =
-                new ReconnectController(reconnectConfig, threadManager, reconnectHelper, gossipController::resume);
-
-        sharedState.fallenBehindCallback().set(reconnectController::start);
-
-        return new ReconnectProtocol(
-                platformContext,
-                threadManager,
-                reconnectThrottle,
-                latestCompleteState,
-                reconnectConfig.asyncStreamTimeout(),
-                reconnectMetrics,
-                reconnectController,
-                new DefaultSignedStateValidator(platformContext, platformStateFacade),
-                sharedState.syncManager(),
-                sharedState.currentPlatformStatus()::get,
-                platformStateFacade);
-    }
-
-    /**
-=======
->>>>>>> 62718b4c
      * {@inheritDoc}
      */
     @NonNull
