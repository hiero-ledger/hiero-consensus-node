--- conflicted
+++ resolved
@@ -100,9 +100,5 @@
                 eventHandler,
                 syncGuard,
                 fallenBehindMonitor);
-<<<<<<< HEAD
-        return rpcPeerHandler;
-=======
->>>>>>> 1923c4e8
     }
 }