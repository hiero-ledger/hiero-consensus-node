// SPDX-License-Identifier: Apache-2.0
package com.swirlds.platform.wiring;

import static com.swirlds.component.framework.schedulers.builders.TaskSchedulerConfiguration.DIRECT_THREADSAFE_CONFIGURATION;

import com.hedera.hapi.platform.event.StateSignatureTransaction;
import com.swirlds.common.context.PlatformContext;
import com.swirlds.component.framework.component.ComponentWiring;
import com.swirlds.component.framework.model.WiringModel;
import com.swirlds.platform.SwirldsPlatform;
import com.swirlds.platform.builder.PlatformComponentBuilder;
import com.swirlds.platform.components.AppNotifier;
import com.swirlds.platform.components.EventWindowManager;
import com.swirlds.platform.components.SavedStateController;
import com.swirlds.platform.components.appcomm.CompleteStateNotificationWithCleanup;
import com.swirlds.platform.components.appcomm.LatestCompleteStateNotifier;
import com.swirlds.platform.event.branching.BranchDetector;
import com.swirlds.platform.event.branching.BranchReporter;
import com.swirlds.platform.event.deduplication.EventDeduplicator;
import com.swirlds.platform.event.orphan.OrphanBuffer;
import com.swirlds.platform.event.preconsensus.InlinePcesWriter;
import com.swirlds.platform.event.preconsensus.PcesReplayer;
import com.swirlds.platform.event.stream.ConsensusEventStream;
import com.swirlds.platform.event.validation.EventSignatureValidator;
import com.swirlds.platform.event.validation.InternalEventValidator;
import com.swirlds.platform.eventhandling.StateWithHashComplexity;
import com.swirlds.platform.eventhandling.TransactionHandler;
import com.swirlds.platform.eventhandling.TransactionHandlerDataCounter;
import com.swirlds.platform.eventhandling.TransactionHandlerResult;
import com.swirlds.platform.eventhandling.TransactionPrehandler;
import com.swirlds.platform.state.hasher.StateHasher;
import com.swirlds.platform.state.hashlogger.HashLogger;
import com.swirlds.platform.state.iss.IssDetector;
import com.swirlds.platform.state.iss.IssHandler;
import com.swirlds.platform.state.nexus.LatestCompleteStateNexus;
import com.swirlds.platform.state.nexus.SignedStateNexus;
import com.swirlds.platform.state.signed.ReservedSignedState;
import com.swirlds.platform.state.signed.SignedStateSentinel;
import com.swirlds.platform.state.signed.StateGarbageCollector;
import com.swirlds.platform.state.signed.StateSignatureCollector;
import com.swirlds.platform.state.signer.StateSigner;
import com.swirlds.platform.state.snapshot.StateSnapshotManager;
import com.swirlds.platform.system.PlatformMonitor;
import com.swirlds.platform.wiring.components.ConsensusWiring;
import com.swirlds.platform.wiring.components.GossipWiring;
import com.swirlds.platform.wiring.components.PcesReplayerWiring;
import com.swirlds.platform.wiring.components.RunningEventHashOverrideWiring;
import edu.umd.cs.findbugs.annotations.NonNull;
import edu.umd.cs.findbugs.annotations.Nullable;
import java.util.List;
import java.util.Objects;
import java.util.Queue;
import org.hiero.consensus.crypto.EventHasher;
import org.hiero.consensus.event.creator.EventCreatorModule;
import org.hiero.consensus.model.event.PlatformEvent;
import org.hiero.consensus.model.hashgraph.EventWindow;
import org.hiero.consensus.model.notification.IssNotification;
import org.hiero.consensus.model.state.StateSavingResult;
import org.hiero.consensus.model.status.PlatformStatus;
import org.hiero.consensus.model.transaction.ScopedSystemTransaction;

/**
 * Encapsulates wiring for {@link SwirldsPlatform}.
 */
public record PlatformComponents(
        WiringModel model,
<<<<<<< HEAD
        EventCreatorModule eventCreatorModule,
        ComponentWiring<StateSigner, StateSignatureTransaction> stateSignerWiring,
        ComponentWiring<ConsensusEventStream, Void> consensusEventStreamWiring,
        ComponentWiring<IssHandler, Void> issHandlerWiring,
        ComponentWiring<LatestCompleteStateNotifier, CompleteStateNotificationWithCleanup>
                latestCompleteStateNotifierWiring,
        ComponentWiring<SignedStateNexus, Void> latestImmutableStateNexusWiring,
        ComponentWiring<LatestCompleteStateNexus, Void> latestCompleteStateNexusWiring,
        ComponentWiring<SavedStateController, StateWithHashComplexity> savedStateControllerWiring,
        ComponentWiring<StateGarbageCollector, Void> stateGarbageCollectorWiring,
        ComponentWiring<SignedStateSentinel, Void> signedStateSentinelWiring,
        PcesReplayerWiring pcesReplayerWiring,
        GossipWiring gossipWiring,
        ComponentWiring<StateSnapshotManager, StateSavingResult> stateSnapshotManagerWiring,
=======
>>>>>>> 19a3061c
        ComponentWiring<EventHasher, PlatformEvent> eventHasherWiring,
        ComponentWiring<InternalEventValidator, PlatformEvent> internalEventValidatorWiring,
        ComponentWiring<EventDeduplicator, PlatformEvent> eventDeduplicatorWiring,
        ComponentWiring<EventSignatureValidator, PlatformEvent> eventSignatureValidatorWiring,
        ComponentWiring<OrphanBuffer, List<PlatformEvent>> orphanBufferWiring,
        ConsensusWiring consensusEngineWiring,
<<<<<<< HEAD
        ComponentWiring<InlinePcesWriter, PlatformEvent> pcesInlineWriterWiring,
=======
        ComponentWiring<EventCreatorModule, PlatformEvent> eventCreationManagerWiring,
>>>>>>> 19a3061c
        ComponentWiring<TransactionPrehandler, Queue<ScopedSystemTransaction<StateSignatureTransaction>>>
                applicationTransactionPrehandlerWiring,
        ComponentWiring<StateSignatureCollector, List<ReservedSignedState>> stateSignatureCollectorWiring,
        ComponentWiring<StateSnapshotManager, StateSavingResult> stateSnapshotManagerWiring,
        ComponentWiring<StateSigner, StateSignatureTransaction> stateSignerWiring,
        ComponentWiring<TransactionHandler, TransactionHandlerResult> transactionHandlerWiring,
        ComponentWiring<ConsensusEventStream, Void> consensusEventStreamWiring,
        RunningEventHashOverrideWiring runningEventHashOverrideWiring,
        ComponentWiring<StateHasher, ReservedSignedState> stateHasherWiring,
        GossipWiring gossipWiring,
        PcesReplayerWiring pcesReplayerWiring,
        ComponentWiring<EventWindowManager, EventWindow> eventWindowManagerWiring,
        ComponentWiring<IssDetector, List<IssNotification>> issDetectorWiring,
        ComponentWiring<IssHandler, Void> issHandlerWiring,
        ComponentWiring<HashLogger, Void> hashLoggerWiring,
        ComponentWiring<LatestCompleteStateNotifier, CompleteStateNotificationWithCleanup>
                latestCompleteStateNotifierWiring,
        ComponentWiring<SignedStateNexus, Void> latestImmutableStateNexusWiring,
        ComponentWiring<LatestCompleteStateNexus, Void> latestCompleteStateNexusWiring,
        ComponentWiring<SavedStateController, StateWithHashComplexity> savedStateControllerWiring,
        ComponentWiring<AppNotifier, Void> notifierWiring,
        ComponentWiring<StateGarbageCollector, Void> stateGarbageCollectorWiring,
        ComponentWiring<SignedStateSentinel, Void> signedStateSentinelWiring,
        ComponentWiring<PlatformMonitor, PlatformStatus> platformMonitorWiring,
        ComponentWiring<BranchDetector, PlatformEvent> branchDetectorWiring,
        ComponentWiring<InlinePcesWriter, PlatformEvent> pcesInlineWriterWiring,
        ComponentWiring<BranchReporter, Void> branchReporterWiring) {

    /**
     * Bind components to the wiring.
     *
     * @param builder                   builds platform components that need to be bound to wires
     * @param pcesReplayer              the PCES replayer to bind
     * @param stateSignatureCollector   the signed state manager to bind
     * @param eventWindowManager        the event window manager to bind
     * @param latestImmutableStateNexus the latest immutable state nexus to bind
     * @param latestCompleteStateNexus  the latest complete state nexus to bind
     * @param savedStateController      the saved state controller to bind
     * @param notifier                  the notifier to bind
     */
    public void bind(
            @NonNull final PlatformComponentBuilder builder,
            @NonNull final PcesReplayer pcesReplayer,
            @NonNull final StateSignatureCollector stateSignatureCollector,
            @NonNull final EventWindowManager eventWindowManager,
            @Nullable final InlinePcesWriter inlinePcesWriter,
            @NonNull final SignedStateNexus latestImmutableStateNexus,
            @NonNull final LatestCompleteStateNexus latestCompleteStateNexus,
            @NonNull final SavedStateController savedStateController,
            @NonNull final AppNotifier notifier) {

        eventHasherWiring.bind(builder::buildEventHasher);
        internalEventValidatorWiring.bind(builder::buildInternalEventValidator);
        eventDeduplicatorWiring.bind(builder::buildEventDeduplicator);
        eventSignatureValidatorWiring.bind(builder::buildEventSignatureValidator);
        orphanBufferWiring.bind(builder::buildOrphanBuffer);
        consensusEngineWiring.bind(builder::buildConsensusEngine);
        stateSnapshotManagerWiring.bind(builder::buildStateSnapshotManager);
        stateSignerWiring.bind(builder::buildStateSigner);
        pcesReplayerWiring.bind(pcesReplayer);
        if (inlinePcesWriter != null) {
            pcesInlineWriterWiring.bind(inlinePcesWriter);
        } else {
            pcesInlineWriterWiring.bind(builder::buildInlinePcesWriter);
        }
        stateSignatureCollectorWiring.bind(stateSignatureCollector);
        eventWindowManagerWiring.bind(eventWindowManager);
        applicationTransactionPrehandlerWiring.bind(builder::buildTransactionPrehandler);
        transactionHandlerWiring.bind(builder::buildTransactionHandler);
        consensusEventStreamWiring.bind(builder::buildConsensusEventStream);
        issDetectorWiring.bind(builder::buildIssDetector);
        issHandlerWiring.bind(builder::buildIssHandler);
        hashLoggerWiring.bind(builder::buildHashLogger);
        latestCompleteStateNotifierWiring.bind(builder::buildLatestCompleteStateNotifier);
        latestImmutableStateNexusWiring.bind(latestImmutableStateNexus);
        latestCompleteStateNexusWiring.bind(latestCompleteStateNexus);
        savedStateControllerWiring.bind(savedStateController);
        stateHasherWiring.bind(builder::buildStateHasher);
        notifierWiring.bind(notifier);
        stateGarbageCollectorWiring.bind(builder::buildStateGarbageCollector);
        platformMonitorWiring.bind(builder::buildPlatformMonitor);
        signedStateSentinelWiring.bind(builder::buildSignedStateSentinel);
        gossipWiring.bind(builder.buildGossip());
        branchDetectorWiring.bind(builder::buildBranchDetector);
        branchReporterWiring.bind(builder::buildBranchReporter);
    }

    /**
     * Creates a new instance of PlatformComponents.
     *
     * @param platformContext      the platform context
     * @param model                the wiring model
     */
    public static PlatformComponents create(
            @NonNull final PlatformContext platformContext,
            @NonNull final WiringModel model,
            @NonNull final EventCreatorModule eventCreatorModule) {

        Objects.requireNonNull(platformContext);
        Objects.requireNonNull(model);

        final PlatformSchedulersConfig config =
                platformContext.getConfiguration().getConfigData(PlatformSchedulersConfig.class);

<<<<<<< HEAD
        final ComponentWiring<EventHasher, PlatformEvent> eventHasherWiring =
                new ComponentWiring<>(model, EventHasher.class, config.eventHasher());

        final ComponentWiring<InternalEventValidator, PlatformEvent> internalEventValidatorWiring =
                new ComponentWiring<>(model, InternalEventValidator.class, config.internalEventValidator());
        final ComponentWiring<EventDeduplicator, PlatformEvent> eventDeduplicatorWiring =
                new ComponentWiring<>(model, EventDeduplicator.class, config.eventDeduplicator());
        final ComponentWiring<EventSignatureValidator, PlatformEvent> eventSignatureValidatorWiring =
                new ComponentWiring<>(model, EventSignatureValidator.class, config.eventSignatureValidator());
        final ComponentWiring<OrphanBuffer, List<PlatformEvent>> orphanBufferWiring =
                new ComponentWiring<>(model, OrphanBuffer.class, config.orphanBuffer());
        final ConsensusWiring consensusEngineWiring = ConsensusWiring.create(model, config.consensusEngine());

        final ComponentWiring<TransactionPrehandler, Queue<ScopedSystemTransaction<StateSignatureTransaction>>>
                applicationTransactionPrehandlerWiring = new ComponentWiring<>(
                        model, TransactionPrehandler.class, config.applicationTransactionPrehandler());
        final ComponentWiring<StateSignatureCollector, List<ReservedSignedState>> stateSignatureCollectorWiring =
                new ComponentWiring<>(model, StateSignatureCollector.class, config.stateSignatureCollector());
        final ComponentWiring<StateSnapshotManager, StateSavingResult> stateSnapshotManagerWiring =
                new ComponentWiring<>(model, StateSnapshotManager.class, config.stateSnapshotManager());
        final ComponentWiring<StateSigner, StateSignatureTransaction> stateSignerWiring =
                new ComponentWiring<>(model, StateSigner.class, config.stateSigner());
        final ComponentWiring<TransactionHandler, TransactionHandlerResult> transactionHandlerWiring =
=======
        return new PlatformComponents(
                model,
                new ComponentWiring<>(model, EventHasher.class, config.eventHasher()),
                new ComponentWiring<>(model, InternalEventValidator.class, config.internalEventValidator()),
                new ComponentWiring<>(model, EventDeduplicator.class, config.eventDeduplicator()),
                new ComponentWiring<>(model, EventSignatureValidator.class, config.eventSignatureValidator()),
                new ComponentWiring<>(model, OrphanBuffer.class, config.orphanBuffer()),
                ConsensusWiring.create(model, config.consensusEngine()),
                new ComponentWiring<>(model, EventCreatorModule.class, config.eventCreationManager()),
                new ComponentWiring<>(model, TransactionPrehandler.class, config.applicationTransactionPrehandler()),
                new ComponentWiring<>(model, StateSignatureCollector.class, config.stateSignatureCollector()),
                new ComponentWiring<>(model, StateSnapshotManager.class, config.stateSnapshotManager()),
                new ComponentWiring<>(model, StateSigner.class, config.stateSigner()),
>>>>>>> 19a3061c
                new ComponentWiring<>(
                        model,
                        TransactionHandler.class,
                        config.transactionHandler(),
<<<<<<< HEAD
                        data -> data instanceof final ConsensusRound consensusRound
                                ? Math.max(consensusRound.getNumAppTransactions(), 1)
                                : 1);
        final ComponentWiring<ConsensusEventStream, Void> consensusEventStreamWiring =
                new ComponentWiring<>(model, ConsensusEventStream.class, config.consensusEventStream());
        final RunningEventHashOverrideWiring runningEventHashOverrideWiring =
                RunningEventHashOverrideWiring.create(model);

        final ComponentWiring<StateHasher, ReservedSignedState> stateHasherWiring = new ComponentWiring<>(
                model,
                StateHasher.class,
                config.stateHasher(),
                data -> data instanceof final StateWithHashComplexity swhc ? swhc.hashComplexity() : 1);

        final GossipWiring gossipWiring = new GossipWiring(platformContext, model);

        final PcesReplayerWiring pcesReplayerWiring = PcesReplayerWiring.create(model);

        final ComponentWiring<InlinePcesWriter, PlatformEvent> pcesInlineWriterWiring =
                new ComponentWiring<>(model, InlinePcesWriter.class, config.pcesInlineWriter());

        final ComponentWiring<EventWindowManager, EventWindow> eventWindowManagerWiring =
                new ComponentWiring<>(model, EventWindowManager.class, DIRECT_THREADSAFE_CONFIGURATION);

        final ComponentWiring<IssDetector, List<IssNotification>> issDetectorWiring =
                new ComponentWiring<>(model, IssDetector.class, config.issDetector());
        final ComponentWiring<IssHandler, Void> issHandlerWiring =
                new ComponentWiring<>(model, IssHandler.class, config.issHandler());
        final ComponentWiring<HashLogger, Void> hashLoggerWiring =
                new ComponentWiring<>(model, HashLogger.class, config.hashLogger());

        final ComponentWiring<LatestCompleteStateNotifier, CompleteStateNotificationWithCleanup>
                latestCompleteStateNotifierWiring = new ComponentWiring<>(
                        model, LatestCompleteStateNotifier.class, config.latestCompleteStateNotifier());

        final ComponentWiring<SignedStateNexus, Void> latestImmutableStateNexusWiring =
                new ComponentWiring<>(model, SignedStateNexus.class, DIRECT_THREADSAFE_CONFIGURATION);
        final ComponentWiring<LatestCompleteStateNexus, Void> latestCompleteStateNexusWiring =
                new ComponentWiring<>(model, LatestCompleteStateNexus.class, DIRECT_THREADSAFE_CONFIGURATION);
        final ComponentWiring<SavedStateController, StateWithHashComplexity> savedStateControllerWiring =
                new ComponentWiring<>(model, SavedStateController.class, DIRECT_THREADSAFE_CONFIGURATION);

        final ComponentWiring<AppNotifier, Void> notifierWiring =
                new ComponentWiring<>(model, AppNotifier.class, DIRECT_THREADSAFE_CONFIGURATION);

        final ComponentWiring<StateGarbageCollector, Void> stateGarbageCollectorWiring =
                new ComponentWiring<>(model, StateGarbageCollector.class, config.stateGarbageCollector());
        final ComponentWiring<SignedStateSentinel, Void> signedStateSentinelWiring =
                new ComponentWiring<>(model, SignedStateSentinel.class, config.signedStateSentinel());
        final ComponentWiring<PlatformMonitor, PlatformStatus> platformMonitorWiring =
                new ComponentWiring<>(model, PlatformMonitor.class, config.platformMonitor());

        final ComponentWiring<BranchDetector, PlatformEvent> branchDetectorWiring =
                new ComponentWiring<>(model, BranchDetector.class, config.branchDetector());
        final ComponentWiring<BranchReporter, Void> branchReporterWiring =
                new ComponentWiring<>(model, BranchReporter.class, config.branchReporter());

        return new PlatformComponents(
                model,
                eventCreatorModule,
                stateSignerWiring,
                consensusEventStreamWiring,
                issHandlerWiring,
                latestCompleteStateNotifierWiring,
                latestImmutableStateNexusWiring,
                latestCompleteStateNexusWiring,
                savedStateControllerWiring,
                stateGarbageCollectorWiring,
                signedStateSentinelWiring,
                pcesReplayerWiring,
                gossipWiring,
                stateSnapshotManagerWiring,
                eventHasherWiring,
                internalEventValidatorWiring,
                eventDeduplicatorWiring,
                eventSignatureValidatorWiring,
                orphanBufferWiring,
                consensusEngineWiring,
                pcesInlineWriterWiring,
                applicationTransactionPrehandlerWiring,
                stateSignatureCollectorWiring,
                eventWindowManagerWiring,
                transactionHandlerWiring,
                runningEventHashOverrideWiring,
                issDetectorWiring,
                hashLoggerWiring,
                stateHasherWiring,
                notifierWiring,
                platformMonitorWiring,
                branchDetectorWiring,
                branchReporterWiring);
=======
                        TransactionHandlerDataCounter.create(config.transactionHandler())),
                new ComponentWiring<>(model, ConsensusEventStream.class, config.consensusEventStream()),
                RunningEventHashOverrideWiring.create(model),
                new ComponentWiring<>(
                        model,
                        StateHasher.class,
                        config.stateHasher(),
                        data -> data instanceof final StateWithHashComplexity swhc ? swhc.hashComplexity() : 1),
                new GossipWiring(platformContext, model),
                PcesReplayerWiring.create(model),
                new ComponentWiring<>(model, EventWindowManager.class, DIRECT_THREADSAFE_CONFIGURATION),
                new ComponentWiring<>(model, IssDetector.class, config.issDetector()),
                new ComponentWiring<>(model, IssHandler.class, config.issHandler()),
                new ComponentWiring<>(model, HashLogger.class, config.hashLogger()),
                new ComponentWiring<>(model, LatestCompleteStateNotifier.class, config.latestCompleteStateNotifier()),
                new ComponentWiring<>(model, SignedStateNexus.class, DIRECT_THREADSAFE_CONFIGURATION),
                new ComponentWiring<>(model, LatestCompleteStateNexus.class, DIRECT_THREADSAFE_CONFIGURATION),
                new ComponentWiring<>(model, SavedStateController.class, DIRECT_THREADSAFE_CONFIGURATION),
                new ComponentWiring<>(model, AppNotifier.class, DIRECT_THREADSAFE_CONFIGURATION),
                new ComponentWiring<>(model, StateGarbageCollector.class, config.stateGarbageCollector()),
                new ComponentWiring<>(model, SignedStateSentinel.class, config.signedStateSentinel()),
                new ComponentWiring<>(model, PlatformMonitor.class, config.platformMonitor()),
                new ComponentWiring<>(model, BranchDetector.class, config.branchDetector()),
                new ComponentWiring<>(model, InlinePcesWriter.class, config.pcesInlineWriter()),
                new ComponentWiring<>(model, BranchReporter.class, config.branchReporter()));
>>>>>>> 19a3061c
    }
}<|MERGE_RESOLUTION|>--- conflicted
+++ resolved
@@ -64,34 +64,13 @@
  */
 public record PlatformComponents(
         WiringModel model,
-<<<<<<< HEAD
         EventCreatorModule eventCreatorModule,
-        ComponentWiring<StateSigner, StateSignatureTransaction> stateSignerWiring,
-        ComponentWiring<ConsensusEventStream, Void> consensusEventStreamWiring,
-        ComponentWiring<IssHandler, Void> issHandlerWiring,
-        ComponentWiring<LatestCompleteStateNotifier, CompleteStateNotificationWithCleanup>
-                latestCompleteStateNotifierWiring,
-        ComponentWiring<SignedStateNexus, Void> latestImmutableStateNexusWiring,
-        ComponentWiring<LatestCompleteStateNexus, Void> latestCompleteStateNexusWiring,
-        ComponentWiring<SavedStateController, StateWithHashComplexity> savedStateControllerWiring,
-        ComponentWiring<StateGarbageCollector, Void> stateGarbageCollectorWiring,
-        ComponentWiring<SignedStateSentinel, Void> signedStateSentinelWiring,
-        PcesReplayerWiring pcesReplayerWiring,
-        GossipWiring gossipWiring,
-        ComponentWiring<StateSnapshotManager, StateSavingResult> stateSnapshotManagerWiring,
-=======
->>>>>>> 19a3061c
         ComponentWiring<EventHasher, PlatformEvent> eventHasherWiring,
         ComponentWiring<InternalEventValidator, PlatformEvent> internalEventValidatorWiring,
         ComponentWiring<EventDeduplicator, PlatformEvent> eventDeduplicatorWiring,
         ComponentWiring<EventSignatureValidator, PlatformEvent> eventSignatureValidatorWiring,
         ComponentWiring<OrphanBuffer, List<PlatformEvent>> orphanBufferWiring,
         ConsensusWiring consensusEngineWiring,
-<<<<<<< HEAD
-        ComponentWiring<InlinePcesWriter, PlatformEvent> pcesInlineWriterWiring,
-=======
-        ComponentWiring<EventCreatorModule, PlatformEvent> eventCreationManagerWiring,
->>>>>>> 19a3061c
         ComponentWiring<TransactionPrehandler, Queue<ScopedSystemTransaction<StateSignatureTransaction>>>
                 applicationTransactionPrehandlerWiring,
         ComponentWiring<StateSignatureCollector, List<ReservedSignedState>> stateSignatureCollectorWiring,
@@ -196,33 +175,9 @@
         final PlatformSchedulersConfig config =
                 platformContext.getConfiguration().getConfigData(PlatformSchedulersConfig.class);
 
-<<<<<<< HEAD
-        final ComponentWiring<EventHasher, PlatformEvent> eventHasherWiring =
-                new ComponentWiring<>(model, EventHasher.class, config.eventHasher());
-
-        final ComponentWiring<InternalEventValidator, PlatformEvent> internalEventValidatorWiring =
-                new ComponentWiring<>(model, InternalEventValidator.class, config.internalEventValidator());
-        final ComponentWiring<EventDeduplicator, PlatformEvent> eventDeduplicatorWiring =
-                new ComponentWiring<>(model, EventDeduplicator.class, config.eventDeduplicator());
-        final ComponentWiring<EventSignatureValidator, PlatformEvent> eventSignatureValidatorWiring =
-                new ComponentWiring<>(model, EventSignatureValidator.class, config.eventSignatureValidator());
-        final ComponentWiring<OrphanBuffer, List<PlatformEvent>> orphanBufferWiring =
-                new ComponentWiring<>(model, OrphanBuffer.class, config.orphanBuffer());
-        final ConsensusWiring consensusEngineWiring = ConsensusWiring.create(model, config.consensusEngine());
-
-        final ComponentWiring<TransactionPrehandler, Queue<ScopedSystemTransaction<StateSignatureTransaction>>>
-                applicationTransactionPrehandlerWiring = new ComponentWiring<>(
-                        model, TransactionPrehandler.class, config.applicationTransactionPrehandler());
-        final ComponentWiring<StateSignatureCollector, List<ReservedSignedState>> stateSignatureCollectorWiring =
-                new ComponentWiring<>(model, StateSignatureCollector.class, config.stateSignatureCollector());
-        final ComponentWiring<StateSnapshotManager, StateSavingResult> stateSnapshotManagerWiring =
-                new ComponentWiring<>(model, StateSnapshotManager.class, config.stateSnapshotManager());
-        final ComponentWiring<StateSigner, StateSignatureTransaction> stateSignerWiring =
-                new ComponentWiring<>(model, StateSigner.class, config.stateSigner());
-        final ComponentWiring<TransactionHandler, TransactionHandlerResult> transactionHandlerWiring =
-=======
         return new PlatformComponents(
                 model,
+                eventCreatorModule,
                 new ComponentWiring<>(model, EventHasher.class, config.eventHasher()),
                 new ComponentWiring<>(model, InternalEventValidator.class, config.internalEventValidator()),
                 new ComponentWiring<>(model, EventDeduplicator.class, config.eventDeduplicator()),
@@ -234,104 +189,10 @@
                 new ComponentWiring<>(model, StateSignatureCollector.class, config.stateSignatureCollector()),
                 new ComponentWiring<>(model, StateSnapshotManager.class, config.stateSnapshotManager()),
                 new ComponentWiring<>(model, StateSigner.class, config.stateSigner()),
->>>>>>> 19a3061c
                 new ComponentWiring<>(
                         model,
                         TransactionHandler.class,
                         config.transactionHandler(),
-<<<<<<< HEAD
-                        data -> data instanceof final ConsensusRound consensusRound
-                                ? Math.max(consensusRound.getNumAppTransactions(), 1)
-                                : 1);
-        final ComponentWiring<ConsensusEventStream, Void> consensusEventStreamWiring =
-                new ComponentWiring<>(model, ConsensusEventStream.class, config.consensusEventStream());
-        final RunningEventHashOverrideWiring runningEventHashOverrideWiring =
-                RunningEventHashOverrideWiring.create(model);
-
-        final ComponentWiring<StateHasher, ReservedSignedState> stateHasherWiring = new ComponentWiring<>(
-                model,
-                StateHasher.class,
-                config.stateHasher(),
-                data -> data instanceof final StateWithHashComplexity swhc ? swhc.hashComplexity() : 1);
-
-        final GossipWiring gossipWiring = new GossipWiring(platformContext, model);
-
-        final PcesReplayerWiring pcesReplayerWiring = PcesReplayerWiring.create(model);
-
-        final ComponentWiring<InlinePcesWriter, PlatformEvent> pcesInlineWriterWiring =
-                new ComponentWiring<>(model, InlinePcesWriter.class, config.pcesInlineWriter());
-
-        final ComponentWiring<EventWindowManager, EventWindow> eventWindowManagerWiring =
-                new ComponentWiring<>(model, EventWindowManager.class, DIRECT_THREADSAFE_CONFIGURATION);
-
-        final ComponentWiring<IssDetector, List<IssNotification>> issDetectorWiring =
-                new ComponentWiring<>(model, IssDetector.class, config.issDetector());
-        final ComponentWiring<IssHandler, Void> issHandlerWiring =
-                new ComponentWiring<>(model, IssHandler.class, config.issHandler());
-        final ComponentWiring<HashLogger, Void> hashLoggerWiring =
-                new ComponentWiring<>(model, HashLogger.class, config.hashLogger());
-
-        final ComponentWiring<LatestCompleteStateNotifier, CompleteStateNotificationWithCleanup>
-                latestCompleteStateNotifierWiring = new ComponentWiring<>(
-                        model, LatestCompleteStateNotifier.class, config.latestCompleteStateNotifier());
-
-        final ComponentWiring<SignedStateNexus, Void> latestImmutableStateNexusWiring =
-                new ComponentWiring<>(model, SignedStateNexus.class, DIRECT_THREADSAFE_CONFIGURATION);
-        final ComponentWiring<LatestCompleteStateNexus, Void> latestCompleteStateNexusWiring =
-                new ComponentWiring<>(model, LatestCompleteStateNexus.class, DIRECT_THREADSAFE_CONFIGURATION);
-        final ComponentWiring<SavedStateController, StateWithHashComplexity> savedStateControllerWiring =
-                new ComponentWiring<>(model, SavedStateController.class, DIRECT_THREADSAFE_CONFIGURATION);
-
-        final ComponentWiring<AppNotifier, Void> notifierWiring =
-                new ComponentWiring<>(model, AppNotifier.class, DIRECT_THREADSAFE_CONFIGURATION);
-
-        final ComponentWiring<StateGarbageCollector, Void> stateGarbageCollectorWiring =
-                new ComponentWiring<>(model, StateGarbageCollector.class, config.stateGarbageCollector());
-        final ComponentWiring<SignedStateSentinel, Void> signedStateSentinelWiring =
-                new ComponentWiring<>(model, SignedStateSentinel.class, config.signedStateSentinel());
-        final ComponentWiring<PlatformMonitor, PlatformStatus> platformMonitorWiring =
-                new ComponentWiring<>(model, PlatformMonitor.class, config.platformMonitor());
-
-        final ComponentWiring<BranchDetector, PlatformEvent> branchDetectorWiring =
-                new ComponentWiring<>(model, BranchDetector.class, config.branchDetector());
-        final ComponentWiring<BranchReporter, Void> branchReporterWiring =
-                new ComponentWiring<>(model, BranchReporter.class, config.branchReporter());
-
-        return new PlatformComponents(
-                model,
-                eventCreatorModule,
-                stateSignerWiring,
-                consensusEventStreamWiring,
-                issHandlerWiring,
-                latestCompleteStateNotifierWiring,
-                latestImmutableStateNexusWiring,
-                latestCompleteStateNexusWiring,
-                savedStateControllerWiring,
-                stateGarbageCollectorWiring,
-                signedStateSentinelWiring,
-                pcesReplayerWiring,
-                gossipWiring,
-                stateSnapshotManagerWiring,
-                eventHasherWiring,
-                internalEventValidatorWiring,
-                eventDeduplicatorWiring,
-                eventSignatureValidatorWiring,
-                orphanBufferWiring,
-                consensusEngineWiring,
-                pcesInlineWriterWiring,
-                applicationTransactionPrehandlerWiring,
-                stateSignatureCollectorWiring,
-                eventWindowManagerWiring,
-                transactionHandlerWiring,
-                runningEventHashOverrideWiring,
-                issDetectorWiring,
-                hashLoggerWiring,
-                stateHasherWiring,
-                notifierWiring,
-                platformMonitorWiring,
-                branchDetectorWiring,
-                branchReporterWiring);
-=======
                         TransactionHandlerDataCounter.create(config.transactionHandler())),
                 new ComponentWiring<>(model, ConsensusEventStream.class, config.consensusEventStream()),
                 RunningEventHashOverrideWiring.create(model),
@@ -357,6 +218,5 @@
                 new ComponentWiring<>(model, BranchDetector.class, config.branchDetector()),
                 new ComponentWiring<>(model, InlinePcesWriter.class, config.pcesInlineWriter()),
                 new ComponentWiring<>(model, BranchReporter.class, config.branchReporter()));
->>>>>>> 19a3061c
     }
 }