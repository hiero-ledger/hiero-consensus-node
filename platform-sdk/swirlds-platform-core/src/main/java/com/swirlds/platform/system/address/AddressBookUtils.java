// SPDX-License-Identifier: Apache-2.0
package com.swirlds.platform.system.address;

import com.hedera.hapi.node.base.ServiceEndpoint;
import com.hedera.pbj.runtime.io.buffer.Bytes;
import com.swirlds.base.formatting.TextTable;
import edu.umd.cs.findbugs.annotations.NonNull;
import edu.umd.cs.findbugs.annotations.Nullable;
import java.text.ParseException;
import java.util.Objects;
import java.util.regex.Pattern;
import org.hiero.consensus.model.node.NodeId;
import org.hiero.consensus.model.roster.Address;
import org.hiero.consensus.model.roster.AddressBook;
<<<<<<< HEAD
import org.hiero.consensus.roster.RosterRetriever;
import org.hiero.consensus.roster.RosterStateUtils;
import org.hiero.consensus.roster.RosterUtils;
=======
>>>>>>> fc0bf0f9

/**
 * A utility class for AddressBook functionality.
 * <p>
 * Each line in the config.txt address book contains the following comma separated elements:
 * <ul>
 *     <li>the keyword "address"</li>
 *     <li>node id</li>
 *     <li>nickname</li>
 *     <li>self name</li>
 *     <li>weight</li>
 *     <li>internal IP address</li>
 *     <li>internal port</li>
 *     <li>external IP address</li>
 *     <li>external port</li>
 *     <li>memo field (optional)</li>
 * </ul>
 * Example: `address, 22, node22, node22, 1, 10.10.11.12, 5060, 212.25.36.123, 5060, memo for node 22`
 */
public class AddressBookUtils {

    public static final String ADDRESS_KEYWORD = "address";
    private static final Pattern IPV4_ADDRESS_PATTERN =
            Pattern.compile("^((25[0-5]|(2[0-4]|1\\d|[1-9]|)\\d)\\.?\\b){4}$");

    private AddressBookUtils() {}

    /**
     * Serializes an AddressBook to text in the form used by config.txt.
     *
     * @param addressBook the address book to serialize.
     * @return the config.txt compatible text representation of the address book.
     */
    @NonNull
    public static String addressBookConfigText(@NonNull final AddressBook addressBook) {
        Objects.requireNonNull(addressBook, "The addressBook must not be null.");
        final TextTable table = new TextTable().setBordersEnabled(false);
        for (final Address address : addressBook) {
            final String memo = address.getMemo();
            final boolean hasMemo = !memo.trim().isEmpty();
            final boolean hasInternalIpv4 = address.getHostnameInternal() != null;
            final boolean hasExternalIpv4 = address.getHostnameExternal() != null;
            table.addRow(
                    "address,",
                    address.getNodeId() + ",",
                    address.getNickname() + ",",
                    address.getSelfName() + ",",
                    address.getWeight() + ",",
                    (hasInternalIpv4 ? address.getHostnameInternal() : "") + ",",
                    address.getPortInternal() + ",",
                    (hasExternalIpv4 ? address.getHostnameExternal() : "") + ",",
                    address.getPortExternal() + (hasMemo ? "," : ""),
                    memo);
        }
        return table.render();
    }

    /**
     * Parses an address book from text in the form described by config.txt.  Comments are ignored.
     *
     * @param addressBookText the config.txt compatible serialized address book to parse.
     * @return a parsed AddressBook.
     * @throws ParseException if any Address throws a ParseException when being parsed.
     */
    @NonNull
    public static AddressBook parseAddressBookText(@NonNull final String addressBookText) throws ParseException {
        Objects.requireNonNull(addressBookText, "The addressBookText must not be null.");
        final AddressBook addressBook = new AddressBook();
        for (final String line : addressBookText.split("\\r?\\n")) {
            final String trimmedLine = line.trim();
            if (trimmedLine.isEmpty()
                    || trimmedLine.startsWith("#")
                    || trimmedLine.startsWith("swirld")
                    || trimmedLine.startsWith("app")) {
                continue;
            }
            if (trimmedLine.startsWith(ADDRESS_KEYWORD)) {
                final Address address = parseAddressText(trimmedLine);
                if (address != null) {
                    addressBook.add(address);
                }
            } else if (trimmedLine.startsWith("nextNodeId")) {
                // As of release 0.56, nextNodeId is not used and ignored.
                // CI/CD pipelines need to be updated to remove this field from files.
                // Future Work: remove this case and hard fail when nextNodeId is no longer present in CI/CD pipelines.
            } else {
                throw new ParseException(
                        "The line [%s] does not start with `%s`."
                                .formatted(line.substring(0, Math.min(line.length(), 30)), ADDRESS_KEYWORD),
                        0);
            }
        }
        return addressBook;
    }

    /**
     * Parse an address from a single line of text, if it exists.  Address lines may have comments which start with the
     * `#` character.  Comments are ignored.  Lines which are just comments return null.  If there is content prior to a
     * `#` character, parsing the address is attempted.  Any failure to generate an address will result in throwing a
     * parse exception.  The address parts are comma separated.   The format of text addresses prevent the use of `#`
     * and `,` characters in any of the text based fields, including the memo field.
     *
     * @param addressText the text to parse.
     * @return the parsed address or null if the line is a comment.
     * @throws ParseException if there is any problem with parsing the address.
     */
    @Nullable
    public static Address parseAddressText(@NonNull final String addressText) throws ParseException {
        Objects.requireNonNull(addressText, "The addressText must not be null.");
        // lines may have comments which start with the first # character.
        final String[] textAndComment = addressText.split("#");
        if (textAndComment.length == 0
                || textAndComment[0] == null
                || textAndComment[0].trim().isEmpty()) {
            return null;
        }
        final String[] parts = addressText.split(",");
        if (parts.length < 9 || parts.length > 10) {
            throw new ParseException("Incorrect number of parts in the address line to parse correctly.", parts.length);
        }
        for (int i = 0; i < parts.length; i++) {
            parts[i] = parts[i].trim();
        }
        if (!parts[0].equals(ADDRESS_KEYWORD)) {
            throw new ParseException("The address line must start with 'address' and not '" + parts[0] + "'", 0);
        }
        final NodeId nodeId;
        try {
            nodeId = NodeId.of(Long.parseLong(parts[1]));
        } catch (final Exception e) {
            throw new ParseException("Cannot parse node id from '" + parts[1] + "'", 1);
        }
        final String nickname = parts[2];
        final String selfname = parts[3];
        final long weight;
        try {
            weight = Long.parseLong(parts[4]);
        } catch (NumberFormatException e) {
            throw new ParseException("Cannot parse value of weight from '" + parts[4] + "'", 4);
        }
        // FQDN Support: The original string value is preserved, whether it is an IP Address or a FQDN.
        final String internalHostname = parts[5];
        final int internalPort;
        try {
            internalPort = Integer.parseInt(parts[6]);
        } catch (NumberFormatException e) {
            throw new ParseException("Cannot parse ip port from '" + parts[6] + "'", 6);
        }
        // FQDN Support: The original string value is preserved, whether it is an IP Address or a FQDN.
        final String externalHostname = parts[7];
        final int externalPort;
        try {
            externalPort = Integer.parseInt(parts[8]);
        } catch (NumberFormatException e) {
            throw new ParseException("Cannot parse ip port from '" + parts[8] + "'", 8);
        }
        final String memoToUse = parts.length == 10 ? parts[9] : "";

        return new Address(
                nodeId,
                nickname,
                selfname,
                weight,
                internalHostname,
                internalPort,
                externalHostname,
                externalPort,
                null,
                null,
                memoToUse);
    }

    /**
     * Given a host and port, creates a {@link ServiceEndpoint} object with either an IP address or domain name
     * depending on the given host.
     *
     * @param host the host
     * @param port the port
     * @return the {@link ServiceEndpoint} object
     */
    public static ServiceEndpoint endpointFor(@NonNull final String host, final int port) {
        final var builder = ServiceEndpoint.newBuilder().port(port);
        if (IPV4_ADDRESS_PATTERN.matcher(host).matches()) {
            final var octets = host.split("[.]");
            builder.ipAddressV4(Bytes.wrap(new byte[] {
                (byte) Integer.parseInt(octets[0]),
                (byte) Integer.parseInt(octets[1]),
                (byte) Integer.parseInt(octets[2]),
                (byte) Integer.parseInt(octets[3])
            }));
        } else {
            builder.domainName(host);
        }
        return builder.build();
    }
<<<<<<< HEAD

    /**
     * Initializes the address book from the configuration and platform saved state.
     *
     * @param selfId               the node ID of the current node
     * @param version              the software version of the current node
     * @param initialState         the initial state of the platform
     * @param bootstrapAddressBook the bootstrap address book
     * @param platformContext      the platform context
     */
    public static void initializeAddressBook(
            @NonNull final NodeId selfId,
            @NonNull final SemanticVersion version,
            @NonNull final ReservedSignedState initialState,
            @NonNull final AddressBook bootstrapAddressBook,
            @NonNull final PlatformContext platformContext,
            @NonNull final ConsensusStateEventHandler<?> consensusStateEventHandler) {
        final boolean softwareUpgrade = detectSoftwareUpgrade(version, initialState.get());
        // Initialize the address book from the configuration and platform saved state.
        final AddressBookInitializer addressBookInitializer = new AddressBookInitializer(
                selfId,
                softwareUpgrade,
                initialState.get(),
                bootstrapAddressBook.copy(),
                platformContext,
                consensusStateEventHandler);
        final State state = initialState.get().getState();

        if (addressBookInitializer.hasAddressBookChanged()) {
            if (addressBookInitializer.getPreviousAddressBook() != null) {
                // We cannot really "update" the previous roster because we don't know the round number
                // at which it became active. And we shouldn't do that anyway because under normal circumstances
                // the RosterService tracks the roster history correctly. However, since we're given a non-null
                // previous AddressBook, and per the current implementation we know it comes from the state,
                // we might as well validate this fact here just to ensure the update is correct.
                final Roster previousRoster =
                        RosterRetriever.buildRoster(addressBookInitializer.getPreviousAddressBook());
                final long round = roundOf(state);
                if (!previousRoster.equals(RosterRetriever.retrieveActive(state, round))
                        && !previousRoster.equals(RosterRetriever.retrievePreviousRoster(state))) {
                    throw new IllegalStateException(
                            "The previousRoster in the AddressBookInitializer doesn't match either the active or previous roster in state."
                                    + " AddressBookInitializer previousRoster = " + RosterUtils.toString(previousRoster)
                                    + ", state currentRoster = "
                                    + RosterUtils.toString(RosterRetriever.retrieveActive(state, round))
                                    + ", state previousRoster = "
                                    + RosterUtils.toString(RosterRetriever.retrievePreviousRoster(state)));
                }
            }

            // The active roster is already initialized when creating a genesis state, so only set it here
            // if it's not for the genesis state (round 0)
            if (initialState.get().getRound() > 0) {
                RosterStateUtils.setActiveRoster(
                        state,
                        RosterRetriever.buildRoster(addressBookInitializer.getCurrentAddressBook()),
                        roundOf(state) + 1);
            }
        }

        // At this point the initial state must have the current address book set.  If not, something is wrong.
        final long round = roundOf(state);
        final AddressBook addressBook = RosterUtils.buildAddressBook(RosterRetriever.retrieveActive(state, round));
        if (addressBook == null) {
            throw new IllegalStateException("The current address book of the initial state is null.");
        }
    }
=======
>>>>>>> fc0bf0f9
}<|MERGE_RESOLUTION|>--- conflicted
+++ resolved
@@ -12,12 +12,6 @@
 import org.hiero.consensus.model.node.NodeId;
 import org.hiero.consensus.model.roster.Address;
 import org.hiero.consensus.model.roster.AddressBook;
-<<<<<<< HEAD
-import org.hiero.consensus.roster.RosterRetriever;
-import org.hiero.consensus.roster.RosterStateUtils;
-import org.hiero.consensus.roster.RosterUtils;
-=======
->>>>>>> fc0bf0f9
 
 /**
  * A utility class for AddressBook functionality.
@@ -213,74 +207,4 @@
         }
         return builder.build();
     }
-<<<<<<< HEAD
-
-    /**
-     * Initializes the address book from the configuration and platform saved state.
-     *
-     * @param selfId               the node ID of the current node
-     * @param version              the software version of the current node
-     * @param initialState         the initial state of the platform
-     * @param bootstrapAddressBook the bootstrap address book
-     * @param platformContext      the platform context
-     */
-    public static void initializeAddressBook(
-            @NonNull final NodeId selfId,
-            @NonNull final SemanticVersion version,
-            @NonNull final ReservedSignedState initialState,
-            @NonNull final AddressBook bootstrapAddressBook,
-            @NonNull final PlatformContext platformContext,
-            @NonNull final ConsensusStateEventHandler<?> consensusStateEventHandler) {
-        final boolean softwareUpgrade = detectSoftwareUpgrade(version, initialState.get());
-        // Initialize the address book from the configuration and platform saved state.
-        final AddressBookInitializer addressBookInitializer = new AddressBookInitializer(
-                selfId,
-                softwareUpgrade,
-                initialState.get(),
-                bootstrapAddressBook.copy(),
-                platformContext,
-                consensusStateEventHandler);
-        final State state = initialState.get().getState();
-
-        if (addressBookInitializer.hasAddressBookChanged()) {
-            if (addressBookInitializer.getPreviousAddressBook() != null) {
-                // We cannot really "update" the previous roster because we don't know the round number
-                // at which it became active. And we shouldn't do that anyway because under normal circumstances
-                // the RosterService tracks the roster history correctly. However, since we're given a non-null
-                // previous AddressBook, and per the current implementation we know it comes from the state,
-                // we might as well validate this fact here just to ensure the update is correct.
-                final Roster previousRoster =
-                        RosterRetriever.buildRoster(addressBookInitializer.getPreviousAddressBook());
-                final long round = roundOf(state);
-                if (!previousRoster.equals(RosterRetriever.retrieveActive(state, round))
-                        && !previousRoster.equals(RosterRetriever.retrievePreviousRoster(state))) {
-                    throw new IllegalStateException(
-                            "The previousRoster in the AddressBookInitializer doesn't match either the active or previous roster in state."
-                                    + " AddressBookInitializer previousRoster = " + RosterUtils.toString(previousRoster)
-                                    + ", state currentRoster = "
-                                    + RosterUtils.toString(RosterRetriever.retrieveActive(state, round))
-                                    + ", state previousRoster = "
-                                    + RosterUtils.toString(RosterRetriever.retrievePreviousRoster(state)));
-                }
-            }
-
-            // The active roster is already initialized when creating a genesis state, so only set it here
-            // if it's not for the genesis state (round 0)
-            if (initialState.get().getRound() > 0) {
-                RosterStateUtils.setActiveRoster(
-                        state,
-                        RosterRetriever.buildRoster(addressBookInitializer.getCurrentAddressBook()),
-                        roundOf(state) + 1);
-            }
-        }
-
-        // At this point the initial state must have the current address book set.  If not, something is wrong.
-        final long round = roundOf(state);
-        final AddressBook addressBook = RosterUtils.buildAddressBook(RosterRetriever.retrieveActive(state, round));
-        if (addressBook == null) {
-            throw new IllegalStateException("The current address book of the initial state is null.");
-        }
-    }
-=======
->>>>>>> fc0bf0f9
 }