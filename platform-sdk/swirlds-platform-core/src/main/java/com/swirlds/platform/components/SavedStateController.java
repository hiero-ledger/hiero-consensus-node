/*
 * Copyright (C) 2023 Hedera Hashgraph, LLC
 *
 * Licensed under the Apache License, Version 2.0 (the "License");
 * you may not use this file except in compliance with the License.
 * You may obtain a copy of the License at
 *
 *      http://www.apache.org/licenses/LICENSE-2.0
 *
 * Unless required by applicable law or agreed to in writing, software
 * distributed under the License is distributed on an "AS IS" BASIS,
 * WITHOUT WARRANTIES OR CONDITIONS OF ANY KIND, either express or implied.
 * See the License for the specific language governing permissions and
 * limitations under the License.
 */

package com.swirlds.platform.components;

import static com.swirlds.logging.legacy.LogMarker.EXCEPTION;
import static com.swirlds.logging.legacy.LogMarker.STATE_TO_DISK;
import static com.swirlds.platform.state.signed.StateToDiskReason.FIRST_ROUND_AFTER_GENESIS;
import static com.swirlds.platform.state.signed.StateToDiskReason.FREEZE_STATE;
import static com.swirlds.platform.state.signed.StateToDiskReason.PERIODIC_SNAPSHOT;
import static com.swirlds.platform.state.signed.StateToDiskReason.RECONNECT;

import com.swirlds.common.config.StateConfig;
import com.swirlds.platform.state.signed.ReservedSignedState;
import com.swirlds.platform.state.signed.SignedState;
import com.swirlds.platform.state.signed.StateToDiskReason;
import edu.umd.cs.findbugs.annotations.NonNull;
import edu.umd.cs.findbugs.annotations.Nullable;
import java.time.Instant;
import java.util.Objects;
import org.apache.logging.log4j.LogManager;
import org.apache.logging.log4j.Logger;

/**
 * Controls which signed states should be written to disk based on input from other components
 */
public class SavedStateController {
    private static final Logger logger = LogManager.getLogger(SavedStateController.class);
    /**
     * The timestamp of the signed state that was most recently written to disk, or null if no timestamp was recently
     * written to disk.
     */
    private Instant previousSavedStateTimestamp;
    /** the state config */
    private final StateConfig stateConfig;

    /**
     * Create a new SavedStateController
     *
     * @param stateConfig the state config
     */
    public SavedStateController(@NonNull final StateConfig stateConfig) {
        this.stateConfig = Objects.requireNonNull(stateConfig);
    }

    /**
     * Determine if a signed state should be written to disk. If the state should be written, the state will be marked
     * and then written to disk outside the scope of this class.
     *
     * @param reservedSignedState the signed state in question
     */
    public synchronized void markSavedState(@NonNull final ReservedSignedState reservedSignedState) {
        try (reservedSignedState) {
            final SignedState signedState = reservedSignedState.get();
            final StateToDiskReason reason = shouldSaveToDisk(signedState, previousSavedStateTimestamp);

            if (reason != null) {
                markSavingToDisk(reservedSignedState, reason);
            }
            // if a null reason is returned, then there isn't anything to do, since the state shouldn't be saved
        }
    }

    /**
     * Notifies the controller that a signed state was received from another node during reconnect. The controller saves
     * its timestamp and marks it to be written to disk.
     *
     * @param reservedSignedState the signed state that was received from another node during reconnect
     */
    public synchronized void reconnectStateReceived(@NonNull final ReservedSignedState reservedSignedState) {
        try (reservedSignedState) {
            markSavingToDisk(reservedSignedState, RECONNECT);
        }
    }

    /**
     * This should be called at boot time when a signed state is read from the disk.
     *
     * @param signedState the signed state that was read from file at boot time
     */
    public synchronized void registerSignedStateFromDisk(@NonNull final SignedState signedState) {
        previousSavedStateTimestamp = signedState.getConsensusTimestamp();
    }

    private void markSavingToDisk(@NonNull final ReservedSignedState state, @NonNull final StateToDiskReason reason) {
        final SignedState signedState = state.get();
        logger.info(
                STATE_TO_DISK.getMarker(),
                "Signed state from round {} created, will eventually be written to disk, for reason: {}",
                signedState.getRound(),
                reason);

        previousSavedStateTimestamp = signedState.getConsensusTimestamp();
        signedState.markAsStateToSave(reason);
<<<<<<< HEAD
=======
        final boolean accepted = stateWrite.apply(state);

        if (!accepted) {
            logger.error(
                    EXCEPTION.getMarker(),
                    "Unable to save signed state to disk for round {} due to backlog of "
                            + "operations in the SignedStateManager task queue.",
                    signedState.getRound());

            state.close();
        }
>>>>>>> 66caf68a
    }

    /**
     * Determines whether a signed state should eventually be written to disk
     * <p>
     * If it is determined that the state should be written to disk, this method returns the reason why
     * <p>
     * If it is determined that the state shouldn't be written to disk, then this method returns null
     *
     * @param signedState       the state in question
     * @param previousTimestamp the timestamp of the previous state that was saved to disk, or null if no previous state
     *                          was saved to disk
     * @return the reason why the state should be written to disk, or null if it shouldn't be written to disk
     */
    @Nullable
    private StateToDiskReason shouldSaveToDisk(
            @NonNull final SignedState signedState, @Nullable final Instant previousTimestamp) {

        if (signedState.isFreezeState()) {
            // the state right before a freeze should be written to disk
            return FREEZE_STATE;
        }

        final int saveStatePeriod = stateConfig.saveStatePeriod();
        if (saveStatePeriod <= 0) {
            // periodic state saving is disabled
            return null;
        }

        // FUTURE WORK: writing genesis state to disk is currently disabled if the saveStatePeriod is 0.
        // This is for testing purposes, to have a method of disabling state saving for tests.
        // Once a feature to disable all state saving has been added, this block should be moved in front of the
        // saveStatePeriod <=0 block, so that saveStatePeriod doesn't impact the saving of genesis state.
        if (previousTimestamp == null) {
            // the first round should be saved
            return FIRST_ROUND_AFTER_GENESIS;
        }

        if ((signedState.getConsensusTimestamp().getEpochSecond() / saveStatePeriod)
                > (previousTimestamp.getEpochSecond() / saveStatePeriod)) {
            return PERIODIC_SNAPSHOT;
        } else {
            // the period hasn't yet elapsed
            return null;
        }
    }
}<|MERGE_RESOLUTION|>--- conflicted
+++ resolved
@@ -105,20 +105,6 @@
 
         previousSavedStateTimestamp = signedState.getConsensusTimestamp();
         signedState.markAsStateToSave(reason);
-<<<<<<< HEAD
-=======
-        final boolean accepted = stateWrite.apply(state);
-
-        if (!accepted) {
-            logger.error(
-                    EXCEPTION.getMarker(),
-                    "Unable to save signed state to disk for round {} due to backlog of "
-                            + "operations in the SignedStateManager task queue.",
-                    signedState.getRound());
-
-            state.close();
-        }
->>>>>>> 66caf68a
     }
 
     /**
