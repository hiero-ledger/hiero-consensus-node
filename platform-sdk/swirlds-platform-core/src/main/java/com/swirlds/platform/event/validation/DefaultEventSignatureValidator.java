// SPDX-License-Identifier: Apache-2.0
package com.swirlds.platform.event.validation;

import static com.swirlds.logging.legacy.LogMarker.EXCEPTION;
import static com.swirlds.metrics.api.Metrics.PLATFORM_CATEGORY;

import com.hedera.hapi.node.state.roster.Roster;
import com.hedera.hapi.node.state.roster.RosterEntry;
import com.swirlds.common.context.PlatformContext;
import com.swirlds.common.utility.throttle.RateLimitedLogger;
import com.swirlds.metrics.api.LongAccumulator;
import com.swirlds.platform.TimestampCollector;
import com.swirlds.platform.crypto.SignatureVerifier;
import com.swirlds.platform.gossip.IntakeEventCounter;
import com.swirlds.platform.util.TimestampCollector;
import com.swirlds.platform.util.TimestampCollector.Position;
import edu.umd.cs.findbugs.annotations.NonNull;
import edu.umd.cs.findbugs.annotations.Nullable;
import java.security.PublicKey;
import java.security.cert.X509Certificate;
import java.time.Duration;
import java.util.Objects;
import org.apache.logging.log4j.LogManager;
import org.apache.logging.log4j.Logger;
import org.hiero.consensus.model.event.PlatformEvent;
import org.hiero.consensus.model.hashgraph.EventWindow;
import org.hiero.consensus.model.node.NodeId;
import org.hiero.consensus.roster.RosterEntryNotFoundException;
import org.hiero.consensus.roster.RosterHistory;
import org.hiero.consensus.roster.RosterUtils;

/**
 * Default implementation for verifying event signatures
 */
public class DefaultEventSignatureValidator implements EventSignatureValidator {
    private static final Logger logger = LogManager.getLogger(DefaultEventSignatureValidator.class);

    /**
     * The minimum period between log messages reporting a specific type of validation failure
     */
    private static final Duration MINIMUM_LOG_PERIOD = Duration.ofMinutes(1);

    /**
     * A verifier for checking event signatures.
     */
    private final SignatureVerifier signatureVerifier;

    /**
     * The complete roster history, i.e. all rosters for non-ancient rounds.
     */
    private RosterHistory rosterHistory;

    /**
     * The current event window.
     */
    private EventWindow eventWindow;

    /**
     * Keeps track of the number of events in the intake pipeline from each peer
     */
    private final IntakeEventCounter intakeEventCounter;

    /**
     * A logger for validation errors
     */
    private final RateLimitedLogger rateLimitedLogger;

    private static final LongAccumulator.Config VALIDATION_FAILED_CONFIG = new LongAccumulator.Config(
                    PLATFORM_CATEGORY, "eventsFailedSignatureValidation")
            .withDescription("Events for which signature validation failed")
            .withUnit("events");
    private final LongAccumulator validationFailedAccumulator;

    /**
     * Constructor
     *
     * @param platformContext        the platform context
     * @param signatureVerifier      a verifier for checking event signatures
     * @param rosterHistory          the complete roster history
     * @param intakeEventCounter     keeps track of the number of events in the intake pipeline from each peer
     */
    public DefaultEventSignatureValidator(
            @NonNull final PlatformContext platformContext,
            @NonNull final SignatureVerifier signatureVerifier,
            @Nullable final RosterHistory rosterHistory,
            @NonNull final IntakeEventCounter intakeEventCounter) {

        this.signatureVerifier = Objects.requireNonNull(signatureVerifier);
        this.rosterHistory = Objects.requireNonNull(rosterHistory);
        this.intakeEventCounter = Objects.requireNonNull(intakeEventCounter);

        this.rateLimitedLogger = new RateLimitedLogger(logger, platformContext.getTime(), MINIMUM_LOG_PERIOD);

        this.validationFailedAccumulator = platformContext.getMetrics().getOrCreate(VALIDATION_FAILED_CONFIG);

        eventWindow = EventWindow.getGenesisEventWindow();
    }

    /**
     * Determine whether a given event has a valid signature.
     *
     * @param event the event to be validated
     * @return true if the event has a valid signature, otherwise false
     */
    private boolean isSignatureValid(@NonNull final PlatformEvent event) {
        final Roster applicableRoster = rosterHistory.getRosterForRound(event.getBirthRound());
        if (applicableRoster == null) {
            rateLimitedLogger.error(
                    EXCEPTION.getMarker(),
                    "Cannot validate events for birth round {} without a roster",
                    event.getBirthRound());
            return false;
        }
        final NodeId eventCreatorId = event.getCreatorId();
        final RosterEntry rosterEntry;
        try {
            rosterEntry = RosterUtils.getRosterEntry(applicableRoster, eventCreatorId.id());
        } catch (RosterEntryNotFoundException e) {
            rateLimitedLogger.error(
                    EXCEPTION.getMarker(),
                    "Node {} doesn't exist in applicable roster. Event: {}",
                    eventCreatorId,
                    event);
            return false;
        }

        final X509Certificate cert = RosterUtils.fetchGossipCaCertificate(rosterEntry);

        final PublicKey publicKey = cert == null ? null : cert.getPublicKey();
        if (publicKey == null) {
            rateLimitedLogger.error(
                    EXCEPTION.getMarker(), "Cannot find publicKey for creator with ID: {}", eventCreatorId);
            return false;
        }

        final boolean isSignatureValid =
                signatureVerifier.verifySignature(event.getHash().getBytes(), event.getSignature(), publicKey);

        if (!isSignatureValid) {
            rateLimitedLogger.error(
                    EXCEPTION.getMarker(),
                    "Event failed signature check. Event: {}, Signature: {}, Hash: {}",
                    event,
                    event.getSignature().toHex(),
                    event.getHash());
        }

        return isSignatureValid;
    }

    /**
     * {@inheritDoc}
     */
    @Override
    @Nullable
    public PlatformEvent validateSignature(@NonNull final PlatformEvent event) {
        if (eventWindow.isAncient(event)) {
            // ancient events can be safely ignored
            intakeEventCounter.eventExitedIntakePipeline(event.getSenderId());
            return null;
        }

        if (isSignatureValid(event)) {
<<<<<<< HEAD
            final int index = event.getIndex();
            if (index > 0) {
                TimestampCollector.timestamp(TimestampCollector.Position.SIGNATURE_VALIDATED, index);
            }
=======

            TimestampCollector.INSTANCE.timestamp(Position.SIGNATURE_VALIDATED, event);

>>>>>>> bad164ba
            return event;
        } else {
            intakeEventCounter.eventExitedIntakePipeline(event.getSenderId());
            validationFailedAccumulator.update(1);

            return null;
        }
    }

    /**
     * {@inheritDoc}
     */
    @Override
    public void setEventWindow(@NonNull final EventWindow eventWindow) {
        this.eventWindow = Objects.requireNonNull(eventWindow);
    }

    /**
     * {@inheritDoc}
     */
    @Override
    public void updateRosterHistory(@NonNull final RosterHistory rosterHistory) {
        this.rosterHistory = Objects.requireNonNull(rosterHistory);
    }
}<|MERGE_RESOLUTION|>--- conflicted
+++ resolved
@@ -9,7 +9,6 @@
 import com.swirlds.common.context.PlatformContext;
 import com.swirlds.common.utility.throttle.RateLimitedLogger;
 import com.swirlds.metrics.api.LongAccumulator;
-import com.swirlds.platform.TimestampCollector;
 import com.swirlds.platform.crypto.SignatureVerifier;
 import com.swirlds.platform.gossip.IntakeEventCounter;
 import com.swirlds.platform.util.TimestampCollector;
@@ -161,16 +160,9 @@
         }
 
         if (isSignatureValid(event)) {
-<<<<<<< HEAD
-            final int index = event.getIndex();
-            if (index > 0) {
-                TimestampCollector.timestamp(TimestampCollector.Position.SIGNATURE_VALIDATED, index);
-            }
-=======
 
             TimestampCollector.INSTANCE.timestamp(Position.SIGNATURE_VALIDATED, event);
 
->>>>>>> bad164ba
             return event;
         } else {
             intakeEventCounter.eventExitedIntakePipeline(event.getSenderId());
