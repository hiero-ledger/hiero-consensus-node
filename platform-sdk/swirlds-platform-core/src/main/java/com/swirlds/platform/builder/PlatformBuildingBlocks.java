/*
 * Copyright (C) 2024 Hedera Hashgraph, LLC
 *
 * Licensed under the Apache License, Version 2.0 (the "License");
 * you may not use this file except in compliance with the License.
 * You may obtain a copy of the License at
 *
 *      http://www.apache.org/licenses/LICENSE-2.0
 *
 * Unless required by applicable law or agreed to in writing, software
 * distributed under the License is distributed on an "AS IS" BASIS,
 * WITHOUT WARRANTIES OR CONDITIONS OF ANY KIND, either express or implied.
 * See the License for the specific language governing permissions and
 * limitations under the License.
 */

package com.swirlds.platform.builder;

import com.swirlds.common.context.PlatformContext;
import com.swirlds.common.notification.NotificationEngine;
import com.swirlds.common.platform.NodeId;
import com.swirlds.common.scratchpad.Scratchpad;
import com.swirlds.platform.consensus.ConsensusSnapshot;
import com.swirlds.platform.crypto.KeysAndCerts;
import com.swirlds.platform.event.GossipEvent;
import com.swirlds.platform.event.preconsensus.PcesFileTracker;
import com.swirlds.platform.eventhandling.TransactionPool;
import com.swirlds.platform.gossip.IntakeEventCounter;
import com.swirlds.platform.state.SwirldStateManager;
<<<<<<< HEAD
=======
import com.swirlds.platform.state.iss.IssScratchpad;
>>>>>>> c54e88a2
import com.swirlds.platform.state.signed.ReservedSignedState;
import com.swirlds.platform.state.signed.SignedState;
import com.swirlds.platform.system.SoftwareVersion;
import com.swirlds.platform.system.address.AddressBook;
import com.swirlds.platform.system.status.PlatformStatus;
import com.swirlds.platform.system.status.StatusActionSubmitter;
import com.swirlds.platform.util.RandomBuilder;
import edu.umd.cs.findbugs.annotations.NonNull;
import edu.umd.cs.findbugs.annotations.Nullable;
import java.time.Instant;
import java.util.concurrent.atomic.AtomicReference;
import java.util.function.Consumer;
import java.util.function.Function;
import java.util.function.LongSupplier;
import java.util.function.Predicate;
import java.util.function.Supplier;

/**
 * This record contains core utilities and basic objects needed to build a platform. It should not contain any platform
 * components.
 *
 * @param platformContext                        the context for this platform
 * @param keysAndCerts                           an object holding all the public/private key pairs and the CSPRNG state
 *                                               for this member
 * @param selfId                                 the ID for this node
 * @param mainClassName                          the name of the app class inheriting from SwirldMain
 * @param swirldName                             the name of the swirld being run
 * @param appVersion                             the current version of the running application
 * @param initialState                           the initial state of the platform
 * @param preconsensusEventConsumer              the consumer for preconsensus events, null if publishing this data has
 *                                               not been enabled
 * @param snapshotOverrideConsumer               the consumer for snapshot overrides, null if publishing this data has
 *                                               not been enabled
 * @param intakeEventCounter                     counts events that have been received by gossip but not yet inserted
 *                                               into gossip event storage, per peer
 * @param randomBuilder                          a builder for creating random number generators
 * @param transactionPool                        provides transactions to be added to new events
 * @param intakeQueueSizeSupplierSupplier        supplies a method which supplies the size of the intake queue. This
 *                                               hack is required due to the lack of a platform health monitor.
 * @param isInFreezePeriodReference              a reference to a predicate that determines if a timestamp is in the
 *                                               freeze period, this can be deleted as soon as the CES is retired.
 * @param latestImmutableStateProviderReference  a reference to a method that supplies the latest immutable state. Input
 *                                               argument is a string explaining why we are getting this state (for
 *                                               debugging). Return value may be null (implementation detail of
 *                                               underlying data source), this indirection can be removed once states
 *                                               are passed within the wiring framework
 * @param initialPcesFiles                       the initial set of PCES files present when the node starts
<<<<<<< HEAD
=======
 * @param issScratchpad                          scratchpad storage for ISS recovery
>>>>>>> c54e88a2
 * @param notificationEngine                     for sending notifications to the application (legacy pattern)
 * @param firstPlatform                          if this is the first platform being built (there is static setup that
 *                                               needs to be done, long term plan is to stop using static variables)
 * @param platformStatusSupplierReference        a reference to a supplier that supplies the platform status, this can
 *                                               be deleted once the distribution of the platform status is fully
 *                                               managed by the wiring framework
 * @param statusActionSubmitterReference         a reference to the status action submitter, this can be deleted once
 *                                               platform status management is handled by the wiring framework
 * @param getLatestCompleteStateReference        a reference to a supplier that supplies the latest immutable state,
 *                                               this is exposed here due to reconnect, can be removed once reconnect is
 *                                               made compatible with the wiring framework
 * @param loadReconnectStateReference            a reference to a consumer that loads the state for reconnect, can be
 *                                               removed once reconnect is made compatible with the wiring framework
 * @param clearAllPipelinesForReconnectReference a reference to a runnable that clears all pipelines for reconnect, can
 *                                               be removed once reconnect is made compatible with the wiring framework
 * @param swirldStateManager                     responsible for the mutable state, this is exposed here due to
 *                                               reconnect, can be removed once reconnect is made compatible with the
 *                                               wiring framework
 */
public record PlatformBuildingBlocks(
        @NonNull PlatformContext platformContext,
        @NonNull KeysAndCerts keysAndCerts,
        @NonNull NodeId selfId,
        @NonNull String mainClassName,
        @NonNull String swirldName,
        @NonNull SoftwareVersion appVersion,
        @NonNull ReservedSignedState initialState,
        @Nullable Consumer<GossipEvent> preconsensusEventConsumer,
        @Nullable Consumer<ConsensusSnapshot> snapshotOverrideConsumer,
        @NonNull IntakeEventCounter intakeEventCounter,
        @NonNull RandomBuilder randomBuilder,
        @NonNull TransactionPool transactionPool,
        @NonNull AtomicReference<LongSupplier> intakeQueueSizeSupplierSupplier,
        @NonNull AtomicReference<Predicate<Instant>> isInFreezePeriodReference,
        @NonNull AtomicReference<Function<String, ReservedSignedState>> latestImmutableStateProviderReference,
        @NonNull PcesFileTracker initialPcesFiles,
<<<<<<< HEAD
=======
        @NonNull Scratchpad<IssScratchpad> issScratchpad,
>>>>>>> c54e88a2
        @NonNull NotificationEngine notificationEngine,
        @NonNull AtomicReference<Supplier<PlatformStatus>> platformStatusSupplierReference,
        @NonNull AtomicReference<StatusActionSubmitter> statusActionSubmitterReference,
        @NonNull SwirldStateManager swirldStateManager,
        @NonNull AtomicReference<Supplier<ReservedSignedState>> getLatestCompleteStateReference,
        @NonNull AtomicReference<Consumer<SignedState>> loadReconnectStateReference,
        @NonNull AtomicReference<Runnable> clearAllPipelinesForReconnectReference,
        boolean firstPlatform) {

    /**
     * Get the address book from the initial state.
     *
     * @return the initial address book
     */
    @NonNull
    public AddressBook initialAddressBook() {
        return initialState.get().getState().getPlatformState().getAddressBook();
    }
}<|MERGE_RESOLUTION|>--- conflicted
+++ resolved
@@ -27,10 +27,7 @@
 import com.swirlds.platform.eventhandling.TransactionPool;
 import com.swirlds.platform.gossip.IntakeEventCounter;
 import com.swirlds.platform.state.SwirldStateManager;
-<<<<<<< HEAD
-=======
 import com.swirlds.platform.state.iss.IssScratchpad;
->>>>>>> c54e88a2
 import com.swirlds.platform.state.signed.ReservedSignedState;
 import com.swirlds.platform.state.signed.SignedState;
 import com.swirlds.platform.system.SoftwareVersion;
@@ -78,10 +75,7 @@
  *                                               underlying data source), this indirection can be removed once states
  *                                               are passed within the wiring framework
  * @param initialPcesFiles                       the initial set of PCES files present when the node starts
-<<<<<<< HEAD
-=======
  * @param issScratchpad                          scratchpad storage for ISS recovery
->>>>>>> c54e88a2
  * @param notificationEngine                     for sending notifications to the application (legacy pattern)
  * @param firstPlatform                          if this is the first platform being built (there is static setup that
  *                                               needs to be done, long term plan is to stop using static variables)
@@ -118,10 +112,7 @@
         @NonNull AtomicReference<Predicate<Instant>> isInFreezePeriodReference,
         @NonNull AtomicReference<Function<String, ReservedSignedState>> latestImmutableStateProviderReference,
         @NonNull PcesFileTracker initialPcesFiles,
-<<<<<<< HEAD
-=======
         @NonNull Scratchpad<IssScratchpad> issScratchpad,
->>>>>>> c54e88a2
         @NonNull NotificationEngine notificationEngine,
         @NonNull AtomicReference<Supplier<PlatformStatus>> platformStatusSupplierReference,
         @NonNull AtomicReference<StatusActionSubmitter> statusActionSubmitterReference,
