/*
 * Copyright (C) 2024 Hedera Hashgraph, LLC
 *
 * Licensed under the Apache License, Version 2.0 (the "License");
 * you may not use this file except in compliance with the License.
 * You may obtain a copy of the License at
 *
 *      http://www.apache.org/licenses/LICENSE-2.0
 *
 * Unless required by applicable law or agreed to in writing, software
 * distributed under the License is distributed on an "AS IS" BASIS,
 * WITHOUT WARRANTIES OR CONDITIONS OF ANY KIND, either express or implied.
 * See the License for the specific language governing permissions and
 * limitations under the License.
 */

package com.swirlds.platform.builder;

import com.swirlds.common.context.PlatformContext;
<<<<<<< HEAD
import com.swirlds.common.io.utility.RecycleBin;
import com.swirlds.common.notification.NotificationEngine;
=======
>>>>>>> 8227e781
import com.swirlds.common.platform.NodeId;
import com.swirlds.platform.consensus.ConsensusSnapshot;
import com.swirlds.platform.crypto.KeysAndCerts;
import com.swirlds.platform.event.GossipEvent;
import com.swirlds.platform.event.preconsensus.PcesFileTracker;
import com.swirlds.platform.eventhandling.TransactionPool;
import com.swirlds.platform.gossip.IntakeEventCounter;
import com.swirlds.platform.state.SwirldStateManager;
import com.swirlds.platform.state.signed.ReservedSignedState;
import com.swirlds.platform.state.signed.SignedState;
import com.swirlds.platform.system.SoftwareVersion;
<<<<<<< HEAD
import com.swirlds.platform.system.address.AddressBook;
import com.swirlds.platform.system.status.PlatformStatus;
import com.swirlds.platform.system.status.StatusActionSubmitter;
=======
>>>>>>> 8227e781
import com.swirlds.platform.util.RandomBuilder;
import edu.umd.cs.findbugs.annotations.NonNull;
import edu.umd.cs.findbugs.annotations.Nullable;
import java.time.Instant;
import java.util.concurrent.atomic.AtomicReference;
import java.util.function.Consumer;
import java.util.function.Function;
import java.util.function.LongSupplier;
import java.util.function.Predicate;
import java.util.function.Supplier;

/**
 * This record contains core utilities and basic objects needed to build a platform. It should not contain any platform
 * components.
 *
<<<<<<< HEAD
 * @param platformContext                        the context for this platform
 * @param keysAndCerts                           an object holding all the public/private key pairs and the CSPRNG state
 *                                               for this member
 * @param recycleBin                             used to delete files that may be useful for later debugging
 * @param selfId                                 the ID for this node
 * @param mainClassName                          the name of the app class inheriting from SwirldMain
 * @param swirldName                             the name of the swirld being run
 * @param appVersion                             the current version of the running application
 * @param initialState                           the initial state of the platform
 * @param preconsensusEventConsumer              the consumer for preconsensus events, null if publishing this data has
 *                                               not been enabled
 * @param snapshotOverrideConsumer               the consumer for snapshot overrides, null if publishing this data has
 *                                               not been enabled
 * @param intakeEventCounter                     counts events that have been received by gossip but not yet inserted
 *                                               into gossip event storage, per peer
 * @param randomBuilder                          a builder for creating random number generators
 * @param transactionPool                        provides transactions to be added to new events
 * @param currentPlatformStatus                  holds the current status of the platform, should be removed once the
 *                                               platform status manager is operated within the wiring framework
 * @param intakeQueueSizeSupplierSupplier        supplies a method which supplies the size of the intake queue. This
 *                                               hack is required due to the lack of a platform health monitor.
 * @param isInFreezePeriodReference              a reference to a predicate that determines if a timestamp is in the
 *                                               freeze period, this can be deleted as soon as the CES is retired.
 * @param latestImmutableStateProviderReference  a reference to a method that supplies the latest immutable state. Input
 *                                               argument is a string explaining why we are getting this state (for
 *                                               debugging). Return value may be null (implementation detail of
 *                                               underlying data source), this indirection can be removed once states
 *                                               are passed within the wiring framework
 * @param initialPcesFiles                       the initial set of PCES files present when the node starts
 * @param notificationEngine                     for sending notifications to the application (legacy pattern)
 * @param firstPlatform                          if this is the first platform being built (there is static setup that
 *                                               needs to be done, long term plan is to stop using static variables)
 * @param statusActionSubmitterReference         a reference to the status action submitter, this can be deleted once
 *                                               platform status management is handled by the wiring framework
 * @param getLatestCompleteStateReference        a reference to a supplier that supplies the latest immutable state,
 *                                               this is exposed here due to reconnect, can be removed once reconnect is
 *                                               made compatible with the wiring framework
 * @param loadReconnectStateReference            a reference to a consumer that loads the state for reconnect, can be
 *                                               removed once reconnect is made compatible with the wiring framework
 * @param clearAllPipelinesForReconnectReference a reference to a runnable that clears all pipelines for reconnect, can
 *                                               be removed once reconnect is made compatible with the wiring framework
 * @param swirldStateManager                     responsible for the mutable state, this is exposed here due to
 *                                               reconnect, can be removed once reconnect is made compatible with the
 *                                               wiring framework
=======
 * @param platformContext                       the context for this platform
 * @param keysAndCerts                          an object holding all the public/private key pairs and the CSPRNG state
 *                                              for this member
 * @param selfId                                the ID for this node
 * @param mainClassName                         the name of the app class inheriting from SwirldMain
 * @param swirldName                            the name of the swirld being run
 * @param appVersion                            the current version of the running application
 * @param initialState                          the initial state of the platform
 * @param emergencyRecoveryManager              used in emergency recovery.
 * @param preconsensusEventConsumer             the consumer for preconsensus events, null if publishing this data has
 *                                              not been enabled
 * @param snapshotOverrideConsumer              the consumer for snapshot overrides, null if publishing this data has
 *                                              not been enabled
 * @param intakeEventCounter                    counts events that have been received by gossip but not yet inserted
 *                                              into gossip event storage, per peer
 * @param randomBuilder                         a builder for creating random number generators
 * @param transactionPool                       provides transactions to be added to new events
 * @param intakeQueueSizeSupplierSupplier       supplies a method which supplies the size of the intake queue. This hack
 *                                              is required due to the lack of a platform health monitor.
 * @param isInFreezePeriodReference             a reference to a predicate that determines if a timestamp is in the
 *                                              freeze period, this can be deleted as soon as the CES is retired.
 * @param latestImmutableStateProviderReference a reference to a method that supplies the latest immutable state. Input
 *                                              argument is a string explaining why we are getting this state (for
 *                                              debugging). Return value may be null (implementation detail of
 *                                              underlying data source), this indirection can be removed once states are
 *                                              passed within the wiring framework
 * @param initialPcesFiles                      the initial set of PCES files present when the node starts
 * @param firstPlatform                         if this is the first platform being built (there is static setup that
 *                                              needs to be done, long term plan is to stop using static variables)
>>>>>>> 8227e781
 */
public record PlatformBuildingBlocks(
        @NonNull PlatformContext platformContext,
        @NonNull KeysAndCerts keysAndCerts,
        @NonNull NodeId selfId,
        @NonNull String mainClassName,
        @NonNull String swirldName,
        @NonNull SoftwareVersion appVersion,
        @NonNull ReservedSignedState initialState,
        @Nullable Consumer<GossipEvent> preconsensusEventConsumer,
        @Nullable Consumer<ConsensusSnapshot> snapshotOverrideConsumer,
        @NonNull IntakeEventCounter intakeEventCounter,
        @NonNull RandomBuilder randomBuilder,
        @NonNull TransactionPool transactionPool,
        @NonNull AtomicReference<LongSupplier> intakeQueueSizeSupplierSupplier,
        @NonNull AtomicReference<Predicate<Instant>> isInFreezePeriodReference,
        @NonNull AtomicReference<Function<String, ReservedSignedState>> latestImmutableStateProviderReference,
        @NonNull PcesFileTracker initialPcesFiles,
        @NonNull NotificationEngine notificationEngine,
        @NonNull AtomicReference<StatusActionSubmitter> statusActionSubmitterReference,
        @NonNull SwirldStateManager swirldStateManager,
        @NonNull AtomicReference<Supplier<ReservedSignedState>> getLatestCompleteStateReference,
        @NonNull AtomicReference<Consumer<SignedState>> loadReconnectStateReference,
        @NonNull AtomicReference<Runnable> clearAllPipelinesForReconnectReference,
        boolean firstPlatform) {

    /**
     * Get the address book from the initial state.
     *
     * @return the initial address book
     */
    @NonNull
    public AddressBook initialAddressBook() {
        return initialState.get().getState().getPlatformState().getAddressBook();
    }
}<|MERGE_RESOLUTION|>--- conflicted
+++ resolved
@@ -17,11 +17,7 @@
 package com.swirlds.platform.builder;
 
 import com.swirlds.common.context.PlatformContext;
-<<<<<<< HEAD
-import com.swirlds.common.io.utility.RecycleBin;
 import com.swirlds.common.notification.NotificationEngine;
-=======
->>>>>>> 8227e781
 import com.swirlds.common.platform.NodeId;
 import com.swirlds.platform.consensus.ConsensusSnapshot;
 import com.swirlds.platform.crypto.KeysAndCerts;
@@ -33,12 +29,9 @@
 import com.swirlds.platform.state.signed.ReservedSignedState;
 import com.swirlds.platform.state.signed.SignedState;
 import com.swirlds.platform.system.SoftwareVersion;
-<<<<<<< HEAD
 import com.swirlds.platform.system.address.AddressBook;
 import com.swirlds.platform.system.status.PlatformStatus;
 import com.swirlds.platform.system.status.StatusActionSubmitter;
-=======
->>>>>>> 8227e781
 import com.swirlds.platform.util.RandomBuilder;
 import edu.umd.cs.findbugs.annotations.NonNull;
 import edu.umd.cs.findbugs.annotations.Nullable;
@@ -54,11 +47,9 @@
  * This record contains core utilities and basic objects needed to build a platform. It should not contain any platform
  * components.
  *
-<<<<<<< HEAD
  * @param platformContext                        the context for this platform
  * @param keysAndCerts                           an object holding all the public/private key pairs and the CSPRNG state
  *                                               for this member
- * @param recycleBin                             used to delete files that may be useful for later debugging
  * @param selfId                                 the ID for this node
  * @param mainClassName                          the name of the app class inheriting from SwirldMain
  * @param swirldName                             the name of the swirld being run
@@ -72,8 +63,6 @@
  *                                               into gossip event storage, per peer
  * @param randomBuilder                          a builder for creating random number generators
  * @param transactionPool                        provides transactions to be added to new events
- * @param currentPlatformStatus                  holds the current status of the platform, should be removed once the
- *                                               platform status manager is operated within the wiring framework
  * @param intakeQueueSizeSupplierSupplier        supplies a method which supplies the size of the intake queue. This
  *                                               hack is required due to the lack of a platform health monitor.
  * @param isInFreezePeriodReference              a reference to a predicate that determines if a timestamp is in the
@@ -87,6 +76,9 @@
  * @param notificationEngine                     for sending notifications to the application (legacy pattern)
  * @param firstPlatform                          if this is the first platform being built (there is static setup that
  *                                               needs to be done, long term plan is to stop using static variables)
+ * @param platformStatusSupplierReference        a reference to a supplier that supplies the platform status, this can
+ *                                               be deleted once the distribution of the platform status is fully
+ *                                               managed by the wiring framework
  * @param statusActionSubmitterReference         a reference to the status action submitter, this can be deleted once
  *                                               platform status management is handled by the wiring framework
  * @param getLatestCompleteStateReference        a reference to a supplier that supplies the latest immutable state,
@@ -99,37 +91,6 @@
  * @param swirldStateManager                     responsible for the mutable state, this is exposed here due to
  *                                               reconnect, can be removed once reconnect is made compatible with the
  *                                               wiring framework
-=======
- * @param platformContext                       the context for this platform
- * @param keysAndCerts                          an object holding all the public/private key pairs and the CSPRNG state
- *                                              for this member
- * @param selfId                                the ID for this node
- * @param mainClassName                         the name of the app class inheriting from SwirldMain
- * @param swirldName                            the name of the swirld being run
- * @param appVersion                            the current version of the running application
- * @param initialState                          the initial state of the platform
- * @param emergencyRecoveryManager              used in emergency recovery.
- * @param preconsensusEventConsumer             the consumer for preconsensus events, null if publishing this data has
- *                                              not been enabled
- * @param snapshotOverrideConsumer              the consumer for snapshot overrides, null if publishing this data has
- *                                              not been enabled
- * @param intakeEventCounter                    counts events that have been received by gossip but not yet inserted
- *                                              into gossip event storage, per peer
- * @param randomBuilder                         a builder for creating random number generators
- * @param transactionPool                       provides transactions to be added to new events
- * @param intakeQueueSizeSupplierSupplier       supplies a method which supplies the size of the intake queue. This hack
- *                                              is required due to the lack of a platform health monitor.
- * @param isInFreezePeriodReference             a reference to a predicate that determines if a timestamp is in the
- *                                              freeze period, this can be deleted as soon as the CES is retired.
- * @param latestImmutableStateProviderReference a reference to a method that supplies the latest immutable state. Input
- *                                              argument is a string explaining why we are getting this state (for
- *                                              debugging). Return value may be null (implementation detail of
- *                                              underlying data source), this indirection can be removed once states are
- *                                              passed within the wiring framework
- * @param initialPcesFiles                      the initial set of PCES files present when the node starts
- * @param firstPlatform                         if this is the first platform being built (there is static setup that
- *                                              needs to be done, long term plan is to stop using static variables)
->>>>>>> 8227e781
  */
 public record PlatformBuildingBlocks(
         @NonNull PlatformContext platformContext,
@@ -149,6 +110,7 @@
         @NonNull AtomicReference<Function<String, ReservedSignedState>> latestImmutableStateProviderReference,
         @NonNull PcesFileTracker initialPcesFiles,
         @NonNull NotificationEngine notificationEngine,
+        @NonNull AtomicReference<Supplier<PlatformStatus>> platformStatusSupplierReference,
         @NonNull AtomicReference<StatusActionSubmitter> statusActionSubmitterReference,
         @NonNull SwirldStateManager swirldStateManager,
         @NonNull AtomicReference<Supplier<ReservedSignedState>> getLatestCompleteStateReference,
