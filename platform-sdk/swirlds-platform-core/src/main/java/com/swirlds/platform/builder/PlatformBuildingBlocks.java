// SPDX-License-Identifier: Apache-2.0
package com.swirlds.platform.builder;

import static java.util.Objects.requireNonNull;

import com.hedera.hapi.node.base.SemanticVersion;
import com.hedera.hapi.platform.state.ConsensusSnapshot;
import com.swirlds.common.context.PlatformContext;
import com.swirlds.common.notification.NotificationEngine;
import com.swirlds.component.framework.model.WiringModel;
import com.swirlds.platform.event.preconsensus.PcesFileTracker;
import com.swirlds.platform.freeze.FreezeCheckHolder;
import com.swirlds.platform.gossip.IntakeEventCounter;
import com.swirlds.platform.scratchpad.Scratchpad;
import com.swirlds.platform.state.ConsensusStateEventHandler;
import com.swirlds.platform.state.MerkleNodeState;
import com.swirlds.platform.state.SwirldStateManager;
import com.swirlds.platform.state.iss.IssScratchpad;
import com.swirlds.platform.state.service.PlatformStateFacade;
import com.swirlds.platform.state.signed.ReservedSignedState;
import com.swirlds.platform.state.signed.SignedState;
import com.swirlds.platform.system.status.StatusActionSubmitter;
import com.swirlds.platform.wiring.PlatformWiring;
import com.swirlds.virtualmap.VirtualMap;
import edu.umd.cs.findbugs.annotations.NonNull;
import edu.umd.cs.findbugs.annotations.Nullable;
import java.security.SecureRandom;
import java.util.concurrent.atomic.AtomicReference;
import java.util.function.Consumer;
import java.util.function.Function;
import java.util.function.Supplier;
import org.hiero.consensus.model.event.PlatformEvent;
import org.hiero.consensus.model.node.KeysAndCerts;
import org.hiero.consensus.model.node.NodeId;
import org.hiero.consensus.roster.RosterHistory;

/**
 * This record contains core utilities and basic objects needed to build a platform. It should not contain any platform
 * components.
 *
 * @param platformWiring                         the wiring for this platform
 * @param platformContext                        the context for this platform
 * @param model                                  the wiring model for this platform
 * @param keysAndCerts                           an object holding all the public/private key pairs and the CSPRNG state
 *                                               for this member
 * @param selfId                                 the ID for this node
 * @param mainClassName                          the name of the app class inheriting from SwirldMain
 * @param swirldName                             the name of the swirld being run
 * @param appVersion                             the current version of the running application
 * @param initialState                           the initial state of the platform
 * @param rosterHistory                          the roster history provided by the application to use at startup
 * @param applicationCallbacks                   the callbacks that the platform will call when certain events happen
 * @param preconsensusEventConsumer              the consumer for preconsensus events, null if publishing this data has
 *                                               not been enabled
 * @param snapshotOverrideConsumer               the consumer for snapshot overrides, null if publishing this data has
 *                                               not been enabled
 * @param intakeEventCounter                     counts events that have been received by gossip but not yet inserted
 *                                               into gossip event storage, per peer
<<<<<<< HEAD
 * @param randomBuilder                          a builder for creating random number generators
=======
 * @param secureRandomSupplier                   a source of secure random number generator instances
 * @param transactionPoolNexus                   provides transactions to be added to new events
>>>>>>> 9eceb863
 * @param freezeCheckHolder                      a reference to a predicate that determines if a timestamp is in the
 *                                               freeze period
 * @param latestImmutableStateProviderReference  a reference to a method that supplies the latest immutable state. Input
 *                                               argument is a string explaining why we are getting this state (for
 *                                               debugging). Return value may be null (implementation detail of
 *                                               underlying data source), this indirection can be removed once states
 *                                               are passed within the wiring framework
 * @param initialPcesFiles                       the initial set of PCES files present when the node starts
 * @param consensusEventStreamName               a part of the name of the directory where the consensus event stream is written
 * @param issScratchpad                          scratchpad storage for ISS recovery
 * @param notificationEngine                     for sending notifications to the application (legacy pattern)
 * @param firstPlatform                          if this is the first platform being built (there is static setup that
 *                                               needs to be done, long term plan is to stop using static variables)
 * @param statusActionSubmitterReference         a reference to the status action submitter, this can be deleted once
 *                                               platform status management is handled by the wiring framework
 * @param getLatestCompleteStateReference        a reference to a supplier that supplies the latest immutable state,
 *                                               this is exposed here due to reconnect, can be removed once reconnect is
 *                                               made compatible with the wiring framework
 * @param loadReconnectStateReference            a reference to a consumer that loads the state for reconnect, can be
 *                                               removed once reconnect is made compatible with the wiring framework
 * @param clearAllPipelinesForReconnectReference a reference to a runnable that clears all pipelines for reconnect, can
 *                                               be removed once reconnect is made compatible with the wiring framework
 * @param swirldStateManager                     responsible for the mutable state, this is exposed here due to
 *                                               reconnect, can be removed once reconnect is made compatible with the
 *                                               wiring framework
 * @param platformStateFacade                    the facade to access the platform state
<<<<<<< HEAD
 * @param execution                              the instance of the execution layer, which allows consensus to interact
 *                                               with the execution layer
 * @param stateRootFunction                      a function to instantiate the state root object from a Virtual Map
=======
 * @param createStateFromVirtualMap              a function to instantiate the state object from a Virtual Map
>>>>>>> 9eceb863
 */
public record PlatformBuildingBlocks(
        @NonNull PlatformWiring platformWiring,
        @NonNull PlatformContext platformContext,
        @NonNull WiringModel model,
        @NonNull KeysAndCerts keysAndCerts,
        @NonNull NodeId selfId,
        @NonNull String mainClassName,
        @NonNull String swirldName,
        @NonNull SemanticVersion appVersion,
        @NonNull ReservedSignedState initialState,
        @NonNull RosterHistory rosterHistory,
        @NonNull ApplicationCallbacks applicationCallbacks,
        @Nullable Consumer<PlatformEvent> preconsensusEventConsumer,
        @Nullable Consumer<ConsensusSnapshot> snapshotOverrideConsumer,
        @NonNull IntakeEventCounter intakeEventCounter,
<<<<<<< HEAD
        @NonNull RandomBuilder randomBuilder,
=======
        @NonNull Supplier<SecureRandom> secureRandomSupplier,
        @NonNull TransactionPoolNexus transactionPoolNexus,
>>>>>>> 9eceb863
        @NonNull FreezeCheckHolder freezeCheckHolder,
        @NonNull AtomicReference<Function<String, ReservedSignedState>> latestImmutableStateProviderReference,
        @NonNull PcesFileTracker initialPcesFiles,
        @NonNull String consensusEventStreamName,
        @NonNull Scratchpad<IssScratchpad> issScratchpad,
        @NonNull NotificationEngine notificationEngine,
        @NonNull AtomicReference<StatusActionSubmitter> statusActionSubmitterReference,
        @NonNull SwirldStateManager swirldStateManager,
        @NonNull AtomicReference<Supplier<ReservedSignedState>> getLatestCompleteStateReference,
        @NonNull AtomicReference<Consumer<SignedState>> loadReconnectStateReference,
        @NonNull AtomicReference<Runnable> clearAllPipelinesForReconnectReference,
        boolean firstPlatform,
        @NonNull ConsensusStateEventHandler consensusStateEventHandler,
        @NonNull PlatformStateFacade platformStateFacade,
<<<<<<< HEAD
        @NonNull ExecutionLayer execution,
        @NonNull Function<VirtualMap, MerkleNodeState> stateRootFunction) {
=======
        @NonNull Function<VirtualMap, MerkleNodeState> createStateFromVirtualMap) {
>>>>>>> 9eceb863

    public PlatformBuildingBlocks {
        requireNonNull(platformWiring);
        requireNonNull(platformContext);
        requireNonNull(model);
        requireNonNull(keysAndCerts);
        requireNonNull(selfId);
        requireNonNull(mainClassName);
        requireNonNull(swirldName);
        requireNonNull(appVersion);
        requireNonNull(initialState);
        requireNonNull(rosterHistory);
        requireNonNull(applicationCallbacks);
        requireNonNull(intakeEventCounter);
<<<<<<< HEAD
        requireNonNull(randomBuilder);
=======
        requireNonNull(secureRandomSupplier);
        requireNonNull(transactionPoolNexus);
>>>>>>> 9eceb863
        requireNonNull(freezeCheckHolder);
        requireNonNull(latestImmutableStateProviderReference);
        requireNonNull(initialPcesFiles);
        requireNonNull(consensusEventStreamName);
        requireNonNull(issScratchpad);
        requireNonNull(notificationEngine);
        requireNonNull(statusActionSubmitterReference);
        requireNonNull(swirldStateManager);
        requireNonNull(getLatestCompleteStateReference);
        requireNonNull(loadReconnectStateReference);
        requireNonNull(clearAllPipelinesForReconnectReference);
        requireNonNull(consensusStateEventHandler);
        requireNonNull(platformStateFacade);
<<<<<<< HEAD
        requireNonNull(execution);
        requireNonNull(stateRootFunction);
=======
        requireNonNull(createStateFromVirtualMap);
>>>>>>> 9eceb863
    }
}<|MERGE_RESOLUTION|>--- conflicted
+++ resolved
@@ -56,12 +56,7 @@
  *                                               not been enabled
  * @param intakeEventCounter                     counts events that have been received by gossip but not yet inserted
  *                                               into gossip event storage, per peer
-<<<<<<< HEAD
- * @param randomBuilder                          a builder for creating random number generators
-=======
  * @param secureRandomSupplier                   a source of secure random number generator instances
- * @param transactionPoolNexus                   provides transactions to be added to new events
->>>>>>> 9eceb863
  * @param freezeCheckHolder                      a reference to a predicate that determines if a timestamp is in the
  *                                               freeze period
  * @param latestImmutableStateProviderReference  a reference to a method that supplies the latest immutable state. Input
@@ -88,13 +83,9 @@
  *                                               reconnect, can be removed once reconnect is made compatible with the
  *                                               wiring framework
  * @param platformStateFacade                    the facade to access the platform state
-<<<<<<< HEAD
  * @param execution                              the instance of the execution layer, which allows consensus to interact
  *                                               with the execution layer
- * @param stateRootFunction                      a function to instantiate the state root object from a Virtual Map
-=======
  * @param createStateFromVirtualMap              a function to instantiate the state object from a Virtual Map
->>>>>>> 9eceb863
  */
 public record PlatformBuildingBlocks(
         @NonNull PlatformWiring platformWiring,
@@ -111,12 +102,7 @@
         @Nullable Consumer<PlatformEvent> preconsensusEventConsumer,
         @Nullable Consumer<ConsensusSnapshot> snapshotOverrideConsumer,
         @NonNull IntakeEventCounter intakeEventCounter,
-<<<<<<< HEAD
-        @NonNull RandomBuilder randomBuilder,
-=======
         @NonNull Supplier<SecureRandom> secureRandomSupplier,
-        @NonNull TransactionPoolNexus transactionPoolNexus,
->>>>>>> 9eceb863
         @NonNull FreezeCheckHolder freezeCheckHolder,
         @NonNull AtomicReference<Function<String, ReservedSignedState>> latestImmutableStateProviderReference,
         @NonNull PcesFileTracker initialPcesFiles,
@@ -131,12 +117,8 @@
         boolean firstPlatform,
         @NonNull ConsensusStateEventHandler consensusStateEventHandler,
         @NonNull PlatformStateFacade platformStateFacade,
-<<<<<<< HEAD
         @NonNull ExecutionLayer execution,
-        @NonNull Function<VirtualMap, MerkleNodeState> stateRootFunction) {
-=======
         @NonNull Function<VirtualMap, MerkleNodeState> createStateFromVirtualMap) {
->>>>>>> 9eceb863
 
     public PlatformBuildingBlocks {
         requireNonNull(platformWiring);
@@ -151,12 +133,7 @@
         requireNonNull(rosterHistory);
         requireNonNull(applicationCallbacks);
         requireNonNull(intakeEventCounter);
-<<<<<<< HEAD
-        requireNonNull(randomBuilder);
-=======
         requireNonNull(secureRandomSupplier);
-        requireNonNull(transactionPoolNexus);
->>>>>>> 9eceb863
         requireNonNull(freezeCheckHolder);
         requireNonNull(latestImmutableStateProviderReference);
         requireNonNull(initialPcesFiles);
@@ -170,11 +147,7 @@
         requireNonNull(clearAllPipelinesForReconnectReference);
         requireNonNull(consensusStateEventHandler);
         requireNonNull(platformStateFacade);
-<<<<<<< HEAD
         requireNonNull(execution);
-        requireNonNull(stateRootFunction);
-=======
         requireNonNull(createStateFromVirtualMap);
->>>>>>> 9eceb863
     }
 }