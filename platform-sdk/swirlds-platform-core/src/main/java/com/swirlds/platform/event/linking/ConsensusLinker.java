// SPDX-License-Identifier: Apache-2.0
package com.swirlds.platform.event.linking;

<<<<<<< HEAD
import static java.util.Objects.requireNonNull;

import com.hedera.hapi.node.state.roster.Roster;
import com.swirlds.common.context.PlatformContext;
=======
>>>>>>> 494f82f7
import com.swirlds.platform.event.EventCounter;
import com.swirlds.platform.internal.EventImpl;
import edu.umd.cs.findbugs.annotations.NonNull;
import edu.umd.cs.findbugs.annotations.Nullable;
import java.time.Instant;
import java.util.ArrayList;
import java.util.HashMap;
import java.util.List;
import java.util.Map;
import org.hiero.base.crypto.Hash;
import org.hiero.consensus.model.event.EventDescriptorWrapper;
import org.hiero.consensus.model.event.PlatformEvent;
import org.hiero.consensus.model.hashgraph.EventWindow;
import org.hiero.consensus.model.sequence.map.SequenceMap;
import org.hiero.consensus.model.sequence.map.StandardSequenceMap;
import org.hiero.consensus.roster.RosterHistory;

/**
 * Links events to their parents. Expects events to be provided in topological order.
 * <p>
 * Will not link events to parents in the following cases:
 * <ul>
 *     <li>The parent is ancient</li>
 *     <li>The parent's generation does not match the generation claimed by the child event</li>
 *     <li>The parent's time created is greater than or equal to the child's time created</li>
 * </ul>
 */
public class ConsensusLinker {

    /**
     * The initial capacity of the {@link #parentDescriptorMap} and {@link #parentHashMap}
     */
    private static final int INITIAL_CAPACITY = 1024;

    private final LinkerLogsAndMetrics logsAndMetrics;

    /**
     * A sequence map from event descriptor to event.
     * <p>
     * The window of this map is shifted when the minimum non-ancient threshold is changed, so that only non-ancient
     * events are retained.
     */
    private final SequenceMap<EventDescriptorWrapper, EventImpl> parentDescriptorMap;

    /**
     * A map from event hash to event.
     * <p>
     * This map is needed in addition to the sequence map, since we need to be able to look up parent events based on
     * hash. Elements are removed from this map when the window of the sequence map is shifted.
     */
    private final Map<Hash, EventImpl> parentHashMap = new HashMap<>(INITIAL_CAPACITY);

    private final RosterHistory rosterHistory;

    /**
     * The current event window.
     */
    private EventWindow eventWindow;

    /**
     * Constructor
     *
     * @param logsAndMetrics logs and collects metrics in case of linking issues
     */
<<<<<<< HEAD
    public ConsensusLinker(@NonNull final PlatformContext platformContext, @NonNull final RosterHistory rosterHistory) {
        this.logsAndMetrics = new LinkerLogsAndMetrics(platformContext.getMetrics(), platformContext.getTime());
        this.rosterHistory = requireNonNull(rosterHistory);
=======
    public ConsensusLinker(@NonNull final LinkerLogsAndMetrics logsAndMetrics) {
        this.logsAndMetrics = logsAndMetrics;
>>>>>>> 494f82f7
        this.eventWindow = EventWindow.getGenesisEventWindow();
        this.parentDescriptorMap =
                new StandardSequenceMap<>(0, INITIAL_CAPACITY, true, EventDescriptorWrapper::birthRound);
    }

    /**
     * Find and link the parents of the given event.
     *
     * @param event the event to link
     * @return the linked event, or null if the event is ancient
     */
    @Nullable
    public EventImpl linkEvent(@NonNull final PlatformEvent event) {
        if (eventWindow.isAncient(event)) {
            // This event is ancient, so we don't need to link it.
            return null;
        }

<<<<<<< HEAD
        final EventImpl selfParent = getParentToLink(event, event.getSelfParent());

        // FUTURE WORK: Extend other parent linking to support multiple other parents.
        // Until then, take the first parent in the list.
        final List<EventDescriptorWrapper> otherParents = getOtherParents(event);
        final EventImpl otherParent = otherParents.isEmpty() ? null : getParentToLink(event, otherParents.getFirst());

        final EventImpl linkedEvent = new EventImpl(event, selfParent, otherParent);
=======
        final List<EventImpl> parents = event.getAllParents().stream()
                .map(ed -> getParentToLink(event, ed))
                .filter(Objects::nonNull)
                .toList();
        final EventImpl linkedEvent = new EventImpl(event, parents);
>>>>>>> 494f82f7
        EventCounter.incrementLinkedEventCount();

        final EventDescriptorWrapper eventDescriptorWrapper = event.getDescriptor();
        parentDescriptorMap.put(eventDescriptorWrapper, linkedEvent);
        parentHashMap.put(eventDescriptorWrapper.hash(), linkedEvent);

        return linkedEvent;
    }

    /**
     * Get the other parents for the given event, taking into account special handling for size 1 networks.
     *
     * @param event the event to get other parents for
     * @return the other parents to use
     */
    private List<EventDescriptorWrapper> getOtherParents(@NonNull final PlatformEvent event) {
        final Roster roster = rosterHistory.getRosterForRound(event.getBirthRound());
        if (roster == null) {
            logsAndMetrics.missingRosterForEvent(event, rosterHistory);
            return List.of();
        }

        if (roster.rosterEntries().size() > 1) {
            return event.getOtherParents();
        } else if (event.getSelfParent() != null) {
            // There is a quirk in size 1 networks where we can only
            // reach consensus if the self parent is also the other parent.
            // Unexpected, but harmless. So just use the same event
            // as both parents until that issue is resolved.
            return List.of(event.getSelfParent());
        }

        return List.of();
    }

    /**
     * Set the event window, defining the minimum non-ancient threshold.
     *
     * @param eventWindow the event window
     * @return a list of events that just became ancient because of the new event window
     */
    public final List<EventImpl> setEventWindow(@NonNull final EventWindow eventWindow) {
        this.eventWindow = requireNonNull(eventWindow);

        final List<EventImpl> ancientEvents = new ArrayList<>();
        parentDescriptorMap.shiftWindow(eventWindow.ancientThreshold(), (descriptor, event) -> {
            parentHashMap.remove(descriptor.hash());
            event.clear();
            ancientEvents.add(event);
        });
        return ancientEvents;
    }

    /**
     * Get all non-ancient events tracked by this linker.
     *
     * @return all non-ancient events
     */
    @NonNull
    public List<EventImpl> getNonAncientEvents() {
        return parentHashMap.values().stream().toList();
    }

    /**
     * Clear the internal state of this linker.
     */
    public void clear() {
        parentDescriptorMap.clear();
        parentHashMap.clear();
    }

    /**
     * Find the correct parent to link to a child. If a parent should not be linked, null is returned.
     * <p>
     * A parent should not be linked if any of the following are true:
     * <ul>
     *     <li>The parent is ancient</li>
     *     <li>The parent's generation does not match the generation claimed by the child event</li>
     *     <li>The parent's birthRound does not match the claimed birthRound by the child event</li>
     *     <li>The parent's time created is greater than or equal to the child's time created</li>
     * </ul>
     *
     * @param child            the child event
     * @param parentDescriptor the event descriptor for the claimed parent
     * @return the parent to link, or null if no parent should be linked
     */
    @Nullable
    private EventImpl getParentToLink(
            @NonNull final PlatformEvent child, @Nullable final EventDescriptorWrapper parentDescriptor) {

        if (parentDescriptor == null) {
            // There is no claimed parent for linking.
            return null;
        }

        if (eventWindow.isAncient(parentDescriptor)) {
            // ancient parents don't need to be linked
            return null;
        }

        final EventImpl candidateParent = parentHashMap.get(parentDescriptor.hash());
        if (candidateParent == null) {
            logsAndMetrics.childHasMissingParent(child, parentDescriptor);
            return null;
        }

        if (candidateParent.getBirthRound()
                != parentDescriptor.eventDescriptor().birthRound()) {
            logsAndMetrics.parentHasIncorrectBirthRound(child, parentDescriptor, candidateParent);
            return null;
        }

        final Instant parentTimeCreated = candidateParent.getBaseEvent().getTimeCreated();
        final Instant childTimeCreated = child.getTimeCreated();

        // only do this check for self parent, since the event creator doesn't consider other parent creation time
        // when deciding on the event creation time
        if (parentDescriptor.creator().equals(child.getDescriptor().creator())
                && parentTimeCreated.compareTo(childTimeCreated) >= 0) {

            logsAndMetrics.childTimeIsNotAfterSelfParentTime(
                    child, candidateParent, parentTimeCreated, childTimeCreated);

            return null;
        }

        return candidateParent;
    }
}<|MERGE_RESOLUTION|>--- conflicted
+++ resolved
@@ -1,13 +1,10 @@
 // SPDX-License-Identifier: Apache-2.0
 package com.swirlds.platform.event.linking;
 
-<<<<<<< HEAD
 import static java.util.Objects.requireNonNull;
 
 import com.hedera.hapi.node.state.roster.Roster;
 import com.swirlds.common.context.PlatformContext;
-=======
->>>>>>> 494f82f7
 import com.swirlds.platform.event.EventCounter;
 import com.swirlds.platform.internal.EventImpl;
 import edu.umd.cs.findbugs.annotations.NonNull;
@@ -17,6 +14,8 @@
 import java.util.HashMap;
 import java.util.List;
 import java.util.Map;
+import java.util.Objects;
+import java.util.stream.Stream;
 import org.hiero.base.crypto.Hash;
 import org.hiero.consensus.model.event.EventDescriptorWrapper;
 import org.hiero.consensus.model.event.PlatformEvent;
@@ -70,16 +69,12 @@
     /**
      * Constructor
      *
-     * @param logsAndMetrics logs and collects metrics in case of linking issues
-     */
-<<<<<<< HEAD
-    public ConsensusLinker(@NonNull final PlatformContext platformContext, @NonNull final RosterHistory rosterHistory) {
-        this.logsAndMetrics = new LinkerLogsAndMetrics(platformContext.getMetrics(), platformContext.getTime());
+     * @param logsAndMetrics the logs and metrics
+     * @param rosterHistory the roster history
+     */
+    public ConsensusLinker(@NonNull final LinkerLogsAndMetrics logsAndMetrics, @NonNull final RosterHistory rosterHistory) {
+        this.logsAndMetrics =requireNonNull(logsAndMetrics);
         this.rosterHistory = requireNonNull(rosterHistory);
-=======
-    public ConsensusLinker(@NonNull final LinkerLogsAndMetrics logsAndMetrics) {
-        this.logsAndMetrics = logsAndMetrics;
->>>>>>> 494f82f7
         this.eventWindow = EventWindow.getGenesisEventWindow();
         this.parentDescriptorMap =
                 new StandardSequenceMap<>(0, INITIAL_CAPACITY, true, EventDescriptorWrapper::birthRound);
@@ -98,22 +93,8 @@
             return null;
         }
 
-<<<<<<< HEAD
-        final EventImpl selfParent = getParentToLink(event, event.getSelfParent());
-
-        // FUTURE WORK: Extend other parent linking to support multiple other parents.
-        // Until then, take the first parent in the list.
-        final List<EventDescriptorWrapper> otherParents = getOtherParents(event);
-        final EventImpl otherParent = otherParents.isEmpty() ? null : getParentToLink(event, otherParents.getFirst());
-
-        final EventImpl linkedEvent = new EventImpl(event, selfParent, otherParent);
-=======
-        final List<EventImpl> parents = event.getAllParents().stream()
-                .map(ed -> getParentToLink(event, ed))
-                .filter(Objects::nonNull)
-                .toList();
+        final List<EventImpl> parents = getParents(event);
         final EventImpl linkedEvent = new EventImpl(event, parents);
->>>>>>> 494f82f7
         EventCounter.incrementLinkedEventCount();
 
         final EventDescriptorWrapper eventDescriptorWrapper = event.getDescriptor();
@@ -124,12 +105,12 @@
     }
 
     /**
-     * Get the other parents for the given event, taking into account special handling for size 1 networks.
+     * Get the parents for the given event, taking into account special handling for size 1 networks.
      *
      * @param event the event to get other parents for
      * @return the other parents to use
      */
-    private List<EventDescriptorWrapper> getOtherParents(@NonNull final PlatformEvent event) {
+    private List<EventImpl> getParents(@NonNull final PlatformEvent event) {
         final Roster roster = rosterHistory.getRosterForRound(event.getBirthRound());
         if (roster == null) {
             logsAndMetrics.missingRosterForEvent(event, rosterHistory);
@@ -137,13 +118,19 @@
         }
 
         if (roster.rosterEntries().size() > 1) {
-            return event.getOtherParents();
+            return event.getAllParents().stream()
+                    .map(ed -> getParentToLink(event, ed))
+                    .filter(Objects::nonNull)
+                    .toList();
         } else if (event.getSelfParent() != null) {
             // There is a quirk in size 1 networks where we can only
-            // reach consensus if the self parent is also the other parent.
+            // reach consensus if the self-parent is also the other parent.
             // Unexpected, but harmless. So just use the same event
             // as both parents until that issue is resolved.
-            return List.of(event.getSelfParent());
+            return Stream.of(event.getSelfParent(), event.getSelfParent())
+                    .map(ed -> getParentToLink(event, ed))
+                    .filter(Objects::nonNull)
+                    .toList();
         }
 
         return List.of();
@@ -196,7 +183,7 @@
      *     <li>The parent's time created is greater than or equal to the child's time created</li>
      * </ul>
      *
-     * @param child            the child event
+     * @param child the child event
      * @param parentDescriptor the event descriptor for the claimed parent
      * @return the parent to link, or null if no parent should be linked
      */
