--- conflicted
+++ resolved
@@ -29,14 +29,11 @@
  *                                        algorithm is active (milliseconds)
  * @param hashOnGossipThreads             if true, hash events on gossip threads. If false, events are hashed on the
  *                                        event intake thread.
-<<<<<<< HEAD
  * @param waitForEventsInIntake           if true, then a node will not sync again with the same peer until all
  *                                        previously received events from that peer have fully traversed the intake
  *                                        pipeline
-=======
  * @param criticalQuorumEnabled           if true, use the critical quorum heuristic when deciding if we should sync
  *                                        with a peer
->>>>>>> 80a78f12
  */
 @ConfigData("sync")
 public record SyncConfig(
@@ -44,8 +41,5 @@
         @ConfigProperty(defaultValue = "17") int syncProtocolPermitCount,
         @ConfigProperty(defaultValue = "1000") int syncProtocolHeartbeatPeriod,
         @ConfigProperty(defaultValue = "true") boolean hashOnGossipThreads,
-<<<<<<< HEAD
-        @ConfigProperty(defaultValue = "true") boolean waitForEventsInIntake) {}
-=======
-        @ConfigProperty(defaultValue = "false") boolean criticalQuorumEnabled) {}
->>>>>>> 80a78f12
+        @ConfigProperty(defaultValue = "true") boolean waitForEventsInIntake,
+        @ConfigProperty(defaultValue = "false") boolean criticalQuorumEnabled) {}