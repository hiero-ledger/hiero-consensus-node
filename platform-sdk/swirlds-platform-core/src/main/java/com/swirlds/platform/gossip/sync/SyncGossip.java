/*
 * Copyright (C) 2023-2024 Hedera Hashgraph, LLC
 *
 * Licensed under the Apache License, Version 2.0 (the "License");
 * you may not use this file except in compliance with the License.
 * You may obtain a copy of the License at
 *
 *      http://www.apache.org/licenses/LICENSE-2.0
 *
 * Unless required by applicable law or agreed to in writing, software
 * distributed under the License is distributed on an "AS IS" BASIS,
 * WITHOUT WARRANTIES OR CONDITIONS OF ANY KIND, either express or implied.
 * See the License for the specific language governing permissions and
 * limitations under the License.
 */

package com.swirlds.platform.gossip.sync;

import static com.swirlds.platform.SwirldsPlatform.PLATFORM_THREAD_POOL_NAME;

import com.swirlds.base.state.LifecyclePhase;
import com.swirlds.base.time.Time;
import com.swirlds.common.config.BasicConfig;
import com.swirlds.common.context.PlatformContext;
import com.swirlds.common.crypto.Hash;
import com.swirlds.common.merkle.synchronization.config.ReconnectConfig;
import com.swirlds.common.notification.NotificationEngine;
import com.swirlds.common.platform.NodeId;
import com.swirlds.common.threading.framework.StoppableThread;
import com.swirlds.common.threading.framework.config.StoppableThreadConfiguration;
import com.swirlds.common.threading.manager.ThreadManager;
import com.swirlds.common.threading.pool.CachedPoolParallelExecutor;
import com.swirlds.common.threading.pool.ParallelExecutor;
import com.swirlds.platform.Consensus;
import com.swirlds.platform.crypto.KeysAndCerts;
import com.swirlds.platform.event.GossipEvent;
import com.swirlds.platform.eventhandling.EventConfig;
import com.swirlds.platform.gossip.AbstractGossip;
import com.swirlds.platform.gossip.FallenBehindManagerImpl;
import com.swirlds.platform.gossip.IntakeEventCounter;
import com.swirlds.platform.gossip.ProtocolConfig;
import com.swirlds.platform.gossip.SyncPermitProvider;
import com.swirlds.platform.gossip.shadowgraph.LatestEventTipsetTracker;
import com.swirlds.platform.gossip.shadowgraph.ShadowGraph;
import com.swirlds.platform.gossip.shadowgraph.ShadowGraphSynchronizer;
import com.swirlds.platform.gossip.sync.config.SyncConfig;
import com.swirlds.platform.gossip.sync.protocol.SyncProtocol;
import com.swirlds.platform.heartbeats.HeartbeatProtocol;
import com.swirlds.platform.metrics.SyncMetrics;
import com.swirlds.platform.network.communication.NegotiationProtocols;
import com.swirlds.platform.network.communication.NegotiatorThread;
import com.swirlds.platform.network.communication.handshake.HashCompareHandshake;
import com.swirlds.platform.network.communication.handshake.VersionCompareHandshake;
import com.swirlds.platform.reconnect.DefaultSignedStateValidator;
import com.swirlds.platform.reconnect.ReconnectController;
import com.swirlds.platform.reconnect.ReconnectProtocol;
import com.swirlds.platform.reconnect.emergency.EmergencyReconnectProtocol;
import com.swirlds.platform.recovery.EmergencyRecoveryManager;
import com.swirlds.platform.state.SwirldStateManager;
import com.swirlds.platform.state.nexus.SignedStateNexus;
import com.swirlds.platform.state.signed.ReservedSignedState;
import com.swirlds.platform.state.signed.SignedState;
import com.swirlds.platform.system.SoftwareVersion;
import com.swirlds.platform.system.address.AddressBook;
import com.swirlds.platform.system.status.PlatformStatusManager;
import edu.umd.cs.findbugs.annotations.NonNull;
import edu.umd.cs.findbugs.annotations.Nullable;
import java.time.Duration;
import java.util.ArrayList;
import java.util.List;
import java.util.Objects;
import java.util.concurrent.atomic.AtomicBoolean;
import java.util.concurrent.atomic.AtomicReference;
import java.util.function.Consumer;
import java.util.function.LongSupplier;
import java.util.function.Supplier;

/**
 * Sync gossip using the protocol negotiator.
 */
public class SyncGossip extends AbstractGossip {

    private final ReconnectController reconnectController;
    private final AtomicBoolean gossipHalted = new AtomicBoolean(false);
    private final SyncPermitProvider syncPermitProvider;
    protected final SyncConfig syncConfig;
    protected final ShadowGraphSynchronizer syncShadowgraphSynchronizer;

    /**
     * Keeps track of the number of events in the intake pipeline from each peer
     */
    private final IntakeEventCounter intakeEventCounter;

    /**
     * A list of threads that execute the sync protocol using bidirectional connections
     */
    private final List<StoppableThread> syncProtocolThreads = new ArrayList<>();

    /**
     * Builds the gossip engine, depending on which flavor is requested in the configuration.
     *
     * @param platformContext               the platform context
     * @param threadManager                 the thread manager
     * @param time                          the wall clock time
     * @param keysAndCerts                  private keys and public certificates
     * @param notificationEngine            used to send notifications to the app
     * @param addressBook                   the current address book
     * @param selfId                        this node's ID
     * @param appVersion                    the version of the app
     * @param epochHash                     the epoch hash of the initial state
     * @param shadowGraph                   contains non-ancient events
     * @param latestEventTipsetTracker      tracks the tipset of the latest self event
     * @param emergencyRecoveryManager      handles emergency recovery
     * @param consensusRef                  a pointer to consensus
     * @param receivedEventHandler          handles events received from other nodes
     * @param intakeQueueSizeSupplier       a supplier for the size of the event intake queue
     * @param swirldStateManager            manages the mutable state
     * @param latestCompleteState           holds the latest signed state that has enough signatures to be verifiable
     * @param syncMetrics                   metrics for sync
     * @param platformStatusManager         the platform status manager
     * @param loadReconnectState            a method that should be called when a state from reconnect is obtained
     * @param clearAllPipelinesForReconnect this method should be called to clear all pipelines prior to a reconnect
     * @param intakeEventCounter            keeps track of the number of events in the intake pipeline from each peer
     * @param emergencyStateSupplier        returns the emergency state if available
     */
    public SyncGossip(
            @NonNull final PlatformContext platformContext,
            @NonNull final ThreadManager threadManager,
            @NonNull final Time time,
            @NonNull final KeysAndCerts keysAndCerts,
            @NonNull final NotificationEngine notificationEngine,
            @NonNull final AddressBook addressBook,
            @NonNull final NodeId selfId,
            @NonNull final SoftwareVersion appVersion,
            @Nullable final Hash epochHash,
            @NonNull final ShadowGraph shadowGraph,
            @Nullable final LatestEventTipsetTracker latestEventTipsetTracker,
            @NonNull final EmergencyRecoveryManager emergencyRecoveryManager,
            @NonNull final AtomicReference<Consensus> consensusRef,
            @NonNull final Consumer<GossipEvent> receivedEventHandler,
            @NonNull final LongSupplier intakeQueueSizeSupplier,
            @NonNull final SwirldStateManager swirldStateManager,
            @NonNull final SignedStateNexus latestCompleteState,
            @NonNull final SyncMetrics syncMetrics,
            @NonNull final PlatformStatusManager platformStatusManager,
            @NonNull final Consumer<SignedState> loadReconnectState,
            @NonNull final Runnable clearAllPipelinesForReconnect,
            @NonNull final IntakeEventCounter intakeEventCounter,
            @NonNull final Supplier<ReservedSignedState> emergencyStateSupplier) {
        super(
                platformContext,
                threadManager,
                time,
                keysAndCerts,
                addressBook,
                selfId,
                appVersion,
                intakeQueueSizeSupplier,
                swirldStateManager,
                latestCompleteState,
                platformStatusManager,
                loadReconnectState,
                clearAllPipelinesForReconnect);

        this.intakeEventCounter = Objects.requireNonNull(intakeEventCounter);

        final EventConfig eventConfig = platformContext.getConfiguration().getConfigData(EventConfig.class);

        syncConfig = platformContext.getConfiguration().getConfigData(SyncConfig.class);

        final ParallelExecutor shadowgraphExecutor = new CachedPoolParallelExecutor(threadManager, "node-sync");
        thingsToStart.add(shadowgraphExecutor);
        syncShadowgraphSynchronizer = new ShadowGraphSynchronizer(
                platformContext,
                time,
                shadowGraph,
                latestEventTipsetTracker,
                addressBook.getSize(),
                syncMetrics,
                consensusRef::get,
                receivedEventHandler,
                syncManager,
                intakeEventCounter,
                shadowgraphExecutor,
                // don't send or receive init bytes if running sync as a protocol. the negotiator handles this
                false,
                () -> {});

        final ReconnectConfig reconnectConfig =
                platformContext.getConfiguration().getConfigData(ReconnectConfig.class);

        reconnectController = new ReconnectController(reconnectConfig, threadManager, reconnectHelper, this::resume);

        final BasicConfig basicConfig = platformContext.getConfiguration().getConfigData(BasicConfig.class);
        final ProtocolConfig protocolConfig = platformContext.getConfiguration().getConfigData(ProtocolConfig.class);

        final Duration hangingThreadDuration = basicConfig.hangingThreadDuration();

        final int permitCount;
        if (syncConfig.onePermitPerPeer()) {
            permitCount = addressBook.getSize() - 1;
        } else {
            permitCount = syncConfig.syncProtocolPermitCount();
        }

        syncPermitProvider = new SyncPermitProvider(permitCount, intakeEventCounter);

        if (emergencyRecoveryManager.isEmergencyStateRequired()) {
            // If we still need an emergency recovery state, we need it via emergency reconnect.
            // Start the helper first so that it is ready to receive a connection to perform reconnect with when the
            // protocol is initiated.
            thingsToStart.add(0, reconnectController::start);
        }

<<<<<<< HEAD
        final PeerAgnosticSyncChecks peerAgnosticSyncChecks = new PeerAgnosticSyncChecks(List.of(
                () -> !gossipHalted.get(),
                () -> intakeQueueSizeSupplier.getAsLong() < eventConfig.eventIntakeQueueThrottleSize()));

=======
>>>>>>> 3430c26b
        for (final NodeId otherId : topology.getNeighbors()) {
            syncProtocolThreads.add(new StoppableThreadConfiguration<>(threadManager)
                    .setPriority(Thread.NORM_PRIORITY)
                    .setNodeId(selfId)
                    .setComponent(PLATFORM_THREAD_POOL_NAME)
                    .setOtherNodeId(otherId)
                    .setThreadName("SyncProtocolWith" + otherId)
                    .setHangingThreadPeriod(hangingThreadDuration)
                    .setWork(new NegotiatorThread(
                            connectionManagers.getManager(otherId, topology.shouldConnectTo(otherId)),
                            syncConfig.syncSleepAfterFailedNegotiation(),
                            List.of(
                                    new VersionCompareHandshake(
                                            appVersion, !protocolConfig.tolerateMismatchedVersion()),
                                    new HashCompareHandshake(epochHash, !protocolConfig.tolerateMismatchedEpochHash())),
                            new NegotiationProtocols(List.of(
                                    new HeartbeatProtocol(
                                            otherId,
                                            Duration.ofMillis(syncConfig.syncProtocolHeartbeatPeriod()),
                                            networkMetrics,
                                            time),
                                    new EmergencyReconnectProtocol(
                                            platformContext,
                                            time,
                                            threadManager,
                                            notificationEngine,
                                            otherId,
                                            emergencyRecoveryManager,
                                            reconnectThrottle,
                                            emergencyStateSupplier,
                                            reconnectConfig.asyncStreamTimeout(),
                                            reconnectMetrics,
                                            reconnectController,
                                            platformStatusManager,
                                            platformContext.getConfiguration()),
                                    new ReconnectProtocol(
                                            platformContext,
                                            threadManager,
                                            otherId,
                                            reconnectThrottle,
                                            () -> latestCompleteState.getState("SwirldsPlatform: ReconnectProtocol"),
                                            reconnectConfig.asyncStreamTimeout(),
                                            reconnectMetrics,
                                            reconnectController,
                                            new DefaultSignedStateValidator(platformContext),
                                            fallenBehindManager,
                                            platformStatusManager,
                                            platformContext.getConfiguration(),
                                            time),
                                    new SyncProtocol(
                                            platformContext,
                                            otherId,
                                            syncShadowgraphSynchronizer,
                                            fallenBehindManager,
                                            syncPermitProvider,
                                            gossipHalted::get,
                                            () -> intakeQueue.size() >= eventConfig.eventIntakeQueueThrottleSize(),
                                            Duration.ZERO,
                                            syncMetrics,
                                            time)))))
                    .build());
        }

        thingsToStart.add(() -> syncProtocolThreads.forEach(StoppableThread::start));
    }

    /**
     * {@inheritDoc}
     */
    @Override
    protected boolean unidirectionalConnectionsEnabled() {
        return false;
    }

    /**
     * {@inheritDoc}
     */
    @Override
    public void stop() {
        super.stop();
        gossipHalted.set(true);
        // wait for all existing syncs to stop. no new ones will be started, since gossip has been halted, and
        // we've fallen behind
        syncPermitProvider.waitForAllSyncsToFinish();
        for (final StoppableThread thread : syncProtocolThreads) {
            thread.stop();
        }
    }

    /**
     * Get the reconnect controller. This method is needed to break a circular dependency.
     */
    public ReconnectController getReconnectController() {
        return reconnectController;
    }

    /**
     * {@inheritDoc}
     */
    @NonNull
    @Override
    protected FallenBehindManagerImpl buildFallenBehindManager() {
        return new FallenBehindManagerImpl(
                addressBook,
                selfId,
                topology.getConnectionGraph(),
                statusActionSubmitter,
                () -> getReconnectController().start(),
                platformContext.getConfiguration().getConfigData(ReconnectConfig.class));
    }

    /**
     * {@inheritDoc}
     */
    @Override
    public void loadFromSignedState(@NonNull SignedState signedState) {
        // intentional no-op
    }

    /**
     * {@inheritDoc}
     */
    @Override
    protected boolean shouldDoVersionCheck() {
        return false;
    }

    /**
     * {@inheritDoc}
     */
    @Override
    public void pause() {
        throwIfNotInPhase(LifecyclePhase.STARTED);
        gossipHalted.set(true);
        syncPermitProvider.waitForAllSyncsToFinish();
    }

    /**
     * {@inheritDoc}
     */
    @Override
    public void resume() {
        throwIfNotInPhase(LifecyclePhase.STARTED);
        intakeEventCounter.reset();
        gossipHalted.set(false);
    }
}<|MERGE_RESOLUTION|>--- conflicted
+++ resolved
@@ -212,13 +212,6 @@
             thingsToStart.add(0, reconnectController::start);
         }
 
-<<<<<<< HEAD
-        final PeerAgnosticSyncChecks peerAgnosticSyncChecks = new PeerAgnosticSyncChecks(List.of(
-                () -> !gossipHalted.get(),
-                () -> intakeQueueSizeSupplier.getAsLong() < eventConfig.eventIntakeQueueThrottleSize()));
-
-=======
->>>>>>> 3430c26b
         for (final NodeId otherId : topology.getNeighbors()) {
             syncProtocolThreads.add(new StoppableThreadConfiguration<>(threadManager)
                     .setPriority(Thread.NORM_PRIORITY)
@@ -275,7 +268,8 @@
                                             fallenBehindManager,
                                             syncPermitProvider,
                                             gossipHalted::get,
-                                            () -> intakeQueue.size() >= eventConfig.eventIntakeQueueThrottleSize(),
+                                            () -> intakeQueueSizeSupplier.getAsLong()
+                                                    >= eventConfig.eventIntakeQueueThrottleSize(),
                                             Duration.ZERO,
                                             syncMetrics,
                                             time)))))
