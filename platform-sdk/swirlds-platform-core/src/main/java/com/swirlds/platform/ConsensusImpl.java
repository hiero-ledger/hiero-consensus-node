--- conflicted
+++ resolved
@@ -3,12 +3,8 @@
 
 import static com.swirlds.logging.legacy.LogMarker.CONSENSUS_VOTING;
 import static com.swirlds.logging.legacy.LogMarker.STARTUP;
-<<<<<<< HEAD
-import static com.swirlds.platform.consensus.ConsensusConstants.FIRST_CONSENSUS_NUMBER;
 import static java.util.stream.Collectors.toSet;
-=======
 import static org.hiero.consensus.model.hashgraph.ConsensusConstants.FIRST_CONSENSUS_NUMBER;
->>>>>>> 311b187e
 
 import com.hedera.hapi.node.state.roster.Roster;
 import com.hedera.hapi.platform.event.EventConsensusData;
@@ -762,12 +758,8 @@
                         List.of(),
                         rounds.getMinimumJudgeInfoList(),
                         numConsensus,
-<<<<<<< HEAD
-                        PbjConverter.toPbjTimestamp(lastConsensusTime),
+                        CommonUtils.toPbjTimestamp(lastConsensusTime),
                         identifiedJudges),
-=======
-                        CommonUtils.toPbjTimestamp(lastConsensusTime)),
->>>>>>> 311b187e
                 pcesMode,
                 time.now());
     }
