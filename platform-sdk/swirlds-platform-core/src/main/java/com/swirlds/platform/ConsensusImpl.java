--- conflicted
+++ resolved
@@ -16,7 +16,6 @@
 import com.swirlds.common.utility.Threshold;
 import com.swirlds.common.utility.throttle.RateLimitedLogger;
 import com.swirlds.logging.legacy.LogMarker;
-import com.swirlds.platform.TimestampCollector.Position;
 import com.swirlds.platform.consensus.AncestorSearch;
 import com.swirlds.platform.consensus.CandidateWitness;
 import com.swirlds.platform.consensus.ConsensusConfig;
@@ -296,15 +295,8 @@
     @Override
     public List<ConsensusRound> addEvent(@NonNull final EventImpl event) {
         try {
-<<<<<<< HEAD
-            final int index = event.getBaseEvent().getIndex();
-            if (index > 0) {
-                TimestampCollector.timestamp(Position.CONSENSUS_ADDED, index);
-            }
-=======
             TimestampCollector.INSTANCE.timestamp(Position.CONSENSUS_ADDED, event.getBaseEvent());
 
->>>>>>> bad164ba
             recentEvents.add(event);
             // set its round to undefined so that it gets calculated
             event.setRoundCreated(ConsensusConstants.ROUND_UNDEFINED);
@@ -399,14 +391,9 @@
         DeGen.calculateDeGen(event);
         // find the roundCreated, and store it using event.setRoundCreated()
         round(event);
-<<<<<<< HEAD
-        final int index = event.getBaseEvent().getIndex();
-        if (index > 0) {
-            TimestampCollector.timestamp(Position.ROUND_CALCULATED, index);
-        }
-=======
+
         TimestampCollector.INSTANCE.timestamp(Position.ROUND_CALCULATED, event.getBaseEvent());
->>>>>>> bad164ba
+
         consensusMetrics.addedEvent(event);
 
         // force it to memoize for this event now, to avoid deep recursion of these methods later
@@ -417,14 +404,8 @@
         }
 
         event.setWitness(true);
-<<<<<<< HEAD
-        final int witnessIndex = event.getBaseEvent().getIndex();
-        if (witnessIndex > 0) {
-            TimestampCollector.timestamp(Position.WITNESS_DETECTED, witnessIndex);
-        }
-=======
+
         TimestampCollector.INSTANCE.timestamp(Position.WITNESS_DETECTED, event.getBaseEvent());
->>>>>>> bad164ba
 
         if (rounds.getElectionRoundNumber() <= event.getRoundCreated()) {
             if (rounds.getElectionRoundNumber() == event.getRoundCreated()) {
@@ -592,16 +573,10 @@
             if (countingVote.isSupermajority()) {
                 // we've decided one famous event. Set it as famous.
                 candidateWitness.fameDecided(votingWitness.getVote(candidateWitness));
-<<<<<<< HEAD
-                final int fameIndex =
-                        candidateWitness.getWitness().getBaseEvent().getIndex();
-                if (fameIndex > 0) {
-                    TimestampCollector.timestamp(Position.FAME_DECIDED, fameIndex);
-                }
-=======
+
                 TimestampCollector.INSTANCE.timestamp(
                         Position.FAME_DECIDED, candidateWitness.getWitness().getBaseEvent());
->>>>>>> bad164ba
+
                 if (roundElections.isDecided()) {
                     // this round has been decided
                     consensusMetrics.lastFamousInRound(candidateWitness.getWitness());
@@ -918,15 +893,8 @@
             lastConsensusTime = EventUtils.getLastTransTime(e.getBaseEvent());
             numConsensus++;
             consensusMetrics.consensusReached(e);
-<<<<<<< HEAD
-
-            final int index = e.getBaseEvent().getIndex();
-            if (index > 0) {
-                TimestampCollector.timestamp(Position.CONSENSUS_REACHED, index);
-            }
-=======
+
             TimestampCollector.INSTANCE.timestamp(Position.CONSENSUS_REACHED, e.getBaseEvent());
->>>>>>> bad164ba
         }
     }
 
