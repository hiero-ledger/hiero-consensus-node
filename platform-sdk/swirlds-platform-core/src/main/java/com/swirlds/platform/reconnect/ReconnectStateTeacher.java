--- conflicted
+++ resolved
@@ -24,10 +24,6 @@
 import com.swirlds.platform.state.signed.SigSet;
 import com.swirlds.platform.state.signed.SignedState;
 import com.swirlds.state.merkle.VirtualMapState;
-<<<<<<< HEAD
-=======
-import com.swirlds.virtualmap.VirtualMap;
->>>>>>> 65bd64dc
 import edu.umd.cs.findbugs.annotations.NonNull;
 import java.io.IOException;
 import java.net.SocketException;
@@ -50,11 +46,7 @@
     private final Connection connection;
     private final Duration reconnectSocketTimeout;
 
-<<<<<<< HEAD
-    private final TeacherTreeView<?> teacherView;
-=======
     private final TeacherTreeView<Long> teacherView;
->>>>>>> 65bd64dc
     private final SigSet signatures;
     private final long signingWeight;
     private final Roster roster;
@@ -118,11 +110,7 @@
         }
         final ReconnectConfig reconnectConfig = configuration.getConfigData(ReconnectConfig.class);
         // The teacher view will be closed by TeacherSynchronizer in reconnect() below
-<<<<<<< HEAD
         teacherView = virtualMapState.getRoot().buildTeacherView(reconnectConfig);
-=======
-        teacherView = ((VirtualMap) virtualMapState.getRoot()).buildTeacherView(reconnectConfig);
->>>>>>> 65bd64dc
 
         logReconnectStart(signedState);
     }
