--- conflicted
+++ resolved
@@ -133,20 +133,6 @@
     private final SyncManagerImpl syncManager;
     private final ReconnectThrottle reconnectThrottle;
     private final ReconnectMetrics reconnectMetrics;
-<<<<<<< HEAD
-    //    protected final PlatformContext platformContext; TODO
-    //    protected final AddressBook addressBook;
-    //    protected final NodeId selfId;
-    //    protected final NetworkTopology topology;
-    //    protected final NetworkMetrics networkMetrics;
-    //    protected final ReconnectHelper reconnectHelper;
-    //    protected final StaticConnectionManagers connectionManagers;
-    //    protected final FallenBehindManagerImpl fallenBehindManager;
-    //    protected final SyncManagerImpl syncManager;
-    //    protected final ReconnectThrottle reconnectThrottle;
-    //    protected final ReconnectMetrics reconnectMetrics;
-=======
->>>>>>> c54e88a2
 
     protected final StatusActionSubmitter statusActionSubmitter;
     protected final Supplier<PlatformStatus> platformStatusSupplier;
