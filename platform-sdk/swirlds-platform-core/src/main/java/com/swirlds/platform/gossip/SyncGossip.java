--- conflicted
+++ resolved
@@ -189,12 +189,8 @@
 
         final BasicConfig basicConfig = platformContext.getConfiguration().getConfigData(BasicConfig.class);
 
-<<<<<<< HEAD
-        topology = new StaticTopology(addressBook, selfId, basicConfig.numConnections());
+        topology = new StaticTopology(random, addressBook, selfId, basicConfig.numConnections());
         final List<PeerInfo> peers = Utilities.createPeerInfoList(addressBook, selfId);
-=======
-        topology = new StaticTopology(random, addressBook, selfId, basicConfig.numConnections());
->>>>>>> 365aa108
 
         final SocketFactory socketFactory =
                 NetworkUtils.createSocketFactory(selfId, addressBook, keysAndCerts, platformContext.getConfiguration());
@@ -208,13 +204,7 @@
                 new NetworkPeerIdentifier(platformContext),
                 selfId,
                 connectionManagers::newConnection,
-<<<<<<< HEAD
-                time);
-=======
-                shouldDoVersionCheck(),
-                appVersion,
                 platformContext.getTime());
->>>>>>> 365aa108
         // allow other members to create connections to me
         final Address address = addressBook.getAddress(selfId);
         final ConnectionServer connectionServer = new ConnectionServer(
