/*
 * Copyright (C) 2016-2023 Hedera Hashgraph, LLC
 *
 * Licensed under the Apache License, Version 2.0 (the "License");
 * you may not use this file except in compliance with the License.
 * You may obtain a copy of the License at
 *
 *      http://www.apache.org/licenses/LICENSE-2.0
 *
 * Unless required by applicable law or agreed to in writing, software
 * distributed under the License is distributed on an "AS IS" BASIS,
 * WITHOUT WARRANTIES OR CONDITIONS OF ANY KIND, either express or implied.
 * See the License for the specific language governing permissions and
 * limitations under the License.
 */

package com.swirlds.platform.eventhandling;

<<<<<<< HEAD
=======
import static com.swirlds.common.metrics.FloatFormats.FORMAT_10_3;
import static com.swirlds.common.metrics.Metrics.INTERNAL_CATEGORY;
import static com.swirlds.logging.LogMarker.RECONNECT;
import static com.swirlds.logging.LogMarker.STARTUP;
import static com.swirlds.platform.SwirldsPlatform.PLATFORM_THREAD_POOL_NAME;

import com.swirlds.base.function.CheckedConsumer;
import com.swirlds.base.state.Startable;
import com.swirlds.common.config.ConsensusConfig;
>>>>>>> 6c852182
import com.swirlds.common.config.singleton.ConfigurationHolder;
import com.swirlds.common.context.PlatformContext;
import com.swirlds.common.crypto.CryptographyHolder;
import com.swirlds.common.crypto.DigestType;
import com.swirlds.common.crypto.Hash;
import com.swirlds.common.crypto.ImmutableHash;
import com.swirlds.common.crypto.RunningHash;
import com.swirlds.common.metrics.RunningAverageMetric;
import com.swirlds.common.stream.EventStreamManager;
import com.swirlds.common.system.NodeId;
import com.swirlds.common.system.PlatformStatNames;
import com.swirlds.common.system.SoftwareVersion;
import com.swirlds.common.threading.framework.QueueThread;
import com.swirlds.common.threading.framework.config.QueueThreadConfiguration;
import com.swirlds.common.threading.framework.config.QueueThreadMetricsConfiguration;
import com.swirlds.common.threading.manager.ThreadManager;
import com.swirlds.common.utility.Clearable;
import com.swirlds.platform.SettingsProvider;
import com.swirlds.platform.components.common.output.RoundAppliedToStateConsumer;
import com.swirlds.platform.config.ThreadConfig;
import com.swirlds.platform.internal.ConsensusRound;
import com.swirlds.platform.internal.EventImpl;
import com.swirlds.platform.metrics.ConsensusHandlingMetrics;
import com.swirlds.platform.observers.ConsensusRoundObserver;
import com.swirlds.platform.state.State;
import com.swirlds.platform.state.SwirldStateManager;
import com.swirlds.platform.state.signed.ReservedSignedState;
import com.swirlds.platform.state.signed.SignedState;
import com.swirlds.platform.stats.AverageAndMax;
import com.swirlds.platform.stats.AverageStat;
import com.swirlds.platform.stats.CycleTimingStat;
<<<<<<< HEAD
import org.apache.logging.log4j.LogManager;
import org.apache.logging.log4j.Logger;

import java.util.Arrays;
=======
import edu.umd.cs.findbugs.annotations.NonNull;
import java.util.Arrays;
import java.util.List;
import java.util.Objects;
>>>>>>> 6c852182
import java.util.concurrent.BlockingQueue;
import java.util.concurrent.atomic.AtomicLong;

import static com.swirlds.logging.LogMarker.RECONNECT;
import static com.swirlds.logging.LogMarker.STARTUP;
import static com.swirlds.platform.SwirldsPlatform.PLATFORM_THREAD_POOL_NAME;

/**
 * Created by a Platform to manage the flow of consensus events to SwirldState (1 instance or 3 depending on the
 * SwirldState implemented). It contains a thread queue that contains a queue of consensus events (q2) and a
 * SwirldStateManager which applies those events to the state. It also creates signed states at the appropriate times.
 */
public class ConsensusRoundHandler implements ConsensusRoundObserver, Clearable, Startable {

    /** use this for all logging, as controlled by the optional data/log4j2.xml file */
    private static final Logger logger = LogManager.getLogger(ConsensusRoundHandler.class);

    /**
     * The class responsible for all interactions with the swirld state
     */
    private final SwirldStateManager swirldStateManager;

    private final SettingsProvider settings;
    private final ConsensusHandlingMetrics consensusHandlingMetrics;

    /** The queue thread that stores consensus rounds and feeds them to this class for handling. */
    private final QueueThread<ConsensusRound> queueThread;

    /**
     * Stores consensus events in the event stream.
     */
    private final EventStreamManager<EventImpl> eventStreamManager;

    /**
     * indicates whether a state was saved in the current freeze period. we are only saving the first state in the
     * freeze period. this variable is only used by threadCons so there is no synchronization needed
     */
    private boolean savedStateInFreeze = false;

    /** number of events that have had their transactions handled by stateCons so far. */
    private final AtomicLong numEventsCons = new AtomicLong(0);

    /**
     * a RunningHash object which calculates running hash of all consensus events so far with their transactions handled
     * by stateCons
     */
    private RunningHash eventsConsRunningHash =
            new RunningHash(new ImmutableHash(new byte[DigestType.SHA_384.digestLength()]));

    /** A queue that accepts signed states for hashing and signature collection. */
    private final BlockingQueue<ReservedSignedState> stateHashSignQueue;

    /** puts the system in a freeze state when executed */
    private final Runnable enterFreezePeriod;

    private boolean addedFirstRoundInFreeze = false;

    private final SoftwareVersion softwareVersion;

    private final RoundAppliedToStateConsumer roundAppliedToStateConsumer;

    /**
     * A method that blocks until an event becomes durable.
     */
    final CheckedConsumer<EventImpl, InterruptedException> waitForEventDurability;

    /**
     * The number of non-ancient rounds.
     */
    private final int roundsNonAncient;

    private final PlatformContext platformContext;

    private static final RunningAverageMetric.Config AVG_Q_SIGNED_STATE_EVENTS_CONFIG = new RunningAverageMetric.Config(
                    INTERNAL_CATEGORY, "queueSignedStateEvents")
            .withDescription("number of handled consensus events that will be part of the next signed state")
            .withUnit("count");

    private static final RunningAverageMetric.Config AVG_STATE_TO_HASH_SIGN_DEPTH_CONFIG =
            new RunningAverageMetric.Config(INTERNAL_CATEGORY, "stateToHashSignDepth")
                    .withDescription("average depth of the stateToHashSign queue (number of SignedStates)")
                    .withUnit("count");

    /**
     * Instantiate, but don't start any threads yet. The Platform should first instantiate the {@link
     * ConsensusRoundHandler}. Then the Platform should call start to start the queue thread.
     *
     * @param platformContext          contains various platform utilities
     * @param threadManager            responsible for creating and managing threads
     * @param selfId                   the id of this node
     * @param settings                 a provider of static settings
     * @param swirldStateManager       the swirld state manager to send events to
     * @param consensusHandlingMetrics statistics updated by {@link ConsensusRoundHandler}
     * @param eventStreamManager       the event stream manager to send consensus events to
     * @param stateHashSignQueue       the queue thread that handles hashing and collecting signatures of new
     *                                 self-signed states
     * @param waitForEventDurability   a method that blocks until an event becomes durable.
     * @param enterFreezePeriod        puts the system in a freeze state when executed
     * @param softwareVersion          the current version of the software
     */
    public ConsensusRoundHandler(
            @NonNull final PlatformContext platformContext,
            @NonNull final ThreadManager threadManager,
            @NonNull final NodeId selfId,
            @NonNull final SettingsProvider settings,
            @NonNull final SwirldStateManager swirldStateManager,
            @NonNull final ConsensusHandlingMetrics consensusHandlingMetrics,
            @NonNull final EventStreamManager<EventImpl> eventStreamManager,
            @NonNull final BlockingQueue<ReservedSignedState> stateHashSignQueue,
            @NonNull final CheckedConsumer<EventImpl, InterruptedException> waitForEventDurability,
            @NonNull final Runnable enterFreezePeriod,
            @NonNull final RoundAppliedToStateConsumer roundAppliedToStateConsumer,
            @NonNull final SoftwareVersion softwareVersion) {

        this.platformContext = Objects.requireNonNull(platformContext);
        this.roundAppliedToStateConsumer = roundAppliedToStateConsumer;
        Objects.requireNonNull(selfId, "selfId must not be null");
        this.settings = settings;
        this.swirldStateManager = swirldStateManager;
        this.consensusHandlingMetrics = consensusHandlingMetrics;
        this.eventStreamManager = eventStreamManager;
        this.stateHashSignQueue = stateHashSignQueue;
        this.softwareVersion = softwareVersion;
        this.enterFreezePeriod = enterFreezePeriod;
<<<<<<< HEAD
=======

        final ConsensusConfig consensusConfig =
                platformContext.getConfiguration().getConfigData(ConsensusConfig.class);

        eventsAndGenerations = new SignedStateEventsAndGenerations(consensusConfig);
>>>>>>> 6c852182
        final ConsensusQueue queue = new ConsensusQueue(consensusHandlingMetrics, settings.getMaxEventQueueForCons());
        queueThread = new QueueThreadConfiguration<ConsensusRound>(threadManager)
                .setNodeId(selfId)
                .setHandler(this::applyConsensusRoundToState)
                .setComponent(PLATFORM_THREAD_POOL_NAME)
                .setThreadName("thread-cons")
                .setStopBehavior(swirldStateManager.getStopBehavior())
                .setLogAfterPauseDuration(ConfigurationHolder.getInstance()
                        .get()
                        .getConfigData(ThreadConfig.class)
                        .logStackTracePauseDuration())
                .setMetricsConfiguration(
                        new QueueThreadMetricsConfiguration(platformContext.getMetrics()).enableBusyTimeMetric())
                .setQueue(queue)
                .build();

        roundsNonAncient = platformContext
                .getConfiguration()
                .getConfigData(ConsensusConfig.class)
                .roundsNonAncient();

        this.waitForEventDurability = waitForEventDurability;

        final AverageAndMax avgQ2ConsEvents = new AverageAndMax(
                platformContext.getMetrics(),
                INTERNAL_CATEGORY,
                PlatformStatNames.CONSENSUS_QUEUE_SIZE,
                "average number of events in the consensus queue (q2) waiting to be handled",
                FORMAT_10_3,
                AverageStat.WEIGHT_VOLATILE);
        final RunningAverageMetric avgQSignedStateEvents =
                platformContext.getMetrics().getOrCreate(AVG_Q_SIGNED_STATE_EVENTS_CONFIG);
        final RunningAverageMetric avgStateToHashSignDepth =
                platformContext.getMetrics().getOrCreate(AVG_STATE_TO_HASH_SIGN_DEPTH_CONFIG);
        platformContext.getMetrics().addUpdater(() -> {
            avgQ2ConsEvents.update(queueThread.size());
            avgQSignedStateEvents.update(eventsAndGenerations.getNumberOfEvents());
            avgStateToHashSignDepth.update(getStateToHashSignSize());
        });
    }

    /**
     * Starts the queue thread.
     */
    @Override
    public void start() {
        queueThread.start();
    }

    /**
     * Stops the queue thread. For unit testing purposes only.
     */
    public void stop() {
        queueThread.stop();
    }

    @Override
    public void clear() {
        logger.info(RECONNECT.getMarker(), "consensus handler: clearing queue thread");
        queueThread.clear();

        logger.info(RECONNECT.getMarker(), "consensus handler: clearing stateHashSignQueue queue");
        clearStateHashSignQueueThread();

        // clear running Hash info
        eventsConsRunningHash = new RunningHash(new ImmutableHash(new byte[DigestType.SHA_384.digestLength()]));
        numEventsCons.set(0);

        logger.info(RECONNECT.getMarker(), "consensus handler: ready for reconnect");
    }

    /**
     * Clears and releases any signed states in the {@code stateHashSignQueueThread} queue.
     */
    private void clearStateHashSignQueueThread() {
        ReservedSignedState signedState = stateHashSignQueue.poll();
        while (signedState != null) {
            signedState.close();
            signedState = stateHashSignQueue.poll();
        }
    }

    /**
     * Loads data from a SignedState, this is used on startup to load events and the running hash that have been
     * previously saved on disk
     *
     * @param signedState the state to load data from
     * @param isReconnect if it is true, the reservedSignedState is loaded at reconnect; if it is false, the
     *                    reservedSignedState is loaded at startup
     */
    public void loadDataFromSignedState(final SignedState signedState, final boolean isReconnect) {
        // set initialHash of the RunningHash to be the hash loaded from signed state
        eventsConsRunningHash = new RunningHash(signedState.getHashEventsCons());

        numEventsCons.set(signedState.getNumEventsCons());

        logger.info(
                STARTUP.getMarker(),
                "consensus event handler minGenFamous after startup: {}",
                () -> Arrays.toString(signedState.getMinGenInfo().toArray()));

        // get startRunningHash from reservedSignedState
        final Hash initialHash = new Hash(signedState.getHashEventsCons());
        eventStreamManager.setInitialHash(initialHash);

        logger.info(STARTUP.getMarker(), "initialHash after startup {}", () -> initialHash);
        eventStreamManager.setStartWriteAtCompleteWindow(isReconnect);
    }

    /**
     * {@inheritDoc}
     */
    @Override
    public void consensusRound(final ConsensusRound consensusRound) {
        if (consensusRound == null) {
            return;
        }

        if (!addedFirstRoundInFreeze && isRoundInFreezePeriod(consensusRound)) {
            addedFirstRoundInFreeze = true;
            enterFreezePeriod.run();
        }

        addConsensusRound(consensusRound);
    }

    private boolean isRoundInFreezePeriod(final ConsensusRound round) {
        if (round.getLastEvent() == null) {
            // there are no events in this round
            return false;
        }
        return swirldStateManager.isInFreezePeriod(round.getLastEvent().getLastTransTime());
    }

    /**
     * Add a consensus event to the queue (q2) for handling.
     *
     * @param consensusRound the consensus round to add
     */
    public void addConsensusRound(final ConsensusRound consensusRound) {
        try {
            // adds this consensus event to eventStreamHelper,
            // which will put it into a queue for calculating runningHash, and a queue for event streaming when enabled
            eventStreamManager.addEvents(consensusRound.getConsensusEvents());
            // this may block until the queue isn't full
            queueThread.put(consensusRound);
        } catch (final InterruptedException e) {
            logger.error(RECONNECT.getMarker(), "addEvent interrupted");
            Thread.currentThread().interrupt();
        }
    }

    /**
     * Adds the consensus events in the round to the eventsAndGenerations queue and feeds their transactions to the
     * consensus state object (which is a SwirldState representing the effect of all consensus transactions so far). It
     * also creates the signed state if Settings.signedStateFreq > 0 and this is a round for which it should be done.
     *
     * @throws InterruptedException if this thread was interrupted while adding a signed state to the signed state
     *                              queue
     */
    private void applyConsensusRoundToState(final ConsensusRound round) throws InterruptedException {
        // If there has already been a saved state created in a freeze period, do not apply any more rounds to the
        // state until the node shuts down and comes back up (which resets this variable to false).
        if (savedStateInFreeze) {
            return;
        }

        final CycleTimingStat consensusTimingStat = consensusHandlingMetrics.getConsCycleStat();
        consensusTimingStat.startCycle();

        waitForEventDurability.accept(round.getKeystoneEvent());

        consensusTimingStat.setTimePoint(1);

        propagateConsensusData(round);

        if (round.getEventCount() > 0) {
            consensusHandlingMetrics.recordConsensusTime(round.getLastEvent().getLastTransTime());
        }
        swirldStateManager.handleConsensusRound(round);

        consensusTimingStat.setTimePoint(2);

        roundAppliedToStateConsumer.roundAppliedToState(round.getRoundNum());

        consensusTimingStat.setTimePoint(3);

        // count events that have had all their transactions handled by stateCons
        numEventsCons.updateAndGet(
                prevValue -> prevValue + round.getConsensusEvents().size());

        consensusTimingStat.setTimePoint(4);

        for (final EventImpl event : round.getConsensusEvents()) {
            if (event.getHash() == null) {
                CryptographyHolder.get().digestSync(event);
            }
        }

        // update the running hash object
        eventsConsRunningHash = round.getLastEvent().getRunningHash();

        // time point 3 to the end is misleading on its own because it is recorded even when no signed state is created
        // . For an accurate stat on how much time it takes to create a signed state, refer to
        // newSignedStateCycleTiming in Statistics
        consensusTimingStat.setTimePoint(5);

<<<<<<< HEAD
        // If the round is complete and it should be signed (either because it has a shutdown event or the settings say
        // so), create the signed state
        if (round.isComplete() && timeToSignState(round.getRoundNum())) {
=======
        // remove events and generations that are not needed
        eventsAndGenerations.expire();
        updatePlatformState(round);

        consensusTimingStat.setTimePoint(6);

        // If the round should be signed (because the settings say so), create the signed state
        if (timeToSignState(round.getRoundNum())) {
>>>>>>> 6c852182
            if (isRoundInFreezePeriod(round)) {
                // We are saving the first state in the freeze period.
                // This should never be set to false once it is true. It is reset by restarting the node
                savedStateInFreeze = true;

                // Let the swirld state manager know we are about to write the saved state for the freeze period
                swirldStateManager.savedStateInFreezePeriod();
            }
            createSignedState();
        }

<<<<<<< HEAD
        consensusTimingStat.setTimePoint(6);

=======
>>>>>>> 6c852182
        consensusTimingStat.stopCycle();
    }

    /**
     * Propagates consensus data from every event to every transaction.
     *
     * @param round the round of events to propagate data in
     */
    private void propagateConsensusData(final ConsensusRound round) {
        for (final EventImpl event : round.getConsensusEvents()) {
            event.consensusReached();
        }
    }

    private boolean timeToSignState(final long roundNum) {
        return settings.getSignedStateFreq() > 0 // and we are signing states

                // the first round should be signed and every Nth should be signed, where N is signedStateFreq
                && (roundNum == 1 || roundNum % settings.getSignedStateFreq() == 0);
    }

    /**
     * Populate the {@link com.swirlds.platform.state.PlatformState PlatformState} with all of its needed data.
     */
    private void updatePlatformState(final ConsensusRound round) throws InterruptedException {
        final Hash runningHash = eventsConsRunningHash.getFutureHash().getAndRethrow();

<<<<<<< HEAD
        swirldStateManager.updatePlatformState(
                round.getRoundNum(),
                numEventsCons.get(),
                runningHash,
                round.getSnapshot(),
                round.getLastEvent().getLastTransTime(),
                softwareVersion);
=======
        swirldStateManager
                .getConsensusState()
                .getPlatformState()
                .getPlatformData()
                .setRound(round.getRoundNum())
                .setNumEventsCons(numEventsCons.get())
                .setHashEventsCons(runningHash)
                .setEvents(events)
                .setConsensusTimestamp(round.getLastEvent().getLastTransTime())
                .setMinGenInfo(minGen)
                .setCreationSoftwareVersion(softwareVersion)
                .setRoundsNonAncient(roundsNonAncient);
>>>>>>> 6c852182
    }

    private void createSignedState() throws InterruptedException {
        final CycleTimingStat ssTimingStat = consensusHandlingMetrics.getNewSignedStateCycleStat();
        ssTimingStat.startCycle();

        // create a new signed state, sign it, and send out a new transaction with the signature
        // the signed state keeps a copy that never changes.
        final State immutableStateCons = swirldStateManager.getStateForSigning();

        ssTimingStat.setTimePoint(1);

        final SignedState signedState = new SignedState(
                platformContext, immutableStateCons, "ConsensusHandler.createSignedState()", savedStateInFreeze);

        ssTimingStat.setTimePoint(2);

        stateHashSignQueue.put(signedState.reserve("ConsensusHandler.createSignedState()"));

        ssTimingStat.stopCycle();
    }

    public int getRoundsInQueue() {
        return queueThread.size();
    }

    /**
     * {@inheritDoc}
     */
    public int getStateToHashSignSize() {
        return stateHashSignQueue.size();
    }
}<|MERGE_RESOLUTION|>--- conflicted
+++ resolved
@@ -16,8 +16,6 @@
 
 package com.swirlds.platform.eventhandling;
 
-<<<<<<< HEAD
-=======
 import static com.swirlds.common.metrics.FloatFormats.FORMAT_10_3;
 import static com.swirlds.common.metrics.Metrics.INTERNAL_CATEGORY;
 import static com.swirlds.logging.LogMarker.RECONNECT;
@@ -27,7 +25,6 @@
 import com.swirlds.base.function.CheckedConsumer;
 import com.swirlds.base.state.Startable;
 import com.swirlds.common.config.ConsensusConfig;
->>>>>>> 6c852182
 import com.swirlds.common.config.singleton.ConfigurationHolder;
 import com.swirlds.common.context.PlatformContext;
 import com.swirlds.common.crypto.CryptographyHolder;
@@ -59,17 +56,16 @@
 import com.swirlds.platform.stats.AverageAndMax;
 import com.swirlds.platform.stats.AverageStat;
 import com.swirlds.platform.stats.CycleTimingStat;
-<<<<<<< HEAD
-import org.apache.logging.log4j.LogManager;
-import org.apache.logging.log4j.Logger;
-
-import java.util.Arrays;
-=======
 import edu.umd.cs.findbugs.annotations.NonNull;
 import java.util.Arrays;
 import java.util.List;
 import java.util.Objects;
->>>>>>> 6c852182
+import java.util.concurrent.BlockingQueue;
+import java.util.concurrent.atomic.AtomicLong;
+import org.apache.logging.log4j.LogManager;
+import org.apache.logging.log4j.Logger;
+
+import java.util.Arrays;
 import java.util.concurrent.BlockingQueue;
 import java.util.concurrent.atomic.AtomicLong;
 
@@ -194,14 +190,7 @@
         this.stateHashSignQueue = stateHashSignQueue;
         this.softwareVersion = softwareVersion;
         this.enterFreezePeriod = enterFreezePeriod;
-<<<<<<< HEAD
-=======
-
-        final ConsensusConfig consensusConfig =
-                platformContext.getConfiguration().getConfigData(ConsensusConfig.class);
-
-        eventsAndGenerations = new SignedStateEventsAndGenerations(consensusConfig);
->>>>>>> 6c852182
+
         final ConsensusQueue queue = new ConsensusQueue(consensusHandlingMetrics, settings.getMaxEventQueueForCons());
         queueThread = new QueueThreadConfiguration<ConsensusRound>(threadManager)
                 .setNodeId(selfId)
@@ -409,20 +398,12 @@
         // newSignedStateCycleTiming in Statistics
         consensusTimingStat.setTimePoint(5);
 
-<<<<<<< HEAD
-        // If the round is complete and it should be signed (either because it has a shutdown event or the settings say
-        // so), create the signed state
-        if (round.isComplete() && timeToSignState(round.getRoundNum())) {
-=======
-        // remove events and generations that are not needed
-        eventsAndGenerations.expire();
         updatePlatformState(round);
 
         consensusTimingStat.setTimePoint(6);
 
         // If the round should be signed (because the settings say so), create the signed state
         if (timeToSignState(round.getRoundNum())) {
->>>>>>> 6c852182
             if (isRoundInFreezePeriod(round)) {
                 // We are saving the first state in the freeze period.
                 // This should never be set to false once it is true. It is reset by restarting the node
@@ -433,12 +414,6 @@
             }
             createSignedState();
         }
-
-<<<<<<< HEAD
-        consensusTimingStat.setTimePoint(6);
-
-=======
->>>>>>> 6c852182
         consensusTimingStat.stopCycle();
     }
 
@@ -466,15 +441,6 @@
     private void updatePlatformState(final ConsensusRound round) throws InterruptedException {
         final Hash runningHash = eventsConsRunningHash.getFutureHash().getAndRethrow();
 
-<<<<<<< HEAD
-        swirldStateManager.updatePlatformState(
-                round.getRoundNum(),
-                numEventsCons.get(),
-                runningHash,
-                round.getSnapshot(),
-                round.getLastEvent().getLastTransTime(),
-                softwareVersion);
-=======
         swirldStateManager
                 .getConsensusState()
                 .getPlatformState()
@@ -487,7 +453,7 @@
                 .setMinGenInfo(minGen)
                 .setCreationSoftwareVersion(softwareVersion)
                 .setRoundsNonAncient(roundsNonAncient);
->>>>>>> 6c852182
+                //round.getSnapshot(),
     }
 
     private void createSignedState() throws InterruptedException {
