--- conflicted
+++ resolved
@@ -49,13 +49,10 @@
     private final Checkbox labelGenerationCheckbox;
     /** the birth round number for the event */
     private final Checkbox labelBirthroundCheckbox;
-<<<<<<< HEAD
+    /** the branch number for the event */
+    private final Checkbox labelBranchNumberCheckbox;
     /** the DeGen value for the event */
     private final Checkbox labelDeGenCheckbox;
-=======
-    /** the branch number for the event */
-    private final Checkbox labelBranchNumberCheckbox;
->>>>>>> 2dbc9afa
     /** check to display the latest events available */
     private final Checkbox displayLatestEvents;
 
@@ -78,11 +75,8 @@
         labelConsTimestampCheckbox = new Checkbox("Labels: Timestamp (consensus)");
         labelGenerationCheckbox = new Checkbox("Labels: Generation");
         labelBirthroundCheckbox = new Checkbox("Labels: Birth round");
-<<<<<<< HEAD
+        labelBranchNumberCheckbox = new Checkbox("Labels: Branch number");
         labelDeGenCheckbox = new Checkbox("Labels: DeGen");
-=======
-        labelBranchNumberCheckbox = new Checkbox("Labels: Branch number");
->>>>>>> 2dbc9afa
         displayLatestEvents = new Checkbox("Display latest events");
         displayLatestEvents.setState(true);
 
@@ -121,11 +115,8 @@
             labelConsTimestampCheckbox,
             labelGenerationCheckbox,
             labelBirthroundCheckbox,
-<<<<<<< HEAD
+            labelBranchNumberCheckbox,
             labelDeGenCheckbox,
-=======
-            labelBranchNumberCheckbox,
->>>>>>> 2dbc9afa
             displayLatestEvents
         };
     }
