--- conflicted
+++ resolved
@@ -187,16 +187,13 @@
      * hashed before the descriptor can be built.
      */
     public void buildDescriptor() {
-<<<<<<< HEAD
-        if (descriptor == null) {
-            this.descriptor = hashedData.createEventDescriptor();
-=======
         if (descriptor != null) {
             // Prior implementation was to throw an IllegalStateException if the descriptor was already built.
             // There is no harm in allowing this method to be called multiple times and no-op if the descriptor exists.
             return;
->>>>>>> fc0c6bb5
-        }
+        }
+
+        this.descriptor = hashedData.createEventDescriptor();
     }
 
     /**
