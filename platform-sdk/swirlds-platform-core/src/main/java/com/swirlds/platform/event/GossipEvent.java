/*
 * Copyright (C) 2016-2023 Hedera Hashgraph, LLC
 *
 * Licensed under the Apache License, Version 2.0 (the "License");
 * you may not use this file except in compliance with the License.
 * You may obtain a copy of the License at
 *
 *      http://www.apache.org/licenses/LICENSE-2.0
 *
 * Unless required by applicable law or agreed to in writing, software
 * distributed under the License is distributed on an "AS IS" BASIS,
 * WITHOUT WARRANTIES OR CONDITIONS OF ANY KIND, either express or implied.
 * See the License for the specific language governing permissions and
 * limitations under the License.
 */

package com.swirlds.platform.event;

import com.swirlds.common.io.streams.SerializableDataInputStream;
import com.swirlds.common.io.streams.SerializableDataOutputStream;
import com.swirlds.common.system.events.BaseEvent;
import com.swirlds.common.system.events.BaseEventHashedData;
import com.swirlds.common.system.events.BaseEventUnhashedData;
import com.swirlds.platform.EventStrings;
<<<<<<< HEAD
import com.swirlds.platform.chatter.protocol.messages.ChatterEvent;
import com.swirlds.platform.chatter.protocol.messages.ChatterEventDescriptor;
import com.swirlds.platform.chatter.protocol.messages.EventDescriptor;
=======
import com.swirlds.platform.gossip.chatter.protocol.messages.ChatterEvent;
import com.swirlds.platform.gossip.chatter.protocol.messages.ChatterEventDescriptor;
>>>>>>> 56e95ebf
import java.io.IOException;
import java.time.Instant;
import java.util.Objects;

/**
 * A class used to hold information about an event transferred through gossip
 */
public class GossipEvent implements EventIntakeTask, BaseEvent, ChatterEvent {
    private static final long CLASS_ID = 0xfe16b46795bfb8dcL;
    private static final long ROUND_CREATED_UNDEFINED = -1;
    private BaseEventHashedData hashedData;
    private BaseEventUnhashedData unhashedData;
    private ChatterEventDescriptor descriptor;
    private Instant timeReceived;
    private long roundCreated = ROUND_CREATED_UNDEFINED;

    @SuppressWarnings("unused") // needed for RuntimeConstructable
    public GossipEvent() {}

    /**
     * @param hashedData
     * 		the hashed data for the event
     * @param unhashedData
     * 		the unhashed data for the event
     */
    public GossipEvent(final BaseEventHashedData hashedData, final BaseEventUnhashedData unhashedData) {
        this.hashedData = hashedData;
        this.unhashedData = unhashedData;
        this.timeReceived = Instant.now();
    }

    /**
     * {@inheritDoc}
     */
    @Override
    public void serialize(final SerializableDataOutputStream out) throws IOException {
        out.writeSerializable(hashedData, false);
        out.writeSerializable(unhashedData, false);
        out.writeLong(roundCreated);
    }

    /**
     * {@inheritDoc}
     */
    @Override
    public void deserialize(final SerializableDataInputStream in, final int version) throws IOException {
        hashedData = in.readSerializable(false, BaseEventHashedData::new);
        unhashedData = in.readSerializable(false, BaseEventUnhashedData::new);
        roundCreated = in.readLong();
        timeReceived = Instant.now();
    }

    /**
     * Get the hashed data for the event.
     */
    @Override
    public BaseEventHashedData getHashedData() {
        return hashedData;
    }

    /**
     * Get the unhashed data for the event.
     */
    @Override
    public BaseEventUnhashedData getUnhashedData() {
        return unhashedData;
    }

    /**
     * {@inheritDoc}
     */
    @Override
    public EventDescriptor getDescriptor() {
        return descriptor;
    }

    /**
     * Build the descriptor of this event. This cannot be done when the event is first instantiated, it needs to be
     * hashed before the descriptor can be built.
     */
    public void buildDescriptor() {
        this.descriptor =
                new ChatterEventDescriptor(hashedData.getHash(), hashedData.getCreatorId(), hashedData.getGeneration());
    }

    /**
     * {@inheritDoc}
     */
    @Override
    public Instant getTimeReceived() {
        return timeReceived;
    }

    /**
     * @return true if roundCreated has been set
     */
    public boolean isRoundCreatedSet() {
        return roundCreated != ROUND_CREATED_UNDEFINED;
    }

    public long getRoundCreated() {
        return roundCreated;
    }

    public void setRoundCreated(final long roundCreated) {
        this.roundCreated = roundCreated;
    }

    /**
     * {@inheritDoc}
     */
    @Override
    public long getClassId() {
        return CLASS_ID;
    }

    /**
     * {@inheritDoc}
     */
    @Override
    public int getVersion() {
        return ClassVersion.ORIGINAL;
    }

    /**
     * {@inheritDoc}
     */
    @Override
    public String toString() {
        return EventStrings.toMediumString(this);
    }

    /**
     * {@inheritDoc}
     */
    @Override
    public boolean equals(final Object o) {
        if (this == o) {
            return true;
        }

        if (o == null || getClass() != o.getClass()) {
            return false;
        }

        final GossipEvent that = (GossipEvent) o;
        return Objects.equals(getHashedData(), that.getHashedData());
    }

    /**
     * {@inheritDoc}
     */
    @Override
    public int hashCode() {
        return hashedData.getHash().hashCode();
    }

    private static final class ClassVersion {
        public static final int ORIGINAL = 1;
    }
}<|MERGE_RESOLUTION|>--- conflicted
+++ resolved
@@ -22,14 +22,9 @@
 import com.swirlds.common.system.events.BaseEventHashedData;
 import com.swirlds.common.system.events.BaseEventUnhashedData;
 import com.swirlds.platform.EventStrings;
-<<<<<<< HEAD
-import com.swirlds.platform.chatter.protocol.messages.ChatterEvent;
-import com.swirlds.platform.chatter.protocol.messages.ChatterEventDescriptor;
-import com.swirlds.platform.chatter.protocol.messages.EventDescriptor;
-=======
+import com.swirlds.platform.gossip.chatter.protocol.messages.EventDescriptor;
 import com.swirlds.platform.gossip.chatter.protocol.messages.ChatterEvent;
 import com.swirlds.platform.gossip.chatter.protocol.messages.ChatterEventDescriptor;
->>>>>>> 56e95ebf
 import java.io.IOException;
 import java.time.Instant;
 import java.util.Objects;
@@ -50,10 +45,8 @@
     public GossipEvent() {}
 
     /**
-     * @param hashedData
-     * 		the hashed data for the event
-     * @param unhashedData
-     * 		the unhashed data for the event
+     * @param hashedData   the hashed data for the event
+     * @param unhashedData the unhashed data for the event
      */
     public GossipEvent(final BaseEventHashedData hashedData, final BaseEventUnhashedData unhashedData) {
         this.hashedData = hashedData;
