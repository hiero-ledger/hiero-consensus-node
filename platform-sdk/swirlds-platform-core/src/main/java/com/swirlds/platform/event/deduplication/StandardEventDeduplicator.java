--- conflicted
+++ resolved
@@ -10,7 +10,6 @@
 import com.swirlds.common.metrics.extensions.CountPerSecond;
 import com.swirlds.metrics.api.LongAccumulator;
 import com.swirlds.metrics.api.Metrics;
-import com.swirlds.platform.TimestampCollector;
 import com.swirlds.platform.gossip.IntakeEventCounter;
 import com.swirlds.platform.util.TimestampCollector;
 import com.swirlds.platform.util.TimestampCollector.Position;
@@ -117,14 +116,7 @@
             // move toward 0%
             avgDuplicatePercent.update(0);
 
-<<<<<<< HEAD
-            final int index = event.getIndex();
-            if (index > 0) {
-                TimestampCollector.timestamp(TimestampCollector.Position.EVENT_DEDUPLICATED, index);
-            }
-=======
             TimestampCollector.INSTANCE.timestamp(Position.EVENT_DEDUPLICATED, event);
->>>>>>> bad164ba
 
             return event;
         } else {
