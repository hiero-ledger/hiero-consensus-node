--- conflicted
+++ resolved
@@ -34,12 +34,8 @@
  * Hashes the PBJ representation of an event. This hasher double hashes each payload in order to allow redaction of
  * payloads without invalidating the event hash.
  */
-<<<<<<< HEAD
 public class PbjHasher implements CombinedEventHasher {
 
-=======
-public class PbjHasher implements EventHasher, UnsignedEventHasher {
->>>>>>> 5605f53a
     /** The hashing stream for the event. */
     private final MessageDigest eventDigest = DigestType.SHA_384.buildDigest();
 
