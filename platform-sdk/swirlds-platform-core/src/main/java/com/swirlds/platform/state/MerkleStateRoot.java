--- conflicted
+++ resolved
@@ -18,11 +18,7 @@
 
 import static com.swirlds.logging.legacy.LogMarker.STARTUP;
 import static com.swirlds.platform.state.MerkleStateUtils.createInfoString;
-<<<<<<< HEAD
-import static com.swirlds.platform.state.service.impl.PbjConverter.toPbjPlatformState;
-=======
 import static com.swirlds.platform.state.service.PbjConverter.toPbjPlatformState;
->>>>>>> 6b43149c
 import static com.swirlds.platform.system.InitTrigger.EVENT_STREAM_RECOVERY;
 import static com.swirlds.state.StateChangeListener.StateType.MAP;
 import static com.swirlds.state.StateChangeListener.StateType.QUEUE;
@@ -30,10 +26,7 @@
 import static com.swirlds.state.merkle.StateUtils.computeLabel;
 import static java.util.Objects.requireNonNull;
 
-<<<<<<< HEAD
 import com.hedera.hapi.block.stream.output.StateChanges;
-=======
->>>>>>> 6b43149c
 import com.hedera.hapi.node.base.SemanticVersion;
 import com.swirlds.common.constructable.ConstructableIgnored;
 import com.swirlds.common.context.PlatformContext;
@@ -134,12 +127,7 @@
 
     private static final long CLASS_ID = 0x8e300b0dfdafbb1aL;
     // Migrates from `PlatformState` to State API singleton
-<<<<<<< HEAD
-    public static final int VERSION_2 = 31;
-    private static final int CURRENT_VERSION = VERSION_2;
-=======
     public static final int CURRENT_VERSION = 31;
->>>>>>> 6b43149c
 
     // This is a temporary fix to deal with the inefficient implementation of findNodeIndex(). It caches looked up
     // indices globally, assuming these indices do not change that often. We need to re-think index lookup,
@@ -220,7 +208,6 @@
      */
     public @Nullable PlatformState getPreV054PlatformState() {
         return preV054PlatformState;
-<<<<<<< HEAD
     }
 
     /**
@@ -230,8 +217,6 @@
      */
     public @NonNull List<StateChanges.Builder> platformStateInitChangesOrThrow() {
         return requireNonNull(platformStateInitChanges);
-=======
->>>>>>> 6b43149c
     }
 
     /**
@@ -241,14 +226,10 @@
      * on restart, on reconnect, or any other time indicated by the {@code trigger}.
      */
     @Override
-<<<<<<< HEAD
-    public void init(final Platform platform, final InitTrigger trigger, final SoftwareVersion deserializedVersion) {
-=======
     public void init(
             @NonNull final Platform platform,
             @NonNull final InitTrigger trigger,
             @Nullable final SoftwareVersion deserializedVersion) {
->>>>>>> 6b43149c
         metrics = platform.getContext().getMetrics();
 
         // If we are initialized for event stream recovery, we have to register an
@@ -290,11 +271,8 @@
         this.registryRecord = RuntimeObjectRegistry.createRecord(getClass());
         this.versionFactory = from.versionFactory;
         this.preV054PlatformState = from.preV054PlatformState;
-<<<<<<< HEAD
         this.platformStateInitChanges = from.platformStateInitChanges;
         this.listeners.addAll(from.listeners);
-=======
->>>>>>> 6b43149c
 
         // Copy over the metadata
         for (final var entry : from.services.entrySet()) {
@@ -419,21 +397,13 @@
      */
     @Override
     public MerkleNode migrate(final int version) {
-<<<<<<< HEAD
-        if (version < VERSION_2) {
-=======
         if (version < CURRENT_VERSION) {
->>>>>>> 6b43149c
             final var zerothChild = getChild(0);
             if (!(zerothChild instanceof PlatformState platformState)) {
                 throw new IllegalStateException("Expected a PlatformState as the first child");
             }
             preV054PlatformState = platformState;
-<<<<<<< HEAD
-            logger.info("Found pre-0.54 PlatformState, will migrate to State API singleton");
-=======
             logger.info(STARTUP.getMarker(), "Found pre-0.54 PlatformState, will migrate to State API singleton");
->>>>>>> 6b43149c
             INDEX_LOOKUP.clear();
             final List<MerkleNode> newChildren = new ArrayList<>();
             for (int i = 1, n = getNumberOfChildren(); i < n; i++) {
@@ -442,11 +412,7 @@
                     newChildren.add(child.copy());
                 }
             }
-<<<<<<< HEAD
-            addDeserializedChildren(newChildren, VERSION_2);
-=======
             addDeserializedChildren(newChildren, CURRENT_VERSION);
->>>>>>> 6b43149c
         }
         // Always return this node, we never want to replace MerkleStateRoot node in the tree
         return this;
@@ -991,11 +957,6 @@
     }
 
     @NonNull
-    public Function<SemanticVersion, SoftwareVersion> getVersionFactory() {
-        return versionFactory;
-    }
-
-    @NonNull
     private static String extractStateKey(@NonNull final StateMetadata<?, ?> md) {
         return md.stateDefinition().stateKey();
     }
@@ -1043,23 +1004,15 @@
 
     private WritablePlatformStateStore writablePlatformStateStore() {
         if (!services.containsKey(PlatformStateService.NAME)) {
-<<<<<<< HEAD
             platformStateInitChanges = lifecycles.initPlatformState(this);
-=======
-            lifecycles.initPlatformState(this);
->>>>>>> 6b43149c
         }
         final var store = new WritablePlatformStateStore(getWritableStates(PlatformStateService.NAME), versionFactory);
         if (preV054PlatformState != null) {
             store.setAllFrom(preV054PlatformState);
-<<<<<<< HEAD
-            logger.info("Migrated PlatformState {} to State API singleton", toPbjPlatformState(preV054PlatformState));
-=======
             logger.info(
                     STARTUP.getMarker(),
                     "Migrated PlatformState {} to State API singleton",
                     toPbjPlatformState(preV054PlatformState));
->>>>>>> 6b43149c
             preV054PlatformState = null;
         }
         return store;
