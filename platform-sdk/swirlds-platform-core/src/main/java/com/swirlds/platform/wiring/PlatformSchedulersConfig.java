--- conflicted
+++ resolved
@@ -78,14 +78,11 @@
  *                                                          collector
  * @param shadowgraphSchedulerType                          the shadowgraph scheduler type
  * @param shadowgraphUnhandledCapacity                      number of unhandled tasks allowed for the shadowgraph
-<<<<<<< HEAD
- * @param issDetectorSchedulerType                          the ISS detector scheduler type
- * @param issDetectorUnhandledCapacity                      number of unhandled tasks allowed for the ISS detector
-=======
  * @param futureEventBufferSchedulerType                    the future event buffer scheduler type
  * @param futureEventBufferUnhandledCapacity                number of unhandled tasks allowed for the future event
  *                                                          buffer
->>>>>>> 9b243177
+ * @param issDetectorSchedulerType                          the ISS detector scheduler type
+ * @param issDetectorUnhandledCapacity                      number of unhandled tasks allowed for the ISS detector
  */
 @ConfigData("platformSchedulers")
 public record PlatformSchedulersConfig(
@@ -122,10 +119,7 @@
         @ConfigProperty(defaultValue = "500") int stateSignatureCollectorUnhandledCapacity,
         @ConfigProperty(defaultValue = "SEQUENTIAL") TaskSchedulerType shadowgraphSchedulerType,
         @ConfigProperty(defaultValue = "500") int shadowgraphUnhandledCapacity,
-<<<<<<< HEAD
+        @ConfigProperty(defaultValue = "SEQUENTIAL") TaskSchedulerType futureEventBufferSchedulerType,
+        @ConfigProperty(defaultValue = "500") int futureEventBufferUnhandledCapacity,
         @ConfigProperty(defaultValue = "SEQUENTIAL") TaskSchedulerType issDetectorSchedulerType,
-        @ConfigProperty(defaultValue = "500") int issDetectorUnhandledCapacity) {}
-=======
-        @ConfigProperty(defaultValue = "SEQUENTIAL") TaskSchedulerType futureEventBufferSchedulerType,
-        @ConfigProperty(defaultValue = "500") int futureEventBufferUnhandledCapacity) {}
->>>>>>> 9b243177
+        @ConfigProperty(defaultValue = "500") int issDetectorUnhandledCapacity) {}