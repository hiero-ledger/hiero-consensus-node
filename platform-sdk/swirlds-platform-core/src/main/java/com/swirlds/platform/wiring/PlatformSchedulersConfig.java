/*
 * Copyright (C) 2023-2024 Hedera Hashgraph, LLC
 *
 * Licensed under the Apache License, Version 2.0 (the "License");
 * you may not use this file except in compliance with the License.
 * You may obtain a copy of the License at
 *
 *      http://www.apache.org/licenses/LICENSE-2.0
 *
 * Unless required by applicable law or agreed to in writing, software
 * distributed under the License is distributed on an "AS IS" BASIS,
 * WITHOUT WARRANTIES OR CONDITIONS OF ANY KIND, either express or implied.
 * See the License for the specific language governing permissions and
 * limitations under the License.
 */

package com.swirlds.platform.wiring;

import com.swirlds.common.wiring.schedulers.builders.TaskSchedulerType;
import com.swirlds.config.api.ConfigData;
import com.swirlds.config.api.ConfigProperty;

/**
 * Contains configuration values for the platform schedulers.
 *
 * @param eventHasherUnhandledCapacity                      number of unhandled tasks allowed in the event hasher
 *                                                          scheduler
 * @param internalEventValidatorSchedulerType               the internal event validator scheduler type
 * @param internalEventValidatorUnhandledCapacity           number of unhandled events allowed in the internal event
 *                                                          validator scheduler
 * @param eventDeduplicatorSchedulerType                    the event deduplicator scheduler type
 * @param eventDeduplicatorUnhandledCapacity                number of unhandled tasks allowed in the event deduplicator
 *                                                          scheduler
 * @param eventSignatureValidatorSchedulerType              the event signature validator scheduler type
 * @param eventSignatureValidatorUnhandledCapacity          number of unhandled tasks allowed in the event signature
 *                                                          validator scheduler
 * @param orphanBufferSchedulerType                         the orphan buffer scheduler type
 * @param orphanBufferUnhandledCapacity                     number of unhandled tasks allowed in the orphan buffer
 *                                                          scheduler
 * @param inOrderLinkerSchedulerType                        the in-order linker scheduler type
 * @param inOrderLinkerUnhandledCapacity                    number of unhandled tasks allowed in the in-order linker
 *                                                          scheduler
 * @param linkedEventIntakeSchedulerType                    the linked event intake scheduler type
 * @param linkedEventIntakeUnhandledCapacity                number of unhandled tasks allowed in the linked event intake
 *                                                          scheduler
 * @param eventCreationManagerSchedulerType                 the event creation manager scheduler type
 * @param eventCreationManagerUnhandledCapacity             number of unhandled tasks allowed in the event creation
 *                                                          manager scheduler
 * @param signedStateFileManagerSchedulerType               the signed state file manager scheduler type
 * @param signedStateFileManagerUnhandledCapacity           number of unhandled tasks allowed in the signed state file
 *                                                          manager scheduler
 * @param stateSignerSchedulerType                          the state signer scheduler type
 * @param stateSignerUnhandledCapacity                      number of unhandled tasks allowed in the state signer
 *                                                          scheduler, default is -1 (unlimited)
 * @param pcesWriterSchedulerType                           the preconsensus event writer scheduler type
 * @param pcesWriterUnhandledCapacity                       number of unhandled tasks allowed in the preconsensus event
 *                                                          writer scheduler
 * @param pcesSequencerSchedulerType                        the preconsensus event sequencer scheduler type
 * @param pcesSequencerUnhandledTaskCapacity                number of unhandled tasks allowed in the preconsensus event
 *                                                          sequencer scheduler
 * @param eventDurabilityNexusSchedulerType                 the durability nexus scheduler type
 * @param eventDurabilityNexusUnhandledTaskCapacity         number of unhandled tasks allowed in the durability nexus
 *                                                          scheduler
 * @param applicationTransactionPrehandlerSchedulerType     the application transaction prehandler scheduler type
 * @param applicationTransactionPrehandlerUnhandledCapacity number of unhandled tasks allowed for the application
 *                                                          transaction prehandler
 * @param stateSignatureCollectorSchedulerType              the state signature collector scheduler type
 * @param stateSignatureCollectorUnhandledCapacity          number of unhandled tasks allowed for the state signature
 *                                                          collector
 * @param shadowgraphSchedulerType                          the shadowgraph scheduler type
 * @param shadowgraphUnhandledCapacity                      number of unhandled tasks allowed for the shadowgraph
<<<<<<< HEAD
 * @param consensusRoundHandlerSchedulerType                the consensus round handler scheduler type
 * @param consensusRoundHandlerUnhandledCapacity            number of unhandled tasks allowed for the consensus round
 *                                                          handler
 * @param eventStreamManagerSchedulerType                   the event stream manager scheduler type
 * @param eventStreamManagerUnhandledCapacity               number of unhandled tasks allowed for the event stream
 *                                                          manager
=======
 * @param futureEventBufferSchedulerType                    the future event buffer scheduler type
 * @param futureEventBufferUnhandledCapacity                number of unhandled tasks allowed for the future event
 *                                                          buffer
>>>>>>> a7bfa9a5
 */
@ConfigData("platformSchedulers")
public record PlatformSchedulersConfig(
        @ConfigProperty(defaultValue = "10000") int eventHasherUnhandledCapacity,
        @ConfigProperty(defaultValue = "SEQUENTIAL") TaskSchedulerType internalEventValidatorSchedulerType,
        @ConfigProperty(defaultValue = "500") int internalEventValidatorUnhandledCapacity,
        @ConfigProperty(defaultValue = "SEQUENTIAL") TaskSchedulerType eventDeduplicatorSchedulerType,
        @ConfigProperty(defaultValue = "500") int eventDeduplicatorUnhandledCapacity,
        @ConfigProperty(defaultValue = "SEQUENTIAL") TaskSchedulerType eventSignatureValidatorSchedulerType,
        @ConfigProperty(defaultValue = "500") int eventSignatureValidatorUnhandledCapacity,
        @ConfigProperty(defaultValue = "SEQUENTIAL") TaskSchedulerType orphanBufferSchedulerType,
        @ConfigProperty(defaultValue = "500") int orphanBufferUnhandledCapacity,
        @ConfigProperty(defaultValue = "SEQUENTIAL") TaskSchedulerType inOrderLinkerSchedulerType,
        @ConfigProperty(defaultValue = "500") int inOrderLinkerUnhandledCapacity,
        @ConfigProperty(defaultValue = "SEQUENTIAL_THREAD") TaskSchedulerType linkedEventIntakeSchedulerType,
        @ConfigProperty(defaultValue = "500") int linkedEventIntakeUnhandledCapacity,
        @ConfigProperty(defaultValue = "SEQUENTIAL") TaskSchedulerType eventCreationManagerSchedulerType,
        @ConfigProperty(defaultValue = "500") int eventCreationManagerUnhandledCapacity,
        @ConfigProperty(defaultValue = "SEQUENTIAL_THREAD") TaskSchedulerType signedStateFileManagerSchedulerType,
        @ConfigProperty(defaultValue = "20") int signedStateFileManagerUnhandledCapacity,
        @ConfigProperty(defaultValue = "SEQUENTIAL_THREAD") TaskSchedulerType stateSignerSchedulerType,
        @ConfigProperty(defaultValue = "-1") int stateSignerUnhandledCapacity,
        @ConfigProperty(defaultValue = "SEQUENTIAL_THREAD") TaskSchedulerType pcesWriterSchedulerType,
        @ConfigProperty(defaultValue = "500") int pcesWriterUnhandledCapacity,
        @ConfigProperty(defaultValue = "DIRECT") TaskSchedulerType pcesSequencerSchedulerType,
        @ConfigProperty(defaultValue = "-1") int pcesSequencerUnhandledTaskCapacity,
        @ConfigProperty(defaultValue = "DIRECT") TaskSchedulerType eventDurabilityNexusSchedulerType,
        @ConfigProperty(defaultValue = "-1") int eventDurabilityNexusUnhandledTaskCapacity,
        @ConfigProperty(defaultValue = "CONCURRENT") TaskSchedulerType applicationTransactionPrehandlerSchedulerType,
        @ConfigProperty(defaultValue = "500") int applicationTransactionPrehandlerUnhandledCapacity,
        @ConfigProperty(defaultValue = "SEQUENTIAL") TaskSchedulerType stateSignatureCollectorSchedulerType,
        @ConfigProperty(defaultValue = "500") int stateSignatureCollectorUnhandledCapacity,
        @ConfigProperty(defaultValue = "SEQUENTIAL") TaskSchedulerType shadowgraphSchedulerType,
        @ConfigProperty(defaultValue = "500") int shadowgraphUnhandledCapacity,
<<<<<<< HEAD
        @ConfigProperty(defaultValue = "SEQUENTIAL_THREAD") TaskSchedulerType consensusRoundHandlerSchedulerType,
        @ConfigProperty(defaultValue = "5") int consensusRoundHandlerUnhandledCapacity,
        @ConfigProperty(defaultValue = "SEQUENTIAL") TaskSchedulerType eventStreamManagerSchedulerType,
        @ConfigProperty(defaultValue = "500") int eventStreamManagerUnhandledCapacity) {}
=======
        @ConfigProperty(defaultValue = "SEQUENTIAL") TaskSchedulerType futureEventBufferSchedulerType,
        @ConfigProperty(defaultValue = "500") int futureEventBufferUnhandledCapacity) {}
>>>>>>> a7bfa9a5
<|MERGE_RESOLUTION|>--- conflicted
+++ resolved
@@ -69,18 +69,15 @@
  *                                                          collector
  * @param shadowgraphSchedulerType                          the shadowgraph scheduler type
  * @param shadowgraphUnhandledCapacity                      number of unhandled tasks allowed for the shadowgraph
-<<<<<<< HEAD
  * @param consensusRoundHandlerSchedulerType                the consensus round handler scheduler type
  * @param consensusRoundHandlerUnhandledCapacity            number of unhandled tasks allowed for the consensus round
  *                                                          handler
  * @param eventStreamManagerSchedulerType                   the event stream manager scheduler type
  * @param eventStreamManagerUnhandledCapacity               number of unhandled tasks allowed for the event stream
  *                                                          manager
-=======
  * @param futureEventBufferSchedulerType                    the future event buffer scheduler type
  * @param futureEventBufferUnhandledCapacity                number of unhandled tasks allowed for the future event
  *                                                          buffer
->>>>>>> a7bfa9a5
  */
 @ConfigData("platformSchedulers")
 public record PlatformSchedulersConfig(
@@ -115,12 +112,9 @@
         @ConfigProperty(defaultValue = "500") int stateSignatureCollectorUnhandledCapacity,
         @ConfigProperty(defaultValue = "SEQUENTIAL") TaskSchedulerType shadowgraphSchedulerType,
         @ConfigProperty(defaultValue = "500") int shadowgraphUnhandledCapacity,
-<<<<<<< HEAD
         @ConfigProperty(defaultValue = "SEQUENTIAL_THREAD") TaskSchedulerType consensusRoundHandlerSchedulerType,
         @ConfigProperty(defaultValue = "5") int consensusRoundHandlerUnhandledCapacity,
         @ConfigProperty(defaultValue = "SEQUENTIAL") TaskSchedulerType eventStreamManagerSchedulerType,
-        @ConfigProperty(defaultValue = "500") int eventStreamManagerUnhandledCapacity) {}
-=======
+        @ConfigProperty(defaultValue = "500") int eventStreamManagerUnhandledCapacity,
         @ConfigProperty(defaultValue = "SEQUENTIAL") TaskSchedulerType futureEventBufferSchedulerType,
-        @ConfigProperty(defaultValue = "500") int futureEventBufferUnhandledCapacity) {}
->>>>>>> a7bfa9a5
+        @ConfigProperty(defaultValue = "500") int futureEventBufferUnhandledCapacity) {}