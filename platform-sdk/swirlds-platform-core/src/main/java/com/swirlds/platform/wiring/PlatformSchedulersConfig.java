/*
 * Copyright (C) 2023-2024 Hedera Hashgraph, LLC
 *
 * Licensed under the Apache License, Version 2.0 (the "License");
 * you may not use this file except in compliance with the License.
 * You may obtain a copy of the License at
 *
 *      http://www.apache.org/licenses/LICENSE-2.0
 *
 * Unless required by applicable law or agreed to in writing, software
 * distributed under the License is distributed on an "AS IS" BASIS,
 * WITHOUT WARRANTIES OR CONDITIONS OF ANY KIND, either express or implied.
 * See the License for the specific language governing permissions and
 * limitations under the License.
 */

package com.swirlds.platform.wiring;

import com.swirlds.common.wiring.schedulers.builders.TaskSchedulerConfiguration;
import com.swirlds.common.wiring.schedulers.builders.TaskSchedulerType;
import com.swirlds.config.api.ConfigData;
import com.swirlds.config.api.ConfigProperty;
import java.time.Duration;

/**
 * Contains configuration values for the platform schedulers.
 *
<<<<<<< HEAD
 * @param defaultPoolMultiplier                             used when calculating the size of the default platform fork
 *                                                          join pool. Maximum parallelism in this pool is calculated as
 *                                                          max(1, (defaultPoolMultipler * [number of processors] +
 *                                                          defaultPoolConstant)).
 * @param defaultPoolConstant                               used when calculating the size of the default platform fork
 *                                                          join pool. Maximum parallelism in this pool is calculated as
 *                                                          max(1, (defaultPoolMultipler * [number of processors] +
 *                                                          defaultPoolConstant)). It is legal for this constant to be a
 *                                                          negative number.
 * @param eventHasherUnhandledCapacity                      number of unhandled tasks allowed in the event hasher
 *                                                          scheduler
 * @param internalEventValidator                            configuration for the internal event validator scheduler
 * @param eventDeduplicator                                 configuration for the event deduplicator scheduler
 * @param eventSignatureValidator                           configuration for the event signature validator scheduler
 * @param orphanBuffer                                      configuration for the orphan buffer scheduler
 * @param consensusEngine                                   configuration for the consensus engine scheduler
 * @param inOrderLinker                                     configuration for the in order linker scheduler
 * @param eventCreationManager                              configuration for the event creation manager scheduler
 * @param selfEventSigner                                   configuration for the self event signer scheduler
 * @param signedStateFileManagerSchedulerType               the signed state file manager scheduler type
 * @param signedStateFileManagerUnhandledCapacity           number of unhandled tasks allowed in the signed state file
 *                                                          manager scheduler
 * @param stateSignerSchedulerType                          the state signer scheduler type
 * @param stateSignerUnhandledCapacity                      number of unhandled tasks allowed in the state signer
 *                                                          scheduler, default is -1 (unlimited)
 * @param pcesWriter                                        configuration for the preconsensus event writer scheduler
 * @param pcesSequencer                                     configuration for the preconsensus event sequencer
 *                                                          scheduler
 * @param applicationTransactionPrehandlerSchedulerType     the application transaction prehandler scheduler type
 * @param applicationTransactionPrehandlerUnhandledCapacity number of unhandled tasks allowed for the application
 *                                                          transaction prehandler
 * @param stateSignatureCollectorSchedulerType              the state signature collector scheduler type
 * @param stateSignatureCollectorUnhandledCapacity          number of unhandled tasks allowed for the state signature
 *                                                          collector
 * @param shadowgraphSchedulerType                          the shadowgraph scheduler type
 * @param shadowgraphUnhandledCapacity                      number of unhandled tasks allowed for the shadowgraph
 * @param consensusRoundHandlerSchedulerType                the consensus round handler scheduler type
 * @param consensusRoundHandlerUnhandledCapacity            number of unhandled tasks allowed for the consensus round
 *                                                          handler
 * @param runningEventHasher                                configuration for the running event hasher scheduler
 * @param issDetectorSchedulerType                          the ISS detector scheduler type
 * @param issDetectorUnhandledCapacity                      number of unhandled tasks allowed for the ISS detector
 * @param hashLoggerSchedulerType                           the hash logger scheduler type
 * @param hashLoggerUnhandledTaskCapacity                   number of unhandled tasks allowed in the hash logger task
 *                                                          scheduler
 * @param completeStateNotifierUnhandledCapacity            number of unhandled tasks allowed for the state completion
 *                                                          notifier
 * @param stateHasherSchedulerType                          the state hasher scheduler type
 * @param stateHasherUnhandledCapacity                      number of unhandled tasks allowed for the state hasher
 * @param stateGarbageCollector                             configuration for the state garbage collector scheduler
 * @param stateGarbageCollectorHeartbeatPeriod              the frequency that heartbeats should be sent to the state
 *                                                          garbage collector
 * @param platformPublisher                                 configuration for the platform publisher scheduler
 * @param consensusEventStream                              configuration for the consensus event stream scheduler
 * @param roundDurabilityBuffer                             configuration for the round durability buffer scheduler
=======
 * @param defaultPoolMultiplier                    used when calculating the size of the default platform fork join
 *                                                 pool. Maximum parallelism in this pool is calculated as max(1,
 *                                                 (defaultPoolMultipler * [number of processors] +
 *                                                 defaultPoolConstant)).
 * @param defaultPoolConstant                      used when calculating the size of the default platform fork join
 *                                                 pool. Maximum parallelism in this pool is calculated as max(1,
 *                                                 (defaultPoolMultipler * [number of processors] +
 *                                                 defaultPoolConstant)). It is legal for this constant to be a negative
 *                                                 number.
 * @param eventHasherUnhandledCapacity             number of unhandled tasks allowed in the event hasher scheduler
 * @param internalEventValidator                   configuration for the internal event validator scheduler
 * @param eventDeduplicator                        configuration for the event deduplicator scheduler
 * @param eventSignatureValidator                  configuration for the event signature validator scheduler
 * @param orphanBuffer                             configuration for the orphan buffer scheduler scheduler
 * @param consensusEngine                          configuration for the consensus engine scheduler
 * @param inOrderLinker                            configuration for the in order linker scheduler
 * @param eventCreationManager                     configuration for the event creation manager scheduler
 * @param selfEventSigner                          configuration for the self event signer scheduler
 * @param signedStateFileManagerSchedulerType      the signed state file manager scheduler type
 * @param signedStateFileManagerUnhandledCapacity  number of unhandled tasks allowed in the signed state file manager
 *                                                 scheduler
 * @param stateSignerSchedulerType                 the state signer scheduler type
 * @param stateSignerUnhandledCapacity             number of unhandled tasks allowed in the state signer scheduler,
 *                                                 default is -1 (unlimited)
 * @param pcesWriterSchedulerType                  the preconsensus event writer scheduler type
 * @param pcesWriterUnhandledCapacity              number of unhandled tasks allowed in the preconsensus event writer
 *                                                 scheduler
 * @param pcesSequencer                            configuration for the preconsensus event sequencer scheduler
 * @param applicationTransactionPrehandler         configuration for the application transaction prehandler scheduler
 * @param stateSignatureCollectorSchedulerType     the state signature collector scheduler type
 * @param stateSignatureCollectorUnhandledCapacity number of unhandled tasks allowed for the state signature collector
 * @param shadowgraphSchedulerType                 the shadowgraph scheduler type
 * @param shadowgraphUnhandledCapacity             number of unhandled tasks allowed for the shadowgraph
 * @param consensusRoundHandlerSchedulerType       the consensus round handler scheduler type
 * @param consensusRoundHandlerUnhandledCapacity   number of unhandled tasks allowed for the consensus round handler
 * @param runningEventHasher                       configuration for the running event hasher scheduler
 * @param issDetectorSchedulerType                 the ISS detector scheduler type
 * @param issDetectorUnhandledCapacity             number of unhandled tasks allowed for the ISS detector
 * @param hashLoggerSchedulerType                  the hash logger scheduler type
 * @param hashLoggerUnhandledTaskCapacity          number of unhandled tasks allowed in the hash logger task scheduler
 * @param completeStateNotifierUnhandledCapacity   number of unhandled tasks allowed for the state completion notifier
 * @param stateHasherSchedulerType                 the state hasher scheduler type
 * @param stateHasherUnhandledCapacity             number of unhandled tasks allowed for the state hasher
 * @param stateGarbageCollector                    configuration for the state garbage collector scheduler
 * @param stateGarbageCollectorHeartbeatPeriod     the frequency that heartbeats should be sent to the state garbage
 *                                                 collector
 * @param platformPublisher                        configuration for the platform publisher scheduler
 * @param consensusEventStream                     configuration for the consensus event stream scheduler
 * @param roundDurabilityBuffer                    configuration for the round durability buffer scheduler
>>>>>>> 93646294
 */
@ConfigData("platformSchedulers")
public record PlatformSchedulersConfig(
        @ConfigProperty(defaultValue = "1.0") double defaultPoolMultiplier,
        @ConfigProperty(defaultValue = "0") int defaultPoolConstant,
        @ConfigProperty(defaultValue = "500") int eventHasherUnhandledCapacity,
        @ConfigProperty(defaultValue = "SEQUENTIAL CAPACITY(500) FLUSHABLE UNHANDLED_TASK_METRIC")
                TaskSchedulerConfiguration internalEventValidator,
        @ConfigProperty(defaultValue = "SEQUENTIAL CAPACITY(500) FLUSHABLE UNHANDLED_TASK_METRIC")
                TaskSchedulerConfiguration eventDeduplicator,
        @ConfigProperty(defaultValue = "SEQUENTIAL CAPACITY(500) FLUSHABLE UNHANDLED_TASK_METRIC")
                TaskSchedulerConfiguration eventSignatureValidator,
        @ConfigProperty(defaultValue = "SEQUENTIAL CAPACITY(500) FLUSHABLE UNHANDLED_TASK_METRIC")
                TaskSchedulerConfiguration orphanBuffer,
        @ConfigProperty(
                        defaultValue =
                                "SEQUENTIAL_THREAD CAPACITY(500) FLUSHABLE SQUELCHABLE UNHANDLED_TASK_METRIC BUSY_FRACTION_METRIC")
                TaskSchedulerConfiguration consensusEngine,
        @ConfigProperty(defaultValue = "SEQUENTIAL CAPACITY(500) FLUSHABLE UNHANDLED_TASK_METRIC")
                TaskSchedulerConfiguration inOrderLinker,
        @ConfigProperty(defaultValue = "SEQUENTIAL CAPACITY(500) FLUSHABLE SQUELCHABLE UNHANDLED_TASK_METRIC")
                TaskSchedulerConfiguration eventCreationManager,
        @ConfigProperty(defaultValue = "DIRECT") TaskSchedulerConfiguration selfEventSigner,
        @ConfigProperty(defaultValue = "SEQUENTIAL_THREAD") TaskSchedulerType signedStateFileManagerSchedulerType,
        @ConfigProperty(defaultValue = "20") int signedStateFileManagerUnhandledCapacity,
        @ConfigProperty(defaultValue = "SEQUENTIAL_THREAD") TaskSchedulerType stateSignerSchedulerType,
        @ConfigProperty(defaultValue = "-1") int stateSignerUnhandledCapacity,
        @ConfigProperty(defaultValue = "SEQUENTIAL_THREAD CAPACITY(500) UNHANDLED_TASK_METRIC")
                TaskSchedulerConfiguration pcesWriter,
        @ConfigProperty(defaultValue = "DIRECT") TaskSchedulerConfiguration pcesSequencer,
        @ConfigProperty(defaultValue = "CONCURRENT CAPACITY(500) FLUSHABLE UNHANDLED_TASK_METRIC")
                TaskSchedulerConfiguration applicationTransactionPrehandler,
        @ConfigProperty(defaultValue = "SEQUENTIAL") TaskSchedulerType stateSignatureCollectorSchedulerType,
        @ConfigProperty(defaultValue = "500") int stateSignatureCollectorUnhandledCapacity,
        @ConfigProperty(defaultValue = "SEQUENTIAL") TaskSchedulerType shadowgraphSchedulerType,
        @ConfigProperty(defaultValue = "500") int shadowgraphUnhandledCapacity,
        @ConfigProperty(defaultValue = "SEQUENTIAL_THREAD") TaskSchedulerType consensusRoundHandlerSchedulerType,
        @ConfigProperty(defaultValue = "5") int consensusRoundHandlerUnhandledCapacity,
        @ConfigProperty(defaultValue = "SEQUENTIAL CAPACITY(5) UNHANDLED_TASK_METRIC BUSY_FRACTION_METRIC")
                TaskSchedulerConfiguration runningEventHasher,
        @ConfigProperty(defaultValue = "SEQUENTIAL") TaskSchedulerType issDetectorSchedulerType,
        @ConfigProperty(defaultValue = "500") int issDetectorUnhandledCapacity,
        @ConfigProperty(defaultValue = "SEQUENTIAL_THREAD") TaskSchedulerType hashLoggerSchedulerType,
        @ConfigProperty(defaultValue = "100") int hashLoggerUnhandledTaskCapacity,
        @ConfigProperty(defaultValue = "1000") int completeStateNotifierUnhandledCapacity,
        @ConfigProperty(defaultValue = "SEQUENTIAL_THREAD") TaskSchedulerType stateHasherSchedulerType,
        @ConfigProperty(defaultValue = "2") int stateHasherUnhandledCapacity,
        @ConfigProperty(defaultValue = "SEQUENTIAL CAPACITY(60) UNHANDLED_TASK_METRIC")
                TaskSchedulerConfiguration stateGarbageCollector,
        @ConfigProperty(defaultValue = "200ms") Duration stateGarbageCollectorHeartbeatPeriod,
        @ConfigProperty(defaultValue = "SEQUENTIAL CAPACITY(500) UNHANDLED_TASK_METRIC")
                TaskSchedulerConfiguration platformPublisher,
        @ConfigProperty(defaultValue = "DIRECT_THREADSAFE") TaskSchedulerConfiguration consensusEventStream,
        @ConfigProperty(defaultValue = "SEQUENTIAL CAPACITY(5) FLUSHABLE UNHANDLED_TASK_METRIC")
                TaskSchedulerConfiguration roundDurabilityBuffer) {}<|MERGE_RESOLUTION|>--- conflicted
+++ resolved
@@ -25,63 +25,6 @@
 /**
  * Contains configuration values for the platform schedulers.
  *
-<<<<<<< HEAD
- * @param defaultPoolMultiplier                             used when calculating the size of the default platform fork
- *                                                          join pool. Maximum parallelism in this pool is calculated as
- *                                                          max(1, (defaultPoolMultipler * [number of processors] +
- *                                                          defaultPoolConstant)).
- * @param defaultPoolConstant                               used when calculating the size of the default platform fork
- *                                                          join pool. Maximum parallelism in this pool is calculated as
- *                                                          max(1, (defaultPoolMultipler * [number of processors] +
- *                                                          defaultPoolConstant)). It is legal for this constant to be a
- *                                                          negative number.
- * @param eventHasherUnhandledCapacity                      number of unhandled tasks allowed in the event hasher
- *                                                          scheduler
- * @param internalEventValidator                            configuration for the internal event validator scheduler
- * @param eventDeduplicator                                 configuration for the event deduplicator scheduler
- * @param eventSignatureValidator                           configuration for the event signature validator scheduler
- * @param orphanBuffer                                      configuration for the orphan buffer scheduler
- * @param consensusEngine                                   configuration for the consensus engine scheduler
- * @param inOrderLinker                                     configuration for the in order linker scheduler
- * @param eventCreationManager                              configuration for the event creation manager scheduler
- * @param selfEventSigner                                   configuration for the self event signer scheduler
- * @param signedStateFileManagerSchedulerType               the signed state file manager scheduler type
- * @param signedStateFileManagerUnhandledCapacity           number of unhandled tasks allowed in the signed state file
- *                                                          manager scheduler
- * @param stateSignerSchedulerType                          the state signer scheduler type
- * @param stateSignerUnhandledCapacity                      number of unhandled tasks allowed in the state signer
- *                                                          scheduler, default is -1 (unlimited)
- * @param pcesWriter                                        configuration for the preconsensus event writer scheduler
- * @param pcesSequencer                                     configuration for the preconsensus event sequencer
- *                                                          scheduler
- * @param applicationTransactionPrehandlerSchedulerType     the application transaction prehandler scheduler type
- * @param applicationTransactionPrehandlerUnhandledCapacity number of unhandled tasks allowed for the application
- *                                                          transaction prehandler
- * @param stateSignatureCollectorSchedulerType              the state signature collector scheduler type
- * @param stateSignatureCollectorUnhandledCapacity          number of unhandled tasks allowed for the state signature
- *                                                          collector
- * @param shadowgraphSchedulerType                          the shadowgraph scheduler type
- * @param shadowgraphUnhandledCapacity                      number of unhandled tasks allowed for the shadowgraph
- * @param consensusRoundHandlerSchedulerType                the consensus round handler scheduler type
- * @param consensusRoundHandlerUnhandledCapacity            number of unhandled tasks allowed for the consensus round
- *                                                          handler
- * @param runningEventHasher                                configuration for the running event hasher scheduler
- * @param issDetectorSchedulerType                          the ISS detector scheduler type
- * @param issDetectorUnhandledCapacity                      number of unhandled tasks allowed for the ISS detector
- * @param hashLoggerSchedulerType                           the hash logger scheduler type
- * @param hashLoggerUnhandledTaskCapacity                   number of unhandled tasks allowed in the hash logger task
- *                                                          scheduler
- * @param completeStateNotifierUnhandledCapacity            number of unhandled tasks allowed for the state completion
- *                                                          notifier
- * @param stateHasherSchedulerType                          the state hasher scheduler type
- * @param stateHasherUnhandledCapacity                      number of unhandled tasks allowed for the state hasher
- * @param stateGarbageCollector                             configuration for the state garbage collector scheduler
- * @param stateGarbageCollectorHeartbeatPeriod              the frequency that heartbeats should be sent to the state
- *                                                          garbage collector
- * @param platformPublisher                                 configuration for the platform publisher scheduler
- * @param consensusEventStream                              configuration for the consensus event stream scheduler
- * @param roundDurabilityBuffer                             configuration for the round durability buffer scheduler
-=======
  * @param defaultPoolMultiplier                    used when calculating the size of the default platform fork join
  *                                                 pool. Maximum parallelism in this pool is calculated as max(1,
  *                                                 (defaultPoolMultipler * [number of processors] +
@@ -95,7 +38,7 @@
  * @param internalEventValidator                   configuration for the internal event validator scheduler
  * @param eventDeduplicator                        configuration for the event deduplicator scheduler
  * @param eventSignatureValidator                  configuration for the event signature validator scheduler
- * @param orphanBuffer                             configuration for the orphan buffer scheduler scheduler
+ * @param orphanBuffer                             configuration for the orphan buffer scheduler
  * @param consensusEngine                          configuration for the consensus engine scheduler
  * @param inOrderLinker                            configuration for the in order linker scheduler
  * @param eventCreationManager                     configuration for the event creation manager scheduler
@@ -106,9 +49,7 @@
  * @param stateSignerSchedulerType                 the state signer scheduler type
  * @param stateSignerUnhandledCapacity             number of unhandled tasks allowed in the state signer scheduler,
  *                                                 default is -1 (unlimited)
- * @param pcesWriterSchedulerType                  the preconsensus event writer scheduler type
- * @param pcesWriterUnhandledCapacity              number of unhandled tasks allowed in the preconsensus event writer
- *                                                 scheduler
+ * @param pcesWriter                               configuration for the preconsensus event writer scheduler
  * @param pcesSequencer                            configuration for the preconsensus event sequencer scheduler
  * @param applicationTransactionPrehandler         configuration for the application transaction prehandler scheduler
  * @param stateSignatureCollectorSchedulerType     the state signature collector scheduler type
@@ -131,7 +72,6 @@
  * @param platformPublisher                        configuration for the platform publisher scheduler
  * @param consensusEventStream                     configuration for the consensus event stream scheduler
  * @param roundDurabilityBuffer                    configuration for the round durability buffer scheduler
->>>>>>> 93646294
  */
 @ConfigData("platformSchedulers")
 public record PlatformSchedulersConfig(
@@ -139,31 +79,31 @@
         @ConfigProperty(defaultValue = "0") int defaultPoolConstant,
         @ConfigProperty(defaultValue = "500") int eventHasherUnhandledCapacity,
         @ConfigProperty(defaultValue = "SEQUENTIAL CAPACITY(500) FLUSHABLE UNHANDLED_TASK_METRIC")
-                TaskSchedulerConfiguration internalEventValidator,
+        TaskSchedulerConfiguration internalEventValidator,
         @ConfigProperty(defaultValue = "SEQUENTIAL CAPACITY(500) FLUSHABLE UNHANDLED_TASK_METRIC")
-                TaskSchedulerConfiguration eventDeduplicator,
+        TaskSchedulerConfiguration eventDeduplicator,
         @ConfigProperty(defaultValue = "SEQUENTIAL CAPACITY(500) FLUSHABLE UNHANDLED_TASK_METRIC")
-                TaskSchedulerConfiguration eventSignatureValidator,
+        TaskSchedulerConfiguration eventSignatureValidator,
         @ConfigProperty(defaultValue = "SEQUENTIAL CAPACITY(500) FLUSHABLE UNHANDLED_TASK_METRIC")
-                TaskSchedulerConfiguration orphanBuffer,
+        TaskSchedulerConfiguration orphanBuffer,
         @ConfigProperty(
-                        defaultValue =
-                                "SEQUENTIAL_THREAD CAPACITY(500) FLUSHABLE SQUELCHABLE UNHANDLED_TASK_METRIC BUSY_FRACTION_METRIC")
-                TaskSchedulerConfiguration consensusEngine,
+                defaultValue =
+                        "SEQUENTIAL_THREAD CAPACITY(500) FLUSHABLE SQUELCHABLE UNHANDLED_TASK_METRIC BUSY_FRACTION_METRIC")
+        TaskSchedulerConfiguration consensusEngine,
         @ConfigProperty(defaultValue = "SEQUENTIAL CAPACITY(500) FLUSHABLE UNHANDLED_TASK_METRIC")
-                TaskSchedulerConfiguration inOrderLinker,
+        TaskSchedulerConfiguration inOrderLinker,
         @ConfigProperty(defaultValue = "SEQUENTIAL CAPACITY(500) FLUSHABLE SQUELCHABLE UNHANDLED_TASK_METRIC")
-                TaskSchedulerConfiguration eventCreationManager,
+        TaskSchedulerConfiguration eventCreationManager,
         @ConfigProperty(defaultValue = "DIRECT") TaskSchedulerConfiguration selfEventSigner,
         @ConfigProperty(defaultValue = "SEQUENTIAL_THREAD") TaskSchedulerType signedStateFileManagerSchedulerType,
         @ConfigProperty(defaultValue = "20") int signedStateFileManagerUnhandledCapacity,
         @ConfigProperty(defaultValue = "SEQUENTIAL_THREAD") TaskSchedulerType stateSignerSchedulerType,
         @ConfigProperty(defaultValue = "-1") int stateSignerUnhandledCapacity,
         @ConfigProperty(defaultValue = "SEQUENTIAL_THREAD CAPACITY(500) UNHANDLED_TASK_METRIC")
-                TaskSchedulerConfiguration pcesWriter,
+        TaskSchedulerConfiguration pcesWriter,
         @ConfigProperty(defaultValue = "DIRECT") TaskSchedulerConfiguration pcesSequencer,
         @ConfigProperty(defaultValue = "CONCURRENT CAPACITY(500) FLUSHABLE UNHANDLED_TASK_METRIC")
-                TaskSchedulerConfiguration applicationTransactionPrehandler,
+        TaskSchedulerConfiguration applicationTransactionPrehandler,
         @ConfigProperty(defaultValue = "SEQUENTIAL") TaskSchedulerType stateSignatureCollectorSchedulerType,
         @ConfigProperty(defaultValue = "500") int stateSignatureCollectorUnhandledCapacity,
         @ConfigProperty(defaultValue = "SEQUENTIAL") TaskSchedulerType shadowgraphSchedulerType,
@@ -171,7 +111,7 @@
         @ConfigProperty(defaultValue = "SEQUENTIAL_THREAD") TaskSchedulerType consensusRoundHandlerSchedulerType,
         @ConfigProperty(defaultValue = "5") int consensusRoundHandlerUnhandledCapacity,
         @ConfigProperty(defaultValue = "SEQUENTIAL CAPACITY(5) UNHANDLED_TASK_METRIC BUSY_FRACTION_METRIC")
-                TaskSchedulerConfiguration runningEventHasher,
+        TaskSchedulerConfiguration runningEventHasher,
         @ConfigProperty(defaultValue = "SEQUENTIAL") TaskSchedulerType issDetectorSchedulerType,
         @ConfigProperty(defaultValue = "500") int issDetectorUnhandledCapacity,
         @ConfigProperty(defaultValue = "SEQUENTIAL_THREAD") TaskSchedulerType hashLoggerSchedulerType,
@@ -180,10 +120,11 @@
         @ConfigProperty(defaultValue = "SEQUENTIAL_THREAD") TaskSchedulerType stateHasherSchedulerType,
         @ConfigProperty(defaultValue = "2") int stateHasherUnhandledCapacity,
         @ConfigProperty(defaultValue = "SEQUENTIAL CAPACITY(60) UNHANDLED_TASK_METRIC")
-                TaskSchedulerConfiguration stateGarbageCollector,
+        TaskSchedulerConfiguration stateGarbageCollector,
         @ConfigProperty(defaultValue = "200ms") Duration stateGarbageCollectorHeartbeatPeriod,
         @ConfigProperty(defaultValue = "SEQUENTIAL CAPACITY(500) UNHANDLED_TASK_METRIC")
-                TaskSchedulerConfiguration platformPublisher,
+        TaskSchedulerConfiguration platformPublisher,
         @ConfigProperty(defaultValue = "DIRECT_THREADSAFE") TaskSchedulerConfiguration consensusEventStream,
         @ConfigProperty(defaultValue = "SEQUENTIAL CAPACITY(5) FLUSHABLE UNHANDLED_TASK_METRIC")
-                TaskSchedulerConfiguration roundDurabilityBuffer) {}+        TaskSchedulerConfiguration roundDurabilityBuffer) {
+}