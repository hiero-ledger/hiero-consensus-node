/*
 * Copyright (C) 2023-2024 Hedera Hashgraph, LLC
 *
 * Licensed under the Apache License, Version 2.0 (the "License");
 * you may not use this file except in compliance with the License.
 * You may obtain a copy of the License at
 *
 *      http://www.apache.org/licenses/LICENSE-2.0
 *
 * Unless required by applicable law or agreed to in writing, software
 * distributed under the License is distributed on an "AS IS" BASIS,
 * WITHOUT WARRANTIES OR CONDITIONS OF ANY KIND, either express or implied.
 * See the License for the specific language governing permissions and
 * limitations under the License.
 */

package com.swirlds.platform.wiring;

import com.swirlds.common.wiring.schedulers.builders.TaskSchedulerConfiguration;
import com.swirlds.common.wiring.schedulers.builders.TaskSchedulerType;
import com.swirlds.config.api.ConfigData;
import com.swirlds.config.api.ConfigProperty;
import java.time.Duration;

/**
 * Contains configuration values for the platform schedulers.
 *
<<<<<<< HEAD
 * @param defaultPoolMultiplier                   used when calculating the size of the default platform fork join pool.
 *                                                Maximum parallelism in this pool is calculated as max(1,
 *                                                (defaultPoolMultipler * [number of processors] +
 *                                                defaultPoolConstant)).
 * @param defaultPoolConstant                     used when calculating the size of the default platform fork join pool.
 *                                                Maximum parallelism in this pool is calculated as max(1,
 *                                                (defaultPoolMultipler * [number of processors] +
 *                                                defaultPoolConstant)). It is legal for this constant to be a negative
 *                                                number.
 * @param eventHasherUnhandledCapacity            number of unhandled tasks allowed in the event hasher scheduler
 * @param internalEventValidator                  configuration for the internal event validator scheduler
 * @param eventDeduplicator                       configuration for the event deduplicator scheduler
 * @param eventSignatureValidator                 configuration for the event signature validator scheduler
 * @param orphanBuffer                            configuration for the orphan buffer scheduler
 * @param consensusEngine                         configuration for the consensus engine scheduler
 * @param eventCreationManager                    configuration for the event creation manager scheduler
 * @param selfEventSigner                         configuration for the self event signer scheduler
 * @param signedStateFileManagerSchedulerType     the signed state file manager scheduler type
 * @param signedStateFileManagerUnhandledCapacity number of unhandled tasks allowed in the signed state file manager
 *                                                scheduler
 * @param stateSignerSchedulerType                the state signer scheduler type
 * @param stateSignerUnhandledCapacity            number of unhandled tasks allowed in the state signer scheduler,
 *                                                default is -1 (unlimited)
 * @param pcesWriter                              configuration for the preconsensus event writer scheduler
 * @param pcesSequencer                           configuration for the preconsensus event sequencer scheduler
 * @param applicationTransactionPrehandler        configuration for the application transaction prehandler scheduler
 * @param stateSignatureCollector                 configuration for the state signature collector scheduler
 * @param consensusRoundHandlerSchedulerType      the consensus round handler scheduler type
 * @param consensusRoundHandlerUnhandledCapacity  number of unhandled tasks allowed for the consensus round handler
 * @param runningEventHasher                      configuration for the running event hasher scheduler
 * @param issDetector                             configuration for the ISS detector scheduler
 * @param hashLoggerSchedulerType                 the hash logger scheduler type
 * @param hashLoggerUnhandledTaskCapacity         number of unhandled tasks allowed in the hash logger task scheduler
 * @param completeStateNotifierUnhandledCapacity  number of unhandled tasks allowed for the state completion notifier
 * @param stateHasher                             configuration for the state hasher scheduler
 * @param stateGarbageCollector                   configuration for the state garbage collector scheduler
 * @param stateGarbageCollectorHeartbeatPeriod    the frequency that heartbeats should be sent to the state garbage
 *                                                collector
 * @param platformPublisher                       configuration for the platform publisher scheduler
 * @param consensusEventStream                    configuration for the consensus event stream scheduler
 * @param roundDurabilityBuffer                   configuration for the round durability buffer scheduler
 * @param statusStateMachine                      configuration for the status state machine scheduler
 * @param platformStatusNexus                     configuration for the status nexus scheduler
 * @param signedStateSentinel                     configuration for the signed state sentinel scheduler
 * @param signedStateSentinelHeartbeatPeriod      the frequency that heartbeats should be sent to the signed state
 *                                                sentinel
 * @param gossip                                  configuration for the gossip scheduler
=======
 * @param defaultPoolMultiplier                    used when calculating the size of the default platform fork join
 *                                                 pool. Maximum parallelism in this pool is calculated as max(1,
 *                                                 (defaultPoolMultipler * [number of processors] +
 *                                                 defaultPoolConstant)).
 * @param defaultPoolConstant                      used when calculating the size of the default platform fork join
 *                                                 pool. Maximum parallelism in this pool is calculated as max(1,
 *                                                 (defaultPoolMultipler * [number of processors] +
 *                                                 defaultPoolConstant)). It is legal for this constant to be a negative
 *                                                 number.
 * @param eventHasherUnhandledCapacity             number of unhandled tasks allowed in the event hasher scheduler
 * @param internalEventValidator                   configuration for the internal event validator scheduler
 * @param eventDeduplicator                        configuration for the event deduplicator scheduler
 * @param eventSignatureValidator                  configuration for the event signature validator scheduler
 * @param orphanBuffer                             configuration for the orphan buffer scheduler
 * @param consensusEngine                          configuration for the consensus engine scheduler
 * @param eventCreationManager                     configuration for the event creation manager scheduler
 * @param selfEventSigner                          configuration for the self event signer scheduler
 * @param signedStateFileManagerSchedulerType      the signed state file manager scheduler type
 * @param signedStateFileManagerUnhandledCapacity  number of unhandled tasks allowed in the signed state file manager
 *                                                 scheduler
 * @param stateSignerSchedulerType                 the state signer scheduler type
 * @param stateSignerUnhandledCapacity             number of unhandled tasks allowed in the state signer scheduler,
 *                                                 default is -1 (unlimited)
 * @param pcesWriter                               configuration for the preconsensus event writer scheduler
 * @param pcesSequencer                            configuration for the preconsensus event sequencer scheduler
 * @param applicationTransactionPrehandler         configuration for the application transaction prehandler scheduler
 * @param stateSignatureCollector                  configuration for the state signature collector scheduler
 * @param consensusRoundHandlerSchedulerType       the consensus round handler scheduler type
 * @param consensusRoundHandlerUnhandledCapacity   number of unhandled tasks allowed for the consensus round handler
 * @param runningEventHasher                       configuration for the running event hasher scheduler
 * @param issDetector                              configuration for the ISS detector scheduler
 * @param hashLoggerSchedulerType                  the hash logger scheduler type
 * @param hashLoggerUnhandledTaskCapacity          number of unhandled tasks allowed in the hash logger task scheduler
 * @param completeStateNotifierUnhandledCapacity   number of unhandled tasks allowed for the state completion notifier
 * @param stateHasherSchedulerType                 the state hasher scheduler type
 * @param stateHasherUnhandledCapacity             number of unhandled tasks allowed for the state hasher
 * @param stateGarbageCollector                    configuration for the state garbage collector scheduler
 * @param stateGarbageCollectorHeartbeatPeriod     the frequency that heartbeats should be sent to the state garbage
 *                                                 collector
 * @param platformPublisher                        configuration for the platform publisher scheduler
 * @param consensusEventStream                     configuration for the consensus event stream scheduler
 * @param roundDurabilityBuffer                    configuration for the round durability buffer scheduler
 * @param signedStateSentinel                      configuration for the signed state sentinel scheduler
 * @param signedStateSentinelHeartbeatPeriod       the frequency that heartbeats should be sent to the signed state
 *                                                 sentinel
 * @param statusStateMachine                       configuration for the status state machine scheduler
 * @param platformStatusNexus                      configuration for the status nexus scheduler
 * @param staleEventDetector                       configuration for the stale event detector scheduler
 * @param transactionResubmitter                   configuration for the transaction resubmitter scheduler
 * @param transactionPool                          configuration for the transaction pool scheduler
 * @param gossip                                   configuration for the gossip scheduler
>>>>>>> 40deef6a
 */
@ConfigData("platformSchedulers")
public record PlatformSchedulersConfig(
        @ConfigProperty(defaultValue = "1.0") double defaultPoolMultiplier,
        @ConfigProperty(defaultValue = "0") int defaultPoolConstant,
        @ConfigProperty(defaultValue = "500") int eventHasherUnhandledCapacity,
        @ConfigProperty(defaultValue = "SEQUENTIAL CAPACITY(500) FLUSHABLE UNHANDLED_TASK_METRIC")
                TaskSchedulerConfiguration internalEventValidator,
        @ConfigProperty(defaultValue = "SEQUENTIAL CAPACITY(500) FLUSHABLE UNHANDLED_TASK_METRIC")
                TaskSchedulerConfiguration eventDeduplicator,
        @ConfigProperty(defaultValue = "SEQUENTIAL CAPACITY(500) FLUSHABLE UNHANDLED_TASK_METRIC")
                TaskSchedulerConfiguration eventSignatureValidator,
        @ConfigProperty(defaultValue = "SEQUENTIAL CAPACITY(500) FLUSHABLE UNHANDLED_TASK_METRIC")
                TaskSchedulerConfiguration orphanBuffer,
        @ConfigProperty(
                        defaultValue =
                                "SEQUENTIAL_THREAD CAPACITY(500) FLUSHABLE SQUELCHABLE UNHANDLED_TASK_METRIC BUSY_FRACTION_METRIC")
                TaskSchedulerConfiguration consensusEngine,
        @ConfigProperty(defaultValue = "SEQUENTIAL CAPACITY(500) FLUSHABLE SQUELCHABLE UNHANDLED_TASK_METRIC")
                TaskSchedulerConfiguration eventCreationManager,
        @ConfigProperty(defaultValue = "DIRECT") TaskSchedulerConfiguration selfEventSigner,
        @ConfigProperty(defaultValue = "SEQUENTIAL_THREAD") TaskSchedulerType signedStateFileManagerSchedulerType,
        @ConfigProperty(defaultValue = "20") int signedStateFileManagerUnhandledCapacity,
        @ConfigProperty(defaultValue = "SEQUENTIAL_THREAD") TaskSchedulerType stateSignerSchedulerType,
        @ConfigProperty(defaultValue = "-1") int stateSignerUnhandledCapacity,
        @ConfigProperty(defaultValue = "SEQUENTIAL_THREAD CAPACITY(500) UNHANDLED_TASK_METRIC")
                TaskSchedulerConfiguration pcesWriter,
        @ConfigProperty(defaultValue = "DIRECT") TaskSchedulerConfiguration pcesSequencer,
        @ConfigProperty(defaultValue = "CONCURRENT CAPACITY(500) FLUSHABLE UNHANDLED_TASK_METRIC")
                TaskSchedulerConfiguration applicationTransactionPrehandler,
        @ConfigProperty(defaultValue = "SEQUENTIAL CAPACITY(500) FLUSHABLE UNHANDLED_TASK_METRIC")
                TaskSchedulerConfiguration stateSignatureCollector,
        @ConfigProperty(defaultValue = "SEQUENTIAL_THREAD") TaskSchedulerType consensusRoundHandlerSchedulerType,
        @ConfigProperty(defaultValue = "5") int consensusRoundHandlerUnhandledCapacity,
        @ConfigProperty(defaultValue = "SEQUENTIAL CAPACITY(5) UNHANDLED_TASK_METRIC BUSY_FRACTION_METRIC")
                TaskSchedulerConfiguration runningEventHasher,
        @ConfigProperty(defaultValue = "SEQUENTIAL CAPACITY(500) UNHANDLED_TASK_METRIC")
                TaskSchedulerConfiguration issDetector,
        @ConfigProperty(defaultValue = "SEQUENTIAL_THREAD") TaskSchedulerType hashLoggerSchedulerType,
        @ConfigProperty(defaultValue = "100") int hashLoggerUnhandledTaskCapacity,
        @ConfigProperty(defaultValue = "1000") int completeStateNotifierUnhandledCapacity,
        @ConfigProperty(
                        defaultValue =
                                "SEQUENTIAL_THREAD CAPACITY(2) FLUSHABLE UNHANDLED_TASK_METRIC BUSY_FRACTION_METRIC")
                TaskSchedulerConfiguration stateHasher,
        @ConfigProperty(defaultValue = "SEQUENTIAL CAPACITY(60) UNHANDLED_TASK_METRIC")
                TaskSchedulerConfiguration stateGarbageCollector,
        @ConfigProperty(defaultValue = "200ms") Duration stateGarbageCollectorHeartbeatPeriod,
        @ConfigProperty(defaultValue = "SEQUENTIAL UNHANDLED_TASK_METRIC")
                TaskSchedulerConfiguration signedStateSentinel,
        @ConfigProperty(defaultValue = "10s") Duration signedStateSentinelHeartbeatPeriod,
        @ConfigProperty(defaultValue = "SEQUENTIAL CAPACITY(500) UNHANDLED_TASK_METRIC")
                TaskSchedulerConfiguration platformPublisher,
        @ConfigProperty(defaultValue = "DIRECT_THREADSAFE") TaskSchedulerConfiguration consensusEventStream,
        @ConfigProperty(defaultValue = "SEQUENTIAL CAPACITY(5) FLUSHABLE UNHANDLED_TASK_METRIC")
                TaskSchedulerConfiguration roundDurabilityBuffer,
        @ConfigProperty(defaultValue = "SEQUENTIAL CAPACITY(500) UNHANDLED_TASK_METRIC")
                TaskSchedulerConfiguration statusStateMachine,
        @ConfigProperty(defaultValue = "DIRECT_THREADSAFE") TaskSchedulerConfiguration platformStatusNexus,
        @ConfigProperty(defaultValue = "SEQUENTIAL CAPACITY(500) FLUSHABLE SQUELCHABLE UNHANDLED_TASK_METRIC")
                TaskSchedulerConfiguration staleEventDetector,
        @ConfigProperty(defaultValue = "DIRECT_THREADSAFE") TaskSchedulerConfiguration transactionResubmitter,
        @ConfigProperty(defaultValue = "DIRECT_THREADSAFE") TaskSchedulerConfiguration transactionPool,
        @ConfigProperty(defaultValue = "SEQUENTIAL CAPACITY(500) FLUSHABLE UNHANDLED_TASK_METRIC")
                TaskSchedulerConfiguration gossip) {}<|MERGE_RESOLUTION|>--- conflicted
+++ resolved
@@ -25,7 +25,6 @@
 /**
  * Contains configuration values for the platform schedulers.
  *
-<<<<<<< HEAD
  * @param defaultPoolMultiplier                   used when calculating the size of the default platform fork join pool.
  *                                                Maximum parallelism in this pool is calculated as max(1,
  *                                                (defaultPoolMultipler * [number of processors] +
@@ -67,65 +66,15 @@
  * @param platformPublisher                       configuration for the platform publisher scheduler
  * @param consensusEventStream                    configuration for the consensus event stream scheduler
  * @param roundDurabilityBuffer                   configuration for the round durability buffer scheduler
- * @param statusStateMachine                      configuration for the status state machine scheduler
- * @param platformStatusNexus                     configuration for the status nexus scheduler
  * @param signedStateSentinel                     configuration for the signed state sentinel scheduler
  * @param signedStateSentinelHeartbeatPeriod      the frequency that heartbeats should be sent to the signed state
  *                                                sentinel
+ * @param statusStateMachine                      configuration for the status state machine scheduler
+ * @param platformStatusNexus                     configuration for the status nexus scheduler
+ * @param staleEventDetector                      configuration for the stale event detector scheduler
+ * @param transactionResubmitter                  configuration for the transaction resubmitter scheduler
+ * @param transactionPool                         configuration for the transaction pool scheduler
  * @param gossip                                  configuration for the gossip scheduler
-=======
- * @param defaultPoolMultiplier                    used when calculating the size of the default platform fork join
- *                                                 pool. Maximum parallelism in this pool is calculated as max(1,
- *                                                 (defaultPoolMultipler * [number of processors] +
- *                                                 defaultPoolConstant)).
- * @param defaultPoolConstant                      used when calculating the size of the default platform fork join
- *                                                 pool. Maximum parallelism in this pool is calculated as max(1,
- *                                                 (defaultPoolMultipler * [number of processors] +
- *                                                 defaultPoolConstant)). It is legal for this constant to be a negative
- *                                                 number.
- * @param eventHasherUnhandledCapacity             number of unhandled tasks allowed in the event hasher scheduler
- * @param internalEventValidator                   configuration for the internal event validator scheduler
- * @param eventDeduplicator                        configuration for the event deduplicator scheduler
- * @param eventSignatureValidator                  configuration for the event signature validator scheduler
- * @param orphanBuffer                             configuration for the orphan buffer scheduler
- * @param consensusEngine                          configuration for the consensus engine scheduler
- * @param eventCreationManager                     configuration for the event creation manager scheduler
- * @param selfEventSigner                          configuration for the self event signer scheduler
- * @param signedStateFileManagerSchedulerType      the signed state file manager scheduler type
- * @param signedStateFileManagerUnhandledCapacity  number of unhandled tasks allowed in the signed state file manager
- *                                                 scheduler
- * @param stateSignerSchedulerType                 the state signer scheduler type
- * @param stateSignerUnhandledCapacity             number of unhandled tasks allowed in the state signer scheduler,
- *                                                 default is -1 (unlimited)
- * @param pcesWriter                               configuration for the preconsensus event writer scheduler
- * @param pcesSequencer                            configuration for the preconsensus event sequencer scheduler
- * @param applicationTransactionPrehandler         configuration for the application transaction prehandler scheduler
- * @param stateSignatureCollector                  configuration for the state signature collector scheduler
- * @param consensusRoundHandlerSchedulerType       the consensus round handler scheduler type
- * @param consensusRoundHandlerUnhandledCapacity   number of unhandled tasks allowed for the consensus round handler
- * @param runningEventHasher                       configuration for the running event hasher scheduler
- * @param issDetector                              configuration for the ISS detector scheduler
- * @param hashLoggerSchedulerType                  the hash logger scheduler type
- * @param hashLoggerUnhandledTaskCapacity          number of unhandled tasks allowed in the hash logger task scheduler
- * @param completeStateNotifierUnhandledCapacity   number of unhandled tasks allowed for the state completion notifier
- * @param stateHasherSchedulerType                 the state hasher scheduler type
- * @param stateHasherUnhandledCapacity             number of unhandled tasks allowed for the state hasher
- * @param stateGarbageCollector                    configuration for the state garbage collector scheduler
- * @param stateGarbageCollectorHeartbeatPeriod     the frequency that heartbeats should be sent to the state garbage
- *                                                 collector
- * @param platformPublisher                        configuration for the platform publisher scheduler
- * @param consensusEventStream                     configuration for the consensus event stream scheduler
- * @param roundDurabilityBuffer                    configuration for the round durability buffer scheduler
- * @param signedStateSentinel                      configuration for the signed state sentinel scheduler
- * @param signedStateSentinelHeartbeatPeriod       the frequency that heartbeats should be sent to the signed state
- *                                                 sentinel
- * @param statusStateMachine                       configuration for the status state machine scheduler
- * @param platformStatusNexus                      configuration for the status nexus scheduler
- * @param staleEventDetector                       configuration for the stale event detector scheduler
- * @param transactionResubmitter                   configuration for the transaction resubmitter scheduler
- * @param transactionPool                          configuration for the transaction pool scheduler
- * @param gossip                                   configuration for the gossip scheduler
->>>>>>> 40deef6a
  */
 @ConfigData("platformSchedulers")
 public record PlatformSchedulersConfig(
@@ -133,61 +82,62 @@
         @ConfigProperty(defaultValue = "0") int defaultPoolConstant,
         @ConfigProperty(defaultValue = "500") int eventHasherUnhandledCapacity,
         @ConfigProperty(defaultValue = "SEQUENTIAL CAPACITY(500) FLUSHABLE UNHANDLED_TASK_METRIC")
-                TaskSchedulerConfiguration internalEventValidator,
+        TaskSchedulerConfiguration internalEventValidator,
         @ConfigProperty(defaultValue = "SEQUENTIAL CAPACITY(500) FLUSHABLE UNHANDLED_TASK_METRIC")
-                TaskSchedulerConfiguration eventDeduplicator,
+        TaskSchedulerConfiguration eventDeduplicator,
         @ConfigProperty(defaultValue = "SEQUENTIAL CAPACITY(500) FLUSHABLE UNHANDLED_TASK_METRIC")
-                TaskSchedulerConfiguration eventSignatureValidator,
+        TaskSchedulerConfiguration eventSignatureValidator,
         @ConfigProperty(defaultValue = "SEQUENTIAL CAPACITY(500) FLUSHABLE UNHANDLED_TASK_METRIC")
-                TaskSchedulerConfiguration orphanBuffer,
+        TaskSchedulerConfiguration orphanBuffer,
         @ConfigProperty(
-                        defaultValue =
-                                "SEQUENTIAL_THREAD CAPACITY(500) FLUSHABLE SQUELCHABLE UNHANDLED_TASK_METRIC BUSY_FRACTION_METRIC")
-                TaskSchedulerConfiguration consensusEngine,
+                defaultValue =
+                        "SEQUENTIAL_THREAD CAPACITY(500) FLUSHABLE SQUELCHABLE UNHANDLED_TASK_METRIC BUSY_FRACTION_METRIC")
+        TaskSchedulerConfiguration consensusEngine,
         @ConfigProperty(defaultValue = "SEQUENTIAL CAPACITY(500) FLUSHABLE SQUELCHABLE UNHANDLED_TASK_METRIC")
-                TaskSchedulerConfiguration eventCreationManager,
+        TaskSchedulerConfiguration eventCreationManager,
         @ConfigProperty(defaultValue = "DIRECT") TaskSchedulerConfiguration selfEventSigner,
         @ConfigProperty(defaultValue = "SEQUENTIAL_THREAD") TaskSchedulerType signedStateFileManagerSchedulerType,
         @ConfigProperty(defaultValue = "20") int signedStateFileManagerUnhandledCapacity,
         @ConfigProperty(defaultValue = "SEQUENTIAL_THREAD") TaskSchedulerType stateSignerSchedulerType,
         @ConfigProperty(defaultValue = "-1") int stateSignerUnhandledCapacity,
         @ConfigProperty(defaultValue = "SEQUENTIAL_THREAD CAPACITY(500) UNHANDLED_TASK_METRIC")
-                TaskSchedulerConfiguration pcesWriter,
+        TaskSchedulerConfiguration pcesWriter,
         @ConfigProperty(defaultValue = "DIRECT") TaskSchedulerConfiguration pcesSequencer,
         @ConfigProperty(defaultValue = "CONCURRENT CAPACITY(500) FLUSHABLE UNHANDLED_TASK_METRIC")
-                TaskSchedulerConfiguration applicationTransactionPrehandler,
+        TaskSchedulerConfiguration applicationTransactionPrehandler,
         @ConfigProperty(defaultValue = "SEQUENTIAL CAPACITY(500) FLUSHABLE UNHANDLED_TASK_METRIC")
-                TaskSchedulerConfiguration stateSignatureCollector,
+        TaskSchedulerConfiguration stateSignatureCollector,
         @ConfigProperty(defaultValue = "SEQUENTIAL_THREAD") TaskSchedulerType consensusRoundHandlerSchedulerType,
         @ConfigProperty(defaultValue = "5") int consensusRoundHandlerUnhandledCapacity,
         @ConfigProperty(defaultValue = "SEQUENTIAL CAPACITY(5) UNHANDLED_TASK_METRIC BUSY_FRACTION_METRIC")
-                TaskSchedulerConfiguration runningEventHasher,
+        TaskSchedulerConfiguration runningEventHasher,
         @ConfigProperty(defaultValue = "SEQUENTIAL CAPACITY(500) UNHANDLED_TASK_METRIC")
-                TaskSchedulerConfiguration issDetector,
+        TaskSchedulerConfiguration issDetector,
         @ConfigProperty(defaultValue = "SEQUENTIAL_THREAD") TaskSchedulerType hashLoggerSchedulerType,
         @ConfigProperty(defaultValue = "100") int hashLoggerUnhandledTaskCapacity,
         @ConfigProperty(defaultValue = "1000") int completeStateNotifierUnhandledCapacity,
         @ConfigProperty(
-                        defaultValue =
-                                "SEQUENTIAL_THREAD CAPACITY(2) FLUSHABLE UNHANDLED_TASK_METRIC BUSY_FRACTION_METRIC")
-                TaskSchedulerConfiguration stateHasher,
+                defaultValue =
+                        "SEQUENTIAL_THREAD CAPACITY(2) FLUSHABLE UNHANDLED_TASK_METRIC BUSY_FRACTION_METRIC")
+        TaskSchedulerConfiguration stateHasher,
         @ConfigProperty(defaultValue = "SEQUENTIAL CAPACITY(60) UNHANDLED_TASK_METRIC")
-                TaskSchedulerConfiguration stateGarbageCollector,
+        TaskSchedulerConfiguration stateGarbageCollector,
         @ConfigProperty(defaultValue = "200ms") Duration stateGarbageCollectorHeartbeatPeriod,
         @ConfigProperty(defaultValue = "SEQUENTIAL UNHANDLED_TASK_METRIC")
-                TaskSchedulerConfiguration signedStateSentinel,
+        TaskSchedulerConfiguration signedStateSentinel,
         @ConfigProperty(defaultValue = "10s") Duration signedStateSentinelHeartbeatPeriod,
         @ConfigProperty(defaultValue = "SEQUENTIAL CAPACITY(500) UNHANDLED_TASK_METRIC")
-                TaskSchedulerConfiguration platformPublisher,
+        TaskSchedulerConfiguration platformPublisher,
         @ConfigProperty(defaultValue = "DIRECT_THREADSAFE") TaskSchedulerConfiguration consensusEventStream,
         @ConfigProperty(defaultValue = "SEQUENTIAL CAPACITY(5) FLUSHABLE UNHANDLED_TASK_METRIC")
-                TaskSchedulerConfiguration roundDurabilityBuffer,
+        TaskSchedulerConfiguration roundDurabilityBuffer,
         @ConfigProperty(defaultValue = "SEQUENTIAL CAPACITY(500) UNHANDLED_TASK_METRIC")
-                TaskSchedulerConfiguration statusStateMachine,
+        TaskSchedulerConfiguration statusStateMachine,
         @ConfigProperty(defaultValue = "DIRECT_THREADSAFE") TaskSchedulerConfiguration platformStatusNexus,
         @ConfigProperty(defaultValue = "SEQUENTIAL CAPACITY(500) FLUSHABLE SQUELCHABLE UNHANDLED_TASK_METRIC")
-                TaskSchedulerConfiguration staleEventDetector,
+        TaskSchedulerConfiguration staleEventDetector,
         @ConfigProperty(defaultValue = "DIRECT_THREADSAFE") TaskSchedulerConfiguration transactionResubmitter,
         @ConfigProperty(defaultValue = "DIRECT_THREADSAFE") TaskSchedulerConfiguration transactionPool,
         @ConfigProperty(defaultValue = "SEQUENTIAL CAPACITY(500) FLUSHABLE UNHANDLED_TASK_METRIC")
-                TaskSchedulerConfiguration gossip) {}+        TaskSchedulerConfiguration gossip) {
+}