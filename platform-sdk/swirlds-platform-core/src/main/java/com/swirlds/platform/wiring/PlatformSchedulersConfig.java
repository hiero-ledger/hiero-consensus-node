--- conflicted
+++ resolved
@@ -71,15 +71,12 @@
  * @param signedStateSentinel                      configuration for the signed state sentinel scheduler
  * @param signedStateSentinelHeartbeatPeriod       the frequency that heartbeats should be sent to the signed state
  *                                                 sentinel
-<<<<<<< HEAD
  * @param statusStateMachine                       configuration for the status state machine scheduler
  * @param platformStatusNexus                      configuration for the status nexus scheduler
  * @param staleEventDetector                       configuration for the stale event detector scheduler
  * @param transactionResubmitter                   configuration for the transaction resubmitter scheduler
  * @param transactionPool                          configuration for the transaction pool scheduler
-=======
  * @param gossip                                   configuration for the gossip scheduler
->>>>>>> c54e88a2
  */
 @ConfigData("platformSchedulers")
 public record PlatformSchedulersConfig(
@@ -137,12 +134,9 @@
         @ConfigProperty(defaultValue = "SEQUENTIAL CAPACITY(500) UNHANDLED_TASK_METRIC")
                 TaskSchedulerConfiguration statusStateMachine,
         @ConfigProperty(defaultValue = "DIRECT_THREADSAFE") TaskSchedulerConfiguration platformStatusNexus,
-<<<<<<< HEAD
         @ConfigProperty(defaultValue = "SEQUENTIAL CAPACITY(500) FLUSHABLE SQUELCHABLE UNHANDLED_TASK_METRIC")
                 TaskSchedulerConfiguration staleEventDetector,
         @ConfigProperty(defaultValue = "DIRECT_THREADSAFE") TaskSchedulerConfiguration transactionResubmitter,
-        @ConfigProperty(defaultValue = "DIRECT_THREADSAFE") TaskSchedulerConfiguration transactionPool) {}
-=======
+        @ConfigProperty(defaultValue = "DIRECT_THREADSAFE") TaskSchedulerConfiguration transactionPool,
         @ConfigProperty(defaultValue = "SEQUENTIAL CAPACITY(500) FLUSHABLE UNHANDLED_TASK_METRIC")
-                TaskSchedulerConfiguration gossip) {}
->>>>>>> c54e88a2
+                TaskSchedulerConfiguration gossip) {}