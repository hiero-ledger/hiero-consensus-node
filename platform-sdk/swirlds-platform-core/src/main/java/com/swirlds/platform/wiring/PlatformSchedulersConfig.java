/*
 * Copyright (C) 2023-2024 Hedera Hashgraph, LLC
 *
 * Licensed under the Apache License, Version 2.0 (the "License");
 * you may not use this file except in compliance with the License.
 * You may obtain a copy of the License at
 *
 *      http://www.apache.org/licenses/LICENSE-2.0
 *
 * Unless required by applicable law or agreed to in writing, software
 * distributed under the License is distributed on an "AS IS" BASIS,
 * WITHOUT WARRANTIES OR CONDITIONS OF ANY KIND, either express or implied.
 * See the License for the specific language governing permissions and
 * limitations under the License.
 */

package com.swirlds.platform.wiring;

import com.swirlds.common.wiring.schedulers.builders.TaskSchedulerType;
import com.swirlds.config.api.ConfigData;
import com.swirlds.config.api.ConfigProperty;

/**
 * Contains configuration values for the platform schedulers.
 *
 * @param eventHasherUnhandledCapacity                      number of unhandled tasks allowed in the event hasher
 *                                                          scheduler
 * @param internalEventValidatorSchedulerType               the internal event validator scheduler type
 * @param internalEventValidatorUnhandledCapacity           number of unhandled events allowed in the internal event
 *                                                          validator scheduler
 * @param eventDeduplicatorSchedulerType                    the event deduplicator scheduler type
 * @param eventDeduplicatorUnhandledCapacity                number of unhandled tasks allowed in the event deduplicator
 *                                                          scheduler
 * @param eventSignatureValidatorSchedulerType              the event signature validator scheduler type
 * @param eventSignatureValidatorUnhandledCapacity          number of unhandled tasks allowed in the event signature
 *                                                          validator scheduler
 * @param orphanBufferSchedulerType                         the orphan buffer scheduler type
 * @param orphanBufferUnhandledCapacity                     number of unhandled tasks allowed in the orphan buffer
 *                                                          scheduler
 * @param inOrderLinkerSchedulerType                        the in-order linker scheduler type
 * @param inOrderLinkerUnhandledCapacity                    number of unhandled tasks allowed in the in-order linker
 *                                                          scheduler
 * @param linkedEventIntakeSchedulerType                    the linked event intake scheduler type
 * @param linkedEventIntakeUnhandledCapacity                number of unhandled tasks allowed in the linked event intake
 *                                                          scheduler
 * @param eventCreationManagerSchedulerType                 the event creation manager scheduler type
 * @param eventCreationManagerUnhandledCapacity             number of unhandled tasks allowed in the event creation
 *                                                          manager scheduler
 * @param signedStateFileManagerSchedulerType               the signed state file manager scheduler type
 * @param signedStateFileManagerUnhandledCapacity           number of unhandled tasks allowed in the signed state file
 *                                                          manager scheduler
 * @param stateSignerSchedulerType                          the state signer scheduler type
 * @param stateSignerUnhandledCapacity                      number of unhandled tasks allowed in the state signer
 *                                                          scheduler, default is -1 (unlimited)
 * @param pcesWriterSchedulerType                           the preconsensus event writer scheduler type
 * @param pcesWriterUnhandledCapacity                       number of unhandled tasks allowed in the preconsensus event
 *                                                          writer scheduler
 * @param pcesSequencerSchedulerType                        the preconsensus event sequencer scheduler type
 * @param pcesSequencerUnhandledTaskCapacity                number of unhandled tasks allowed in the preconsensus event
 *                                                          sequencer scheduler
 * @param eventDurabilityNexusSchedulerType                 the durability nexus scheduler type
 * @param eventDurabilityNexusUnhandledTaskCapacity         number of unhandled tasks allowed in the durability nexus
 *                                                          scheduler
 * @param applicationTransactionPrehandlerSchedulerType     the application transaction prehandler scheduler type
 * @param applicationTransactionPrehandlerUnhandledCapacity number of unhandled tasks allowed for the application
 *                                                          transaction prehandler
 * @param stateSignatureCollectorSchedulerType              the state signature collector scheduler type
 * @param stateSignatureCollectorUnhandledCapacity          number of unhandled tasks allowed for the state signature
 *                                                          collector
 * @param shadowgraphSchedulerType                          the shadowgraph scheduler type
 * @param shadowgraphUnhandledCapacity                      number of unhandled tasks allowed for the shadowgraph
 */
@ConfigData("platformSchedulers")
public record PlatformSchedulersConfig(
        @ConfigProperty(defaultValue = "500") int eventHasherUnhandledCapacity,
        @ConfigProperty(defaultValue = "SEQUENTIAL") TaskSchedulerType internalEventValidatorSchedulerType,
        @ConfigProperty(defaultValue = "500") int internalEventValidatorUnhandledCapacity,
        @ConfigProperty(defaultValue = "SEQUENTIAL") TaskSchedulerType eventDeduplicatorSchedulerType,
        @ConfigProperty(defaultValue = "500") int eventDeduplicatorUnhandledCapacity,
        @ConfigProperty(defaultValue = "SEQUENTIAL") TaskSchedulerType eventSignatureValidatorSchedulerType,
        @ConfigProperty(defaultValue = "500") int eventSignatureValidatorUnhandledCapacity,
        @ConfigProperty(defaultValue = "SEQUENTIAL") TaskSchedulerType orphanBufferSchedulerType,
        @ConfigProperty(defaultValue = "500") int orphanBufferUnhandledCapacity,
        @ConfigProperty(defaultValue = "SEQUENTIAL") TaskSchedulerType inOrderLinkerSchedulerType,
        @ConfigProperty(defaultValue = "500") int inOrderLinkerUnhandledCapacity,
        @ConfigProperty(defaultValue = "SEQUENTIAL_THREAD") TaskSchedulerType linkedEventIntakeSchedulerType,
        @ConfigProperty(defaultValue = "500") int linkedEventIntakeUnhandledCapacity,
        @ConfigProperty(defaultValue = "SEQUENTIAL") TaskSchedulerType eventCreationManagerSchedulerType,
        @ConfigProperty(defaultValue = "500") int eventCreationManagerUnhandledCapacity,
        @ConfigProperty(defaultValue = "SEQUENTIAL_THREAD") TaskSchedulerType signedStateFileManagerSchedulerType,
        @ConfigProperty(defaultValue = "20") int signedStateFileManagerUnhandledCapacity,
        @ConfigProperty(defaultValue = "SEQUENTIAL_THREAD") TaskSchedulerType stateSignerSchedulerType,
        @ConfigProperty(defaultValue = "-1") int stateSignerUnhandledCapacity,
        @ConfigProperty(defaultValue = "SEQUENTIAL_THREAD") TaskSchedulerType pcesWriterSchedulerType,
        @ConfigProperty(defaultValue = "500") int pcesWriterUnhandledCapacity,
        @ConfigProperty(defaultValue = "DIRECT") TaskSchedulerType pcesSequencerSchedulerType,
        @ConfigProperty(defaultValue = "-1") int pcesSequencerUnhandledTaskCapacity,
        @ConfigProperty(defaultValue = "DIRECT") TaskSchedulerType eventDurabilityNexusSchedulerType,
        @ConfigProperty(defaultValue = "-1") int eventDurabilityNexusUnhandledTaskCapacity,
        @ConfigProperty(defaultValue = "CONCURRENT") TaskSchedulerType applicationTransactionPrehandlerSchedulerType,
        @ConfigProperty(defaultValue = "500") int applicationTransactionPrehandlerUnhandledCapacity,
        @ConfigProperty(defaultValue = "SEQUENTIAL") TaskSchedulerType stateSignatureCollectorSchedulerType,
        @ConfigProperty(defaultValue = "500") int stateSignatureCollectorUnhandledCapacity,
<<<<<<< HEAD
        @ConfigProperty(defaultValue = "SEQUENTIAL") TaskSchedulerType issDetectorSchedulerType,
        @ConfigProperty(defaultValue = "500") int issDetectorUnhandledCapacity) {}
=======
        @ConfigProperty(defaultValue = "SEQUENTIAL") TaskSchedulerType shadowgraphSchedulerType,
        @ConfigProperty(defaultValue = "500") int shadowgraphUnhandledCapacity) {}
>>>>>>> d7c6703a
<|MERGE_RESOLUTION|>--- conflicted
+++ resolved
@@ -101,10 +101,7 @@
         @ConfigProperty(defaultValue = "500") int applicationTransactionPrehandlerUnhandledCapacity,
         @ConfigProperty(defaultValue = "SEQUENTIAL") TaskSchedulerType stateSignatureCollectorSchedulerType,
         @ConfigProperty(defaultValue = "500") int stateSignatureCollectorUnhandledCapacity,
-<<<<<<< HEAD
+        @ConfigProperty(defaultValue = "SEQUENTIAL") TaskSchedulerType shadowgraphSchedulerType,
+        @ConfigProperty(defaultValue = "500") int shadowgraphUnhandledCapacity,
         @ConfigProperty(defaultValue = "SEQUENTIAL") TaskSchedulerType issDetectorSchedulerType,
-        @ConfigProperty(defaultValue = "500") int issDetectorUnhandledCapacity) {}
-=======
-        @ConfigProperty(defaultValue = "SEQUENTIAL") TaskSchedulerType shadowgraphSchedulerType,
-        @ConfigProperty(defaultValue = "500") int shadowgraphUnhandledCapacity) {}
->>>>>>> d7c6703a
+        @ConfigProperty(defaultValue = "500") int issDetectorUnhandledCapacity) {}