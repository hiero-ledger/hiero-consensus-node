// SPDX-License-Identifier: Apache-2.0
package com.swirlds.platform.state.snapshot;

import static com.swirlds.common.io.streams.StreamDebugUtils.deserializeAndDebugOnFailure;
import static com.swirlds.platform.state.snapshot.SignedStateFileUtils.SIGNATURE_SET_FILE_NAME;
import static com.swirlds.platform.state.snapshot.SignedStateFileUtils.SUPPORTED_SIGSET_VERSIONS;
import static java.nio.file.Files.exists;
import static java.util.Objects.requireNonNull;

import com.swirlds.common.context.PlatformContext;
import com.swirlds.common.io.streams.MerkleDataInputStream;
import com.swirlds.common.merkle.utility.MerkleTreeSnapshotReader;
import com.swirlds.config.api.Configuration;
import com.swirlds.metrics.api.Metrics;
import com.swirlds.platform.crypto.CryptoStatic;
import com.swirlds.platform.state.MerkleNodeState;
import com.swirlds.platform.state.service.PlatformStateFacade;
import com.swirlds.platform.state.service.PlatformStateService;
import com.swirlds.platform.state.service.schemas.V0540PlatformStateSchema;
import com.swirlds.platform.state.service.schemas.V0540RosterBaseSchema;
import com.swirlds.platform.state.signed.SigSet;
import com.swirlds.platform.state.signed.SignedState;
import com.swirlds.state.lifecycle.Schema;
import com.swirlds.state.lifecycle.StateDefinition;
import com.swirlds.state.lifecycle.StateMetadata;
import com.swirlds.virtualmap.VirtualMap;
import edu.umd.cs.findbugs.annotations.NonNull;
import java.io.BufferedInputStream;
import java.io.File;
import java.io.FileInputStream;
import java.io.IOException;
import java.nio.file.Files;
import java.nio.file.Path;
import java.util.Comparator;
import java.util.function.Function;
import org.hiero.consensus.roster.RosterStateId;

/**
 * Utility methods for reading a signed state from disk.
 */
public final class SignedStateFileReader {
    private SignedStateFileReader() {}

    /**
     * Reads a SignedState from disk. If the reader throws an exception, it is propagated by this method to the caller.
     *
     * @param stateFile                     the file to read from
     * @param createStateFromVirtualMap     a function to instantiate the state object from a Virtual Map
     * @param stateFacade                   the facade to access the platform state
     * @return a signed state with it's associated hash (as computed when the state was serialized)
     * @throws IOException if there is any problems with reading from a file
     */
    public static @NonNull DeserializedSignedState readStateFile(
            @NonNull final Path stateFile,
            @NonNull final Function<VirtualMap, MerkleNodeState> createStateFromVirtualMap,
            @NonNull final PlatformStateFacade stateFacade,
            @NonNull final PlatformContext platformContext)
            throws IOException {

        requireNonNull(stateFile);
        requireNonNull(platformContext);
        final Configuration conf = platformContext.getConfiguration();

        checkSignedStatePath(stateFile);

        final DeserializedSignedState returnState;
        final MerkleTreeSnapshotReader.StateFileData data = MerkleTreeSnapshotReader.readStateFileData(conf, stateFile);
        final File sigSetFile =
                stateFile.getParent().resolve(SIGNATURE_SET_FILE_NAME).toFile();
        final SigSet sigSet = deserializeAndDebugOnFailure(
                () -> new BufferedInputStream(new FileInputStream(sigSetFile)), (final MerkleDataInputStream in) -> {
                    readAndCheckSigSetFileVersion(in);
                    return in.readSerializable();
                });

<<<<<<< HEAD
        final VirtualMap virtualMap = (VirtualMap) data.stateRoot();
        final Metrics metrics = platformContext.getMetrics();
        virtualMap.registerMetrics(metrics);
        final MerkleNodeState merkleNodeState = stateRootFunction.apply(virtualMap);
=======
        final MerkleNodeState merkleNodeState =
                initializeMerkleNodeState(createStateFromVirtualMap, data.stateRoot(), platformContext.getMetrics());
>>>>>>> 9eceb863

        final SignedState newSignedState = new SignedState(
                conf,
                CryptoStatic::verifySignature,
                merkleNodeState,
                "SignedStateFileReader.readStateFile()",
                false,
                false,
                false,
                stateFacade);
        newSignedState.init(platformContext);

        registerServiceStates(newSignedState);

        newSignedState.setSigSet(sigSet);

        returnState = new DeserializedSignedState(
                newSignedState.reserve("SignedStateFileReader.readStateFile()"), data.hash());

        return returnState;
    }

    /**
     * Check the path of a signed state file
     *
     * @param stateFile the path to check
     * @throws IOException if the path is not valid
     */
    private static void checkSignedStatePath(@NonNull final Path stateFile) throws IOException {
        if (!exists(stateFile)) {
            throw new IOException("File " + stateFile.toAbsolutePath() + " does not exist!");
        }
        if (!Files.isRegularFile(stateFile)) {
            throw new IOException("File " + stateFile.toAbsolutePath() + " is not a file!");
        }
    }

    /**
     * Read the version from a signature set file and check it
     *
     * @param in the stream to read from
     * @throws IOException if the version is invalid
     */
    private static void readAndCheckSigSetFileVersion(@NonNull final MerkleDataInputStream in) throws IOException {
        final int fileVersion = in.readInt();
        if (!SUPPORTED_SIGSET_VERSIONS.contains(fileVersion)) {
            throw new IOException("Unsupported file version: " + fileVersion);
        }
        in.readProtocolVersion();
    }

    /**
     * Register stub states for PlatformStateService and RosterService so that the State knows about them per the metadata and services registry.
     * <p>
     * Note that the state data objects associated with these services MUST ALREADY EXIST in the merkle tree (or on disk.)
     * These stubs WILL NOT create missing nodes in the state, or run any state migration code. The stubs assume that the
     * data structures present in the snapshot match the version of the software where this code runs.
     * <p>
     * These stubs are necessary to enable a state (a SignedState, in particular) to read the roster (or fall back
     * to reading the legacy AddressBook) from the state using the States API which would normally require
     * the complete initialization of services and all the schemas. However, only the PlatformState and RosterState/RosterMap
     * are really required to support reading the Roster (or AddressBook.) So we only initialize the schemas for these two.
     * <p>
     * If this SignedState object needs to become a real state to support the node operations later, the services/app
     * code will be responsible for initializing all the supported services. Note that the app skips registering
     * service states if it finds the PlatformState is already registered. For this reason, a call to
     * {@code SignedStateFileReader.unregisterServiceStates(SignedState)} below needs to be made to remove the stubs.
     *
     * @param signedState a signed state to register schemas in
     */
    public static void registerServiceStates(@NonNull final SignedState signedState) {
        registerServiceStates(signedState.getState());
    }

    /**
     * Register stub states for PlatformStateService and RosterService so that the State knows about them per the metadata and services registry.
     * See the doc for registerServiceStates(SignedState) above for more details.
     * @param state a State to register schemas in
     */
    public static void registerServiceStates(@NonNull final MerkleNodeState state) {
        registerServiceState(state, new V0540PlatformStateSchema(), PlatformStateService.NAME);
        registerServiceState(state, new V0540RosterBaseSchema(), RosterStateId.NAME);
    }

    private static void registerServiceState(
            @NonNull final MerkleNodeState state, @NonNull final Schema schema, @NonNull final String name) {
        schema.statesToCreate().stream()
                .sorted(Comparator.comparing(StateDefinition::stateKey))
                .forEach(def -> {
                    final var md = new StateMetadata<>(name, schema, def);
                    if (def.singleton() || def.onDisk()) {
                        state.initializeState(md);
                    } else {
                        throw new IllegalStateException(
                                "Only singletons and onDisk virtual maps are supported as stub states");
                    }
                });
    }

    /**
     * Unregister the PlatformStateService and RosterService so that the app
     * can initialize States API eventually. Currently, it wouldn't initialize it
     * if it sees the PlatformStateService already present. This check occurs at
     * Hedera.onStateInitialized().
     *
     * See the doc for registerServiceStates above for more details on why
     * we initialize these stub states in the first place.
     *
     * @param signedState a signed state to unregister services from
     */
    public static void unregisterServiceStates(@NonNull final SignedState signedState) {
        final MerkleNodeState state = signedState.getState();
        state.unregisterService(PlatformStateService.NAME);
        state.unregisterService(RosterStateId.NAME);
    }
}<|MERGE_RESOLUTION|>--- conflicted
+++ resolved
@@ -73,15 +73,10 @@
                     return in.readSerializable();
                 });
 
-<<<<<<< HEAD
         final VirtualMap virtualMap = (VirtualMap) data.stateRoot();
         final Metrics metrics = platformContext.getMetrics();
         virtualMap.registerMetrics(metrics);
-        final MerkleNodeState merkleNodeState = stateRootFunction.apply(virtualMap);
-=======
-        final MerkleNodeState merkleNodeState =
-                initializeMerkleNodeState(createStateFromVirtualMap, data.stateRoot(), platformContext.getMetrics());
->>>>>>> 9eceb863
+        final MerkleNodeState merkleNodeState = createStateFromVirtualMap.apply(virtualMap);
 
         final SignedState newSignedState = new SignedState(
                 conf,
