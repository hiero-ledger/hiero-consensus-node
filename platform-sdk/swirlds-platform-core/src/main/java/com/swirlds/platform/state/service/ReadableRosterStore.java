--- conflicted
+++ resolved
@@ -61,14 +61,6 @@
     Roster get(@NonNull Bytes rosterHash);
 
     /**
-<<<<<<< HEAD
-     * Get the active roster hash.
-     *
-     * @return The active roster hash.
-     */
-    @Nullable
-    Bytes getActiveRosterHash();
-=======
      * Gets the roster history.
      * Returns the active roster history iff:
      *      the roster state singleton is not null
@@ -79,5 +71,12 @@
      */
     @Nullable
     List<RoundRosterPair> getRosterHistory();
->>>>>>> 604104bf
+
+    /**
+     * Get the active roster hash.
+     *
+     * @return The active roster hash.
+     */
+    @Nullable
+    Bytes getActiveRosterHash();
 }