/*
 * Copyright (C) 2024 Hedera Hashgraph, LLC
 *
 * Licensed under the Apache License, Version 2.0 (the "License");
 * you may not use this file except in compliance with the License.
 * You may obtain a copy of the License at
 *
 *      http://www.apache.org/licenses/LICENSE-2.0
 *
 * Unless required by applicable law or agreed to in writing, software
 * distributed under the License is distributed on an "AS IS" BASIS,
 * WITHOUT WARRANTIES OR CONDITIONS OF ANY KIND, either express or implied.
 * See the License for the specific language governing permissions and
 * limitations under the License.
 */

package com.swirlds.platform.event.preconsensus;

<<<<<<< HEAD
import com.swirlds.platform.event.GossipEvent;
import com.swirlds.wiring.component.InputWireLabel;
=======
import com.swirlds.common.wiring.component.InputWireLabel;
import com.swirlds.platform.event.PlatformEvent;
>>>>>>> 99199b87
import edu.umd.cs.findbugs.annotations.NonNull;

/**
 * Responsible for assigning stream sequence numbers to events. All events that are written
 * to the preconsensus event stream must be assigned a sequence number.
 */
public interface PcesSequencer {
    /**
     * Set the stream sequence number of an event.
     *
     * @param event an event that needs a sequence number
     * @return the event with a sequence number set
     */
    @InputWireLabel("unsequenced event")
    @NonNull
    PlatformEvent assignStreamSequenceNumber(@NonNull PlatformEvent event);
}<|MERGE_RESOLUTION|>--- conflicted
+++ resolved
@@ -16,18 +16,13 @@
 
 package com.swirlds.platform.event.preconsensus;
 
-<<<<<<< HEAD
-import com.swirlds.platform.event.GossipEvent;
+import com.swirlds.platform.event.PlatformEvent;
 import com.swirlds.wiring.component.InputWireLabel;
-=======
-import com.swirlds.common.wiring.component.InputWireLabel;
-import com.swirlds.platform.event.PlatformEvent;
->>>>>>> 99199b87
 import edu.umd.cs.findbugs.annotations.NonNull;
 
 /**
- * Responsible for assigning stream sequence numbers to events. All events that are written
- * to the preconsensus event stream must be assigned a sequence number.
+ * Responsible for assigning stream sequence numbers to events. All events that are written to the preconsensus event
+ * stream must be assigned a sequence number.
  */
 public interface PcesSequencer {
     /**
