/*
 * Copyright (C) 2023-2024 Hedera Hashgraph, LLC
 *
 * Licensed under the Apache License, Version 2.0 (the "License");
 * you may not use this file except in compliance with the License.
 * You may obtain a copy of the License at
 *
 *      http://www.apache.org/licenses/LICENSE-2.0
 *
 * Unless required by applicable law or agreed to in writing, software
 * distributed under the License is distributed on an "AS IS" BASIS,
 * WITHOUT WARRANTIES OR CONDITIONS OF ANY KIND, either express or implied.
 * See the License for the specific language governing permissions and
 * limitations under the License.
 */

package com.swirlds.platform.event.preconsensus;

import static com.swirlds.common.io.utility.FileUtils.executeAndRename;
import static com.swirlds.logging.legacy.LogMarker.EXCEPTION;
import static com.swirlds.logging.legacy.LogMarker.STATE_TO_DISK;

import com.swirlds.common.context.PlatformContext;
import com.swirlds.common.platform.NodeId;
import edu.umd.cs.findbugs.annotations.NonNull;
import java.io.IOException;
import java.io.UncheckedIOException;
import java.nio.file.Files;
import java.nio.file.Path;
import java.util.ArrayList;
import java.util.Collections;
import java.util.List;
import java.util.stream.Stream;
import org.apache.logging.log4j.LogManager;
import org.apache.logging.log4j.Logger;

/**
 * Operations for copying preconsensus event files. Is not fully thread safe, best effort only. Race conditions can
 * cause the copy to fail, but if it does fail it will fail atomically and in a way that is recoverable.
 */
public final class BestEffortPcesFileCopy {

    private static final Logger logger = LogManager.getLogger(BestEffortPcesFileCopy.class);

    /**
     * The number of times to attempt to copy the last PCES file. Access to this file is not really coordinated between
     * this logic and the code responsible for managing PCES file lifecycle, and so there is a small chance that the
     * file moves when we attempt to make a copy. However, this probability is fairly small, and it is very unlikely
     * that we will be unable to snatch a copy in time with a few retries.
     */
    private static final int COPY_PCES_MAX_RETRIES = 10;

    private BestEffortPcesFileCopy() {}

    /**
     * Copy preconsensus event files into the signed state directory. Copying these files is not thread safe and may
     * fail as a result. This method retries several times if a failure is encountered. Success is not guaranteed, but
     * success or failure is atomic and will not throw an exception.
     *
     * @param platformContext             the platform context
     * @param selfId                      the id of this node
     * @param destinationDirectory        the directory where the state is being written
     * @param minimumGenerationNonAncient the minimum generation of events that are not ancient, with respect to the
     *                                    state that is being written
     * @param round                       the round of the state that is being written
     */
    public static void copyPcesFilesRetryOnFailure(
            @NonNull final PlatformContext platformContext,
            @NonNull final NodeId selfId,
            @NonNull final Path destinationDirectory,
            final long minimumGenerationNonAncient,
            final long round) {

        final boolean copyPreconsensusStream = platformContext
                .getConfiguration()
                .getConfigData(PcesConfig.class)
                .copyRecentStreamToStateSnapshots();
        if (!copyPreconsensusStream) {
            // PCES copying is disabled
            return;
        }

        final Path pcesDestination =
                destinationDirectory.resolve("preconsensus-events").resolve(Long.toString(selfId.id()));

        int triesRemaining = COPY_PCES_MAX_RETRIES;
        while (triesRemaining > 0) {
            triesRemaining--;
            try {
                executeAndRename(
                        pcesDestination,
                        temporaryDirectory -> copyPcesFiles(
                                platformContext, selfId, temporaryDirectory, minimumGenerationNonAncient));

                return;
            } catch (final IOException | UncheckedIOException e) {
                // Note: Files.walk() sometimes throws an UncheckedIOException (?!!), so we have to catch both.

                if (triesRemaining > 0) {
                    logger.warn(STATE_TO_DISK.getMarker(), "Unable to copy PCES files. Retrying.");
                } else {
                    logger.error(
                            EXCEPTION.getMarker(),
                            "Unable to copy the last PCES file after {} retries. "
                                    + "PCES files will not be written into the state snapshot for round {}.",
                            COPY_PCES_MAX_RETRIES,
                            round,
                            e);
                }
            }
        }
    }

    /**
     * Copy preconsensus event files into the signed state directory. These files are necessary for the platform to use
     * the state file as a starting point. Note: starting a node using the PCES files in the state directory does not
     * guarantee that there is no data loss (i.e. there may be transactions that reach consensus after the state
     * snapshot), but it does allow a node to start up and participate in gossip.
     *
     * <p>
     * This general strategy is not very elegant is very much a hack. But it will allow us to do migration testing using
     * real production states and streams, in the short term. In the longer term we should consider alternate and
     * cleaner strategies.
     *
     * @param platformContext             the platform context
     * @param selfId                      the id of this node
     * @param destinationDirectory        the directory where the PCES files should be written
     * @param minimumGenerationNonAncient the minimum generation of events that are not ancient, with respect to the
     *                                    state that is being written
     */
    private static void copyPcesFiles(
            @NonNull final PlatformContext platformContext,
            @NonNull final NodeId selfId,
            @NonNull final Path destinationDirectory,
            final long minimumGenerationNonAncient)
            throws IOException {

        final List<PcesFile> allFiles = gatherPcesFilesOnDisk(selfId, platformContext);
        if (allFiles.isEmpty()) {
            return;
        }

        // Sort by sequence number
        Collections.sort(allFiles);

        // Discard all files that either have an incorrect origin or that do not contain non-ancient events.
        final List<PcesFile> filesToCopy = getRequiredPcesFiles(allFiles, minimumGenerationNonAncient);
        if (filesToCopy.isEmpty()) {
            return;
        }

        copyPcesFileList(filesToCopy, destinationDirectory);
    }

    /**
     * Get the preconsensus files that we need to copy to a state. We need any file that has a matching origin and that
     * contains non-ancient events (w.r.t. the state).
     *
     * @param allFiles                    all PCES files on disk
     * @param minimumGenerationNonAncient the minimum generation of events that are not ancient, with respect to the
     *                                    state that is being written
     * @return the list of files to copy
     */
    @NonNull
    private static List<PcesFile> getRequiredPcesFiles(
            @NonNull final List<PcesFile> allFiles, final long minimumGenerationNonAncient) {

        final List<PcesFile> filesToCopy = new ArrayList<>();
        final PcesFile lastFile = allFiles.get(allFiles.size() - 1);
        for (final PcesFile file : allFiles) {
            if (file.getOrigin() == lastFile.getOrigin()
                    && file.getMaximumGeneration() >= minimumGenerationNonAncient) {
                filesToCopy.add(file);
            }
        }

        if (filesToCopy.isEmpty()) {
            logger.warn(
                    STATE_TO_DISK.getMarker(),
                    "No preconsensus event files meeting specified criteria found to copy. "
                            + "Minimum generation non-ancient: {}",
                    minimumGenerationNonAncient);
        } else if (filesToCopy.size() == 1) {
            logger.info(
                    STATE_TO_DISK.getMarker(),
                    """
                            Found 1 preconsensus event file meeting specified criteria to copy.
                                Minimum generation non-ancient: {}
                                File: {}
                            """,
                    minimumGenerationNonAncient,
                    filesToCopy.get(0).getPath());
        } else {
            logger.info(
                    STATE_TO_DISK.getMarker(),
                    """
                            Found {} preconsensus event files meeting specified criteria to copy.
                                Minimum generation non-ancient: {}
                                First file to copy: {}
                                Last file to copy: {}
                            """,
                    filesToCopy.size(),
                    minimumGenerationNonAncient,
                    filesToCopy.get(0).getPath(),
                    filesToCopy.get(filesToCopy.size() - 1).getPath());
        }

        return filesToCopy;
    }

    /**
     * Gather all PCES files on disk.
     *
     * @param selfId          the id of this node
     * @param platformContext the platform context
     * @return a list of all PCES files on disk
     */
    @NonNull
    private static List<PcesFile> gatherPcesFilesOnDisk(
            @NonNull final NodeId selfId, @NonNull final PlatformContext platformContext) throws IOException {
        final List<PcesFile> allFiles = new ArrayList<>();
<<<<<<< HEAD
        final Path preconsensusEventStreamDirectory =
                PcesUtilities.getDatabaseDirectory(platformContext, selfId);
=======
        final Path preconsensusEventStreamDirectory = PcesUtilities.getDatabaseDirectory(platformContext, selfId);
>>>>>>> cf09f417
        try (final Stream<Path> stream = Files.walk(preconsensusEventStreamDirectory)) {
            stream.filter(Files::isRegularFile).forEach(path -> {
                try {
                    allFiles.add(PcesFile.of(path));
                } catch (final IOException e) {
                    // Ignore, this will get thrown for each file that is not a PCES file
                }
            });
        }

        if (allFiles.isEmpty()) {
            logger.warn(STATE_TO_DISK.getMarker(), "No preconsensus event files found to copy");
        } else if (allFiles.size() == 1) {
            logger.info(
                    STATE_TO_DISK.getMarker(),
                    """
                            Found 1 preconsensus file on disk.
                                File: {}""",
                    allFiles.get(0).getPath());
        } else {
            logger.info(
                    STATE_TO_DISK.getMarker(),
                    """
                            Found {} preconsensus files on disk.
                                First file: {}
                                Last file: {}""",
                    allFiles.size(),
                    allFiles.get(0).getPath(),
                    allFiles.get(allFiles.size() - 1).getPath());
        }

        return allFiles;
    }

    /**
     * Copy a list of preconsensus event files into a directory.
     *
     * @param filesToCopy     the files to copy
     * @param pcesDestination the directory where the files should be copied
     */
    private static void copyPcesFileList(@NonNull final List<PcesFile> filesToCopy, @NonNull final Path pcesDestination)
            throws IOException {
        logger.info(STATE_TO_DISK.getMarker(), "Copying {} preconsensus event file(s)", filesToCopy.size());

        // Copy files from newest to oldest. Newer files are more likely to be modified concurrently by the
        // PCES file writer and are more likely to fail. If we fail to copy files, it's better to fail early
        // so that we can retry again more quickly.
        for (int index = filesToCopy.size() - 1; index >= 0; index--) {
            final PcesFile file = filesToCopy.get(index);
            Files.copy(file.getPath(), pcesDestination.resolve(file.getFileName()));
        }

        logger.info(STATE_TO_DISK.getMarker(), "Finished copying {} preconsensus event file(s)", filesToCopy.size());
    }
}<|MERGE_RESOLUTION|>--- conflicted
+++ resolved
@@ -219,12 +219,7 @@
     private static List<PcesFile> gatherPcesFilesOnDisk(
             @NonNull final NodeId selfId, @NonNull final PlatformContext platformContext) throws IOException {
         final List<PcesFile> allFiles = new ArrayList<>();
-<<<<<<< HEAD
-        final Path preconsensusEventStreamDirectory =
-                PcesUtilities.getDatabaseDirectory(platformContext, selfId);
-=======
         final Path preconsensusEventStreamDirectory = PcesUtilities.getDatabaseDirectory(platformContext, selfId);
->>>>>>> cf09f417
         try (final Stream<Path> stream = Files.walk(preconsensusEventStreamDirectory)) {
             stream.filter(Files::isRegularFile).forEach(path -> {
                 try {
