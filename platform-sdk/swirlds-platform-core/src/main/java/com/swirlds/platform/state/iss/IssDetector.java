/*
 * Copyright (C) 2022-2024 Hedera Hashgraph, LLC
 *
 * Licensed under the Apache License, Version 2.0 (the "License");
 * you may not use this file except in compliance with the License.
 * You may obtain a copy of the License at
 *
 *      http://www.apache.org/licenses/LICENSE-2.0
 *
 * Unless required by applicable law or agreed to in writing, software
 * distributed under the License is distributed on an "AS IS" BASIS,
 * WITHOUT WARRANTIES OR CONDITIONS OF ANY KIND, either express or implied.
 * See the License for the specific language governing permissions and
 * limitations under the License.
 */

package com.swirlds.platform.state.iss;

import static com.swirlds.logging.legacy.LogMarker.EXCEPTION;
import static com.swirlds.logging.legacy.LogMarker.STARTUP;
import static com.swirlds.logging.legacy.LogMarker.STATE_HASH;

import com.hedera.pbj.runtime.io.buffer.Bytes;
import com.swirlds.common.context.PlatformContext;
import com.swirlds.common.crypto.Hash;
import com.swirlds.common.platform.NodeId;
import com.swirlds.common.sequence.map.ConcurrentSequenceMap;
import com.swirlds.common.sequence.map.SequenceMap;
import com.swirlds.common.utility.throttle.RateLimiter;
import com.swirlds.logging.legacy.payload.IssPayload;
import com.swirlds.platform.components.transaction.system.ScopedSystemTransaction;
import com.swirlds.platform.components.transaction.system.SystemTransactionExtractionUtils;
import com.swirlds.platform.config.StateConfig;
import com.swirlds.platform.consensus.ConsensusConfig;
import com.swirlds.platform.internal.ConsensusRound;
import com.swirlds.platform.metrics.IssMetrics;
import com.swirlds.platform.state.iss.internal.ConsensusHashFinder;
import com.swirlds.platform.state.iss.internal.HashValidityStatus;
import com.swirlds.platform.state.iss.internal.RoundHashValidator;
import com.swirlds.platform.state.signed.ReservedSignedState;
import com.swirlds.platform.system.SoftwareVersion;
import com.swirlds.platform.system.address.AddressBook;
import com.swirlds.platform.system.state.notifications.IssNotification;
import com.swirlds.platform.system.state.notifications.IssNotification.IssType;
import com.swirlds.platform.util.MarkerFileWriter;
import com.swirlds.platform.wiring.components.StateAndRound;
import com.swirlds.proto.event.StateSignaturePayload;
import edu.umd.cs.findbugs.annotations.NonNull;
import edu.umd.cs.findbugs.annotations.Nullable;
import java.time.Duration;
import java.util.ArrayList;
import java.util.List;
import java.util.Objects;
import org.apache.logging.log4j.LogManager;
import org.apache.logging.log4j.Logger;

/**
 * Keeps track of the state hashes reported by all network nodes. Responsible for detecting ISS events.
 */
public class IssDetector {

    private static final Logger logger = LogManager.getLogger(IssDetector.class);

    private final SequenceMap<Long /* round */, RoundHashValidator> roundData;

    private long previousRound = -1;

    /**
     * The address book of this network.
     */
    private final AddressBook addressBook;

    /**
     * The current software version
     */
    private final SoftwareVersion currentSoftwareVersion;

    /**
     * Prevent log messages about a lack of signatures from spamming the logs.
     */
    private final RateLimiter lackingSignaturesRateLimiter;

    /**
     * Prevent log messages about self ISS events from spamming the logs.
     */
    private final RateLimiter selfIssRateLimiter;

    /**
     * Prevent log messages about catastrophic ISS events from spamming the logs.
     */
    private final RateLimiter catastrophicIssRateLimiter;

    /**
     * If true, ignore signatures from the preconsensus event stream, otherwise validate them like normal.
     */
    private final boolean ignorePreconsensusSignatures;

    /**
     * Set to false once all preconsensus events have been replayed.
     */
    private boolean replayingPreconsensusStream = true;

    /**
     * Use this constant if the consensus hash manager should not ignore any rounds.
     */
    public static final int DO_NOT_IGNORE_ROUNDS = -1;

    /**
     * A round that should not be validated. Set to {@link #DO_NOT_IGNORE_ROUNDS} if all rounds should be validated.
     */
    private final long ignoredRound;

    /**
     * ISS related metrics
     */
    private final IssMetrics issMetrics;

    /**
     * Writes marker files to disk.
     */
    private final MarkerFileWriter markerFileWriter;

    /**
     * Create an object that tracks reported hashes and detects ISS events.
     *
     * @param platformContext              the platform context
     * @param addressBook                  the address book for the network
     * @param currentSoftwareVersion       the current software version
     * @param ignorePreconsensusSignatures If true, ignore signatures from the preconsensus event stream, otherwise
     *                                     validate them like normal.
     * @param ignoredRound                 a round that should not be validated. Set to {@link #DO_NOT_IGNORE_ROUNDS} if
     *                                     all rounds should be validated.
     */
    public IssDetector(
            @NonNull final PlatformContext platformContext,
            @NonNull final AddressBook addressBook,
            @NonNull final SoftwareVersion currentSoftwareVersion,
            final boolean ignorePreconsensusSignatures,
            final long ignoredRound) {
        Objects.requireNonNull(platformContext);
        markerFileWriter = new MarkerFileWriter(platformContext);

        final ConsensusConfig consensusConfig =
                platformContext.getConfiguration().getConfigData(ConsensusConfig.class);
        final StateConfig stateConfig = platformContext.getConfiguration().getConfigData(StateConfig.class);

        final Duration timeBetweenIssLogs = Duration.ofSeconds(stateConfig.secondsBetweenIssLogs());
        lackingSignaturesRateLimiter = new RateLimiter(platformContext.getTime(), timeBetweenIssLogs);
        selfIssRateLimiter = new RateLimiter(platformContext.getTime(), timeBetweenIssLogs);
        catastrophicIssRateLimiter = new RateLimiter(platformContext.getTime(), timeBetweenIssLogs);

        this.addressBook = Objects.requireNonNull(addressBook);
        this.currentSoftwareVersion = Objects.requireNonNull(currentSoftwareVersion);

        this.roundData = new ConcurrentSequenceMap<>(
                -consensusConfig.roundsNonAncient(), consensusConfig.roundsNonAncient(), x -> x);

        this.ignorePreconsensusSignatures = ignorePreconsensusSignatures;
        if (ignorePreconsensusSignatures) {
            logger.info(STARTUP.getMarker(), "State signatures from the preconsensus event stream will be ignored.");
        }

        this.ignoredRound = ignoredRound;
        if (ignoredRound != DO_NOT_IGNORE_ROUNDS) {
            logger.warn(STARTUP.getMarker(), "No ISS detection will be performed for round {}", ignoredRound);
        }
        this.issMetrics = new IssMetrics(platformContext.getMetrics(), addressBook);
    }

    /**
     * This method is called once all preconsensus events have been replayed.
     */
    public void signalEndOfPreconsensusReplay(@Nullable final Object ignored) {
        replayingPreconsensusStream = false;
    }

    /**
     * Create an ISS notification if the round shouldn't be ignored
     *
     * @param roundNumber the round number of the ISS
     * @param issType     the type of the ISS
     * @return an ISS notification, or null if the round of the ISS should be ignored
     */
    private @Nullable IssNotification maybeCreateIssNotification(
            final long roundNumber, @NonNull final IssType issType) {
        if (roundNumber == ignoredRound) {
            return null;
        }
        markerFileWriter.writeMarkerFile(issType.toString());
        return new IssNotification(roundNumber, issType);
    }

    /**
     * Shift the round data window when a new round is completed.
     * <p>
     * If any round that is removed by shifting the window hasn't already had its hash decided, then this method will
     * force a decision on the hash, and handle any ISS events that result.
     *
     * @param roundNumber the round that was just completed
     * @return a list of ISS notifications, which may be empty, but will not contain null
     */
    private @NonNull List<IssNotification> shiftRoundDataWindow(final long roundNumber) {
        if (roundNumber <= previousRound) {
            throw new IllegalArgumentException(
                    "previous round was " + previousRound + ", can't decrease round to " + roundNumber);
        }

        final long oldestRoundToValidate = roundNumber - roundData.getSequenceNumberCapacity() + 1;

        final List<RoundHashValidator> removedRounds = new ArrayList<>();
        if (roundNumber != previousRound + 1) {
            // We are either loading the first state at boot time, or we had a reconnect that caused us to skip some
            // rounds. Rounds that have not yet been validated at this point in time should not be considered
            // evidence of a catastrophic ISS.
            roundData.shiftWindow(oldestRoundToValidate);
        } else {
            roundData.shiftWindow(oldestRoundToValidate, (k, v) -> removedRounds.add(v));
        }

        previousRound = roundNumber;

        roundData.put(roundNumber, new RoundHashValidator(roundNumber, addressBook.getTotalWeight(), issMetrics));

        return removedRounds.stream()
                .map(this::handleRemovedRound)
                .filter(Objects::nonNull)
                .toList();
    }

    /**
     * Called when a round has been completed.
     * <p>
     * Expects the contained state to have been reserved by the caller for this method. This method will release the
     * state reservation when it is done with it.
     *
     * @param stateAndRound the round and state to be handled
     * @return a list of ISS notifications, or null if no ISS occurred
     */
    public @Nullable List<IssNotification> handleStateAndRound(@NonNull final StateAndRound stateAndRound) {
        try (final ReservedSignedState state = stateAndRound.reservedSignedState()) {
            final long roundNumber = stateAndRound.round().getRoundNum();

            final List<IssNotification> issNotifications = new ArrayList<>(shiftRoundDataWindow(roundNumber));

            final IssNotification selfHashCheckResult =
                    checkSelfStateHash(roundNumber, state.get().getState().getHash());
            if (selfHashCheckResult != null) {
                issNotifications.add(selfHashCheckResult);
            }

            issNotifications.addAll(handlePostconsensusSignatures(stateAndRound.round()));

            return issNotifications.isEmpty() ? null : issNotifications;
        }
    }

    /**
     * Handle a round that has become old enough that we want to stop tracking data on it.
     *
     * @param roundHashValidator the hash validator for the round
     * @return an ISS notification, or null if no ISS occurred
     */
    private @Nullable IssNotification handleRemovedRound(@NonNull final RoundHashValidator roundHashValidator) {
        final boolean justDecided = roundHashValidator.outOfTime();

        final StringBuilder sb = new StringBuilder();
        roundHashValidator.getHashFinder().writePartitionData(sb);
        logger.info(STATE_HASH.getMarker(), sb);

        if (justDecided) {
            final HashValidityStatus status = roundHashValidator.getStatus();
            if (status == HashValidityStatus.CATASTROPHIC_ISS
                    || status == HashValidityStatus.CATASTROPHIC_LACK_OF_DATA) {

                final IssNotification notification =
                        maybeCreateIssNotification(roundHashValidator.getRound(), IssType.CATASTROPHIC_ISS);
                if (notification != null) {
                    handleCatastrophic(roundHashValidator);
                }

                return notification;
            } else if (status == HashValidityStatus.LACK_OF_DATA) {
                handleLackOfData(roundHashValidator);
            } else {
                throw new IllegalStateException(
                        "Unexpected hash validation status " + status + ", should have decided prior to now");
            }
        }
        return null;
    }

    /**
     * Handle postconsensus state signatures.
     *
     * @param round the round that may contain state signatures
     * @return a list of ISS notifications, which may be empty, but will not contain null
     */
    private @NonNull List<IssNotification> handlePostconsensusSignatures(@NonNull final ConsensusRound round) {
        final List<ScopedSystemTransaction<StateSignaturePayload>> stateSignatureTransactions =
                SystemTransactionExtractionUtils.extractFromRound(round, StateSignaturePayload.class);

        if (stateSignatureTransactions == null) {
            return List.of();
        }

        return stateSignatureTransactions.stream()
                .map(this::handlePostconsensusSignature)
                .filter(Objects::nonNull)
                .toList();
    }

    /**
     * <p>
     * Observes post-consensus state signature transactions.
     * </p>
     *
     * <p>
     * Since it is only possible to sign a round after it has reached consensus, it is guaranteed that any valid
     * signature transaction observed here (post consensus) will be for a round in the past.
     * </p>
     *
     * @param transaction the transaction to handle
     * @return an ISS notification, or null if no ISS occurred
     */
    private @Nullable IssNotification handlePostconsensusSignature(
            @NonNull final ScopedSystemTransaction<StateSignaturePayload> transaction) {
        final NodeId signerId = transaction.submitterId();
        final StateSignaturePayload signaturePayload = transaction.transaction();
        final SoftwareVersion eventVersion = transaction.softwareVersion();

        if (eventVersion == null) {
            // Illegal event version, ignore.
            return null;
        }

        if (ignorePreconsensusSignatures && replayingPreconsensusStream) {
            // We are still replaying preconsensus events, and we are configured to ignore signatures during replay
            return null;
        }

        if (currentSoftwareVersion.compareTo(eventVersion) != 0) {
            // this is a signature from a different software version, ignore it
            return null;
        }

<<<<<<< HEAD
=======
        if (!hashEquals(currentEpochHash, signaturePayload.epochHash())) {
            // this is a signature from a different epoch, ignore it
            return null;
        }

>>>>>>> d45f96c2
        if (!addressBook.contains(signerId)) {
            // we don't care about nodes not in the address book
            return null;
        }

        if (signaturePayload.round() == ignoredRound) {
            // This round is intentionally ignored.
            return null;
        }

        final long nodeWeight = addressBook.getAddress(signerId).getWeight();

        final RoundHashValidator roundValidator = roundData.get(signaturePayload.round());
        if (roundValidator == null) {
            // We are being asked to validate a signature from the far future or far past, or a round that has already
            // been decided.
            return null;
        }

        final boolean decided = roundValidator.reportHashFromNetwork(
                signerId, nodeWeight, new Hash(signaturePayload.hash().toByteArray()));
        if (decided) {
            return checkValidity(roundValidator);
        }
        return null;
    }

    /**
     * Checks the validity of the self state hash for a round.
     *
     * @param round the round of the state
     * @param hash  the hash of the state
     * @return an ISS notification, or null if no ISS occurred
     */
    private @Nullable IssNotification checkSelfStateHash(final long round, @NonNull final Hash hash) {
        final RoundHashValidator roundHashValidator = roundData.get(round);
        if (roundHashValidator == null) {
            throw new IllegalStateException(
                    "Hash reported for round " + round + ", but that round is not being tracked");
        }

        final boolean decided = roundHashValidator.reportSelfHash(hash);
        if (decided) {
            return checkValidity(roundHashValidator);
        }
        return null;
    }

    /**
     * Called when an overriding state is obtained, i.e. via reconnect or state loading.
     * <p>
     * Expects the input state to have been reserved by the caller for this method. This method will release the state
     * reservation when it is done with it.
     *
     * @param state the state that was loaded
     * @return a list of ISS notifications, or null if no ISS occurred
     */
    public @Nullable List<IssNotification> overridingState(@NonNull final ReservedSignedState state) {
        try (state) {
            final long roundNumber = state.get().getRound();
            // this is not practically possible for this to happen. Even if it were to happen, on a reconnect,
            // we are receiving a new state that is fully signed, so any ISSs in the past should be ignored.
            // so we will ignore any ISSs from removed rounds
            shiftRoundDataWindow(roundNumber);

            final Hash stateHash = state.get().getState().getHash();
            final IssNotification issNotification = checkSelfStateHash(roundNumber, stateHash);

            return issNotification == null ? null : List.of(issNotification);
        }
    }

    /**
     * Called once the validity has been decided. Take action based on the validity status.
     *
     * @param roundValidator the validator for the round
     * @return an ISS notification, or null if no ISS occurred
     */
    private @Nullable IssNotification checkValidity(@NonNull final RoundHashValidator roundValidator) {
        final long round = roundValidator.getRound();

        return switch (roundValidator.getStatus()) {
            case VALID -> {
                if (roundValidator.hasDisagreement()) {
                    yield maybeCreateIssNotification(round, IssType.OTHER_ISS);
                }
                yield null;
            }
            case SELF_ISS -> {
                final IssNotification notification = maybeCreateIssNotification(round, IssType.SELF_ISS);
                if (notification != null) {
                    handleSelfIss(roundValidator);
                }
                yield notification;
            }
            case CATASTROPHIC_ISS -> {
                final IssNotification notification = maybeCreateIssNotification(round, IssType.CATASTROPHIC_ISS);
                if (notification != null) {
                    handleCatastrophic(roundValidator);
                }
                yield notification;
            }
            case UNDECIDED -> throw new IllegalStateException(
                    "status is undecided, but method reported a decision, round = " + round);
            case LACK_OF_DATA -> throw new IllegalStateException(
                    "a decision that we lack data should only be possible once time runs out, round = " + round);
            default -> throw new IllegalStateException(
                    "unhandled case " + roundValidator.getStatus() + ", round = " + round);
        };
    }

    /**
     * This node doesn't agree with the consensus hash.
     *
     * @param roundHashValidator the validator responsible for validating the round with a self ISS
     */
    private void handleSelfIss(@NonNull final RoundHashValidator roundHashValidator) {
        final long round = roundHashValidator.getRound();
        final Hash selfHash = roundHashValidator.getSelfStateHash();
        final Hash consensusHash = roundHashValidator.getConsensusHash();

        final long skipCount = selfIssRateLimiter.getDeniedRequests();
        if (selfIssRateLimiter.requestAndTrigger()) {

            final StringBuilder sb = new StringBuilder();
            sb.append("Invalid State Signature (ISS): this node has the wrong hash for round ")
                    .append(round)
                    .append(".\n");

            roundHashValidator.getHashFinder().writePartitionData(sb);
            writeSkippedLogCount(sb, skipCount);

            logger.fatal(
                    EXCEPTION.getMarker(),
                    new IssPayload(sb.toString(), round, selfHash.toMnemonic(), consensusHash.toMnemonic(), false));
        }
    }

    /**
     * There has been a catastrophic ISS or a catastrophic lack of data.
     *
     * @param roundHashValidator information about the round, including the signatures that were gathered
     */
    private void handleCatastrophic(@NonNull final RoundHashValidator roundHashValidator) {

        final long round = roundHashValidator.getRound();
        final ConsensusHashFinder hashFinder = roundHashValidator.getHashFinder();
        final Hash selfHash = roundHashValidator.getSelfStateHash();

        final long skipCount = catastrophicIssRateLimiter.getDeniedRequests();
        if (catastrophicIssRateLimiter.requestAndTrigger()) {

            final StringBuilder sb = new StringBuilder();
            sb.append("Catastrophic Invalid State Signature (ISS)\n");
            sb.append("Due to divergence in state hash between many network members, "
                    + "this network is incapable of continued operation without human intervention.\n");

            hashFinder.writePartitionData(sb);
            writeSkippedLogCount(sb, skipCount);

            logger.fatal(EXCEPTION.getMarker(), new IssPayload(sb.toString(), round, selfHash.toMnemonic(), "", true));
        }
    }

    /**
     * We are not getting the signatures we need to be getting. ISS events may be going undetected.
     *
     * @param roundHashValidator information about the round
     */
    private void handleLackOfData(@NonNull final RoundHashValidator roundHashValidator) {
        final long skipCount = lackingSignaturesRateLimiter.getDeniedRequests();
        if (!lackingSignaturesRateLimiter.requestAndTrigger()) {
            return;
        }

        final long round = roundHashValidator.getRound();
        final ConsensusHashFinder hashFinder = roundHashValidator.getHashFinder();
        final Hash selfHash = roundHashValidator.getSelfStateHash();

        final StringBuilder sb = new StringBuilder();
        sb.append("Unable to collect enough data to determine the consensus hash for round ")
                .append(round)
                .append(".\n");
        if (selfHash == null) {
            sb.append("No self hash was computed. This is highly unusual.\n");
        }
        hashFinder.writePartitionData(sb);
        writeSkippedLogCount(sb, skipCount);

        logger.warn(STATE_HASH.getMarker(), sb);
    }

    /**
     * Write the number of times a log has been skipped.
     */
    private static void writeSkippedLogCount(@NonNull final StringBuilder sb, final long skipCount) {
        if (skipCount > 0) {
            sb.append("This condition has been triggered ")
                    .append(skipCount)
                    .append(" time(s) over the last ")
                    .append(Duration.ofMinutes(1).toSeconds())
                    .append("seconds.");
        }
    }

    /**
     * Checks equality of hashes when they are stored in different formats.
     */
    private static boolean hashEquals(@Nullable final Hash hash, @NonNull final Bytes bytes) {
        if (hash == null && bytes.length() == 0) {
            return true;
        }
        return hash != null && hash.equalBytes(bytes);
    }
}<|MERGE_RESOLUTION|>--- conflicted
+++ resolved
@@ -343,14 +343,6 @@
             return null;
         }
 
-<<<<<<< HEAD
-=======
-        if (!hashEquals(currentEpochHash, signaturePayload.epochHash())) {
-            // this is a signature from a different epoch, ignore it
-            return null;
-        }
-
->>>>>>> d45f96c2
         if (!addressBook.contains(signerId)) {
             // we don't care about nodes not in the address book
             return null;
