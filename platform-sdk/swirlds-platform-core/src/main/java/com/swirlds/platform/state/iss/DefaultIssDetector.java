--- conflicted
+++ resolved
@@ -16,7 +16,6 @@
 import com.swirlds.platform.config.StateConfig;
 import com.swirlds.platform.consensus.ConsensusConfig;
 import com.swirlds.platform.metrics.IssMetrics;
-import com.swirlds.platform.state.SwirldStateManager;
 import com.swirlds.platform.state.iss.internal.ConsensusHashFinder;
 import com.swirlds.platform.state.iss.internal.HashValidityStatus;
 import com.swirlds.platform.state.iss.internal.RoundHashValidator;
@@ -101,8 +100,6 @@
      */
     private final MarkerFileWriter markerFileWriter;
 
-    private final SwirldStateManager swirldStateManager;
-
     /**
      * The last round that was frozen. This is used to ignore signatures from previous software versions.
      * If null, then no signatures are ignored.
@@ -113,13 +110,7 @@
      * Create an object that tracks reported hashes and detects ISS events.
      *
      * @param platformContext              the platform context
-<<<<<<< HEAD
-     * @param swirldStateManager           the state manager
-     * @param roster                       the roster for the network
-     * @param currentSoftwareVersion       the current software version
-=======
      * @param roster                the current roster
->>>>>>> 9bae6de6
      * @param ignorePreconsensusSignatures If true, ignore signatures from the preconsensus event stream, otherwise
      *                                     validate them like normal.
      * @param ignoredRound                 a round that should not be validated. Set to {@link #DO_NOT_IGNORE_ROUNDS} if
@@ -127,15 +118,11 @@
      */
     public DefaultIssDetector(
             @NonNull final PlatformContext platformContext,
-            @NonNull final SwirldStateManager swirldStateManager,
             @NonNull final Roster roster,
             final boolean ignorePreconsensusSignatures,
             final long ignoredRound,
             final long latestFreezeRound) {
         Objects.requireNonNull(platformContext);
-        Objects.requireNonNull(swirldStateManager);
-
-        this.swirldStateManager = swirldStateManager;
         markerFileWriter = new MarkerFileWriter(platformContext);
 
         final ConsensusConfig consensusConfig =
