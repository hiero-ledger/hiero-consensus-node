// SPDX-License-Identifier: Apache-2.0
package com.swirlds.platform.consensus;

import com.hedera.hapi.platform.state.ConsensusSnapshot;
import com.hedera.hapi.platform.state.Judge;
import com.hedera.hapi.platform.state.MinimumJudgeInfo;
import edu.umd.cs.findbugs.annotations.NonNull;
import java.time.Instant;
import java.util.List;
import java.util.stream.LongStream;
import org.hiero.consensus.model.event.AncientMode;
import org.hiero.consensus.model.event.EventConstants;
import org.hiero.consensus.model.event.PlatformEvent;
import org.hiero.consensus.model.hashgraph.ConsensusConstants;
import org.hiero.consensus.model.utility.CommonUtils;

/**
 * Utility class for generating "synthetic" snapshots
 */
public final class SyntheticSnapshot {
    /**
     * Utility class, should not be instantiated
     */
    private SyntheticSnapshot() {}

    /**
     * Generate a {@link ConsensusSnapshot} based on the supplied data. This snapshot is not the result of consensus
     * but is instead generated to be used as a starting point for consensus. The snapshot will contain a single
     * judge whose generation will be almost ancient. All events older than the judge will be considered ancient.
     * The judge is the only event needed to continue consensus operations. Once the judge is added to
     * {@link com.swirlds.platform.Consensus}, it will be marked as already having reached consensus beforehand, so it
     * will not reach consensus again.
     *
     * @param round              the round of the snapshot
     * @param lastConsensusOrder the last consensus order of all events that have reached consensus
     * @param roundTimestamp     the timestamp of the round
     * @param config             the consensus configuration
     * @param ancientMode        the ancient mode
     * @param judge              the judge event
     * @return the synthetic snapshot
     */
    public static @NonNull ConsensusSnapshot generateSyntheticSnapshot(
            final long round,
            final long lastConsensusOrder,
            @NonNull final Instant roundTimestamp,
            @NonNull final ConsensusConfig config,
            @NonNull final AncientMode ancientMode,
            @NonNull final PlatformEvent judge) {
        final List<MinimumJudgeInfo> minimumJudgeInfos = LongStream.range(
                        RoundCalculationUtils.getOldestNonAncientRound(config.roundsNonAncient(), round), round + 1)
                .mapToObj(r -> new MinimumJudgeInfo(r, judge.getAncientIndicator(ancientMode)))
                .toList();
<<<<<<< HEAD
        return ConsensusSnapshot.newBuilder()
                .round(round)
                .judges(List.of(Judge.newBuilder()
                        .creatorId(judge.getCreatorId().id())
                        .judgeHash(judge.getHash().getBytes())
                        .build()))
                .minimumJudgeInfoList(minimumJudgeInfos)
                .nextConsensusNumber(lastConsensusOrder + 1)
                .consensusTimestamp(
                        PbjConverter.toPbjTimestamp(ConsensusUtils.calcMinTimestampForNextEvent(roundTimestamp)))
                .build();
=======
        return new ConsensusSnapshot(
                round,
                List.of(judge.getHash().getBytes()),
                minimumJudgeInfos,
                lastConsensusOrder + 1,
                CommonUtils.toPbjTimestamp(ConsensusUtils.calcMinTimestampForNextEvent(roundTimestamp)));
>>>>>>> 311b187e
    }

    /**
     * Create a genesis snapshot. This snapshot is not the result of consensus but is instead generated to be used as a
     * starting point for consensus.
     *
     * @param ancientMode the ancient mode
     * @return the genesis snapshot, when loaded by consensus, it will start from genesis
     */
    public static @NonNull ConsensusSnapshot getGenesisSnapshot(@NonNull final AncientMode ancientMode) {
        return ConsensusSnapshot.newBuilder()
                .round(ConsensusConstants.ROUND_FIRST)
                .judges(List.of())
                .minimumJudgeInfoList(List.of(new MinimumJudgeInfo(
                        ConsensusConstants.ROUND_FIRST,
                        ancientMode == AncientMode.GENERATION_THRESHOLD
                                ? EventConstants.FIRST_GENERATION
<<<<<<< HEAD
                                : ConsensusConstants.ROUND_FIRST)))
                .nextConsensusNumber(ConsensusConstants.FIRST_CONSENSUS_NUMBER)
                .consensusTimestamp(PbjConverter.toPbjTimestamp(Instant.EPOCH))
                .build();
=======
                                : ConsensusConstants.ROUND_FIRST)),
                ConsensusConstants.FIRST_CONSENSUS_NUMBER,
                CommonUtils.toPbjTimestamp(Instant.EPOCH));
>>>>>>> 311b187e
    }
}<|MERGE_RESOLUTION|>--- conflicted
+++ resolved
@@ -50,7 +50,6 @@
                         RoundCalculationUtils.getOldestNonAncientRound(config.roundsNonAncient(), round), round + 1)
                 .mapToObj(r -> new MinimumJudgeInfo(r, judge.getAncientIndicator(ancientMode)))
                 .toList();
-<<<<<<< HEAD
         return ConsensusSnapshot.newBuilder()
                 .round(round)
                 .judges(List.of(Judge.newBuilder()
@@ -60,16 +59,8 @@
                 .minimumJudgeInfoList(minimumJudgeInfos)
                 .nextConsensusNumber(lastConsensusOrder + 1)
                 .consensusTimestamp(
-                        PbjConverter.toPbjTimestamp(ConsensusUtils.calcMinTimestampForNextEvent(roundTimestamp)))
+                        CommonUtils.toPbjTimestamp(ConsensusUtils.calcMinTimestampForNextEvent(roundTimestamp)))
                 .build();
-=======
-        return new ConsensusSnapshot(
-                round,
-                List.of(judge.getHash().getBytes()),
-                minimumJudgeInfos,
-                lastConsensusOrder + 1,
-                CommonUtils.toPbjTimestamp(ConsensusUtils.calcMinTimestampForNextEvent(roundTimestamp)));
->>>>>>> 311b187e
     }
 
     /**
@@ -87,15 +78,9 @@
                         ConsensusConstants.ROUND_FIRST,
                         ancientMode == AncientMode.GENERATION_THRESHOLD
                                 ? EventConstants.FIRST_GENERATION
-<<<<<<< HEAD
                                 : ConsensusConstants.ROUND_FIRST)))
                 .nextConsensusNumber(ConsensusConstants.FIRST_CONSENSUS_NUMBER)
-                .consensusTimestamp(PbjConverter.toPbjTimestamp(Instant.EPOCH))
+                .consensusTimestamp(CommonUtils.toPbjTimestamp(Instant.EPOCH))
                 .build();
-=======
-                                : ConsensusConstants.ROUND_FIRST)),
-                ConsensusConstants.FIRST_CONSENSUS_NUMBER,
-                CommonUtils.toPbjTimestamp(Instant.EPOCH));
->>>>>>> 311b187e
     }
 }