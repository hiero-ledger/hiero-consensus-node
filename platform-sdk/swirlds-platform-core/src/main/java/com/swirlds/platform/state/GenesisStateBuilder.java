/*
 * Copyright (C) 2023-2024 Hedera Hashgraph, LLC
 *
 * Licensed under the Apache License, Version 2.0 (the "License");
 * you may not use this file except in compliance with the License.
 * You may obtain a copy of the License at
 *
 *      http://www.apache.org/licenses/LICENSE-2.0
 *
 * Unless required by applicable law or agreed to in writing, software
 * distributed under the License is distributed on an "AS IS" BASIS,
 * WITHOUT WARRANTIES OR CONDITIONS OF ANY KIND, either express or implied.
 * See the License for the specific language governing permissions and
 * limitations under the License.
 */

package com.swirlds.platform.state;

import com.swirlds.common.context.PlatformContext;
import com.swirlds.platform.config.BasicConfig;
import com.swirlds.platform.crypto.CryptoStatic;
import com.swirlds.platform.state.signed.ReservedSignedState;
import com.swirlds.platform.state.signed.SignedState;
import com.swirlds.platform.system.SoftwareVersion;
import com.swirlds.platform.system.address.AddressBook;
import edu.umd.cs.findbugs.annotations.NonNull;
import java.time.Instant;

/**
 * Responsible for building the genesis state.
 */
public final class GenesisStateBuilder {

    private GenesisStateBuilder() {}

    /**
     * Initializes a genesis platform state.
     *
     */
    private static void initGenesisPlatformState(
            final PlatformContext platformContext,
            final PlatformStateAccessor platformState,
            final AddressBook addressBook,
            final SoftwareVersion appVersion) {
<<<<<<< HEAD

        platformState.setAddressBook(addressBook.copy());
        platformState.setCreationSoftwareVersion(appVersion);
        platformState.setRound(0);
        platformState.setLegacyRunningEventHash(null);
        platformState.setConsensusTimestamp(Instant.ofEpochSecond(0L));

        final BasicConfig basicConfig = platformContext.getConfiguration().getConfigData(BasicConfig.class);

        final long genesisFreezeTime = basicConfig.genesisFreezeTime();
        if (genesisFreezeTime > 0) {
            platformState.setFreezeTime(Instant.ofEpochSecond(genesisFreezeTime));
        }
=======
        platformState.bulkUpdate(v -> {
            v.setAddressBook(addressBook.copy());
            v.setCreationSoftwareVersion(appVersion);
            v.setRound(0);
            v.setLegacyRunningEventHash(null);
            v.setConsensusTimestamp(Instant.ofEpochSecond(0L));

            final BasicConfig basicConfig = platformContext.getConfiguration().getConfigData(BasicConfig.class);

            final long genesisFreezeTime = basicConfig.genesisFreezeTime();
            if (genesisFreezeTime > 0) {
                v.setFreezeTime(Instant.ofEpochSecond(genesisFreezeTime));
            }
        });
>>>>>>> 6b43149c
    }

    /**
     * Build and initialize a genesis state.
     *
     * @param platformContext       the platform context
     * @param addressBook           the current address book
     * @param appVersion            the software version of the app
     * @param stateRoot             the merkle root node of the state
     * @return a reserved genesis signed state
     */
    public static ReservedSignedState buildGenesisState(
            @NonNull final PlatformContext platformContext,
            @NonNull final AddressBook addressBook,
            @NonNull final SoftwareVersion appVersion,
            @NonNull final MerkleRoot stateRoot) {

        initGenesisPlatformState(platformContext, stateRoot.getPlatformState(), addressBook, appVersion);

        final SignedState signedState = new SignedState(
                platformContext, CryptoStatic::verifySignature, stateRoot, "genesis state", false, false, false);
        return signedState.reserve("initial reservation on genesis state");
    }
}<|MERGE_RESOLUTION|>--- conflicted
+++ resolved
@@ -42,21 +42,6 @@
             final PlatformStateAccessor platformState,
             final AddressBook addressBook,
             final SoftwareVersion appVersion) {
-<<<<<<< HEAD
-
-        platformState.setAddressBook(addressBook.copy());
-        platformState.setCreationSoftwareVersion(appVersion);
-        platformState.setRound(0);
-        platformState.setLegacyRunningEventHash(null);
-        platformState.setConsensusTimestamp(Instant.ofEpochSecond(0L));
-
-        final BasicConfig basicConfig = platformContext.getConfiguration().getConfigData(BasicConfig.class);
-
-        final long genesisFreezeTime = basicConfig.genesisFreezeTime();
-        if (genesisFreezeTime > 0) {
-            platformState.setFreezeTime(Instant.ofEpochSecond(genesisFreezeTime));
-        }
-=======
         platformState.bulkUpdate(v -> {
             v.setAddressBook(addressBook.copy());
             v.setCreationSoftwareVersion(appVersion);
@@ -71,7 +56,6 @@
                 v.setFreezeTime(Instant.ofEpochSecond(genesisFreezeTime));
             }
         });
->>>>>>> 6b43149c
     }
 
     /**
