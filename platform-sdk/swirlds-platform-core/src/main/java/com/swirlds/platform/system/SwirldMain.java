/*
<<<<<<< HEAD
 * Copyright (C) 2016-2025 Hedera Hashgraph, LLC
=======
 * Copyright (C) 2024-2025 Hedera Hashgraph, LLC
>>>>>>> be1981d7
 *
 * Licensed under the Apache License, Version 2.0 (the "License");
 * you may not use this file except in compliance with the License.
 * You may obtain a copy of the License at
 *
 *      http://www.apache.org/licenses/LICENSE-2.0
 *
 * Unless required by applicable law or agreed to in writing, software
 * distributed under the License is distributed on an "AS IS" BASIS,
 * WITHOUT WARRANTIES OR CONDITIONS OF ANY KIND, either express or implied.
 * See the License for the specific language governing permissions and
 * limitations under the License.
 */

package com.swirlds.platform.system;

import com.hedera.hapi.platform.event.StateSignatureTransaction;
import com.hedera.pbj.runtime.io.buffer.Bytes;
import com.swirlds.common.platform.NodeId;
import com.swirlds.platform.state.PlatformMerkleStateRoot;
import edu.umd.cs.findbugs.annotations.NonNull;
import java.util.List;

/**
 * To implement a swirld, create a class that implements SwirldMain. Its constructor should have no parameters, and its
 * run() method should run until the user quits the swirld.
 */
public interface SwirldMain extends Runnable {

    /**
     * Get configuration types to be registered.
     *
     * @return a list of configuration types
     */
    @NonNull
    default List<Class<? extends Record>> getConfigDataTypes() {
        // override if needed
        return List.of();
    }

    /**
     * <p>
     * This should only be called by the Platform. It is passed a reference to the platform, so the SwirldMain will know
     * who to call. (This is dependency injection).
     * </p>
     *
     * <p>
     * Any changes necessary to initialize {@link SwirldState} should be made in
     * {@link SwirldState#init(Platform, InitTrigger, SoftwareVersion)}
     * </p>
     *
     * @param platform the Platform that instantiated this SwirldMain
     * @param selfId   the ID number for this member (myself)
     */
    void init(@NonNull final Platform platform, @NonNull final NodeId selfId);

    /**
     * This is where the app manages the screen and I/O, and creates transactions as needed. It should return when the
     * user quits the app, but may also return earlier.
     */
    @Override
    void run();

    /**
     * Instantiate and return a root node of the merkle state tree for this SwirldMain object.
     *
     * @return merkle state tree root node
     */
    @NonNull
    PlatformMerkleStateRoot newMerkleStateRoot();

    /**
     * <p>
     * Get the current software version.
     * </p>
     *
     * <ul>
     * <li>
     * This version should not change except when a node is restarted.
     * </li>
     * <li>
     * Every time a node restarts, the supplied version must be greater or equal to the previous version.
     * </li>
     * <li>
     * Every supplied version for a particular app should have the same type. Failure to follow this
     * restriction may lead to miscellaneous {@link ClassCastException}s.
     * </li>
     * </ul>
     *
     * @return the current version
     */
    @NonNull
    SoftwareVersion getSoftwareVersion();

    /**
     * Encodes a system transaction to {@link Bytes} representation of a {@link com.hedera.hapi.node.base.Transaction}.
     *
     * @param transaction the {@link StateSignatureTransaction} to encode
     * @return {@link Bytes} representation of the transaction
     */
<<<<<<< HEAD
    default Bytes encodeSystemTransaction(@NonNull StateSignatureTransaction transaction) {
        return Bytes.EMPTY;
=======
    default Bytes encodeSystemTransaction(@NonNull final StateSignatureTransaction transaction) {
        throw new IllegalStateException("Invoke the method on the appropriate SwirldMain implementation!");
>>>>>>> be1981d7
    }
}<|MERGE_RESOLUTION|>--- conflicted
+++ resolved
@@ -1,9 +1,5 @@
 /*
-<<<<<<< HEAD
- * Copyright (C) 2016-2025 Hedera Hashgraph, LLC
-=======
  * Copyright (C) 2024-2025 Hedera Hashgraph, LLC
->>>>>>> be1981d7
  *
  * Licensed under the Apache License, Version 2.0 (the "License");
  * you may not use this file except in compliance with the License.
@@ -104,12 +100,7 @@
      * @param transaction the {@link StateSignatureTransaction} to encode
      * @return {@link Bytes} representation of the transaction
      */
-<<<<<<< HEAD
-    default Bytes encodeSystemTransaction(@NonNull StateSignatureTransaction transaction) {
-        return Bytes.EMPTY;
-=======
     default Bytes encodeSystemTransaction(@NonNull final StateSignatureTransaction transaction) {
         throw new IllegalStateException("Invoke the method on the appropriate SwirldMain implementation!");
->>>>>>> be1981d7
     }
 }