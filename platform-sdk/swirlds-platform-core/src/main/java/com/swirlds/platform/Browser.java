// SPDX-License-Identifier: Apache-2.0
package com.swirlds.platform;

import static com.swirlds.common.io.utility.FileUtils.getAbsolutePath;
import static com.swirlds.common.io.utility.FileUtils.rethrowIO;
import static com.swirlds.common.threading.manager.AdHocThreadManager.getStaticThreadManager;
import static com.swirlds.logging.legacy.LogMarker.EXCEPTION;
import static com.swirlds.logging.legacy.LogMarker.STARTUP;
import static com.swirlds.platform.builder.PlatformBuildConstants.DEFAULT_CONFIG_FILE_NAME;
import static com.swirlds.platform.builder.PlatformBuildConstants.DEFAULT_OVERRIDES_YAML_FILE_NAME;
import static com.swirlds.platform.builder.PlatformBuildConstants.DEFAULT_SETTINGS_FILE_NAME;
import static com.swirlds.platform.builder.internal.StaticPlatformBuilder.getMetricsProvider;
import static com.swirlds.platform.builder.internal.StaticPlatformBuilder.initLogging;
import static com.swirlds.platform.builder.internal.StaticPlatformBuilder.setupGlobalMetrics;
import static com.swirlds.platform.crypto.CryptoStatic.initNodeSecurity;
import static com.swirlds.platform.gui.internal.BrowserWindowManager.addPlatforms;
import static com.swirlds.platform.gui.internal.BrowserWindowManager.getStateHierarchy;
import static com.swirlds.platform.gui.internal.BrowserWindowManager.moveBrowserWindowToFront;
import static com.swirlds.platform.gui.internal.BrowserWindowManager.setBrowserWindow;
import static com.swirlds.platform.gui.internal.BrowserWindowManager.setStateHierarchy;
import static com.swirlds.platform.gui.internal.BrowserWindowManager.showBrowserWindow;
import static com.swirlds.platform.state.signed.StartupStateUtils.getInitialState;
import static com.swirlds.platform.system.SystemExitUtils.exitSystem;
import static com.swirlds.platform.system.address.AddressBookUtils.initializeAddressBook;
import static com.swirlds.platform.util.BootstrapUtils.getNodesToRun;
import static com.swirlds.platform.util.BootstrapUtils.loadSwirldMains;
import static com.swirlds.platform.util.BootstrapUtils.setupBrowserWindow;

import com.swirlds.base.time.Time;
import com.swirlds.common.context.PlatformContext;
import com.swirlds.common.io.filesystem.FileSystemManager;
import com.swirlds.common.io.utility.RecycleBin;
import com.swirlds.common.merkle.crypto.MerkleCryptography;
import com.swirlds.common.merkle.crypto.MerkleCryptographyFactory;
import com.swirlds.common.threading.framework.config.ThreadConfiguration;
import com.swirlds.config.api.Configuration;
import com.swirlds.config.api.ConfigurationBuilder;
import com.swirlds.config.extensions.sources.SystemEnvironmentConfigSource;
import com.swirlds.merkledb.MerkleDb;
import com.swirlds.metrics.api.Metrics;
import com.swirlds.platform.builder.PlatformBuilder;
import com.swirlds.platform.config.BasicConfig;
import com.swirlds.platform.config.PathsConfig;
import com.swirlds.platform.gui.GuiEventStorage;
import com.swirlds.platform.gui.hashgraph.HashgraphGuiSource;
import com.swirlds.platform.gui.hashgraph.internal.StandardGuiSource;
import com.swirlds.platform.gui.internal.StateHierarchy;
import com.swirlds.platform.gui.internal.WinBrowser;
import com.swirlds.platform.gui.model.InfoApp;
import com.swirlds.platform.gui.model.InfoMember;
import com.swirlds.platform.gui.model.InfoSwirld;
import com.swirlds.platform.state.ConsensusStateEventHandler;
import com.swirlds.platform.state.MerkleNodeState;
import com.swirlds.platform.state.service.PlatformStateFacade;
import com.swirlds.platform.state.signed.HashedReservedSignedState;
import com.swirlds.platform.state.signed.ReservedSignedState;
import com.swirlds.platform.system.SwirldMain;
import com.swirlds.platform.system.SystemExitCode;
import com.swirlds.platform.util.BootstrapUtils;
import com.swirlds.state.State;
import com.swirlds.state.lifecycle.HapiUtils;
import com.swirlds.virtualmap.VirtualMap;
import edu.umd.cs.findbugs.annotations.NonNull;
import java.awt.GraphicsEnvironment;
import java.util.ArrayList;
import java.util.HashMap;
import java.util.List;
import java.util.Map;
import java.util.Objects;
import java.util.Set;
import java.util.concurrent.atomic.AtomicBoolean;
import java.util.function.Function;
import org.apache.logging.log4j.LogManager;
import org.apache.logging.log4j.Logger;
import org.hiero.base.crypto.Cryptography;
import org.hiero.base.crypto.CryptographyProvider;
import org.hiero.consensus.crypto.CryptoConstants;
import org.hiero.consensus.model.node.KeysAndCerts;
import org.hiero.consensus.model.node.NodeId;
import org.hiero.consensus.model.roster.AddressBook;
import org.hiero.consensus.roster.RosterHistory;
import org.hiero.consensus.roster.RosterUtils;

/**
 * The Browser that launches the Platforms that run the apps. This is used by the demo apps to launch the Platforms.
 * This class will be removed once the demo apps moved to Inversion of Control pattern to build and start platform
 * directly.
 */
@Deprecated(forRemoval = true)
public class Browser {
    // Each member is represented by an AddressBook entry in config.txt. On a given computer, a single java
    // process runs all members whose listed internal IP address matches some address on that computer. That
    // Java process will instantiate one Platform per member running on that machine. But there will be only
    // one static Browser that they all share.
    //
    // Every member, whatever computer it is running on, listens on 0.0.0.0, on its internal port. Every
    // member connects to every other member, by computing its IP address as follows: If that other member
    // is also on the same host, use 127.0.0.1. If it is on the same LAN[*], use its internal address.
    // Otherwise, use its external address.
    //
    // This way, a single config.txt can be shared across computers unchanged, even if, for example, those
    // computers are on different networks in Amazon EC2.
    //
    // [*] Two members are considered to be on the same LAN if their listed external addresses are the same.

    private static Logger logger = LogManager.getLogger(Browser.class);

    /**
     * True if the browser has been launched
     */
    private static final AtomicBoolean STARTED = new AtomicBoolean(false);

    /**
     * Main method for starting the browser
     *
     * @param args command line arguments
     */
    public static void main(final String[] args) {
        parseCommandLineArgsAndLaunch(args);
    }

    /**
     * Parse the command line arguments and launch the browser
     *
     * @param args command line arguments
     */
    public static void parseCommandLineArgsAndLaunch(@NonNull final String... args) {
        final CommandLineArgs commandLineArgs = CommandLineArgs.parse(args);

        launch(commandLineArgs, false);
    }

    /**
     * Launch the browser with the command line arguments already parsed
     *
     * @param commandLineArgs the parsed command line arguments
     * @param pcesRecovery    if true, the platform will be started in PCES recovery mode
     */
    public static void launch(@NonNull final CommandLineArgs commandLineArgs, final boolean pcesRecovery) {
        if (STARTED.getAndSet(true)) {
            return;
        }

        initLogging();

        logger = LogManager.getLogger(Browser.class);

        try {
            launchUnhandled(commandLineArgs, pcesRecovery);
        } catch (final Throwable e) {
            logger.error(EXCEPTION.getMarker(), "Unable to start Browser", e);
            throw new RuntimeException("Unable to start Browser", e);
        }
    }

    /**
     * Launch the browser but do not handle any exceptions
     *
     * @param commandLineArgs the parsed command line arguments
     * @param pcesRecovery    if true, the platform will be started in PCES recovery mode
     */
    private static void launchUnhandled(@NonNull final CommandLineArgs commandLineArgs, final boolean pcesRecovery)
            throws Exception {
        Objects.requireNonNull(commandLineArgs);
        final ConfigurationBuilder bootstrapConfigBuilder =
                ConfigurationBuilder.create().withSource(SystemEnvironmentConfigSource.getInstance());
        BootstrapUtils.setupConfigBuilder(bootstrapConfigBuilder, getAbsolutePath(DEFAULT_SETTINGS_FILE_NAME));
        final Configuration bootstrapConfiguration = bootstrapConfigBuilder.build();

        final PathsConfig defaultPathsConfig = bootstrapConfiguration.getConfigData(PathsConfig.class);

        // Load config.txt file, parse application jar file name, main class name, address book, and parameters
        final ApplicationDefinition appDefinition =
                ApplicationDefinitionLoader.loadDefault(defaultPathsConfig, getAbsolutePath(DEFAULT_CONFIG_FILE_NAME));

        // Determine which nodes to run locally
        final AddressBook appAddressBook = appDefinition.getConfigAddressBook();
        final List<NodeId> configNodesToRun =
                bootstrapConfiguration.getConfigData(BasicConfig.class).nodesToRun();
        final Set<NodeId> cliNodesToRun = commandLineArgs.localNodesToStart();
        final Set<NodeId> validNodeIds = appAddressBook.getNodeIdSet();
        final List<NodeId> nodesToRun =
                getNodesToRun(cliNodesToRun, configNodesToRun, () -> validNodeIds, validNodeIds::contains);
        logger.info(STARTUP.getMarker(), "The following nodes {} are set to run locally", nodesToRun);

        // Load all SwirldMain instances for locally run nodes.
        final Map<NodeId, SwirldMain> appMains = loadSwirldMains(appDefinition, nodesToRun);
        ParameterProvider.getInstance().setParameters(appDefinition.getAppParameters());

        final boolean showUi = !GraphicsEnvironment.isHeadless();

        final GuiEventStorage guiEventStorage;
        final HashgraphGuiSource guiSource;
        Metrics guiMetrics = null;
        if (showUi) {
            setupBrowserWindow();
            setStateHierarchy(new StateHierarchy(null));
            final InfoApp infoApp = getStateHierarchy().getInfoApp(appDefinition.getApplicationName());
            final InfoSwirld infoSwirld = new InfoSwirld(infoApp, new byte[CryptoConstants.HASH_SIZE_BYTES]);
            new InfoMember(infoSwirld, "Node" + nodesToRun.getFirst().id());

            initNodeSecurity(appDefinition.getConfigAddressBook(), bootstrapConfiguration, Set.copyOf(nodesToRun));
            guiEventStorage = new GuiEventStorage(bootstrapConfiguration, appDefinition.getConfigAddressBook());

            guiSource = new StandardGuiSource(appDefinition.getConfigAddressBook(), guiEventStorage);
        } else {
            guiSource = null;
            guiEventStorage = null;
        }

        final Map<NodeId, SwirldsPlatform> platforms = new HashMap<>();
        for (int index = 0; index < nodesToRun.size(); index++) {
            final NodeId nodeId = nodesToRun.get(index);
            final SwirldMain appMain = appMains.get(nodeId);

            final ConfigurationBuilder configBuilder = ConfigurationBuilder.create();
            final List<Class<? extends Record>> configTypes = appMain.getConfigDataTypes();
            for (final Class<? extends Record> configType : configTypes) {
                configBuilder.withConfigDataType(configType);
            }

            rethrowIO(() -> BootstrapUtils.setupConfigBuilder(
                    configBuilder,
                    getAbsolutePath(DEFAULT_SETTINGS_FILE_NAME),
                    getAbsolutePath(DEFAULT_OVERRIDES_YAML_FILE_NAME)));
            final Configuration configuration = configBuilder.build();

            setupGlobalMetrics(configuration);
            guiMetrics = getMetricsProvider().createPlatformMetrics(nodeId);

            final RecycleBin recycleBin = RecycleBin.create(
                    guiMetrics,
                    configuration,
                    getStaticThreadManager(),
                    Time.getCurrent(),
                    FileSystemManager.create(configuration),
                    nodeId);
            final Cryptography cryptography = CryptographyProvider.getInstance();
            final KeysAndCerts keysAndCerts = initNodeSecurity(
                            appDefinition.getConfigAddressBook(), configuration, Set.copyOf(nodesToRun))
                    .get(nodeId);

            // the AddressBook is not changed after this point, so we calculate the hash now
            cryptography.digestSync(appDefinition.getConfigAddressBook());

            // Set the MerkleCryptography instance for this node
            final MerkleCryptography merkleCryptography = MerkleCryptographyFactory.create(configuration);

            // Register with the ConstructableRegistry classes which need configuration.
            BootstrapUtils.setupConstructableRegistryWithConfiguration(configuration);

            // Create platform context
            final PlatformContext platformContext = PlatformContext.create(
                    configuration,
                    Time.getCurrent(),
                    guiMetrics,
                    FileSystemManager.create(configuration),
                    recycleBin,
                    merkleCryptography);
            // Each platform needs a different temporary state on disk.
            MerkleDb.resetDefaultInstancePath();
            PlatformStateFacade platformStateFacade = new PlatformStateFacade();
            // Create the initial state for the platform
            ConsensusStateEventHandler consensusStateEventHandler = appMain.newConsensusStateEvenHandler();
            final HashedReservedSignedState reservedState = getInitialState(
                    recycleBin,
                    appMain.getSemanticVersion(),
                    appMain::newStateRoot,
                    stateRootFromVirtualMap(appMain),
                    appMain.getClass().getName(),
                    appDefinition.getSwirldName(),
                    nodeId,
                    appDefinition.getConfigAddressBook(),
                    platformStateFacade,
                    platformContext);
            final ReservedSignedState initialState = reservedState.state();

            // Initialize the address book
            initializeAddressBook(
                    nodeId,
                    appMain.getSemanticVersion(),
                    initialState,
                    appDefinition.getConfigAddressBook(),
                    platformContext,
                    consensusStateEventHandler,
                    platformStateFacade);

            final State state = initialState.get().getState();

            // If we are upgrading, then we are loading a freeze state and we need to update the latest freeze round
            // value
            if (HapiUtils.SEMANTIC_VERSION_COMPARATOR.compare(
                            appMain.getSemanticVersion(), platformStateFacade.creationSemanticVersionOf(state))
                    > 0) {
                final long initialStateRound = platformStateFacade.roundOf(state);
                platformStateFacade.bulkUpdateOf(state, v -> {
                    v.setLatestFreezeRound(initialStateRound);
                });
            }

            // Build the platform with the given values
            final RosterHistory rosterHistory = RosterUtils.createRosterHistory(state);

            final PlatformBuilder builder = PlatformBuilder.create(
                    appMain.getClass().getName(),
                    appDefinition.getSwirldName(),
                    appMain.getSemanticVersion(),
                    initialState,
                    consensusStateEventHandler,
                    nodeId,
                    String.valueOf(nodeId),
                    rosterHistory,
                    platformStateFacade,
                    stateRootFromVirtualMap(appMain));
            if (showUi && index == 0) {
                builder.withPreconsensusEventCallback(guiEventStorage::handlePreconsensusEvent);
                builder.withConsensusSnapshotOverrideCallback(guiEventStorage::handleSnapshotOverride);
            }
<<<<<<< HEAD
            builder.withExecutionLayer(appMain);
=======
            builder.withSystemTransactionEncoderCallback(appMain::encodeSystemTransaction);
            builder.withStaleEventCallback(appMain::staleEventCallback);
>>>>>>> 9eceb863

            // Build platform using the Inversion of Control pattern by injecting all needed
            // dependencies into the PlatformBuilder.
            final SwirldsPlatform platform = (SwirldsPlatform) builder.withConfiguration(configuration)
                    .withPlatformContext(platformContext)
                    .withKeysAndCerts(keysAndCerts)
                    .build();
            platforms.put(nodeId, platform);

            if (showUi) {
                if (index == 0) {
                    guiMetrics = platform.getContext().getMetrics();
                }
            }
        }

        addPlatforms(platforms.values());

        // FUTURE WORK: PCES recovery not compatible with non-Browser launched apps
        if (pcesRecovery) {
            // PCES recovery is only expected to be done on a single node
            // due to the structure of Browser atm, it makes more sense to enable the feature for multiple platforms
            platforms.values().forEach(SwirldsPlatform::performPcesRecovery);
            exitSystem(SystemExitCode.NO_ERROR, "PCES recovery done");
        }

        startPlatforms(new ArrayList<>(platforms.values()), appMains);

        if (showUi) {
            setBrowserWindow(
                    new WinBrowser(nodesToRun.getFirst(), guiSource, guiEventStorage.getConsensus(), guiMetrics));
            showBrowserWindow(null);
            moveBrowserWindowToFront();
        }
    }

    /**
     * Start all local platforms.
     *
     * @param platforms the platforms to start
     */
    private static void startPlatforms(
            @NonNull final List<SwirldsPlatform> platforms, @NonNull final Map<NodeId, SwirldMain> appMains) {

        final List<Thread> startThreads = new ArrayList<>();
        for (final SwirldsPlatform platform : platforms) {
            final Thread thread = new ThreadConfiguration(getStaticThreadManager())
                    .setThreadName("start-node-" + platform.getSelfId().id())
                    .setRunnable(() -> startPlatform(platform, appMains.get(platform.getSelfId())))
                    .build(true);
            startThreads.add(thread);
        }

        for (final Thread startThread : startThreads) {
            try {
                startThread.join();
            } catch (final InterruptedException e) {
                logger.error(EXCEPTION.getMarker(), "Interrupted while waiting for platform to start", e);
                Thread.currentThread().interrupt();
            }
        }
    }

    /**
     * Start a platform and its associated app.
     *
     * @param platform the platform to start
     * @param appMain  the app to start
     */
    private static void startPlatform(@NonNull final SwirldsPlatform platform, @NonNull final SwirldMain appMain) {
        appMain.init(platform, platform.getSelfId());
        platform.start();
        new ThreadConfiguration(getStaticThreadManager())
                .setNodeId(platform.getSelfId())
                .setComponent("app")
                .setThreadName("appMain")
                .setRunnable(appMain)
                .setDaemon(false)
                .build(true);
    }

    /**
     * A function to instantiate the state root object from a Virtual Map.
     *
     * @return a function that accepts a {@code VirtualMap} and returns the state root object.
     */
    private static Function<VirtualMap, MerkleNodeState> stateRootFromVirtualMap(@NonNull final SwirldMain appMain) {
        Objects.requireNonNull(appMain);
        return (virtualMap) -> (com.swirlds.platform.state.MerkleNodeState) appMain.stateRootFromVirtualMap();
    }
}<|MERGE_RESOLUTION|>--- conflicted
+++ resolved
@@ -316,12 +316,8 @@
                 builder.withPreconsensusEventCallback(guiEventStorage::handlePreconsensusEvent);
                 builder.withConsensusSnapshotOverrideCallback(guiEventStorage::handleSnapshotOverride);
             }
-<<<<<<< HEAD
+            builder.withStaleEventCallback(appMain::staleEventCallback);
             builder.withExecutionLayer(appMain);
-=======
-            builder.withSystemTransactionEncoderCallback(appMain::encodeSystemTransaction);
-            builder.withStaleEventCallback(appMain::staleEventCallback);
->>>>>>> 9eceb863
 
             // Build platform using the Inversion of Control pattern by injecting all needed
             // dependencies into the PlatformBuilder.
