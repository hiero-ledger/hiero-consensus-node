--- conflicted
+++ resolved
@@ -239,10 +239,6 @@
 
             // Set the MerkleCryptography instance for this node
             final var merkleCryptography = MerkleCryptographyFactory.create(configuration, cryptography);
-<<<<<<< HEAD
-=======
-            MerkleCryptoFactory.set(merkleCryptography);
->>>>>>> dd4dc365
 
             // Register with the ConstructableRegistry classes which need configuration.
             BootstrapUtils.setupConstructableRegistryWithConfiguration(configuration);
@@ -254,7 +250,7 @@
                     guiMetrics,
                     FileSystemManager.create(configuration),
                     recycleBin,
-                    MerkleCryptographyFactory.create(configuration, cryptography));
+                    merkleCryptography);
             // Each platform needs a different temporary state on disk.
             MerkleDb.resetDefaultInstancePath();
             PlatformStateFacade platformStateFacade = new PlatformStateFacade(v -> new BasicSoftwareVersion(v.major()));
