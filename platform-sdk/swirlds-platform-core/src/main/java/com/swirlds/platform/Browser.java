// SPDX-License-Identifier: Apache-2.0
package com.swirlds.platform;

import static com.swirlds.common.io.utility.FileUtils.getAbsolutePath;
import static com.swirlds.common.io.utility.FileUtils.rethrowIO;
import static com.swirlds.common.threading.manager.AdHocThreadManager.getStaticThreadManager;
import static com.swirlds.logging.legacy.LogMarker.EXCEPTION;
import static com.swirlds.logging.legacy.LogMarker.STARTUP;
import static com.swirlds.platform.builder.PlatformBuildConstants.DEFAULT_CONFIG_FILE_NAME;
import static com.swirlds.platform.builder.PlatformBuildConstants.DEFAULT_OVERRIDES_YAML_FILE_NAME;
import static com.swirlds.platform.builder.PlatformBuildConstants.DEFAULT_SETTINGS_FILE_NAME;
import static com.swirlds.platform.builder.internal.StaticPlatformBuilder.getMetricsProvider;
import static com.swirlds.platform.builder.internal.StaticPlatformBuilder.initLogging;
import static com.swirlds.platform.builder.internal.StaticPlatformBuilder.setupGlobalMetrics;
import static com.swirlds.platform.crypto.CryptoStatic.initNodeSecurity;
import static com.swirlds.platform.gui.internal.BrowserWindowManager.addPlatforms;
import static com.swirlds.platform.gui.internal.BrowserWindowManager.getStateHierarchy;
import static com.swirlds.platform.gui.internal.BrowserWindowManager.moveBrowserWindowToFront;
import static com.swirlds.platform.gui.internal.BrowserWindowManager.setBrowserWindow;
import static com.swirlds.platform.gui.internal.BrowserWindowManager.setStateHierarchy;
import static com.swirlds.platform.gui.internal.BrowserWindowManager.showBrowserWindow;
import static com.swirlds.platform.state.signed.StartupStateUtils.getInitialState;
import static com.swirlds.platform.system.SystemExitUtils.exitSystem;
import static com.swirlds.platform.system.address.AddressBookUtils.initializeAddressBook;
import static com.swirlds.platform.util.BootstrapUtils.getNodesToRun;
import static com.swirlds.platform.util.BootstrapUtils.loadSwirldMains;
import static com.swirlds.platform.util.BootstrapUtils.setupBrowserWindow;

import com.hedera.hapi.node.state.roster.Roster;
import com.hedera.hapi.util.HapiUtils;
import com.swirlds.base.time.Time;
import com.swirlds.common.context.PlatformContext;
import com.swirlds.common.io.filesystem.FileSystemManager;
import com.swirlds.common.io.utility.RecycleBin;
import com.swirlds.common.merkle.crypto.MerkleCryptography;
import com.swirlds.common.merkle.crypto.MerkleCryptographyFactory;
import com.swirlds.common.threading.framework.config.ThreadConfiguration;
import com.swirlds.config.api.Configuration;
import com.swirlds.config.api.ConfigurationBuilder;
import com.swirlds.config.extensions.sources.SystemEnvironmentConfigSource;
import com.swirlds.metrics.api.Metrics;
import com.swirlds.platform.builder.PlatformBuilder;
import com.swirlds.platform.config.BasicConfig;
import com.swirlds.platform.config.PathsConfig;
import com.swirlds.platform.gui.GuiEventStorage;
import com.swirlds.platform.gui.hashgraph.HashgraphGuiSource;
import com.swirlds.platform.gui.hashgraph.internal.StandardGuiSource;
import com.swirlds.platform.gui.internal.StateHierarchy;
import com.swirlds.platform.gui.internal.WinBrowser;
import com.swirlds.platform.gui.model.InfoApp;
import com.swirlds.platform.gui.model.InfoMember;
import com.swirlds.platform.gui.model.InfoSwirld;
import com.swirlds.platform.state.ConsensusStateEventHandler;
import com.swirlds.platform.state.service.PlatformStateFacade;
import com.swirlds.platform.state.signed.HashedReservedSignedState;
import com.swirlds.platform.state.signed.ReservedSignedState;
import com.swirlds.platform.system.SwirldMain;
import com.swirlds.platform.system.SystemExitCode;
import com.swirlds.platform.util.BootstrapUtils;
import com.swirlds.state.MerkleNodeState;
import com.swirlds.state.State;
import edu.umd.cs.findbugs.annotations.NonNull;
import java.awt.GraphicsEnvironment;
import java.util.ArrayList;
import java.util.HashMap;
import java.util.List;
import java.util.Map;
import java.util.Objects;
import java.util.Set;
import java.util.concurrent.atomic.AtomicBoolean;
import org.apache.logging.log4j.LogManager;
import org.apache.logging.log4j.Logger;
import org.hiero.base.crypto.Cryptography;
import org.hiero.base.crypto.CryptographyProvider;
import org.hiero.consensus.crypto.CryptoConstants;
import org.hiero.consensus.model.node.KeysAndCerts;
import org.hiero.consensus.model.node.NodeId;
import org.hiero.consensus.model.roster.AddressBook;
import org.hiero.consensus.roster.RosterHistory;
import org.hiero.consensus.roster.RosterRetriever;
import org.hiero.consensus.roster.RosterUtils;

/**
 * The Browser that launches the Platforms that run the apps. This is used by the demo apps to launch the Platforms.
 * This class will be removed once the demo apps moved to Inversion of Control pattern to build and start platform
 * directly.
 */
@Deprecated(forRemoval = true)
public class Browser {
    // Each member is represented by an AddressBook entry in config.txt. On a given computer, a single java
    // process runs all members whose listed internal IP address matches some address on that computer. That
    // Java process will instantiate one Platform per member running on that machine. But there will be only
    // one static Browser that they all share.
    //
    // Every member, whatever computer it is running on, listens on 0.0.0.0, on its internal port. Every
    // member connects to every other member, by computing its IP address as follows: If that other member
    // is also on the same host, use 127.0.0.1. If it is on the same LAN[*], use its internal address.
    // Otherwise, use its external address.
    //
    // This way, a single config.txt can be shared across computers unchanged, even if, for example, those
    // computers are on different networks in Amazon EC2.
    //
    // [*] Two members are considered to be on the same LAN if their listed external addresses are the same.

    private static Logger logger = LogManager.getLogger(Browser.class);

    /**
     * True if the browser has been launched
     */
    private static final AtomicBoolean STARTED = new AtomicBoolean(false);

    /**
     * Main method for starting the browser
     *
     * @param args command line arguments
     */
    public static void main(final String[] args) {
        parseCommandLineArgsAndLaunch(args);
    }

    /**
     * Parse the command line arguments and launch the browser
     *
     * @param args command line arguments
     */
    public static void parseCommandLineArgsAndLaunch(@NonNull final String... args) {
        final CommandLineArgs commandLineArgs = CommandLineArgs.parse(args);

        launch(commandLineArgs, false);
    }

    /**
     * Launch the browser with the command line arguments already parsed
     *
     * @param commandLineArgs the parsed command line arguments
     * @param pcesRecovery    if true, the platform will be started in PCES recovery mode
     */
    public static void launch(@NonNull final CommandLineArgs commandLineArgs, final boolean pcesRecovery) {
        if (STARTED.getAndSet(true)) {
            return;
        }

        initLogging();

        logger = LogManager.getLogger(Browser.class);

        try {
            launchUnhandled(commandLineArgs, pcesRecovery);
        } catch (final Throwable e) {
            logger.error(EXCEPTION.getMarker(), "Unable to start Browser", e);
            throw new RuntimeException("Unable to start Browser", e);
        }
    }

    /**
     * Launch the browser but do not handle any exceptions
     *
     * @param commandLineArgs the parsed command line arguments
     * @param pcesRecovery    if true, the platform will be started in PCES recovery mode
     */
    private static void launchUnhandled(@NonNull final CommandLineArgs commandLineArgs, final boolean pcesRecovery)
            throws Exception {
        Objects.requireNonNull(commandLineArgs);
        final ConfigurationBuilder bootstrapConfigBuilder =
                ConfigurationBuilder.create().withSource(SystemEnvironmentConfigSource.getInstance());
        BootstrapUtils.setupConfigBuilder(bootstrapConfigBuilder, getAbsolutePath(DEFAULT_SETTINGS_FILE_NAME));
        final Configuration bootstrapConfiguration = bootstrapConfigBuilder.build();

        final PathsConfig defaultPathsConfig = bootstrapConfiguration.getConfigData(PathsConfig.class);

        // Load config.txt file, parse application jar file name, main class name, address book, and parameters
        final ApplicationDefinition appDefinition =
                ApplicationDefinitionLoader.loadDefault(defaultPathsConfig, getAbsolutePath(DEFAULT_CONFIG_FILE_NAME));

        // Determine which nodes to run locally
        final AddressBook appAddressBook = appDefinition.getConfigAddressBook();
        final List<NodeId> configNodesToRun =
                bootstrapConfiguration.getConfigData(BasicConfig.class).nodesToRun();
        final Set<NodeId> cliNodesToRun = commandLineArgs.localNodesToStart();
        final Set<NodeId> validNodeIds = appAddressBook.getNodeIdSet();
        final List<NodeId> nodesToRun =
                getNodesToRun(cliNodesToRun, configNodesToRun, () -> validNodeIds, validNodeIds::contains);
        logger.info(STARTUP.getMarker(), "The following nodes {} are set to run locally", nodesToRun);

        // Load all SwirldMain instances for locally run nodes.
        final Map<NodeId, SwirldMain> appMains = loadSwirldMains(appDefinition, nodesToRun);
        ParameterProvider.getInstance().setParameters(appDefinition.getAppParameters());

        final boolean showUi = !GraphicsEnvironment.isHeadless();

        final GuiEventStorage guiEventStorage;
        final HashgraphGuiSource guiSource;
        Metrics guiMetrics = null;
        if (showUi) {
            final Roster guiRoster = RosterRetriever.buildRoster(appDefinition.getConfigAddressBook());
            setupBrowserWindow();
            setStateHierarchy(new StateHierarchy(null));
            final InfoApp infoApp = getStateHierarchy().getInfoApp(appDefinition.getApplicationName());
            final InfoSwirld infoSwirld = new InfoSwirld(infoApp, new byte[CryptoConstants.HASH_SIZE_BYTES]);
            new InfoMember(infoSwirld, "Node" + nodesToRun.getFirst().id());

            initNodeSecurity(appDefinition.getConfigAddressBook(), bootstrapConfiguration, Set.copyOf(nodesToRun));
            guiEventStorage = new GuiEventStorage(bootstrapConfiguration, guiRoster);

            guiSource = new StandardGuiSource(guiRoster, guiEventStorage);
        } else {
            guiSource = null;
            guiEventStorage = null;
        }

        final Map<NodeId, SwirldsPlatform> platforms = new HashMap<>();
        for (int index = 0; index < nodesToRun.size(); index++) {
            final NodeId nodeId = nodesToRun.get(index);
            final SwirldMain appMain = appMains.get(nodeId);

            final ConfigurationBuilder configBuilder = ConfigurationBuilder.create();
            final List<Class<? extends Record>> configTypes = appMain.getConfigDataTypes();
            for (final Class<? extends Record> configType : configTypes) {
                configBuilder.withConfigDataType(configType);
            }

            rethrowIO(() -> BootstrapUtils.setupConfigBuilder(
                    configBuilder,
                    getAbsolutePath(DEFAULT_SETTINGS_FILE_NAME),
                    getAbsolutePath(DEFAULT_OVERRIDES_YAML_FILE_NAME)));
            final Configuration configuration = configBuilder.build();

            setupGlobalMetrics(configuration);
            guiMetrics = getMetricsProvider().createPlatformMetrics(nodeId);

            final RecycleBin recycleBin = RecycleBin.create(
                    guiMetrics,
                    configuration,
                    getStaticThreadManager(),
                    Time.getCurrent(),
                    FileSystemManager.create(configuration),
                    nodeId);
            final Cryptography cryptography = CryptographyProvider.getInstance();
            final KeysAndCerts keysAndCerts = initNodeSecurity(
                            appDefinition.getConfigAddressBook(), configuration, Set.copyOf(nodesToRun))
                    .get(nodeId);

            // the AddressBook is not changed after this point, so we calculate the hash now
            cryptography.digestSync(appDefinition.getConfigAddressBook());

            // Set the MerkleCryptography instance for this node
            final MerkleCryptography merkleCryptography = MerkleCryptographyFactory.create(configuration);

            // Register with the ConstructableRegistry classes which need configuration.
            BootstrapUtils.setupConstructableRegistryWithConfiguration(configuration);

            // Create platform context
            final PlatformContext platformContext = PlatformContext.create(
                    configuration,
                    Time.getCurrent(),
                    guiMetrics,
                    FileSystemManager.create(configuration),
                    recycleBin,
                    merkleCryptography);

            PlatformStateFacade platformStateFacade = new PlatformStateFacade();
            // Create the initial state for the platform
            ConsensusStateEventHandler consensusStateEventHandler = appMain.newConsensusStateEvenHandler();
            final HashedReservedSignedState reservedState = getInitialState(
                    recycleBin,
                    appMain.getSemanticVersion(),
                    appMain::newStateRoot,
                    appMain.stateRootFromVirtualMap(),
                    appMain.getClass().getName(),
                    appDefinition.getSwirldName(),
                    nodeId,
                    appDefinition.getConfigAddressBook(),
                    platformStateFacade,
                    platformContext);
            final ReservedSignedState initialState = reservedState.state();

            // Initialize the address book
            initializeAddressBook(
                    nodeId,
                    appMain.getSemanticVersion(),
                    initialState,
                    appDefinition.getConfigAddressBook(),
                    platformContext,
                    consensusStateEventHandler,
                    platformStateFacade);

            final State state = initialState.get().getState();

            // If we are upgrading, then we are loading a freeze state and we need to update the latest freeze round
            // value
            if (HapiUtils.SEMANTIC_VERSION_COMPARATOR.compare(
                            appMain.getSemanticVersion(), platformStateFacade.creationSemanticVersionOf(state))
                    > 0) {
                final long initialStateRound = platformStateFacade.roundOf(state);
                platformStateFacade.bulkUpdateOf(state, v -> {
                    v.setLatestFreezeRound(initialStateRound);
                });
            }

            // Build the platform with the given values
            final RosterHistory rosterHistory = RosterUtils.createRosterHistory(state);

            final PlatformBuilder builder = PlatformBuilder.create(
                    appMain.getClass().getName(),
                    appDefinition.getSwirldName(),
                    appMain.getSemanticVersion(),
                    initialState,
                    consensusStateEventHandler,
                    nodeId,
                    String.valueOf(nodeId),
                    rosterHistory,
                    platformStateFacade,
                    appMain.stateRootFromVirtualMap());
            if (showUi && index == 0) {
                builder.withPreconsensusEventCallback(guiEventStorage::handlePreconsensusEvent);
                builder.withConsensusSnapshotOverrideCallback(guiEventStorage::handleSnapshotOverride);
            }
            builder.withExecutionLayer(appMain);

            // Build platform using the Inversion of Control pattern by injecting all needed
            // dependencies into the PlatformBuilder.
            final SwirldsPlatform platform = (SwirldsPlatform) builder.withConfiguration(configuration)
                    .withPlatformContext(platformContext)
                    .withKeysAndCerts(keysAndCerts)
                    .build();
            platforms.put(nodeId, platform);

            if (showUi) {
                if (index == 0) {
                    guiMetrics = platform.getContext().getMetrics();
                }
            }
        }

        addPlatforms(platforms.values());

        // FUTURE WORK: PCES recovery not compatible with non-Browser launched apps
        if (pcesRecovery) {
            // PCES recovery is only expected to be done on a single node
            // due to the structure of Browser atm, it makes more sense to enable the feature for multiple platforms
            platforms.values().forEach(SwirldsPlatform::performPcesRecovery);
            exitSystem(SystemExitCode.NO_ERROR, "PCES recovery done");
        }

        startPlatforms(new ArrayList<>(platforms.values()), appMains);

        if (showUi) {
            setBrowserWindow(
                    new WinBrowser(nodesToRun.getFirst(), guiSource, guiEventStorage.getConsensus(), guiMetrics));
            showBrowserWindow(null);
            moveBrowserWindowToFront();
        }
    }

    /**
     * Start all local platforms.
     *
     * @param platforms the platforms to start
     */
    private static void startPlatforms(
            @NonNull final List<SwirldsPlatform> platforms, @NonNull final Map<NodeId, SwirldMain> appMains) {

        final List<Thread> startThreads = new ArrayList<>();
        for (final SwirldsPlatform platform : platforms) {
            final Thread thread = new ThreadConfiguration(getStaticThreadManager())
                    .setThreadName("start-node-" + platform.getSelfId().id())
                    .setRunnable(() -> startPlatform(platform, appMains.get(platform.getSelfId())))
                    .build(true);
            startThreads.add(thread);
        }

        for (final Thread startThread : startThreads) {
            try {
                startThread.join();
            } catch (final InterruptedException e) {
                logger.error(EXCEPTION.getMarker(), "Interrupted while waiting for platform to start", e);
                Thread.currentThread().interrupt();
            }
        }
    }

    /**
     * Start a platform and its associated app.
     *
     * @param platform the platform to start
     * @param appMain  the app to start
     */
    private static void startPlatform(@NonNull final SwirldsPlatform platform, @NonNull final SwirldMain appMain) {
        appMain.init(platform, platform.getSelfId());
        platform.start();
        new ThreadConfiguration(getStaticThreadManager())
                .setNodeId(platform.getSelfId())
                .setComponent("app")
                .setThreadName("appMain")
                .setRunnable(appMain)
                .setDaemon(false)
                .build(true);
    }
<<<<<<< HEAD

    /**
     * A function to instantiate the state root object from a Virtual Map.
     *
     * @return a function that accepts a {@code VirtualMap} and returns the state root object.
     */
    private static Function<VirtualMap, MerkleNodeState> stateRootFromVirtualMap(@NonNull final SwirldMain appMain) {
        Objects.requireNonNull(appMain);
        return (virtualMap) -> (com.swirlds.state.MerkleNodeState) appMain.stateRootFromVirtualMap();
    }
=======
>>>>>>> 0b5a3a86
}<|MERGE_RESOLUTION|>--- conflicted
+++ resolved
@@ -396,17 +396,4 @@
                 .setDaemon(false)
                 .build(true);
     }
-<<<<<<< HEAD
-
-    /**
-     * A function to instantiate the state root object from a Virtual Map.
-     *
-     * @return a function that accepts a {@code VirtualMap} and returns the state root object.
-     */
-    private static Function<VirtualMap, MerkleNodeState> stateRootFromVirtualMap(@NonNull final SwirldMain appMain) {
-        Objects.requireNonNull(appMain);
-        return (virtualMap) -> (com.swirlds.state.MerkleNodeState) appMain.stateRootFromVirtualMap();
-    }
-=======
->>>>>>> 0b5a3a86
 }