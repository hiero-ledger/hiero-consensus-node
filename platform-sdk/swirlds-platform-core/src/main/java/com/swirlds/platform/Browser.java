// SPDX-License-Identifier: Apache-2.0
package com.swirlds.platform;

import static com.swirlds.common.io.utility.FileUtils.getAbsolutePath;
import static com.swirlds.common.io.utility.FileUtils.rethrowIO;
import static com.swirlds.common.threading.manager.AdHocThreadManager.getStaticThreadManager;
import static com.swirlds.logging.legacy.LogMarker.EXCEPTION;
import static com.swirlds.logging.legacy.LogMarker.STARTUP;
import static com.swirlds.platform.builder.PlatformBuildConstants.DEFAULT_CONFIG_FILE_NAME;
import static com.swirlds.platform.builder.PlatformBuildConstants.DEFAULT_OVERRIDES_YAML_FILE_NAME;
import static com.swirlds.platform.builder.PlatformBuildConstants.DEFAULT_SETTINGS_FILE_NAME;
import static com.swirlds.platform.builder.internal.StaticPlatformBuilder.getMetricsProvider;
import static com.swirlds.platform.builder.internal.StaticPlatformBuilder.initLogging;
import static com.swirlds.platform.builder.internal.StaticPlatformBuilder.setupGlobalMetrics;
import static com.swirlds.platform.crypto.CryptoStatic.initNodeSecurity;
import static com.swirlds.platform.gui.internal.BrowserWindowManager.addPlatforms;
import static com.swirlds.platform.gui.internal.BrowserWindowManager.getStateHierarchy;
import static com.swirlds.platform.gui.internal.BrowserWindowManager.moveBrowserWindowToFront;
import static com.swirlds.platform.gui.internal.BrowserWindowManager.setBrowserWindow;
import static com.swirlds.platform.gui.internal.BrowserWindowManager.setStateHierarchy;
import static com.swirlds.platform.gui.internal.BrowserWindowManager.showBrowserWindow;
import static com.swirlds.platform.state.signed.StartupStateUtils.getInitialState;
import static com.swirlds.platform.system.SystemExitUtils.exitSystem;
import static com.swirlds.platform.system.address.AddressBookUtils.initializeAddressBook;
import static com.swirlds.platform.util.BootstrapUtils.getNodesToRun;
import static com.swirlds.platform.util.BootstrapUtils.loadSwirldMains;
import static com.swirlds.platform.util.BootstrapUtils.setupBrowserWindow;

import com.hedera.hapi.node.state.roster.Roster;
import com.hedera.hapi.util.HapiUtils;
import com.swirlds.base.time.Time;
import com.swirlds.common.context.PlatformContext;
import com.swirlds.common.io.filesystem.FileSystemManager;
import com.swirlds.common.io.utility.RecycleBin;
import com.swirlds.common.merkle.crypto.MerkleCryptography;
import com.swirlds.common.merkle.crypto.MerkleCryptographyFactory;
import com.swirlds.common.threading.framework.config.ThreadConfiguration;
import com.swirlds.config.api.Configuration;
import com.swirlds.config.api.ConfigurationBuilder;
import com.swirlds.config.extensions.sources.SystemEnvironmentConfigSource;
import com.swirlds.metrics.api.Metrics;
import com.swirlds.platform.builder.PlatformBuilder;
import com.swirlds.platform.config.BasicConfig;
import com.swirlds.platform.config.PathsConfig;
import com.swirlds.platform.gui.GuiEventStorage;
import com.swirlds.platform.gui.hashgraph.HashgraphGuiSource;
import com.swirlds.platform.gui.hashgraph.internal.StandardGuiSource;
import com.swirlds.platform.gui.internal.StateHierarchy;
import com.swirlds.platform.gui.internal.WinBrowser;
import com.swirlds.platform.gui.model.InfoApp;
import com.swirlds.platform.gui.model.InfoMember;
import com.swirlds.platform.gui.model.InfoSwirld;
import com.swirlds.platform.state.ConsensusStateEventHandler;
import com.swirlds.platform.state.service.PlatformStateFacade;
import com.swirlds.platform.state.signed.HashedReservedSignedState;
import com.swirlds.platform.state.signed.ReservedSignedState;
import com.swirlds.platform.system.SwirldMain;
import com.swirlds.platform.system.SystemExitCode;
import com.swirlds.platform.util.BootstrapUtils;
import com.swirlds.state.State;
import edu.umd.cs.findbugs.annotations.NonNull;
import java.awt.GraphicsEnvironment;
import java.util.ArrayList;
import java.util.HashMap;
import java.util.List;
import java.util.Map;
import java.util.Objects;
import java.util.Set;
import java.util.concurrent.atomic.AtomicBoolean;
import org.apache.logging.log4j.LogManager;
import org.apache.logging.log4j.Logger;
import org.hiero.base.crypto.Cryptography;
import org.hiero.base.crypto.CryptographyProvider;
import org.hiero.consensus.crypto.CryptoConstants;
import org.hiero.consensus.model.node.KeysAndCerts;
import org.hiero.consensus.model.node.NodeId;
import org.hiero.consensus.model.roster.AddressBook;
import org.hiero.consensus.roster.RosterHistory;
import org.hiero.consensus.roster.RosterRetriever;
import org.hiero.consensus.roster.RosterUtils;

/**
 * The Browser that launches the Platforms that run the apps. This is used by the demo apps to launch the Platforms.
 * This class will be removed once the demo apps moved to Inversion of Control pattern to build and start platform
 * directly.
 */
@Deprecated(forRemoval = true)
public class Browser {
    // Each member is represented by an AddressBook entry in config.txt. On a given computer, a single java
    // process runs all members whose listed internal IP address matches some address on that computer. That
    // Java process will instantiate one Platform per member running on that machine. But there will be only
    // one static Browser that they all share.
    //
    // Every member, whatever computer it is running on, listens on 0.0.0.0, on its internal port. Every
    // member connects to every other member, by computing its IP address as follows: If that other member
    // is also on the same host, use 127.0.0.1. If it is on the same LAN[*], use its internal address.
    // Otherwise, use its external address.
    //
    // This way, a single config.txt can be shared across computers unchanged, even if, for example, those
    // computers are on different networks in Amazon EC2.
    //
    // [*] Two members are considered to be on the same LAN if their listed external addresses are the same.

    private static Logger logger = LogManager.getLogger(Browser.class);

    /**
     * True if the browser has been launched
     */
    private static final AtomicBoolean STARTED = new AtomicBoolean(false);

    /**
     * Main method for starting the browser
     *
     * @param args command line arguments
     */
    public static void main(final String[] args) {
        parseCommandLineArgsAndLaunch(args);
    }

    /**
     * Parse the command line arguments and launch the browser
     *
     * @param args command line arguments
     */
    public static void parseCommandLineArgsAndLaunch(@NonNull final String... args) {
        final CommandLineArgs commandLineArgs = CommandLineArgs.parse(args);

        launch(commandLineArgs, false);
    }

    /**
     * Launch the browser with the command line arguments already parsed
     *
     * @param commandLineArgs the parsed command line arguments
     * @param pcesRecovery    if true, the platform will be started in PCES recovery mode
     */
    public static void launch(@NonNull final CommandLineArgs commandLineArgs, final boolean pcesRecovery) {
        if (STARTED.getAndSet(true)) {
            return;
        }

        initLogging();

        logger = LogManager.getLogger(Browser.class);

        try {
            launchUnhandled(commandLineArgs, pcesRecovery);
        } catch (final Throwable e) {
            logger.error(EXCEPTION.getMarker(), "Unable to start Browser", e);
            throw new RuntimeException("Unable to start Browser", e);
        }
    }

    /**
     * Launch the browser but do not handle any exceptions
     *
     * @param commandLineArgs the parsed command line arguments
     * @param pcesRecovery    if true, the platform will be started in PCES recovery mode
     */
    private static void launchUnhandled(@NonNull final CommandLineArgs commandLineArgs, final boolean pcesRecovery)
            throws Exception {
        Objects.requireNonNull(commandLineArgs);
        final ConfigurationBuilder bootstrapConfigBuilder =
                ConfigurationBuilder.create().withSource(SystemEnvironmentConfigSource.getInstance());
        BootstrapUtils.setupConfigBuilder(bootstrapConfigBuilder, getAbsolutePath(DEFAULT_SETTINGS_FILE_NAME));
        final Configuration bootstrapConfiguration = bootstrapConfigBuilder.build();

        final PathsConfig defaultPathsConfig = bootstrapConfiguration.getConfigData(PathsConfig.class);

        // Load config.txt file, parse application jar file name, main class name, address book, and parameters
        final ApplicationDefinition appDefinition =
                ApplicationDefinitionLoader.loadDefault(defaultPathsConfig, getAbsolutePath(DEFAULT_CONFIG_FILE_NAME));

        // Determine which nodes to run locally
        final AddressBook appAddressBook = appDefinition.getConfigAddressBook();
        final List<NodeId> configNodesToRun =
                bootstrapConfiguration.getConfigData(BasicConfig.class).nodesToRun();
        final Set<NodeId> cliNodesToRun = commandLineArgs.localNodesToStart();
        final Set<NodeId> validNodeIds = appAddressBook.getNodeIdSet();
        final List<NodeId> nodesToRun =
                getNodesToRun(cliNodesToRun, configNodesToRun, () -> validNodeIds, validNodeIds::contains);
        logger.info(STARTUP.getMarker(), "The following nodes {} are set to run locally", nodesToRun);

        // Load all SwirldMain instances for locally run nodes.
        final Map<NodeId, SwirldMain> appMains = loadSwirldMains(appDefinition, nodesToRun);
        ParameterProvider.getInstance().setParameters(appDefinition.getAppParameters());

        final boolean showUi = !GraphicsEnvironment.isHeadless();

        final GuiEventStorage guiEventStorage;
        final HashgraphGuiSource guiSource;
        Metrics guiMetrics = null;
        if (showUi) {
            final Roster guiRoster = RosterRetriever.buildRoster(appDefinition.getConfigAddressBook());
            setupBrowserWindow();
            setStateHierarchy(new StateHierarchy(null));
            final InfoApp infoApp = getStateHierarchy().getInfoApp(appDefinition.getApplicationName());
            final InfoSwirld infoSwirld = new InfoSwirld(infoApp, new byte[CryptoConstants.HASH_SIZE_BYTES]);
            new InfoMember(infoSwirld, "Node" + nodesToRun.getFirst().id());

            initNodeSecurity(appDefinition.getConfigAddressBook(), bootstrapConfiguration, Set.copyOf(nodesToRun));
            guiEventStorage = new GuiEventStorage(bootstrapConfiguration, guiRoster);

            guiSource = new StandardGuiSource(guiRoster, guiEventStorage);
        } else {
            guiSource = null;
            guiEventStorage = null;
        }

        final Map<NodeId, SwirldsPlatform> platforms = new HashMap<>();
        for (int index = 0; index < nodesToRun.size(); index++) {
            final NodeId nodeId = nodesToRun.get(index);
            final SwirldMain appMain = appMains.get(nodeId);

            final ConfigurationBuilder configBuilder = ConfigurationBuilder.create();
            final List<Class<? extends Record>> configTypes = appMain.getConfigDataTypes();
            for (final Class<? extends Record> configType : configTypes) {
                configBuilder.withConfigDataType(configType);
            }

            rethrowIO(() -> BootstrapUtils.setupConfigBuilder(
                    configBuilder,
                    getAbsolutePath(DEFAULT_SETTINGS_FILE_NAME),
                    getAbsolutePath(DEFAULT_OVERRIDES_YAML_FILE_NAME)));
            final Configuration configuration = configBuilder.build();

            setupGlobalMetrics(configuration);
            guiMetrics = getMetricsProvider().createPlatformMetrics(nodeId);

            final RecycleBin recycleBin = RecycleBin.create(
                    guiMetrics,
                    configuration,
                    getStaticThreadManager(),
                    Time.getCurrent(),
                    FileSystemManager.create(configuration),
                    nodeId);
            final Cryptography cryptography = CryptographyProvider.getInstance();
            final KeysAndCerts keysAndCerts = initNodeSecurity(
                            appDefinition.getConfigAddressBook(), configuration, Set.copyOf(nodesToRun))
                    .get(nodeId);

            // the AddressBook is not changed after this point, so we calculate the hash now
            cryptography.digestSync(appDefinition.getConfigAddressBook());

            // Set the MerkleCryptography instance for this node
            final MerkleCryptography merkleCryptography = MerkleCryptographyFactory.create(configuration);

            // Register with the ConstructableRegistry classes which need configuration.
            BootstrapUtils.setupConstructableRegistryWithConfiguration(configuration);

            // Create platform context
            final PlatformContext platformContext = PlatformContext.create(
                    configuration,
                    Time.getCurrent(),
                    guiMetrics,
                    FileSystemManager.create(configuration),
                    recycleBin,
                    merkleCryptography);

            PlatformStateFacade platformStateFacade = new PlatformStateFacade();
            // Create the initial state for the platform
            ConsensusStateEventHandler consensusStateEventHandler = appMain.newConsensusStateEvenHandler();
            final HashedReservedSignedState reservedState = getInitialState(
                    recycleBin,
                    appMain.getSemanticVersion(),
                    appMain::newStateRoot,
<<<<<<< HEAD
                    stateRootFromVirtualMap(appMain, configuration, guiMetrics, Time.getCurrent()),
=======
                    appMain.stateRootFromVirtualMap(),
>>>>>>> 4df21c61
                    appMain.getClass().getName(),
                    appDefinition.getSwirldName(),
                    nodeId,
                    appDefinition.getConfigAddressBook(),
                    platformStateFacade,
                    platformContext);
            final ReservedSignedState initialState = reservedState.state();

            // Initialize the address book
            initializeAddressBook(
                    nodeId,
                    appMain.getSemanticVersion(),
                    initialState,
                    appDefinition.getConfigAddressBook(),
                    platformContext,
                    consensusStateEventHandler,
                    platformStateFacade);

            final State state = initialState.get().getState();

            // If we are upgrading, then we are loading a freeze state and we need to update the latest freeze round
            // value
            if (HapiUtils.SEMANTIC_VERSION_COMPARATOR.compare(
                            appMain.getSemanticVersion(), platformStateFacade.creationSemanticVersionOf(state))
                    > 0) {
                final long initialStateRound = platformStateFacade.roundOf(state);
                platformStateFacade.bulkUpdateOf(state, v -> {
                    v.setLatestFreezeRound(initialStateRound);
                });
            }

            // Build the platform with the given values
            final RosterHistory rosterHistory = RosterUtils.createRosterHistory(state);

            final PlatformBuilder builder = PlatformBuilder.create(
                    appMain.getClass().getName(),
                    appDefinition.getSwirldName(),
                    appMain.getSemanticVersion(),
                    initialState,
                    consensusStateEventHandler,
                    nodeId,
                    String.valueOf(nodeId),
                    rosterHistory,
                    platformStateFacade,
<<<<<<< HEAD
                    stateRootFromVirtualMap(appMain, configuration, guiMetrics, Time.getCurrent()));
=======
                    appMain.stateRootFromVirtualMap());
>>>>>>> 4df21c61
            if (showUi && index == 0) {
                builder.withPreconsensusEventCallback(guiEventStorage::handlePreconsensusEvent);
                builder.withConsensusSnapshotOverrideCallback(guiEventStorage::handleSnapshotOverride);
            }
            builder.withExecutionLayer(appMain);

            // Build platform using the Inversion of Control pattern by injecting all needed
            // dependencies into the PlatformBuilder.
            final SwirldsPlatform platform = (SwirldsPlatform) builder.withConfiguration(configuration)
                    .withPlatformContext(platformContext)
                    .withKeysAndCerts(keysAndCerts)
                    .build();
            platforms.put(nodeId, platform);

            if (showUi) {
                if (index == 0) {
                    guiMetrics = platform.getContext().getMetrics();
                }
            }
        }

        addPlatforms(platforms.values());

        // FUTURE WORK: PCES recovery not compatible with non-Browser launched apps
        if (pcesRecovery) {
            // PCES recovery is only expected to be done on a single node
            // due to the structure of Browser atm, it makes more sense to enable the feature for multiple platforms
            platforms.values().forEach(SwirldsPlatform::performPcesRecovery);
            exitSystem(SystemExitCode.NO_ERROR, "PCES recovery done");
        }

        startPlatforms(new ArrayList<>(platforms.values()), appMains);

        if (showUi) {
            setBrowserWindow(
                    new WinBrowser(nodesToRun.getFirst(), guiSource, guiEventStorage.getConsensus(), guiMetrics));
            showBrowserWindow(null);
            moveBrowserWindowToFront();
        }
    }

    /**
     * Start all local platforms.
     *
     * @param platforms the platforms to start
     */
    private static void startPlatforms(
            @NonNull final List<SwirldsPlatform> platforms, @NonNull final Map<NodeId, SwirldMain> appMains) {

        final List<Thread> startThreads = new ArrayList<>();
        for (final SwirldsPlatform platform : platforms) {
            final Thread thread = new ThreadConfiguration(getStaticThreadManager())
                    .setThreadName("start-node-" + platform.getSelfId().id())
                    .setRunnable(() -> startPlatform(platform, appMains.get(platform.getSelfId())))
                    .build(true);
            startThreads.add(thread);
        }

        for (final Thread startThread : startThreads) {
            try {
                startThread.join();
            } catch (final InterruptedException e) {
                logger.error(EXCEPTION.getMarker(), "Interrupted while waiting for platform to start", e);
                Thread.currentThread().interrupt();
            }
        }
    }

    /**
     * Start a platform and its associated app.
     *
     * @param platform the platform to start
     * @param appMain  the app to start
     */
    private static void startPlatform(@NonNull final SwirldsPlatform platform, @NonNull final SwirldMain appMain) {
        appMain.init(platform, platform.getSelfId());
        platform.start();
        new ThreadConfiguration(getStaticThreadManager())
                .setNodeId(platform.getSelfId())
                .setComponent("app")
                .setThreadName("appMain")
                .setRunnable(appMain)
                .setDaemon(false)
                .build(true);
    }
<<<<<<< HEAD

    /**
     * A function to instantiate the state root object from a Virtual Map.
     *
     * @return a function that accepts a {@code VirtualMap} and returns the state root object.
     */
    private static Function<VirtualMap, MerkleNodeState> stateRootFromVirtualMap(
            @NonNull final SwirldMain appMain,
            @NonNull final Configuration configuration,
            @NonNull final Metrics metrics,
            @NonNull final Time time) {
        Objects.requireNonNull(appMain);
        Objects.requireNonNull(configuration);
        Objects.requireNonNull(metrics);
        Objects.requireNonNull(time);

        return (virtualMap) ->
                (com.swirlds.platform.state.MerkleNodeState) appMain.stateRootFromVirtualMap(metrics, time);
    }
=======
>>>>>>> 4df21c61
}<|MERGE_RESOLUTION|>--- conflicted
+++ resolved
@@ -264,11 +264,7 @@
                     recycleBin,
                     appMain.getSemanticVersion(),
                     appMain::newStateRoot,
-<<<<<<< HEAD
-                    stateRootFromVirtualMap(appMain, configuration, guiMetrics, Time.getCurrent()),
-=======
-                    appMain.stateRootFromVirtualMap(),
->>>>>>> 4df21c61
+                    appMain.stateRootFromVirtualMap(metrics, time),
                     appMain.getClass().getName(),
                     appDefinition.getSwirldName(),
                     nodeId,
@@ -313,11 +309,7 @@
                     String.valueOf(nodeId),
                     rosterHistory,
                     platformStateFacade,
-<<<<<<< HEAD
-                    stateRootFromVirtualMap(appMain, configuration, guiMetrics, Time.getCurrent()));
-=======
-                    appMain.stateRootFromVirtualMap());
->>>>>>> 4df21c61
+                    appMain.stateRootFromVirtualMap(metrics, time));
             if (showUi && index == 0) {
                 builder.withPreconsensusEventCallback(guiEventStorage::handlePreconsensusEvent);
                 builder.withConsensusSnapshotOverrideCallback(guiEventStorage::handleSnapshotOverride);
@@ -403,26 +395,4 @@
                 .setDaemon(false)
                 .build(true);
     }
-<<<<<<< HEAD
-
-    /**
-     * A function to instantiate the state root object from a Virtual Map.
-     *
-     * @return a function that accepts a {@code VirtualMap} and returns the state root object.
-     */
-    private static Function<VirtualMap, MerkleNodeState> stateRootFromVirtualMap(
-            @NonNull final SwirldMain appMain,
-            @NonNull final Configuration configuration,
-            @NonNull final Metrics metrics,
-            @NonNull final Time time) {
-        Objects.requireNonNull(appMain);
-        Objects.requireNonNull(configuration);
-        Objects.requireNonNull(metrics);
-        Objects.requireNonNull(time);
-
-        return (virtualMap) ->
-                (com.swirlds.platform.state.MerkleNodeState) appMain.stateRootFromVirtualMap(metrics, time);
-    }
-=======
->>>>>>> 4df21c61
 }