// SPDX-License-Identifier: Apache-2.0
package com.swirlds.platform.reconnect;

import static com.swirlds.common.formatting.StringFormattingUtils.formattedList;
import static com.swirlds.logging.legacy.LogMarker.RECONNECT;

import com.swirlds.common.context.PlatformContext;
import com.swirlds.common.io.streams.MerkleDataInputStream;
import com.swirlds.common.io.streams.MerkleDataOutputStream;
import com.swirlds.common.merkle.synchronization.LearningSynchronizer;
import com.swirlds.common.merkle.synchronization.config.ReconnectConfig;
import com.swirlds.common.merkle.synchronization.stats.ReconnectMapMetrics;
import com.swirlds.common.merkle.synchronization.stats.ReconnectMapStats;
import com.swirlds.common.merkle.synchronization.utility.MerkleSynchronizationException;
import com.swirlds.common.merkle.synchronization.views.LearnerTreeView;
import com.swirlds.common.threading.manager.ThreadManager;
import com.swirlds.logging.legacy.payload.ReconnectDataUsagePayload;
import com.swirlds.platform.crypto.CryptoStatic;
import com.swirlds.platform.metrics.ReconnectMetrics;
import com.swirlds.platform.network.Connection;
import com.swirlds.platform.state.signed.ReservedSignedState;
import com.swirlds.platform.state.signed.SigSet;
import com.swirlds.platform.state.signed.SignedState;
import com.swirlds.platform.state.signed.SignedStateInvalidException;
import com.swirlds.platform.state.snapshot.SignedStateFileReader;
import com.swirlds.state.MerkleNodeState;
<<<<<<< HEAD
import com.swirlds.state.merkle.VirtualMapState;
import com.swirlds.virtualmap.VirtualMap;
=======
import com.swirlds.state.StateLifecycleManager;
>>>>>>> daf07a03
import edu.umd.cs.findbugs.annotations.NonNull;
import java.io.IOException;
import java.net.SocketException;
import java.time.Duration;
import java.util.Objects;
import org.apache.logging.log4j.LogManager;
import org.apache.logging.log4j.Logger;

/**
 * This class encapsulates logic for receiving the up-to-date state from a peer when the local node's state is out-of-date.
 */
public class ReconnectStateLearner {

    /** use this for all logging, as controlled by the optional data/log4j2.xml file */
    private static final Logger logger = LogManager.getLogger(ReconnectStateLearner.class);
    /**
     * A value to send to signify the end of a reconnect. A random long value is chosen to minimize the possibility that
     * the stream is misaligned
     */
    private static final long END_RECONNECT_MSG = 0x7747b5bd49693b61L;

    private final Connection connection;
    private final MerkleNodeState currentState;
    private final Duration reconnectSocketTimeout;
    private final ReconnectMetrics statistics;
    private final StateLifecycleManager stateLifecycleManager;

    private SigSet sigSet;
    private final PlatformContext platformContext;
    /**
     * After reconnect is finished, restore the socket timeout to the original value.
     */
    private int originalSocketTimeout;

    private final ThreadManager threadManager;

    /**
     * @param threadManager
     * 		responsible for managing thread lifecycles
     * @param connection
     * 		the connection to use for the reconnect
     * @param currentState
     * 		the most recent state from the learner
     * @param reconnectSocketTimeout
     * 		the amount of time that should be used for the socket timeout
     * @param statistics
     * 		reconnect metrics
     * @param stateLifecycleManager the state lifecycle manager
     */
    public ReconnectStateLearner(
            @NonNull final PlatformContext platformContext,
            @NonNull final ThreadManager threadManager,
            @NonNull final Connection connection,
            @NonNull final MerkleNodeState currentState,
            @NonNull final Duration reconnectSocketTimeout,
            @NonNull final ReconnectMetrics statistics,
            @NonNull final StateLifecycleManager stateLifecycleManager) {
        this.stateLifecycleManager = Objects.requireNonNull(stateLifecycleManager);

        currentState.throwIfImmutable("Can not perform reconnect with immutable state");
        currentState.throwIfDestroyed("Can not perform reconnect with destroyed state");

        this.platformContext = Objects.requireNonNull(platformContext);
        this.threadManager = Objects.requireNonNull(threadManager);
        this.connection = Objects.requireNonNull(connection);
        this.currentState = Objects.requireNonNull(currentState);
        this.reconnectSocketTimeout = Objects.requireNonNull(reconnectSocketTimeout);
        this.statistics = Objects.requireNonNull(statistics);

        // Save some of the current state data for validation
    }

    /**
     * Send and receive the end reconnect message
     *
     * @param connection the connection to send/receive on
     * @throws IOException if the connection breaks, times out, or the wrong message is received
     */
    static void endReconnectHandshake(@NonNull final Connection connection) throws IOException {
        connection.getDos().writeLong(END_RECONNECT_MSG);
        connection.getDos().flush();
        final long endReconnectMsg = connection.getDis().readLong();
        if (endReconnectMsg != END_RECONNECT_MSG) {
            throw new IOException("Did not receive expected end reconnect message. Expecting %x, Received %x"
                    .formatted(END_RECONNECT_MSG, endReconnectMsg));
        }
    }

    /**
     * @throws ReconnectStateException
     * 		thrown when there is an error in the underlying protocol
     */
    private void increaseSocketTimeout() throws ReconnectStateException {
        try {
            originalSocketTimeout = connection.getTimeout();
            connection.setTimeout(reconnectSocketTimeout.toMillis());
        } catch (final SocketException e) {
            throw new ReconnectStateException(e);
        }
    }

    /**
     * @throws ReconnectStateException
     * 		thrown when there is an error in the underlying protocol
     */
    private void resetSocketTimeout() throws ReconnectStateException {
        if (!connection.connected()) {
            logger.debug(
                    RECONNECT.getMarker(),
                    "{} connection to {} is no longer connected. Returning.",
                    connection.getSelfId(),
                    connection.getOtherId());
            return;
        }

        try {
            connection.setTimeout(originalSocketTimeout);
        } catch (final SocketException e) {
            throw new ReconnectStateException(e);
        }
    }

    /**
     * Perform the reconnect operation.
     *
     * @throws ReconnectStateException
     * 		thrown if I/O related errors occur, when there is an error in the underlying protocol, or the received
     * 		state is invalid
     * @return the state received from the other node
     */
    @NonNull
    public ReservedSignedState execute() throws ReconnectStateException {
        increaseSocketTimeout();
        ReservedSignedState reservedSignedState = null;
        try {
            receiveSignatures();
            reservedSignedState = reconnect();
            endReconnectHandshake(connection);
            return reservedSignedState;
        } catch (final IOException | SignedStateInvalidException e) {
            if (reservedSignedState != null) {
                // if the state was received, we need to release it or it will be leaked
                reservedSignedState.close();
            }
            throw new ReconnectStateException(e);
        } catch (final InterruptedException e) {
            // an interrupt can only occur in the reconnect() method, so we don't need to close the reservedSignedState
            Thread.currentThread().interrupt();
            throw new ReconnectStateException("interrupted while attempting to reconnect", e);
        } finally {
            resetSocketTimeout();
        }
    }

    /**
     * Get a copy of the state from the other node.
     *
     * @throws InterruptedException
     * 		if the current thread is interrupted
     */
    @NonNull
    private ReservedSignedState reconnect() throws InterruptedException {
        if (!(currentState instanceof VirtualMapState virtualMapState)) {
            throw new UnsupportedOperationException("Reconnects are only supported for VirtualMap states");
        }

        statistics.incrementReceiverStartTimes();

        final MerkleDataInputStream in = new MerkleDataInputStream(connection.getDis());
        final MerkleDataOutputStream out = new MerkleDataOutputStream(connection.getDos());

        connection.getDis().getSyncByteCounter().resetCount();
        connection.getDos().getSyncByteCounter().resetCount();

        final ReconnectConfig reconnectConfig =
                platformContext.getConfiguration().getConfigData(ReconnectConfig.class);

        final VirtualMap reconnectRoot = virtualMapState.getRoot().newReconnectRoot();
        final ReconnectMapStats mapStats = new ReconnectMapMetrics(platformContext.getMetrics(), null, null);
        // The learner view will be closed by LearningSynchronizer
        final LearnerTreeView<?> learnerView = reconnectRoot.buildLearnerView(mapStats);
        final LearningSynchronizer synchronizer = new LearningSynchronizer(
                threadManager,
                in,
                out,
                reconnectRoot,
                learnerView,
                connection::disconnect,
                platformContext.getMerkleCryptography(),
                reconnectConfig);
        try {
            synchronizer.synchronize();
            logger.info(RECONNECT.getMarker(), () -> mapStats.format());
        } catch (final InterruptedException e) {
            logger.warn(RECONNECT.getMarker(), "Synchronization interrupted");
            Thread.currentThread().interrupt();
            reconnectRoot.release();
            throw e;
        } catch (final Exception e) {
            reconnectRoot.release();
            throw new MerkleSynchronizationException(e);
        }

<<<<<<< HEAD
        final MerkleNodeState merkleNodeState =
                initializeMerkleNodeState(createStateFromVirtualMap, reconnectRoot, platformContext.getMetrics());

=======
        final MerkleNodeState receivedState = stateLifecycleManager.createStateFrom(synchronizer.getRoot());
>>>>>>> daf07a03
        final SignedState newSignedState = new SignedState(
                platformContext.getConfiguration(),
                CryptoStatic::verifySignature,
                receivedState,
                "ReconnectLearner.reconnect()",
                false,
                false,
                false);
        SignedStateFileReader.registerServiceStates(newSignedState);
        newSignedState.setSigSet(sigSet);

        final double mbReceived = connection.getDis().getSyncByteCounter().getMebiBytes();
        logger.info(
                RECONNECT.getMarker(),
                () -> new ReconnectDataUsagePayload("Reconnect data usage report", mbReceived).toString());

        statistics.incrementReceiverEndTimes();

        return newSignedState.reserve("ReconnectLearner.reconnect()");
    }

    /**
     * Copy the signatures for the state from the other node.
     *
     * @throws IOException
     * 		if any I/O related errors occur
     */
    private void receiveSignatures() throws IOException {
        logger.info(RECONNECT.getMarker(), "Receiving signed state signatures");
        sigSet = connection.getDis().readSerializable();

        final StringBuilder sb = new StringBuilder();
        sb.append("Received signatures from nodes ");
        formattedList(sb, sigSet.iterator());
        logger.info(RECONNECT.getMarker(), sb);
    }
}<|MERGE_RESOLUTION|>--- conflicted
+++ resolved
@@ -24,12 +24,9 @@
 import com.swirlds.platform.state.signed.SignedStateInvalidException;
 import com.swirlds.platform.state.snapshot.SignedStateFileReader;
 import com.swirlds.state.MerkleNodeState;
-<<<<<<< HEAD
+import com.swirlds.state.StateLifecycleManager;
 import com.swirlds.state.merkle.VirtualMapState;
 import com.swirlds.virtualmap.VirtualMap;
-=======
-import com.swirlds.state.StateLifecycleManager;
->>>>>>> daf07a03
 import edu.umd.cs.findbugs.annotations.NonNull;
 import java.io.IOException;
 import java.net.SocketException;
@@ -233,13 +230,7 @@
             throw new MerkleSynchronizationException(e);
         }
 
-<<<<<<< HEAD
-        final MerkleNodeState merkleNodeState =
-                initializeMerkleNodeState(createStateFromVirtualMap, reconnectRoot, platformContext.getMetrics());
-
-=======
-        final MerkleNodeState receivedState = stateLifecycleManager.createStateFrom(synchronizer.getRoot());
->>>>>>> daf07a03
+        final MerkleNodeState receivedState = stateLifecycleManager.createStateFrom(reconnectRoot);
         final SignedState newSignedState = new SignedState(
                 platformContext.getConfiguration(),
                 CryptoStatic::verifySignature,
