/*
 * Copyright (C) 2016-2023 Hedera Hashgraph, LLC
 *
 * Licensed under the Apache License, Version 2.0 (the "License");
 * you may not use this file except in compliance with the License.
 * You may obtain a copy of the License at
 *
 *      http://www.apache.org/licenses/LICENSE-2.0
 *
 * Unless required by applicable law or agreed to in writing, software
 * distributed under the License is distributed on an "AS IS" BASIS,
 * WITHOUT WARRANTIES OR CONDITIONS OF ANY KIND, either express or implied.
 * See the License for the specific language governing permissions and
 * limitations under the License.
 */

package com.swirlds.platform;

import static com.swirlds.platform.SwirldsPlatform.PLATFORM_THREAD_POOL_NAME;

import com.swirlds.base.function.CheckedConsumer;
import com.swirlds.common.context.PlatformContext;
import com.swirlds.common.crypto.config.CryptoConfig;
import com.swirlds.common.metrics.Metrics;
import com.swirlds.common.stream.EventStreamManager;
import com.swirlds.common.system.NodeId;
import com.swirlds.common.system.SoftwareVersion;
import com.swirlds.common.threading.framework.QueueThread;
import com.swirlds.common.threading.framework.config.QueueThreadConfiguration;
import com.swirlds.common.threading.interrupt.InterruptableConsumer;
import com.swirlds.common.threading.manager.ThreadManager;
import com.swirlds.common.threading.pool.CachedPoolParallelExecutor;
import com.swirlds.common.threading.pool.ParallelExecutor;
import com.swirlds.platform.components.common.output.RoundAppliedToStateConsumer;
import com.swirlds.platform.components.transaction.system.PostConsensusSystemTransactionManager;
import com.swirlds.platform.components.transaction.system.PreConsensusSystemTransactionManager;
import com.swirlds.platform.crypto.KeysAndCerts;
import com.swirlds.platform.crypto.PlatformSigner;
import com.swirlds.platform.eventhandling.ConsensusRoundHandler;
import com.swirlds.platform.eventhandling.PreConsensusEventHandler;
import com.swirlds.platform.internal.EventImpl;
import com.swirlds.platform.metrics.ConsensusHandlingMetrics;
import com.swirlds.platform.metrics.ConsensusMetrics;
import com.swirlds.platform.metrics.SwirldStateMetrics;
import com.swirlds.platform.network.connectivity.SocketFactory;
import com.swirlds.platform.network.connectivity.TcpFactory;
import com.swirlds.platform.network.connectivity.TlsFactory;
import com.swirlds.platform.state.State;
import com.swirlds.platform.state.SwirldStateManager;
import com.swirlds.platform.state.SwirldStateManagerImpl;
import com.swirlds.platform.state.signed.ReservedSignedState;
import com.swirlds.platform.system.PlatformConstructionException;
import edu.umd.cs.findbugs.annotations.NonNull;
import java.io.IOException;
import java.security.InvalidKeyException;
import java.security.KeyManagementException;
import java.security.KeyStoreException;
import java.security.NoSuchAlgorithmException;
import java.security.NoSuchProviderException;
import java.security.UnrecoverableKeyException;
import java.security.cert.CertificateException;
import java.util.concurrent.BlockingQueue;
import java.util.function.BooleanSupplier;

/**
 * Used to construct platform components that use DI
 */
final class PlatformConstructor {

    /** The maximum size of the queue holding signed states ready to be hashed and signed by others. */
    private static final int STATE_HASH_QUEUE_MAX = 1;

    /**
     * Private constructor so that this class is never instantiated
     */
    private PlatformConstructor() {}

    /**
     * Create a parallel executor.
     *
     * @param threadManager responsible for managing thread lifecycles
     */
    static ParallelExecutor parallelExecutor(final ThreadManager threadManager) {
        return new CachedPoolParallelExecutor(threadManager, "node-sync");
    }

    static SettingsProvider settingsProvider() {
        return StaticSettingsProvider.getSingleton();
    }

    static SocketFactory socketFactory(final KeysAndCerts keysAndCerts, final CryptoConfig cryptoConfig) {
        if (!Settings.getInstance().isUseTLS()) {
            return new TcpFactory(PlatformConstructor.settingsProvider());
        }
        try {
            return new TlsFactory(keysAndCerts, PlatformConstructor.settingsProvider(), cryptoConfig);
        } catch (final NoSuchAlgorithmException
                | UnrecoverableKeyException
                | KeyStoreException
                | KeyManagementException
                | CertificateException
                | IOException e) {
            throw new PlatformConstructionException("A problem occurred while creating the SocketFactory", e);
        }
    }

    static PlatformSigner platformSigner(final KeysAndCerts keysAndCerts) {
        try {
            return new PlatformSigner(keysAndCerts);
        } catch (final NoSuchAlgorithmException | NoSuchProviderException | InvalidKeyException e) {
            throw new PlatformConstructionException(e);
        }
    }

    /**
     * Creates the {@link QueueThread} that stores and handles signed states that need to be hashed and have signatures
     * collected.
     *
     * @param threadManager       responsible for managing thread lifecycles
     * @param selfId              this node's id
     * @param signedStateConsumer consumer of signed states that hashes the state and collects signatures
     */
    static QueueThread<ReservedSignedState> stateHashSignQueue(
            final ThreadManager threadManager,
            final long selfId,
            final InterruptableConsumer<ReservedSignedState> signedStateConsumer) {

        return new QueueThreadConfiguration<ReservedSignedState>(threadManager)
                .setNodeId(selfId)
                .setComponent(PLATFORM_THREAD_POOL_NAME)
                .setThreadName("state-hash-sign")
                .setHandler(signedStateConsumer)
                .setCapacity(STATE_HASH_QUEUE_MAX)
                .build();
    }

    /**
     * Creates a new instance of {@link SwirldStateManager}.
     *
     * @param selfId                                this node's id
     * @param preConsensusSystemTransactionManager  the manager which handles system transactions pre-consensus
     * @param postConsensusSystemTransactionManager the manager which handles system transactions post-consensus
     * @param metrics                               reference to the metrics-system
     * @param settings                              static settings provider
     * @param initialState                          the initial state
     * @return the newly constructed instance of {@link SwirldStateManager}
     */
    static SwirldStateManager swirldStateManager(
            final NodeId selfId,
            final PreConsensusSystemTransactionManager preConsensusSystemTransactionManager,
            final PostConsensusSystemTransactionManager postConsensusSystemTransactionManager,
            final Metrics metrics,
            final SettingsProvider settings,
            final BooleanSupplier inFreezeChecker,
            final State initialState) {

        return new SwirldStateManagerImpl(
                selfId,
                preConsensusSystemTransactionManager,
                postConsensusSystemTransactionManager,
                new SwirldStateMetrics(metrics),
                settings,
                inFreezeChecker,
                initialState);
    }

    /**
     * Constructs a new {@link PreConsensusEventHandler}.
     *
     * @param threadManager      responsible for creating and managing threads
     * @param selfId             this node's id
     * @param swirldStateManager the instance of {@link SwirldStateManager}
     * @param consensusMetrics   the class that records stats relating to {@link SwirldStateManager}
     * @return the newly constructed instance of {@link PreConsensusEventHandler}
     */
    static PreConsensusEventHandler preConsensusEventHandler(
            final ThreadManager threadManager,
            final NodeId selfId,
            final SwirldStateManager swirldStateManager,
            final ConsensusMetrics consensusMetrics) {

        return new PreConsensusEventHandler(threadManager, selfId, swirldStateManager, consensusMetrics);
    }

    /**
     * Constructs a new {@link ConsensusRoundHandler}.
     *
     * @param threadManager               responsible for creating and managing threads
     * @param selfId                      this node's id
     * @param settingsProvider            a static settings provider
     * @param swirldStateManager          the instance of {@link SwirldStateManager}
     * @param consensusHandlingMetrics    the class that records stats relating to {@link SwirldStateManager}
     * @param eventStreamManager          the instance that streams consensus events to disk
     * @param stateHashSignQueue          the queue for signed states that need signatures collected
     * @param waitForEventDurability      a method that blocks until an event becomes durable.
     * @param enterFreezePeriod           a runnable executed when a freeze is entered
     * @param roundAppliedToStateConsumer the consumer to invoke when a round has just been applied to the state
     * @param softwareVersion             the software version of the application
     * @return the newly constructed instance of {@link ConsensusRoundHandler}
     */
    static ConsensusRoundHandler consensusHandler(
            @NonNull final PlatformContext platformContext,
            @NonNull final ThreadManager threadManager,
            final long selfId,
            @NonNull final SettingsProvider settingsProvider,
            @NonNull final SwirldStateManager swirldStateManager,
            @NonNull final ConsensusHandlingMetrics consensusHandlingMetrics,
            @NonNull final EventStreamManager<EventImpl> eventStreamManager,
<<<<<<< HEAD
            @NonNull final BlockingQueue<ReservedSignedState> stateHashSignQueue,
            @NonNull final ThrowingConsumer<EventImpl, InterruptedException> waitForEventDurability,
=======
            @NonNull final BlockingQueue<SignedState> stateHashSignQueue,
            @NonNull final CheckedConsumer<EventImpl, InterruptedException> waitForEventDurability,
>>>>>>> 7c828f3d
            @NonNull final Runnable enterFreezePeriod,
            @NonNull final RoundAppliedToStateConsumer roundAppliedToStateConsumer,
            @NonNull final SoftwareVersion softwareVersion) {

        return new ConsensusRoundHandler(
                platformContext,
                threadManager,
                selfId,
                settingsProvider,
                swirldStateManager,
                consensusHandlingMetrics,
                eventStreamManager,
                stateHashSignQueue,
                waitForEventDurability,
                enterFreezePeriod,
                roundAppliedToStateConsumer,
                softwareVersion);
    }
}<|MERGE_RESOLUTION|>--- conflicted
+++ resolved
@@ -206,13 +206,8 @@
             @NonNull final SwirldStateManager swirldStateManager,
             @NonNull final ConsensusHandlingMetrics consensusHandlingMetrics,
             @NonNull final EventStreamManager<EventImpl> eventStreamManager,
-<<<<<<< HEAD
             @NonNull final BlockingQueue<ReservedSignedState> stateHashSignQueue,
-            @NonNull final ThrowingConsumer<EventImpl, InterruptedException> waitForEventDurability,
-=======
-            @NonNull final BlockingQueue<SignedState> stateHashSignQueue,
             @NonNull final CheckedConsumer<EventImpl, InterruptedException> waitForEventDurability,
->>>>>>> 7c828f3d
             @NonNull final Runnable enterFreezePeriod,
             @NonNull final RoundAppliedToStateConsumer roundAppliedToStateConsumer,
             @NonNull final SoftwareVersion softwareVersion) {
