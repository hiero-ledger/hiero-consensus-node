--- conflicted
+++ resolved
@@ -158,12 +158,8 @@
      * @param preConsensusSystemTransactionManager  the manager which handles system transactions pre-consensus
      * @param postConsensusSystemTransactionManager the manager which handles system transactions post-consensus
      * @param metrics                               reference to the metrics-system
-<<<<<<< HEAD
      * @param platformStatusStateMachine            the platform status state machine
-     * @param settings                              static settings provider
-=======
      * @param transactionConfig                     the transaction configuration
->>>>>>> 3a8e64ea
      * @param initialState                          the initial state
      * @return the newly constructed instance of {@link SwirldStateManager}
      */
@@ -174,12 +170,8 @@
             @NonNull final PreConsensusSystemTransactionManager preConsensusSystemTransactionManager,
             @NonNull final PostConsensusSystemTransactionManager postConsensusSystemTransactionManager,
             @NonNull final Metrics metrics,
-<<<<<<< HEAD
             @NonNull final PlatformStatusStateMachine platformStatusStateMachine,
-            @NonNull final SettingsProvider settings,
-=======
             @NonNull final TransactionConfig transactionConfig,
->>>>>>> 3a8e64ea
             @NonNull final BooleanSupplier inFreezeChecker,
             @NonNull final State initialState) {
 
@@ -189,12 +181,8 @@
         Objects.requireNonNull(preConsensusSystemTransactionManager);
         Objects.requireNonNull(postConsensusSystemTransactionManager);
         Objects.requireNonNull(metrics);
-<<<<<<< HEAD
         Objects.requireNonNull(platformStatusStateMachine);
-        Objects.requireNonNull(settings);
-=======
         Objects.requireNonNull(transactionConfig);
->>>>>>> 3a8e64ea
         Objects.requireNonNull(inFreezeChecker);
         Objects.requireNonNull(initialState);
 
@@ -205,12 +193,8 @@
                 preConsensusSystemTransactionManager,
                 postConsensusSystemTransactionManager,
                 new SwirldStateMetrics(metrics),
-<<<<<<< HEAD
                 platformStatusStateMachine,
-                settings,
-=======
                 transactionConfig,
->>>>>>> 3a8e64ea
                 inFreezeChecker,
                 initialState);
     }
