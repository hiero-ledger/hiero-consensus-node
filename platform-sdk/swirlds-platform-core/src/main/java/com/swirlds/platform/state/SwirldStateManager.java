// SPDX-License-Identifier: Apache-2.0
package com.swirlds.platform.state;

import static com.swirlds.platform.state.SwirldStateManagerUtils.fastCopy;
import static java.util.Objects.requireNonNull;

import com.hedera.hapi.node.base.SemanticVersion;
import com.hedera.hapi.node.state.roster.Roster;
import com.swirlds.common.context.PlatformContext;
<<<<<<< HEAD
import com.swirlds.platform.metrics.StateMetrics;
=======
import com.swirlds.platform.freeze.FreezePeriodChecker;
import com.swirlds.platform.metrics.TransactionMetrics;
>>>>>>> 6233333c
import com.swirlds.platform.state.service.PlatformStateFacade;
import com.swirlds.state.MerkleNodeState;
import com.swirlds.state.State;
import com.swirlds.state.merkle.StateMetrics;
import edu.umd.cs.findbugs.annotations.NonNull;
import java.util.concurrent.atomic.AtomicReference;

/**
 * Manages all interactions with the state object required by {@link ConsensusStateEventHandler}.
 */
public class SwirldStateManager {

    /**
     * Stats relevant to the state operations.
     */
    private final TransactionMetrics transactionMetrics;

    /**
     *
     */
    private final StateMetrics stateMetrics;

    /**
     * reference to the state that reflects all known consensus transactions
     */
    private final AtomicReference<MerkleNodeState> stateRef = new AtomicReference<>();

    /**
     * The most recent immutable state. No value until the first fast copy is created.
     */
    private final AtomicReference<MerkleNodeState> latestImmutableState = new AtomicReference<>();

    /**
     * The current software version.
     */
    private final SemanticVersion softwareVersion;

    private final PlatformStateFacade platformStateFacade;

    /**
     * Constructor.
     *
     * @param platformContext       the platform context
     * @param roster                the current roster
     * @param softwareVersion       the current software version
     */
    public SwirldStateManager(
            @NonNull final PlatformContext platformContext,
            @NonNull final Roster roster,
            @NonNull final SemanticVersion softwareVersion,
            @NonNull final PlatformStateFacade platformStateFacade) {

        requireNonNull(platformContext);
        requireNonNull(roster);
        this.platformStateFacade = requireNonNull(platformStateFacade);
<<<<<<< HEAD
        this.stats = new StateMetrics(platformContext.getMetrics());
        this.softwareVersion = requireNonNull(softwareVersion);
=======
        this.consensusStateEventHandler = consensusStateEventHandler;
        this.transactionMetrics = new TransactionMetrics(platformContext.getMetrics());
        this.stateMetrics = new StateMetrics(platformContext.getMetrics());
        requireNonNull(statusActionSubmitter);
        this.softwareVersion = requireNonNull(softwareVersion);
        this.transactionHandler = new TransactionHandler(selfId, transactionMetrics);
>>>>>>> 6233333c
    }

    /**
     * Set the initial State for the platform. This method should only be called once.
     *
     * @param state the initial state
     */
    public void setState(@NonNull final MerkleNodeState state, boolean onInit) {
        requireNonNull(state);

        state.throwIfDestroyed("state must not be destroyed");
        state.throwIfImmutable("state must be mutable");

        if (onInit && stateRef.get() != null) {
            throw new IllegalStateException("Attempt to set initial state when there is already a state reference.");
        }

        // Create a fast copy so there is always an immutable state to
        // invoke handleTransaction on for pre-consensus transactions
        fastCopyAndUpdateRefs(state);
    }

    /**
     * Returns the consensus state. The consensus state could become immutable at any time. Modifications must not be
     * made to the returned state.
     */
    public MerkleNodeState getConsensusState() {
        return stateRef.get();
    }

    private void fastCopyAndUpdateRefs(final MerkleNodeState state) {
        final MerkleNodeState newState = fastCopy(state, stateMetrics, softwareVersion, platformStateFacade);

        // Set latest immutable first to prevent the newly immutable stateRoot from being deleted between setting the
        // stateRef and the latestImmutableState
        setLatestImmutableState(state);
        updateStateRef(newState);
    }

    /**
     * Sets the consensus state to the state provided. Must be mutable and have a reference count of at least 1.
     *
     * @param state a new mutable state
     */
    private void updateStateRef(final MerkleNodeState state) {
        final var currVal = stateRef.get();
        if (currVal != null) {
            currVal.release();
        }
        // Do not increment the reference count because the state provided already has a reference count of at least
        // one to represent this reference and to prevent it from being deleted before this reference is set.
        stateRef.set(state);
    }

    private void setLatestImmutableState(final MerkleNodeState immutableState) {
        final State currVal = latestImmutableState.get();
        if (currVal != null) {
            currVal.release();
        }
        immutableState.getRoot().reserve();
        latestImmutableState.set(immutableState);
    }

    /**
     * <p>Updates the state to a fast copy of itself and returns a reference to the previous state to be used for
     * signing. The reference count of the previous state returned by this is incremented to prevent it from being
     * garbage collected until it is put in a signed state, so callers are responsible for decrementing the reference
     * count when it is no longer needed.</p>
     *
     * <p>Consensus event handling will block until this method returns. Pre-consensus
     * event handling may or may not be blocked depending on the implementation.</p>
     *
     * @return a copy of the state to use for the next signed state
     * @see State#copy()
     */
    public MerkleNodeState getStateForSigning() {
        fastCopyAndUpdateRefs(stateRef.get());
        return latestImmutableState.get();
    }
}<|MERGE_RESOLUTION|>--- conflicted
+++ resolved
@@ -7,12 +7,7 @@
 import com.hedera.hapi.node.base.SemanticVersion;
 import com.hedera.hapi.node.state.roster.Roster;
 import com.swirlds.common.context.PlatformContext;
-<<<<<<< HEAD
-import com.swirlds.platform.metrics.StateMetrics;
-=======
-import com.swirlds.platform.freeze.FreezePeriodChecker;
 import com.swirlds.platform.metrics.TransactionMetrics;
->>>>>>> 6233333c
 import com.swirlds.platform.state.service.PlatformStateFacade;
 import com.swirlds.state.MerkleNodeState;
 import com.swirlds.state.State;
@@ -68,17 +63,9 @@
         requireNonNull(platformContext);
         requireNonNull(roster);
         this.platformStateFacade = requireNonNull(platformStateFacade);
-<<<<<<< HEAD
-        this.stats = new StateMetrics(platformContext.getMetrics());
-        this.softwareVersion = requireNonNull(softwareVersion);
-=======
-        this.consensusStateEventHandler = consensusStateEventHandler;
         this.transactionMetrics = new TransactionMetrics(platformContext.getMetrics());
         this.stateMetrics = new StateMetrics(platformContext.getMetrics());
-        requireNonNull(statusActionSubmitter);
         this.softwareVersion = requireNonNull(softwareVersion);
-        this.transactionHandler = new TransactionHandler(selfId, transactionMetrics);
->>>>>>> 6233333c
     }
 
     /**
