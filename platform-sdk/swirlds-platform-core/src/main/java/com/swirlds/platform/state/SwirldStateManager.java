/*
 * Copyright (C) 2016-2023 Hedera Hashgraph, LLC
 *
 * Licensed under the Apache License, Version 2.0 (the "License");
 * you may not use this file except in compliance with the License.
 * You may obtain a copy of the License at
 *
 *      http://www.apache.org/licenses/LICENSE-2.0
 *
 * Unless required by applicable law or agreed to in writing, software
 * distributed under the License is distributed on an "AS IS" BASIS,
 * WITHOUT WARRANTIES OR CONDITIONS OF ANY KIND, either express or implied.
 * See the License for the specific language governing permissions and
 * limitations under the License.
 */

package com.swirlds.platform.state;

import static com.swirlds.platform.state.SwirldStateManagerUtils.fastCopy;

import com.swirlds.base.time.Time;
import com.swirlds.common.context.PlatformContext;
import com.swirlds.common.platform.NodeId;
import com.swirlds.platform.FreezePeriodChecker;
import com.swirlds.platform.components.transaction.system.ConsensusSystemTransactionManager;
import com.swirlds.platform.components.transaction.system.PreconsensusSystemTransactionManager;
import com.swirlds.platform.event.GossipEvent;
import com.swirlds.platform.internal.ConsensusRound;
import com.swirlds.platform.internal.EventImpl;
import com.swirlds.platform.metrics.SwirldStateMetrics;
import com.swirlds.platform.state.signed.LoadableFromSignedState;
import com.swirlds.platform.state.signed.SignedState;
import com.swirlds.platform.system.Round;
import com.swirlds.platform.system.SoftwareVersion;
import com.swirlds.platform.system.SwirldState;
import com.swirlds.platform.system.address.AddressBook;
import com.swirlds.platform.system.status.StatusActionSubmitter;
import com.swirlds.platform.uptime.UptimeTracker;
import edu.umd.cs.findbugs.annotations.NonNull;
import java.time.Instant;
import java.util.Objects;
import java.util.concurrent.atomic.AtomicReference;

/**
 * Manages all interactions with the state object required by {@link SwirldState}.
 */
public class SwirldStateManager implements FreezePeriodChecker, LoadableFromSignedState {

    /**
     * Stats relevant to SwirldState operations.
     */
    private final SwirldStateMetrics stats;

    /**
     * reference to the state that reflects all known consensus transactions
     */
    private final AtomicReference<State> stateRef = new AtomicReference<>();

    /**
     * The most recent immutable state. No value until the first fast copy is created.
     */
    private final AtomicReference<State> latestImmutableState = new AtomicReference<>();

    /**
     * Handle transactions by applying them to a state
     */
    private final TransactionHandler transactionHandler;

    /**
     * Tracks and reports node uptime.
     */
    private final UptimeTracker uptimeTracker;

    /**
     * Handles system transactions pre-consensus
     */
    private final PreconsensusSystemTransactionManager preconsensusSystemTransactionManager;

    /**
     * Handles system transactions post-consensus
     */
    private final ConsensusSystemTransactionManager consensusSystemTransactionManager;

    /**
     * The current software version.
     */
    private final SoftwareVersion softwareVersion;

    /**
     * Creates a new instance with the provided state.
     *
     * @param platformContext                      the platform context
     * @param addressBook                          the address book
     * @param selfId                               this node's id
     * @param preconsensusSystemTransactionManager the manager for pre-consensus system transactions
     * @param consensusSystemTransactionManager    the manager for post-consensus system transactions
     * @param swirldStateMetrics                   metrics related to SwirldState
     * @param statusActionSubmitter                enables submitting platform status actions
     * @param state                                the genesis state
     * @param softwareVersion                      the current software version
     */
    public SwirldStateManager(
            @NonNull final PlatformContext platformContext,
            @NonNull final AddressBook addressBook,
            @NonNull final NodeId selfId,
            @NonNull final PreconsensusSystemTransactionManager preconsensusSystemTransactionManager,
            @NonNull final ConsensusSystemTransactionManager consensusSystemTransactionManager,
            @NonNull final SwirldStateMetrics swirldStateMetrics,
            @NonNull final StatusActionSubmitter statusActionSubmitter,
            @NonNull final State state,
            @NonNull final SoftwareVersion softwareVersion) {

        Objects.requireNonNull(platformContext);
        Objects.requireNonNull(addressBook);
        Objects.requireNonNull(selfId);
        this.preconsensusSystemTransactionManager = Objects.requireNonNull(preconsensusSystemTransactionManager);
        this.consensusSystemTransactionManager = Objects.requireNonNull(consensusSystemTransactionManager);
        this.stats = Objects.requireNonNull(swirldStateMetrics);
        Objects.requireNonNull(statusActionSubmitter);
        Objects.requireNonNull(state);
        this.softwareVersion = Objects.requireNonNull(softwareVersion);

        this.transactionHandler = new TransactionHandler(selfId, stats);
        this.uptimeTracker =
                new UptimeTracker(platformContext, addressBook, statusActionSubmitter, selfId, Time.getCurrent());
        initialState(state);
    }

    /**
     * Prehandles application transactions. Similar to {@link #prehandleApplicationTransactions(EventImpl)} but accepts
     * a {@link GossipEvent} instead of an {@link EventImpl}.
     *
     * @param event the event to handle
     */
    public void prehandleApplicationTransactions(final GossipEvent event) {
        // As a temporary work around, convert to EventImpl.
        // Once we remove the legacy pathway, we can remove this.
        final EventImpl eventImpl = new EventImpl(event, null, null);
        prehandleApplicationTransactions(eventImpl);
    }

    /**
     * Prehandles application transactions.
     *
     * @param event the event to handle
     */
    public void prehandleApplicationTransactions(final EventImpl event) {
        final long startTime = System.nanoTime();

        State immutableState = latestImmutableState.get();
        while (!immutableState.tryReserve()) {
            immutableState = latestImmutableState.get();
        }
        transactionHandler.preHandle(event, immutableState.getSwirldState());
        event.getBaseEvent().signalPrehandleCompletion();
        immutableState.release();

        stats.preHandleTime(startTime, System.nanoTime());
    }

    /**
     * Prehandles system transactions.
     *
     * @param event the event to handle
     */
    public void prehandleSystemTransactions(final EventImpl event) {
        final long startTime = System.nanoTime();

        preconsensusSystemTransactionManager.handleEvent(event);

        stats.preConsensusHandleTime(startTime, System.nanoTime());
    }

    /**
     * Handles the events in a consensus round. Implementations are responsible for invoking
<<<<<<< HEAD
     * {@link SwirldState#handleConsensusRound(Round, PlatformState)}.
=======
     * {@link SwirldState#handleConsensusRound(Round, SwirldDualState)}.
>>>>>>> f10afe62
     *
     * @param round the round to handle
     */
    public void handleConsensusRound(final ConsensusRound round) {
        final State state = stateRef.get();

        uptimeTracker.handleRound(
                round,
                state.getPlatformState().getUptimeData(),
                state.getPlatformState().getAddressBook());
        transactionHandler.handleRound(round, state);
        consensusSystemTransactionManager.handleRound(state, round);
        updateEpoch();
    }

    /**
     * Returns the consensus state. The consensus state could become immutable at any time. Modifications must not be
     * made to the returned state.
     */
    public State getConsensusState() {
        return stateRef.get();
    }

    /**
     * Invoked when a signed state is about to be created for the current freeze period.
     * <p>
     * Invoked only by the consensus handling thread, so there is no chance of the state being modified by a concurrent
     * thread.
     * </p>
     */
    public void savedStateInFreezePeriod() {
        // set current DualState's lastFrozenTime to be current freezeTime
        stateRef.get()
                .getPlatformState()
                .setLastFrozenTime(stateRef.get().getPlatformState().getFreezeTime());
    }

    /**
     * {@inheritDoc}
     */
    @Override
    public void loadFromSignedState(final SignedState signedState) {
        final State state = signedState.getState();

        state.throwIfDestroyed("state must not be destroyed");
        state.throwIfImmutable("state must be mutable");

        fastCopyAndUpdateRefs(state);
    }

    private void initialState(final State state) {
        state.throwIfDestroyed("state must not be destroyed");
        state.throwIfImmutable("state must be mutable");

        if (stateRef.get() != null) {
            throw new IllegalStateException("Attempt to set initial state when there is already a state reference.");
        }

        // Create a fast copy so there is always an immutable state to
        // invoke handleTransaction on for pre-consensus transactions
        fastCopyAndUpdateRefs(state);
    }

    private void fastCopyAndUpdateRefs(final State state) {
        final State consState = fastCopy(state, stats, softwareVersion);

        // Set latest immutable first to prevent the newly immutable state from being deleted between setting the
        // stateRef and the latestImmutableState
        setLatestImmutableState(state);
        setState(consState);
    }

    /**
     * Sets the consensus state to the state provided. Must be mutable and have a reference count of at least 1.
     *
     * @param state the new mutable state
     */
    private void setState(final State state) {
        final State currVal = stateRef.get();
        if (currVal != null) {
            currVal.release();
        }
        // Do not increment the reference count because the state provided already has a reference count of at least
        // one to represent this reference and to prevent it from being deleted before this reference is set.
        stateRef.set(state);
    }

    private void setLatestImmutableState(final State immutableState) {
        final State currVal = latestImmutableState.get();
        if (currVal != null) {
            currVal.release();
        }
        immutableState.reserve();
        latestImmutableState.set(immutableState);
    }

    private void updateEpoch() {
        final PlatformState platformState = stateRef.get().getPlatformState();
        if (platformState != null) {
            platformState.updateEpochHash();
        }
    }

    /**
     * {@inheritDoc}
     */
    @Override
    public boolean isInFreezePeriod(final Instant timestamp) {
        final PlatformState platformState = getConsensusState().getPlatformState();
        return SwirldStateManagerUtils.isInFreezePeriod(
                timestamp, platformState.getFreezeTime(), platformState.getLastFrozenTime());
    }

    /**
     * <p>Updates the state to a fast copy of itself and returns a reference to the previous state to be used for
     * signing. The reference count of the previous state returned by this is incremented to prevent it from being
     * garbage collected until it is put in a signed state, so callers are responsible for decrementing the reference
     * count when it is no longer needed.</p>
     *
     * <p>Consensus event handling will block until this method returns. Pre-consensus
     * event handling may or may not be blocked depending on the implementation.</p>
     *
     * @return a copy of the state to use for the next signed state
     * @see State#copy()
     */
    public State getStateForSigning() {
        fastCopyAndUpdateRefs(stateRef.get());
        return latestImmutableState.get();
    }
}<|MERGE_RESOLUTION|>--- conflicted
+++ resolved
@@ -173,11 +173,7 @@
 
     /**
      * Handles the events in a consensus round. Implementations are responsible for invoking
-<<<<<<< HEAD
      * {@link SwirldState#handleConsensusRound(Round, PlatformState)}.
-=======
-     * {@link SwirldState#handleConsensusRound(Round, SwirldDualState)}.
->>>>>>> f10afe62
      *
      * @param round the round to handle
      */
