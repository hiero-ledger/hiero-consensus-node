/*
 * Copyright (C) 2023-2024 Hedera Hashgraph, LLC
 *
 * Licensed under the Apache License, Version 2.0 (the "License");
 * you may not use this file except in compliance with the License.
 * You may obtain a copy of the License at
 *
 *      http://www.apache.org/licenses/LICENSE-2.0
 *
 * Unless required by applicable law or agreed to in writing, software
 * distributed under the License is distributed on an "AS IS" BASIS,
 * WITHOUT WARRANTIES OR CONDITIONS OF ANY KIND, either express or implied.
 * See the License for the specific language governing permissions and
 * limitations under the License.
 */

package com.swirlds.platform.wiring;

import com.swirlds.common.context.PlatformContext;
import com.swirlds.common.stream.RunningEventHashUpdate;
import com.swirlds.common.wiring.counters.ObjectCounter;
import com.swirlds.common.wiring.model.WiringModel;
import com.swirlds.common.wiring.schedulers.TaskScheduler;
import com.swirlds.common.wiring.schedulers.builders.TaskSchedulerType;
import com.swirlds.platform.event.GossipEvent;
import com.swirlds.platform.internal.ConsensusRound;
import com.swirlds.platform.internal.EventImpl;
import com.swirlds.platform.state.signed.ReservedSignedState;
import com.swirlds.platform.state.signed.StateSavingResult;
import com.swirlds.platform.system.state.notifications.IssNotification;
import com.swirlds.platform.system.transaction.StateSignatureTransaction;
import edu.umd.cs.findbugs.annotations.NonNull;
import java.util.List;

/**
 * The {@link TaskScheduler}s used by the platform.
 *
 * @param eventHasherScheduler                      the scheduler for the event hasher
 * @param postHashCollectorScheduler                the scheduler for the post hash collector
 * @param internalEventValidatorScheduler           the scheduler for the internal event validator
 * @param eventDeduplicatorScheduler                the scheduler for the event deduplicator
 * @param eventSignatureValidatorScheduler          the scheduler for the event signature validator
 * @param orphanBufferScheduler                     the scheduler for the orphan buffer
 * @param inOrderLinkerScheduler                    the scheduler for the in-order linker
 * @param consensusEngineScheduler                  the scheduler for the consensus engine
 * @param eventCreationManagerScheduler             the scheduler for the event creation manager
 * @param signedStateFileManagerScheduler           the scheduler for the signed state file manager
 * @param stateSignerScheduler                      the scheduler for the state signer
 * @param pcesReplayerScheduler                     the scheduler for the pces replayer
 * @param pcesWriterScheduler                       the scheduler for the pces writer
 * @param pcesSequencerScheduler                    the scheduler for the pces sequencer
 * @param eventDurabilityNexusScheduler             the scheduler for the event durability nexus
 * @param applicationTransactionPrehandlerScheduler the scheduler for the application transaction prehandler
 * @param stateSignatureCollectorScheduler          the scheduler for the state signature collector
 * @param shadowgraphScheduler                      the scheduler for the shadowgraph
 * @param consensusRoundHandlerScheduler            the scheduler for the consensus round handler
 * @param runningHashUpdateScheduler                the scheduler for the running hash updater
 * @param futureEventBufferScheduler                the scheduler for the future event buffer
 * @param issDetectorScheduler                      the scheduler for the iss detector
 * @param issHandlerScheduler                       the scheduler for the iss handler
 * @param hashLoggerScheduler                       the scheduler for the hash logger
 * @param latestCompleteStateScheduler              the scheduler for the latest complete state notifier
 */
public record PlatformSchedulers(
        @NonNull TaskScheduler<GossipEvent> eventHasherScheduler,
        @NonNull TaskScheduler<GossipEvent> postHashCollectorScheduler,
        @NonNull TaskScheduler<GossipEvent> internalEventValidatorScheduler,
        @NonNull TaskScheduler<GossipEvent> eventDeduplicatorScheduler,
        @NonNull TaskScheduler<GossipEvent> eventSignatureValidatorScheduler,
        @NonNull TaskScheduler<List<GossipEvent>> orphanBufferScheduler,
        @NonNull TaskScheduler<EventImpl> inOrderLinkerScheduler,
        @NonNull TaskScheduler<List<ConsensusRound>> consensusEngineScheduler,
        @NonNull TaskScheduler<GossipEvent> eventCreationManagerScheduler,
        @NonNull TaskScheduler<StateSavingResult> signedStateFileManagerScheduler,
        @NonNull TaskScheduler<StateSignatureTransaction> stateSignerScheduler,
        @NonNull TaskScheduler<DoneStreamingPcesTrigger> pcesReplayerScheduler,
        @NonNull TaskScheduler<Long> pcesWriterScheduler,
        @NonNull TaskScheduler<GossipEvent> pcesSequencerScheduler,
        @NonNull TaskScheduler<Void> eventDurabilityNexusScheduler,
        @NonNull TaskScheduler<Void> applicationTransactionPrehandlerScheduler,
        @NonNull TaskScheduler<List<ReservedSignedState>> stateSignatureCollectorScheduler,
        @NonNull TaskScheduler<Void> shadowgraphScheduler,
        @NonNull TaskScheduler<Void> consensusRoundHandlerScheduler,
        @NonNull TaskScheduler<Void> eventStreamManagerScheduler,
        @NonNull TaskScheduler<RunningEventHashUpdate> runningHashUpdateScheduler,
        @NonNull TaskScheduler<List<GossipEvent>> futureEventBufferScheduler,
        @NonNull TaskScheduler<List<IssNotification>> issDetectorScheduler,
<<<<<<< HEAD
        @NonNull TaskScheduler<Void> issHandlerScheduler,
        @NonNull TaskScheduler<Void> hashLoggerScheduler) {
=======
        @NonNull TaskScheduler<Void> hashLoggerScheduler,
        @NonNull TaskScheduler<Void> latestCompleteStateScheduler) {
>>>>>>> fd92626b

    /**
     * Instantiate the schedulers for the platform, for the given wiring model
     *
     * @param context              the platform context
     * @param model                the wiring model
     * @param hashingObjectCounter the object counter for the event hasher and post hash collector
     * @return the instantiated platform schedulers
     */
    public static PlatformSchedulers create(
            @NonNull final PlatformContext context,
            @NonNull final WiringModel model,
            @NonNull final ObjectCounter hashingObjectCounter) {
        final PlatformSchedulersConfig config =
                context.getConfiguration().getConfigData(PlatformSchedulersConfig.class);

        return new PlatformSchedulers(
                model.schedulerBuilder("eventHasher")
                        .withType(TaskSchedulerType.CONCURRENT)
                        .withOnRamp(hashingObjectCounter)
                        .withExternalBackPressure(true)
                        .withMetricsBuilder(model.metricsBuilder().withUnhandledTaskMetricEnabled(true))
                        .build()
                        .cast(),
                // don't define a capacity for the postHashCollector, so that the postHashCollector will not apply
                // backpressure to the hasher
                model.schedulerBuilder("postHashCollector")
                        .withType(TaskSchedulerType.SEQUENTIAL)
                        .withOffRamp(hashingObjectCounter)
                        .withExternalBackPressure(true)
                        .withMetricsBuilder(model.metricsBuilder().withUnhandledTaskMetricEnabled(true))
                        .build()
                        .cast(),
                model.schedulerBuilder("internalEventValidator")
                        .withType(config.internalEventValidatorSchedulerType())
                        .withUnhandledTaskCapacity(config.internalEventValidatorUnhandledCapacity())
                        .withFlushingEnabled(true)
                        .withMetricsBuilder(model.metricsBuilder().withUnhandledTaskMetricEnabled(true))
                        .build()
                        .cast(),
                model.schedulerBuilder("eventDeduplicator")
                        .withType(config.eventDeduplicatorSchedulerType())
                        .withUnhandledTaskCapacity(config.eventDeduplicatorUnhandledCapacity())
                        .withFlushingEnabled(true)
                        .withMetricsBuilder(model.metricsBuilder().withUnhandledTaskMetricEnabled(true))
                        .build()
                        .cast(),
                model.schedulerBuilder("eventSignatureValidator")
                        .withType(config.eventSignatureValidatorSchedulerType())
                        .withUnhandledTaskCapacity(config.eventSignatureValidatorUnhandledCapacity())
                        .withFlushingEnabled(true)
                        .withMetricsBuilder(model.metricsBuilder().withUnhandledTaskMetricEnabled(true))
                        .build()
                        .cast(),
                model.schedulerBuilder("orphanBuffer")
                        .withType(config.orphanBufferSchedulerType())
                        .withUnhandledTaskCapacity(config.orphanBufferUnhandledCapacity())
                        .withFlushingEnabled(true)
                        .withMetricsBuilder(model.metricsBuilder().withUnhandledTaskMetricEnabled(true))
                        .build()
                        .cast(),
                model.schedulerBuilder("inOrderLinker")
                        .withType(config.inOrderLinkerSchedulerType())
                        .withUnhandledTaskCapacity(config.inOrderLinkerUnhandledCapacity())
                        .withFlushingEnabled(true)
                        .withMetricsBuilder(model.metricsBuilder().withUnhandledTaskMetricEnabled(true))
                        .build()
                        .cast(),
                model.schedulerBuilder("consensusEngine")
                        .withType(config.consensusEngineSchedulerType())
                        .withUnhandledTaskCapacity(config.consensusEngineUnhandledCapacity())
                        .withFlushingEnabled(true)
                        .withSquelchingEnabled(true)
                        .withMetricsBuilder(model.metricsBuilder().withUnhandledTaskMetricEnabled(true))
                        .build()
                        .cast(),
                model.schedulerBuilder("eventCreationManager")
                        .withType(config.eventCreationManagerSchedulerType())
                        .withUnhandledTaskCapacity(config.eventCreationManagerUnhandledCapacity())
                        .withFlushingEnabled(true)
                        .withSquelchingEnabled(true)
                        .withMetricsBuilder(model.metricsBuilder().withUnhandledTaskMetricEnabled(true))
                        .build()
                        .cast(),
                model.schedulerBuilder("signedStateFileManager")
                        .withType(config.signedStateFileManagerSchedulerType())
                        .withUnhandledTaskCapacity(config.signedStateFileManagerUnhandledCapacity())
                        .withMetricsBuilder(model.metricsBuilder().withUnhandledTaskMetricEnabled(true))
                        .build()
                        .cast(),
                model.schedulerBuilder("stateSigner")
                        .withType(config.stateSignerSchedulerType())
                        .withUnhandledTaskCapacity(config.stateSignerUnhandledCapacity())
                        .withMetricsBuilder(model.metricsBuilder().withUnhandledTaskMetricEnabled(true))
                        .build()
                        .cast(),
                model.schedulerBuilder("pcesReplayer")
                        .withType(TaskSchedulerType.DIRECT)
                        .build()
                        .cast(),
                model.schedulerBuilder("pcesWriter")
                        .withType(config.pcesWriterSchedulerType())
                        .withUnhandledTaskCapacity(config.pcesWriterUnhandledCapacity())
                        .withMetricsBuilder(model.metricsBuilder().withUnhandledTaskMetricEnabled(true))
                        .build()
                        .cast(),
                model.schedulerBuilder("pcesSequencer")
                        .withType(config.pcesSequencerSchedulerType())
                        .withUnhandledTaskCapacity(config.pcesSequencerUnhandledTaskCapacity())
                        .withMetricsBuilder(model.metricsBuilder().withUnhandledTaskMetricEnabled(true))
                        .build()
                        .cast(),
                model.schedulerBuilder("eventDurabilityNexus")
                        .withType(config.eventDurabilityNexusSchedulerType())
                        .withUnhandledTaskCapacity(config.eventDurabilityNexusUnhandledTaskCapacity())
                        .withMetricsBuilder(model.metricsBuilder().withUnhandledTaskMetricEnabled(true))
                        .build()
                        .cast(),
                model.schedulerBuilder("applicationTransactionPrehandler")
                        .withType(config.applicationTransactionPrehandlerSchedulerType())
                        .withUnhandledTaskCapacity(config.applicationTransactionPrehandlerUnhandledCapacity())
                        .withMetricsBuilder(model.metricsBuilder().withUnhandledTaskMetricEnabled(true))
                        .withFlushingEnabled(true)
                        .build()
                        .cast(),
                model.schedulerBuilder("stateSignatureCollector")
                        .withType(config.stateSignatureCollectorSchedulerType())
                        .withUnhandledTaskCapacity(config.stateSignatureCollectorUnhandledCapacity())
                        .withMetricsBuilder(model.metricsBuilder().withUnhandledTaskMetricEnabled(true))
                        .withFlushingEnabled(true)
                        .build()
                        .cast(),
                model.schedulerBuilder("shadowgraph")
                        .withType(config.shadowgraphSchedulerType())
                        .withUnhandledTaskCapacity(config.shadowgraphUnhandledCapacity())
                        .withMetricsBuilder(model.metricsBuilder().withUnhandledTaskMetricEnabled(true))
                        .withFlushingEnabled(true)
                        .build()
                        .cast(),
                // the literal "consensusRoundHandler" is used by the app to log on the transaction handling thread.
                // Do not modify, unless you also change the TRANSACTION_HANDLING_THREAD_NAME constant
                model.schedulerBuilder("consensusRoundHandler")
                        .withType(config.consensusRoundHandlerSchedulerType())
                        .withUnhandledTaskCapacity(config.consensusRoundHandlerUnhandledCapacity())
                        .withMetricsBuilder(model.metricsBuilder()
                                .withUnhandledTaskMetricEnabled(true)
                                .withBusyFractionMetricsEnabled(true))
                        .withFlushingEnabled(true)
                        .withSquelchingEnabled(true)
                        .build()
                        .cast(),
                model.schedulerBuilder("eventStreamManager")
                        .withType(TaskSchedulerType.DIRECT_THREADSAFE)
                        .build()
                        .cast(),
                model.schedulerBuilder("runningHashUpdate")
                        .withType(TaskSchedulerType.DIRECT_THREADSAFE)
                        .build()
                        .cast(),
                model.schedulerBuilder("futureEventBuffer")
                        .withType(config.futureEventBufferSchedulerType())
                        .withUnhandledTaskCapacity(config.futureEventBufferUnhandledCapacity())
                        .withMetricsBuilder(model.metricsBuilder().withUnhandledTaskMetricEnabled(true))
                        .withFlushingEnabled(true)
                        .build()
                        .cast(),
                model.schedulerBuilder("issDetector")
                        .withType(config.issDetectorSchedulerType())
                        .withUnhandledTaskCapacity(config.issDetectorUnhandledCapacity())
                        .withMetricsBuilder(model.metricsBuilder().withUnhandledTaskMetricEnabled(true))
                        .build()
                        .cast(),
                model.schedulerBuilder("issHandler")
                        .withType(TaskSchedulerType.DIRECT)
                        .build()
                        .cast(),
                model.schedulerBuilder("hashLogger")
                        .withType(config.hashLoggerSchedulerType())
                        .withUnhandledTaskCapacity(config.hashLoggerUnhandledTaskCapacity())
                        .withMetricsBuilder(model.metricsBuilder().withUnhandledTaskMetricEnabled(true))
                        .build()
                        .cast(),
                model.schedulerBuilder("latestCompleteStateScheduler")
                        .withType(TaskSchedulerType.SEQUENTIAL_THREAD)
                        .withUnhandledTaskCapacity(config.completeStateNotifierUnhandledCapacity())
                        .withMetricsBuilder(model.metricsBuilder().withUnhandledTaskMetricEnabled(true))
                        .build()
                        .cast());
    }
}<|MERGE_RESOLUTION|>--- conflicted
+++ resolved
@@ -85,13 +85,9 @@
         @NonNull TaskScheduler<RunningEventHashUpdate> runningHashUpdateScheduler,
         @NonNull TaskScheduler<List<GossipEvent>> futureEventBufferScheduler,
         @NonNull TaskScheduler<List<IssNotification>> issDetectorScheduler,
-<<<<<<< HEAD
         @NonNull TaskScheduler<Void> issHandlerScheduler,
-        @NonNull TaskScheduler<Void> hashLoggerScheduler) {
-=======
         @NonNull TaskScheduler<Void> hashLoggerScheduler,
         @NonNull TaskScheduler<Void> latestCompleteStateScheduler) {
->>>>>>> fd92626b
 
     /**
      * Instantiate the schedulers for the platform, for the given wiring model
