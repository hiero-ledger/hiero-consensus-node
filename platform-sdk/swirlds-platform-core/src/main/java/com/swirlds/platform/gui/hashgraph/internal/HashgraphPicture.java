// SPDX-License-Identifier: Apache-2.0
package com.swirlds.platform.gui.hashgraph.internal;

import static com.swirlds.logging.legacy.LogMarker.EXCEPTION;
import static com.swirlds.platform.gui.hashgraph.HashgraphGuiConstants.HASHGRAPH_PICTURE_FONT;

import com.hedera.hapi.platform.event.GossipEvent;
import com.swirlds.platform.Consensus;
import com.swirlds.platform.consensus.CandidateWitness;
import com.swirlds.platform.gui.hashgraph.HashgraphGuiConstants;
import com.swirlds.platform.gui.hashgraph.HashgraphGuiSource;
import com.swirlds.platform.gui.hashgraph.HashgraphPictureOptions;
import com.swirlds.platform.internal.EventImpl;
import java.awt.AWTException;
import java.awt.BasicStroke;
import java.awt.Color;
import java.awt.Font;
import java.awt.FontMetrics;
import java.awt.Graphics;
import java.awt.Graphics2D;
import java.awt.Rectangle;
import java.awt.RenderingHints;
import java.awt.Robot;
import java.awt.Stroke;
import java.awt.event.ItemEvent;
import java.awt.geom.Rectangle2D;
import java.awt.image.BufferedImage;
import java.io.Serial;
import java.time.Instant;
import java.util.HashMap;
import java.util.Iterator;
import java.util.List;
import java.util.Map;
import javax.swing.JPanel;
import org.apache.logging.log4j.LogManager;
import org.apache.logging.log4j.Logger;
import org.hiero.consensus.model.event.EventConstants;
import org.hiero.consensus.model.node.NodeId;
import org.hiero.consensus.model.roster.AddressBook;

/**
 * This panel has the hashgraph picture, and appears in the window to the right of all the settings.
 */
public class HashgraphPicture extends JPanel {
    @Serial
    private static final long serialVersionUID = 1L;

    private static final Logger logger = LogManager.getLogger(HashgraphPicture.class);
    private final HashgraphGuiSource hashgraphSource;
    private final HashgraphPictureOptions options;
    private final EventSelector selector;
    private PictureMetadata pictureMetadata;
    /** used to store an image when the freeze checkbox is checked */
    private BufferedImage image = null;

    private AddressBookMetadata nonExpandedMetadata;
    private AddressBookMetadata expandedMetadata;

    /** used to store coordinates for branched events with a given generation for each forking node */
    private final Map<Long, Map<Long, GenerationCoordinates>> nodeIdToBranchIndexToCoordinates = new HashMap<>();

    public HashgraphPicture(final HashgraphGuiSource hashgraphSource, final HashgraphPictureOptions options) {
        this.hashgraphSource = hashgraphSource;
        this.options = options;
        this.selector = new EventSelector();
        this.addMouseListener(selector);
        createMetadata();
    }

    private void createMetadata() {
        if ((expandedMetadata == null || nonExpandedMetadata == null) && hashgraphSource.isReady()) {
            expandedMetadata = new AddressBookMetadata(hashgraphSource.getAddressBook(), true);
            nonExpandedMetadata = new AddressBookMetadata(hashgraphSource.getAddressBook(), false);
        }
    }

    @Override
    public void paintComponent(final Graphics g) {
        super.paintComponent(g);
        ((Graphics2D) g).setRenderingHint(RenderingHints.KEY_ANTIALIASING, RenderingHints.VALUE_ANTIALIAS_ON);
        try {
            if (image != null) {
                g.drawImage(image, 0, 0, null);
                return;
            }
            if (!hashgraphSource.isReady()) {
                return;
            }
            createMetadata();
            g.setFont(HASHGRAPH_PICTURE_FONT);
            final FontMetrics fm = g.getFontMetrics();
            final AddressBook addressBook = hashgraphSource.getAddressBook();
            final int numMem = addressBook.getSize();
            final AddressBookMetadata currentMetadata = options.isExpanded() ? expandedMetadata : nonExpandedMetadata;

            List<EventImpl> events;
            if (options.displayLatestEvents()) {
                final long startGen = Math.max(
                        hashgraphSource.getMaxGeneration() - options.getNumGenerationsDisplay() + 1,
                        EventConstants.FIRST_GENERATION);
                options.setStartGeneration(startGen);
                events = hashgraphSource.getEvents(startGen, options.getNumGenerationsDisplay());
            } else {
                events = hashgraphSource.getEvents(options.getStartGeneration(), options.getNumGenerationsDisplay());
            }
            // in case the state has events from creators that don't exist, don't show them
            if (events == null) { // in case a screen refresh happens before any events
                return;
            }
            events = events.stream()
                    .filter(e -> addressBook.contains(e.getCreatorId()))
                    .filter(e -> addressBook.getIndexOfNodeId(e.getCreatorId()) < numMem)
                    .toList();

            pictureMetadata = new PictureMetadata(
                    fm, this.getSize(), currentMetadata, events, hashgraphSource, nodeIdToBranchIndexToCoordinates);

            selector.setMetadata(pictureMetadata);
            selector.setEventsInPicture(events);

            g.setColor(Color.BLACK);

            for (int i = 0; i < currentMetadata.getNumColumns(); i++) {
                final String name = currentMetadata.getLabel(i);

                // gap between columns
                final int betweenGap = pictureMetadata.getGapBetweenColumns();
                // gap between leftmost column and left edge (and similar on right)
                final int sideGap = pictureMetadata.getSideGap();
                final int x = sideGap + (i) * betweenGap;
                g.drawLine(x, pictureMetadata.getYmin(), x, pictureMetadata.getYmax());
                final Rectangle2D rect = fm.getStringBounds(name, g);
                g.drawString(
                        name, (int) (x - rect.getWidth() / 2), (int) (pictureMetadata.getYmax() + rect.getHeight()));
            }

            final int d = pictureMetadata.getD();

            if (nodeIdToBranchIndexToCoordinates.isEmpty()) {
                for (final NodeId nodeId : hashgraphSource.getAddressBook().getNodeIdSet()) {
                    nodeIdToBranchIndexToCoordinates.put(nodeId.id(), new HashMap<>());
                }
            }

            // for each event, draw 2 downward lines to its parents
            for (final EventImpl event : events) {
                drawLinksToParents(g, event);
            }

            // for each event, draw its circle
            for (final EventImpl event : events) {
                drawEventCircle(g, event, options, d);
            }

            final List<EventImpl> selectedEvents =
                    events.stream().filter(selector::isSelected).toList();
            if (!selectedEvents.isEmpty()) {
                final EventImpl selectedEvent = selectedEvents.getFirst();
                if (selectedEvent != null) {
                    // if we have a selected event draw the circle and its parent links last, so that all labels and
                    // lines connected to it can be easily seen
                    drawLinksToParents(g, selectedEvent);
                    drawEventCircle(g, selectedEvent, options, d);
                }
            }
        } catch (final Exception e) {
            logger.error(EXCEPTION.getMarker(), "error while painting", e);
        }
    }

    /**
     * Draws a border around the event circle.
     *
     * @param g    the graphics context
     * @param d    the diameter of the event circle
     * @param event the selected event
     * @param borderColor the color of the border
     */
    private void drawBorderAroundEvent(final Graphics g, final int d, final EventImpl event, final Color borderColor) {
        final int xPos =
                pictureMetadata.xpos(event.getOtherParent() != null ? event.getOtherParent() : event, event) - d / 2;
        final int yPos = pictureMetadata.ypos(event) - d / 2;
        g.setColor(borderColor);
        g.fillOval(xPos - 5, yPos - 5, d + 10, d + 10);
    }

    private void drawLinksToParents(final Graphics g, final EventImpl event) {
        final int d = pictureMetadata.getD();
        final Graphics2D g2d = (Graphics2D) g;
        Stroke savedStroke = null;
        g.setColor(HashgraphGuiUtils.eventColor(event, options));
        boolean selectedLines = selector.isSelected(event);
        if (selectedLines) {
            g.setColor(Color.MAGENTA);
            savedStroke = g2d.getStroke();
            g2d.setStroke(new BasicStroke(3));
        }

        final EventImpl e1 = event.getSelfParent();
        EventImpl e2 = event.getOtherParent();
        final AddressBook addressBook = hashgraphSource.getAddressBook();
        if (e2 != null
                && (!addressBook.contains(e2.getCreatorId())
                        || addressBook.getIndexOfNodeId(e2.getCreatorId()) >= addressBook.getSize())) {
            // if the creator of the other parent has been removed,
            // treat it as if there is no other parent
            e2 = null;
        }

        if (e1 != null && e1.getGeneration() >= pictureMetadata.getMinGen()) {
            g.drawLine(
                    pictureMetadata.xpos(e2, event),
                    pictureMetadata.ypos(event),
                    pictureMetadata.xpos(e2, e1),
                    pictureMetadata.ypos(e1));

            if (selectedLines) {
                final Color currentColor = g.getColor();
                drawBorderAroundEvent(g, d, e1, Color.MAGENTA);
                drawEventCircle(g, e1, options, d);
                g.setColor(currentColor);
            }
        }
        if (e2 != null && e2.getGeneration() >= pictureMetadata.getMinGen()) {
            g.drawLine(
                    pictureMetadata.xpos(e2, event),
                    pictureMetadata.ypos(event),
                    pictureMetadata.xpos(event, e2),
                    pictureMetadata.ypos(e2));

            if (selectedLines) {
                final Color currentColor = g.getColor();
                drawBorderAroundEvent(g, d, e2, Color.MAGENTA);
                drawEventCircle(g, e2, options, d);
                g.setColor(currentColor);
            }
        }

        if (selectedLines) {
            g2d.setStroke(savedStroke);
        }
    }

    private void drawEventCircle(
            final Graphics g, final EventImpl event, final HashgraphPictureOptions options, final int d) {
        final Consensus consensus = hashgraphSource.getEventStorage().getConsensus();
        final FontMetrics fm = g.getFontMetrics();
        final int fa = fm.getMaxAscent();
        final int fd = fm.getMaxDescent();
        final EventImpl e2 = event.getOtherParent() != null
                        && hashgraphSource
                                .getAddressBook()
                                .contains(event.getOtherParent().getCreatorId())
                ? event.getOtherParent()
                : null;
        final Color color;
        if (selector.isSelected(event)) {
            color = Color.MAGENTA;
        } else if (selector.isStronglySeen(event)) {
            color = Color.CYAN;
        } else {
            color = HashgraphGuiUtils.eventColor(event, options);
        }

        final int xPos = pictureMetadata.xpos(e2, event) - d / 2;
        final int yPos = pictureMetadata.ypos(event) - d / 2;

        if (selector.isSelected(event)) {
            drawBorderAroundEvent(g, d, event, Color.GREEN);
        }

        g.setColor(color);
        g.fillOval(xPos, yPos, d, d);
        g.setFont(g.getFont().deriveFont(Font.BOLD));

        String s = "";

        if (options.writeRoundCreated()) {
            s += " " + event.getRoundCreated();
        }
        if (options.writeVote() && event.isWitness()) {
            for (final Iterator<CandidateWitness> it =
                            consensus.getRounds().getElectionRound().undecidedWitnesses();
                    it.hasNext(); ) {
                final CandidateWitness candidateWitnessI = it.next();
                String vote = event.getVote(candidateWitnessI) ? "T" : "F";
                // showing T or F from true/false for readability on the picture
                s += vote
                        // showing first two characters from the hash of the witness
                        // current event is voting on(example H:aa)
                        + candidateWitnessI.getWitness().shortString().substring(5, 10) + "|";
            }
        }
        if (options.writeEventHash()) {
            // showing first two characters from the hash of the event
            s += " h:" + event.getBaseHash().toString().substring(0, 2);
        }
        if (options.writeRoundReceived() && event.getRoundReceived() > 0) {
            s += " " + event.getRoundReceived();
        }
        // if not consensus, then there's no order yet
        if (options.writeConsensusOrder() && event.isConsensus()) {
            s += " " + event.getBaseEvent().getConsensusOrder();
        }
        if (options.writeConsensusTimeStamp()) {
            final Instant t = event.getConsensusTimestamp();
            if (t != null) {
                s += " " + HashgraphGuiConstants.FORMATTER.format(t);
            }
        }
        if (options.writeGeneration()) {
            s += " " + event.getGeneration();
        }

        if (options.writeBirthRound()) {
            s += " " + event.getBirthRound();
        }

<<<<<<< HEAD
        if (options.writeDeGen()) {
            s += " " + event.getDeGen();
        }
=======
        final GossipEvent gossipEvent = event.getBaseEvent().getGossipEvent();
        if (options.writeBranches()
                && hashgraphSource.getEventStorage().getBranchedEventsMetadata().containsKey(gossipEvent)) {
            s += " " + "\\/ "
                    + hashgraphSource
                            .getEventStorage()
                            .getBranchedEventsMetadata()
                            .get(gossipEvent)
                            .branchIndex();
        }

>>>>>>> 2dbc9afa
        if (!s.isEmpty()) {
            final Rectangle2D rect = fm.getStringBounds(s, g);

            final int x = (int) (pictureMetadata.xpos(e2, event) - rect.getWidth() / 2. - fa / 4.);
            final int y = (int) (pictureMetadata.ypos(event) + rect.getHeight() / 2. - fd / 2);
            g.setColor(HashgraphGuiConstants.LABEL_OUTLINE);
            g.drawString(s, x - 1, y - 1);
            g.drawString(s, x + 1, y - 1);
            g.drawString(s, x - 1, y + 1);
            g.drawString(s, x + 1, y + 1);
            g.setColor(color);
            g.drawString(s, x, y);
        }
    }

    public void freezeChanged(final ItemEvent e) {
        if (e.getStateChange() == ItemEvent.SELECTED) {
            try { // capture a bitmap of "picture" from the screen
                image = (new Robot())
                        .createScreenCapture(new Rectangle(
                                this.getLocationOnScreen(),
                                this.getVisibleRect().getSize()));
                // to write the image to disk:
                // ImageIO.write(image, "jpg", new File("image.jpg"));
            } catch (final AWTException err) {
                // ignore exception
            }
        } else if (e.getStateChange() == ItemEvent.DESELECTED) {
            image = null; // erase the saved image, stop freezing
        }
    }
}<|MERGE_RESOLUTION|>--- conflicted
+++ resolved
@@ -316,11 +316,6 @@
             s += " " + event.getBirthRound();
         }
 
-<<<<<<< HEAD
-        if (options.writeDeGen()) {
-            s += " " + event.getDeGen();
-        }
-=======
         final GossipEvent gossipEvent = event.getBaseEvent().getGossipEvent();
         if (options.writeBranches()
                 && hashgraphSource.getEventStorage().getBranchedEventsMetadata().containsKey(gossipEvent)) {
@@ -332,7 +327,9 @@
                             .branchIndex();
         }
 
->>>>>>> 2dbc9afa
+        if (options.writeDeGen()) {
+            s += " " + event.getDeGen();
+        }
         if (!s.isEmpty()) {
             final Rectangle2D rect = fm.getStringBounds(s, g);
 
