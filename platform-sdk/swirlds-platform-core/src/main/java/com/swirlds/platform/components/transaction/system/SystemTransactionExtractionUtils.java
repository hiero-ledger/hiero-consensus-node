--- conflicted
+++ resolved
@@ -74,21 +74,14 @@
 
         final List<ScopedSystemTransaction<T>> scopedTransactions = new ArrayList<>();
 
-<<<<<<< HEAD
         for (final Transaction transaction : event.getTransactions()) {
-            if (systemTransactionTypeClass.isInstance(transaction)) {
-                scopedTransactions.add(new ScopedSystemTransaction<>(
-                        event.getCreatorId(), event.getSoftwareVersion(), (T) transaction));
-=======
-        for (final Transaction transaction : event.getHashedData().getTransactions()) {
             if (transaction.getPayload() != null
                     && systemTransactionTypeClass.isInstance(
                             transaction.getPayload().value())) {
                 scopedTransactions.add(new ScopedSystemTransaction<>(
-                        event.getHashedData().getCreatorId(),
-                        event.getHashedData().getSoftwareVersion(),
+                        event.getCreatorId(),
+                        event.getSoftwareVersion(),
                         (T) transaction.getPayload().value()));
->>>>>>> 152eefd9
             }
         }
         return scopedTransactions.isEmpty() ? null : scopedTransactions;
