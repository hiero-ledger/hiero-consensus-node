/*
 * Copyright (C) 2023-2024 Hedera Hashgraph, LLC
 *
 * Licensed under the Apache License, Version 2.0 (the "License");
 * you may not use this file except in compliance with the License.
 * You may obtain a copy of the License at
 *
 *      http://www.apache.org/licenses/LICENSE-2.0
 *
 * Unless required by applicable law or agreed to in writing, software
 * distributed under the License is distributed on an "AS IS" BASIS,
 * WITHOUT WARRANTIES OR CONDITIONS OF ANY KIND, either express or implied.
 * See the License for the specific language governing permissions and
 * limitations under the License.
 */

package com.swirlds.platform.state.signed;

import static com.swirlds.common.merkle.utility.MerkleUtils.rehashTree;
import static com.swirlds.logging.legacy.LogMarker.EXCEPTION;
import static com.swirlds.logging.legacy.LogMarker.STARTUP;
import static com.swirlds.platform.state.GenesisStateBuilder.buildGenesisState;
import static com.swirlds.platform.state.signed.ReservedSignedState.createNullReservation;
import static com.swirlds.platform.state.snapshot.SignedStateFileReader.readStateFile;

import com.swirlds.base.function.CheckedBiFunction;
import com.swirlds.common.config.StateCommonConfig;
import com.swirlds.common.context.PlatformContext;
import com.swirlds.common.crypto.Hash;
import com.swirlds.common.io.streams.MerkleDataInputStream;
import com.swirlds.common.io.utility.RecycleBin;
import com.swirlds.common.platform.NodeId;
import com.swirlds.logging.legacy.payload.SavedStateLoadedPayload;
import com.swirlds.platform.config.StateConfig;
import com.swirlds.platform.crypto.CryptoStatic;
import com.swirlds.platform.internal.SignedStateLoadingException;
import com.swirlds.platform.state.MerkleRoot;
import com.swirlds.platform.state.snapshot.DeserializedSignedState;
import com.swirlds.platform.state.snapshot.SavedStateInfo;
import com.swirlds.platform.state.snapshot.SignedStateFilePath;
import com.swirlds.platform.system.SoftwareVersion;
import com.swirlds.platform.system.address.AddressBook;
import edu.umd.cs.findbugs.annotations.NonNull;
import edu.umd.cs.findbugs.annotations.Nullable;
import java.io.IOException;
import java.io.UncheckedIOException;
import java.nio.file.Path;
import java.util.List;
import java.util.Objects;
import java.util.function.Supplier;
import org.apache.logging.log4j.LogManager;
import org.apache.logging.log4j.Logger;

/**
 * Utilities for loading and manipulating state files at startup time.
 */
public final class StartupStateUtils {

    private static final Logger logger = LogManager.getLogger(StartupStateUtils.class);

    private StartupStateUtils() {}

    /**
     * Get the initial state to be used by this node. May return a state loaded from disk, or may return a genesis state
     * if no valid state is found on disk.
     *
     * @param platformContext     the platform context
     * @param softwareVersion     the software version of the app
     * @param genesisStateBuilder a supplier that can build a genesis state
     * @param snapshotStateReader a function to read an existing state snapshot
     * @param mainClassName       the name of the app's SwirldMain class
     * @param swirldName          the name of this swirld
     * @param selfId              the node id of this node
     * @param configAddressBook   the address book from config.txt
     * @return the initial state to be used by this node
     * @throws SignedStateLoadingException if there was a problem parsing states on disk and we are not configured to
     *                                     delete malformed states
     */
    @NonNull
    public static ReservedSignedState getInitialState(
            @NonNull final PlatformContext platformContext,
            @NonNull final SoftwareVersion softwareVersion,
            @NonNull final Supplier<MerkleRoot> genesisStateBuilder,
            @NonNull final CheckedBiFunction<MerkleDataInputStream, Path, MerkleRoot, IOException> snapshotStateReader,
            @NonNull final String mainClassName,
            @NonNull final String swirldName,
            @NonNull final NodeId selfId,
            @NonNull final AddressBook configAddressBook)
            throws SignedStateLoadingException {

        Objects.requireNonNull(platformContext);
        Objects.requireNonNull(mainClassName);
        Objects.requireNonNull(swirldName);
        Objects.requireNonNull(selfId);
        Objects.requireNonNull(configAddressBook);

<<<<<<< HEAD
        final ReservedSignedState loadedState =
                loadStateFile(platformContext, selfId, mainClassName, swirldName, softwareVersion);
=======
        final ReservedSignedState loadedState = StartupStateUtils.loadStateFile(
                platformContext, selfId, mainClassName, swirldName, softwareVersion, snapshotStateReader);
>>>>>>> 885c7c12

        try (loadedState) {
            if (loadedState.isNotNull()) {
                logger.info(
                        STARTUP.getMarker(),
                        new SavedStateLoadedPayload(
                                loadedState.get().getRound(), loadedState.get().getConsensusTimestamp()));

                return copyInitialSignedState(platformContext, loadedState.get());
            }
        }

        final ReservedSignedState genesisState =
                buildGenesisState(platformContext, configAddressBook, softwareVersion, genesisStateBuilder.get());

        try (genesisState) {
            return copyInitialSignedState(platformContext, genesisState.get());
        }
    }

    /**
     * Looks at the states on disk, chooses one to load, and then loads the chosen state.
     *
     * @param platformContext          the platform context
     * @param selfId                   the ID of this node
     * @param mainClassName            the name of the main class
     * @param swirldName               the name of the swirld
     * @param currentSoftwareVersion   the current software version
     * @param snapshotStateReader      state snapshot reading function
     * @return a reserved signed state (wrapped state will be null if no state could be loaded)
     * @throws SignedStateLoadingException if there was a problem parsing states on disk and we are not configured to
     *                                     delete malformed states
     */
    @NonNull
    static ReservedSignedState loadStateFile(
            @NonNull final PlatformContext platformContext,
            @NonNull final NodeId selfId,
            @NonNull final String mainClassName,
            @NonNull final String swirldName,
            @NonNull final SoftwareVersion currentSoftwareVersion,
            @NonNull
                    final CheckedBiFunction<MerkleDataInputStream, Path, MerkleRoot, IOException> snapshotStateReader) {

        final StateConfig stateConfig = platformContext.getConfiguration().getConfigData(StateConfig.class);
        final String actualMainClassName = stateConfig.getMainClassName(mainClassName);

        final List<SavedStateInfo> savedStateFiles = new SignedStateFilePath(
                        platformContext.getConfiguration().getConfigData(StateCommonConfig.class))
                .getSavedStateFiles(actualMainClassName, selfId, swirldName);
        logStatesFound(savedStateFiles);

        if (savedStateFiles.isEmpty()) {
            // No states were found on disk.
            return createNullReservation();
        }

        final ReservedSignedState state =
                loadLatestState(platformContext, currentSoftwareVersion, savedStateFiles, snapshotStateReader);
        return state;
    }

    /**
     * Create a copy of the initial signed state. There are currently data structures that become immutable after being
     * hashed, and we need to make a copy to force it to become mutable again.
     *
     * @param platformContext    the platform's context
     * @param initialSignedState the initial signed state
     * @return a copy of the initial signed state
     */
    public static @NonNull ReservedSignedState copyInitialSignedState(
            @NonNull final PlatformContext platformContext, @NonNull final SignedState initialSignedState) {
        Objects.requireNonNull(platformContext);
        Objects.requireNonNull(initialSignedState);

        final MerkleRoot stateCopy = initialSignedState.getState().copy();
        final SignedState signedStateCopy = new SignedState(
                platformContext,
                CryptoStatic::verifySignature,
                stateCopy,
                "StartupStateUtils: copy initial state",
                false,
                false,
                false);
        signedStateCopy.setSigSet(initialSignedState.getSigSet());

        return signedStateCopy.reserve("Copied initial state");
    }

    /**
     * Log the states that were discovered on disk.
     *
     * @param savedStateFiles the states that were discovered on disk
     */
    private static void logStatesFound(@NonNull final List<SavedStateInfo> savedStateFiles) {
        if (savedStateFiles.isEmpty()) {
            logger.info(STARTUP.getMarker(), "No saved states were found on disk.");
            return;
        }
        final StringBuilder sb = new StringBuilder();
        sb.append("The following saved states were found on disk:");
        for (final SavedStateInfo savedStateFile : savedStateFiles) {
            sb.append("\n  - ").append(savedStateFile.stateFile());
        }
        logger.info(STARTUP.getMarker(), sb.toString());
    }

    /**
     * Load the latest state. If the latest state is invalid, try to load the next latest state. Repeat until a valid
     * state is found or there are no more states to try.
     *
     * @param platformContext        the platform context
     * @param currentSoftwareVersion the current software version
     * @param savedStateFiles        the saved states to try
     * @param snapshotStateReader    state snapshot reading function
     * @return the loaded state
     */
    private static ReservedSignedState loadLatestState(
            @NonNull final PlatformContext platformContext,
            @NonNull final SoftwareVersion currentSoftwareVersion,
            @NonNull final List<SavedStateInfo> savedStateFiles,
            @NonNull final CheckedBiFunction<MerkleDataInputStream, Path, MerkleRoot, IOException> snapshotStateReader)
            throws SignedStateLoadingException {

        logger.info(STARTUP.getMarker(), "Loading latest state from disk.");

        for (final SavedStateInfo savedStateFile : savedStateFiles) {
            final ReservedSignedState state =
                    loadStateFile(platformContext, currentSoftwareVersion, savedStateFile, snapshotStateReader);
            if (state != null) {
                return state;
            }
        }

        logger.warn(STARTUP.getMarker(), "No valid saved states were found on disk. Starting from genesis.");
        return createNullReservation();
    }

    /**
     * Load the requested state from file. If state can not be loaded, recycle the file and return null.
     *
     * @param platformContext        the platform context
     * @param currentSoftwareVersion the current software version
     * @param savedStateFile         the state to load
     * @param snapshotStateReader    state snapshot reading function
     * @return the loaded state, or null if the state could not be loaded. Will be fully hashed if non-null.
     */
    @Nullable
    private static ReservedSignedState loadStateFile(
            @NonNull final PlatformContext platformContext,
            @NonNull final SoftwareVersion currentSoftwareVersion,
            @NonNull final SavedStateInfo savedStateFile,
            @NonNull final CheckedBiFunction<MerkleDataInputStream, Path, MerkleRoot, IOException> snapshotStateReader)
            throws SignedStateLoadingException {

        logger.info(STARTUP.getMarker(), "Loading signed state from disk: {}", savedStateFile.stateFile());

        final DeserializedSignedState deserializedSignedState;
        try {
            deserializedSignedState = readStateFile(platformContext, savedStateFile.stateFile(), snapshotStateReader);
        } catch (final IOException e) {
            logger.error(EXCEPTION.getMarker(), "unable to load state file {}", savedStateFile.stateFile(), e);

            final StateConfig stateConfig = platformContext.getConfiguration().getConfigData(StateConfig.class);
            if (stateConfig.deleteInvalidStateFiles()) {
                recycleState(platformContext.getRecycleBin(), savedStateFile);
                return null;
            } else {
                throw new SignedStateLoadingException("unable to load state, this is unrecoverable");
            }
        }

        final MerkleRoot state =
                deserializedSignedState.reservedSignedState().get().getState();

        final Hash oldHash = deserializedSignedState.originalHash();
        final Hash newHash = rehashTree(state);

        final SoftwareVersion loadedVersion = state.getPlatformState().getCreationSoftwareVersion();

        if (oldHash.equals(newHash)) {
            logger.info(STARTUP.getMarker(), "Loaded state's hash is the same as when it was saved.");
        } else if (loadedVersion.compareTo(currentSoftwareVersion) == 0) {
            logger.error(
                    EXCEPTION.getMarker(),
                    "The saved state file {} was created with the current version of the software, "
                            + "but the state hash has changed. Unless the state was intentionally modified, "
                            + "this is a good indicator that there is probably a bug.",
                    savedStateFile.stateFile());
        } else {
            logger.warn(
                    STARTUP.getMarker(),
                    "The saved state file {} was created with version {}, which is different than the "
                            + "current version {}. The hash of the loaded state is different than the hash of the "
                            + "state when it was first created, which is not abnormal if there have been data "
                            + "migrations.",
                    savedStateFile.stateFile(),
                    loadedVersion,
                    currentSoftwareVersion);
        }

        return deserializedSignedState.reservedSignedState();
    }

    /**
     * Recycle a state.
     *
     * @param recycleBin  the recycleBin
     * @param stateInfo  the state to recycle
     */
    private static void recycleState(@NonNull final RecycleBin recycleBin, @NonNull final SavedStateInfo stateInfo) {
        logger.warn(STARTUP.getMarker(), "Moving state {} to the recycle bin.", stateInfo.stateFile());
        try {
            recycleBin.recycle(stateInfo.getDirectory());
        } catch (final IOException e) {
            throw new UncheckedIOException("unable to recycle state", e);
        }
    }
}<|MERGE_RESOLUTION|>--- conflicted
+++ resolved
@@ -94,13 +94,8 @@
         Objects.requireNonNull(selfId);
         Objects.requireNonNull(configAddressBook);
 
-<<<<<<< HEAD
-        final ReservedSignedState loadedState =
-                loadStateFile(platformContext, selfId, mainClassName, swirldName, softwareVersion);
-=======
         final ReservedSignedState loadedState = StartupStateUtils.loadStateFile(
                 platformContext, selfId, mainClassName, swirldName, softwareVersion, snapshotStateReader);
->>>>>>> 885c7c12
 
         try (loadedState) {
             if (loadedState.isNotNull()) {
