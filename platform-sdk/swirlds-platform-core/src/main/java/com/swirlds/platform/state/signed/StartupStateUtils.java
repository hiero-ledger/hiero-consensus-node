// SPDX-License-Identifier: Apache-2.0
package com.swirlds.platform.state.signed;

import static com.swirlds.common.merkle.utility.MerkleUtils.rehashTree;
import static com.swirlds.logging.legacy.LogMarker.EXCEPTION;
import static com.swirlds.logging.legacy.LogMarker.STARTUP;
import static com.swirlds.platform.state.service.PlatformStateUtils.creationSoftwareVersionOf;
import static com.swirlds.platform.state.signed.ReservedSignedState.createNullReservation;
import static com.swirlds.platform.state.snapshot.SignedStateFileReader.readState;
import static java.util.Objects.requireNonNull;

import com.hedera.hapi.node.base.SemanticVersion;
import com.hedera.hapi.util.HapiUtils;
import com.swirlds.common.config.StateCommonConfig;
import com.swirlds.common.context.PlatformContext;
import com.swirlds.common.io.utility.RecycleBin;
import com.swirlds.config.api.Configuration;
import com.swirlds.logging.legacy.payload.SavedStateLoadedPayload;
import com.swirlds.platform.config.StateConfig;
import com.swirlds.platform.crypto.CryptoStatic;
import com.swirlds.platform.internal.SignedStateLoadingException;
import com.swirlds.platform.state.snapshot.DeserializedSignedState;
import com.swirlds.platform.state.snapshot.SavedStateInfo;
import com.swirlds.platform.state.snapshot.SignedStateFilePath;
import com.swirlds.state.MerkleNodeState;
import com.swirlds.state.StateLifecycleManager;
import edu.umd.cs.findbugs.annotations.NonNull;
import edu.umd.cs.findbugs.annotations.Nullable;
import java.io.IOException;
import java.io.UncheckedIOException;
import java.util.List;
import java.util.function.Supplier;
import org.apache.logging.log4j.LogManager;
import org.apache.logging.log4j.Logger;
import org.hiero.base.crypto.Hash;
import org.hiero.consensus.model.node.NodeId;
<<<<<<< HEAD
import org.hiero.consensus.model.roster.AddressBook;
import org.hiero.consensus.roster.RosterRetriever;
import org.hiero.consensus.roster.RosterStateUtils;
=======
>>>>>>> fc0bf0f9

/**
 * Utilities for loading and manipulating state files at startup time.
 */
public final class StartupStateUtils {

    private static final Logger logger = LogManager.getLogger(StartupStateUtils.class);

    private StartupStateUtils() {}

    /**
     * Looks at the states on disk, chooses one to load, and then loads the chosen state.
     *
     * @param selfId                   the ID of this node
     * @param mainClassName            the name of the main class
     * @param swirldName               the name of the swirld
     * @param currentSoftwareVersion   the current software version
     * @param platformContext          the platform context
     * @param stateLifecycleManager    state lifecycle manager
     * @return a reserved signed state (wrapped state will be null if no state could be loaded)
     * @throws SignedStateLoadingException if there was a problem parsing states on disk and we are not configured to
     *                                     delete malformed states
     */
    @NonNull
    public static ReservedSignedState loadStateFile(
            @NonNull final RecycleBin recycleBin,
            @NonNull final NodeId selfId,
            @NonNull final String mainClassName,
            @NonNull final String swirldName,
            @NonNull final SemanticVersion currentSoftwareVersion,
            @NonNull final PlatformContext platformContext,
            @NonNull final StateLifecycleManager stateLifecycleManager) {

        final Configuration config = platformContext.getConfiguration();
        final StateConfig stateConfig = config.getConfigData(StateConfig.class);
        final String actualMainClassName = stateConfig.getMainClassName(mainClassName);

        final List<SavedStateInfo> savedStateFiles = new SignedStateFilePath(
                        config.getConfigData(StateCommonConfig.class))
                .getSavedStateFiles(actualMainClassName, selfId, swirldName);
        logStatesFound(savedStateFiles);

        if (savedStateFiles.isEmpty()) {
            // No states were found on disk.
            return createNullReservation();
        }

        return loadLatestState(
                recycleBin, currentSoftwareVersion, savedStateFiles, platformContext, stateLifecycleManager);
    }

    /**
     * Create a copy of the initial signed state. There are currently data structures that become immutable after being
     * hashed, and we need to make a copy to force it to become mutable again.
     *
     * @param initialSignedState the initial signed state
     * @return a copy of the initial signed state
     */
    public static @NonNull HashedReservedSignedState copyInitialSignedState(
            @NonNull final SignedState initialSignedState, @NonNull final PlatformContext platformContext) {
        requireNonNull(platformContext);
        requireNonNull(platformContext.getConfiguration());
        requireNonNull(initialSignedState);

        final MerkleNodeState stateCopy = initialSignedState.getState().copy();
        final SignedState signedStateCopy = new SignedState(
                platformContext.getConfiguration(),
                CryptoStatic::verifySignature,
                stateCopy,
                "StartupStateUtils: copy initial state",
                false,
                false,
                false);
        signedStateCopy.setSigSet(initialSignedState.getSigSet());

        // FUTURE WORK: To support MerkleStateRoot in the testing apps we still need to use `digestTreeAsync` instead of
        // just calling `initialSignedState.getState().getRoot().getHash()`. The latter option doesn't work for
        // `MerkleStateRoot` as it doesn't cause hash recalculation. Once we get rid of `MerkleStateRoot` entirely,
        // the following statement can be replaced. (see
        // https://github.com/hiero-ledger/hiero-consensus-node/issues/19307)
        final Hash hash = platformContext
                .getMerkleCryptography()
                .digestTreeSync(initialSignedState.getState().getRoot());
        return new HashedReservedSignedState(signedStateCopy.reserve("Copied initial state"), hash);
    }

    /**
     * Log the states that were discovered on disk.
     *
     * @param savedStateInfoList the states that were discovered on disk
     */
    private static void logStatesFound(@NonNull final List<SavedStateInfo> savedStateInfoList) {
        if (savedStateInfoList.isEmpty()) {
            logger.info(STARTUP.getMarker(), "No saved states were found on disk.");
            return;
        }
        final StringBuilder sb = new StringBuilder();
        sb.append("The following saved states were found on disk:");
        for (final SavedStateInfo savedStateInfo : savedStateInfoList) {
            sb.append("\n  - ").append(savedStateInfo.stateDirectory());
        }
        logger.info(STARTUP.getMarker(), sb.toString());
    }

    /**
     * Load the latest state. If the latest state is invalid, try to load the next latest state. Repeat until a valid
     * state is found or there are no more states to try.
     *
     * @param currentSoftwareVersion the current software version
     * @param savedStateList        the saved states to try
     * @param platformContext       the platform context
     * @param stateLifecycleManager state lifecycle manager
     * @return the loaded state
     */
    public static ReservedSignedState loadLatestState(
            @NonNull final RecycleBin recycleBin,
            @NonNull final SemanticVersion currentSoftwareVersion,
            @NonNull final List<SavedStateInfo> savedStateList,
            @NonNull final PlatformContext platformContext,
            @NonNull final StateLifecycleManager stateLifecycleManager)
            throws SignedStateLoadingException {

        logger.info(STARTUP.getMarker(), "Loading latest state from disk.");

        for (final SavedStateInfo savedStateInfo : savedStateList) {
            final ReservedSignedState state = loadStateFile(
                    recycleBin, currentSoftwareVersion, savedStateInfo, platformContext, stateLifecycleManager);
            if (state != null) {
                return state;
            }
        }

        logger.warn(STARTUP.getMarker(), "No valid saved states were found on disk. Starting from genesis.");
        return createNullReservation();
    }

    /**
     * Load the requested state from file. If state can not be loaded, recycle the file and return null.
     *
     * @param currentSoftwareVersion the current software version
     * @param savedStateInfo         the state to load
     * @param platformContext        the platform context
     * @param stateLifecycleManager  state lifecycle manager
     * @return the loaded state, or null if the state could not be loaded. Will be fully hashed if non-null.
     */
    @Nullable
    private static ReservedSignedState loadStateFile(
            @NonNull final RecycleBin recycleBin,
            @NonNull final SemanticVersion currentSoftwareVersion,
            @NonNull final SavedStateInfo savedStateInfo,
            @NonNull final PlatformContext platformContext,
            @NonNull final StateLifecycleManager stateLifecycleManager)
            throws SignedStateLoadingException {

        logger.info(STARTUP.getMarker(), "Loading signed state from disk: {}", savedStateInfo.stateDirectory());

        final DeserializedSignedState deserializedSignedState;
        final Configuration configuration = platformContext.getConfiguration();
        try {
            deserializedSignedState =
                    readState(savedStateInfo.stateDirectory(), platformContext, stateLifecycleManager);
        } catch (final IOException | UncheckedIOException e) {
            logger.error(EXCEPTION.getMarker(), "unable to load state file {}", savedStateInfo.stateDirectory(), e);

            final StateConfig stateConfig = configuration.getConfigData(StateConfig.class);
            if (stateConfig.deleteInvalidStateFiles()) {
                recycleState(recycleBin, savedStateInfo);
                return null;
            } else {
                throw new SignedStateLoadingException("unable to load state, this is unrecoverable", e);
            }
        }

        final MerkleNodeState state =
                deserializedSignedState.reservedSignedState().get().getState();

        final Hash oldHash = deserializedSignedState.originalHash();
        final Hash newHash = rehashTree(platformContext.getMerkleCryptography(), state.getRoot());

        final SemanticVersion loadedVersion = creationSoftwareVersionOf(state);

        if (oldHash.equals(newHash)) {
            logger.info(STARTUP.getMarker(), "Loaded state's hash is the same as when it was saved.");
        } else if (HapiUtils.SEMANTIC_VERSION_COMPARATOR.compare(loadedVersion, currentSoftwareVersion) == 0) {
            logger.error(
                    EXCEPTION.getMarker(),
                    "The saved state {} was created with the current version of the software, "
                            + "but the state hash has changed. Unless the state was intentionally modified, "
                            + "this is a good indicator that there is probably a bug.",
                    savedStateInfo.stateDirectory());
        } else {
            logger.warn(
                    STARTUP.getMarker(),
                    "The saved state {} was created with version {}, which is different than the "
                            + "current version {}. The hash of the loaded state is different than the hash of the "
                            + "state when it was first created, which is not abnormal if there have been data "
                            + "migrations.",
                    savedStateInfo.stateDirectory(),
                    loadedVersion,
                    currentSoftwareVersion);
        }

        return deserializedSignedState.reservedSignedState();
    }

    /**
     * Recycle a state.
     *
     * @param recycleBin  the recycleBin
     * @param stateInfo  the state to recycle
     */
    private static void recycleState(@NonNull final RecycleBin recycleBin, @NonNull final SavedStateInfo stateInfo) {
        logger.warn(STARTUP.getMarker(), "Moving state {} to the recycle bin.", stateInfo.stateDirectory());
        try {
            recycleBin.recycle(stateInfo.stateDirectory());
        } catch (final IOException e) {
            throw new UncheckedIOException("unable to recycle state", e);
        }
    }

    /**
<<<<<<< HEAD
     * Build and initialize a genesis state.
     * <p>
     * <b>Important:</b> Only used by {@link com.swirlds.platform.Browser}.
     * @param addressBook           the current address book
     * @param appVersion            the software version of the app
     * @param stateRoot             the merkle root node of the state
     * @return a reserved genesis signed state
     */
    private static ReservedSignedState buildGenesisState(
            @NonNull final AddressBook addressBook,
            @NonNull final SemanticVersion appVersion,
            @NonNull final MerkleNodeState stateRoot,
            @NonNull final PlatformContext platformContext) {
        initGenesisState(platformContext.getConfiguration(), stateRoot, addressBook, appVersion);

        final SignedState signedState = new SignedState(
                platformContext.getConfiguration(),
                CryptoStatic::verifySignature,
                stateRoot,
                "genesis state",
                false,
                false,
                false);
        return signedState.reserve("initial reservation on genesis state");
    }

    /**
     * Initializes a genesis platform state and RosterService state.
     * @param configuration the configuration for this node
     * @param state the State instance to initialize
     * @param addressBook the current address book
     * @param appVersion the software version of the app
     */
    private static void initGenesisState(
            final Configuration configuration,
            final State state,
            final AddressBook addressBook,
            final SemanticVersion appVersion) {
        final long round = 0L;

        bulkUpdateOf(state, v -> {
            v.setCreationSoftwareVersion(appVersion);
            v.setRound(round);
            v.setLegacyRunningEventHash(null);
            v.setConsensusTimestamp(Instant.ofEpochSecond(0L));
        });

        RosterStateUtils.setActiveRoster(state, RosterRetriever.buildRoster(addressBook), round);
    }

    /**
=======
>>>>>>> fc0bf0f9
     * Get the initial state to be used by a node. May return a state loaded from disk, or may return a genesis state
     * if no valid state is found on disk.
     *
     * @param recycleBin          the recycle bin to use
     * @param softwareVersion     the software version of the app
     * @param stateRootSupplier   a supplier that can build a genesis state
     * @param mainClassName       the name of the app's SwirldMain class
     * @param swirldName          the name of this swirld
     * @param selfId              the node id of this node
     * @param platformContext     the platform context
     * @return the initial state to be used by this node
     */
    @NonNull
    public static HashedReservedSignedState loadInitialState(
            @NonNull final RecycleBin recycleBin,
            @NonNull final SemanticVersion softwareVersion,
            @NonNull final Supplier<MerkleNodeState> stateRootSupplier,
            @NonNull final String mainClassName,
            @NonNull final String swirldName,
            @NonNull final NodeId selfId,
            @NonNull final PlatformContext platformContext,
            @NonNull final StateLifecycleManager stateLifecycleManager) {
        final var loadedState = loadStateFile(
                recycleBin, selfId, mainClassName, swirldName, softwareVersion, platformContext, stateLifecycleManager);
        try (loadedState) {
            if (loadedState.isNotNull()) {
                logger.info(
                        STARTUP.getMarker(),
                        new SavedStateLoadedPayload(
                                loadedState.get().getRound(), loadedState.get().getConsensusTimestamp()));
                return copyInitialSignedState(loadedState.get(), platformContext);
            }
        }
        final var stateRoot = stateRootSupplier.get();
        final var signedState = new SignedState(
                platformContext.getConfiguration(),
                CryptoStatic::verifySignature,
                stateRoot,
                "genesis state",
                false,
                false,
                false);
        final var reservedSignedState = signedState.reserve("initial reservation on genesis state");
        try (reservedSignedState) {
            return copyInitialSignedState(reservedSignedState.get(), platformContext);
        }
    }
}<|MERGE_RESOLUTION|>--- conflicted
+++ resolved
@@ -34,12 +34,6 @@
 import org.apache.logging.log4j.Logger;
 import org.hiero.base.crypto.Hash;
 import org.hiero.consensus.model.node.NodeId;
-<<<<<<< HEAD
-import org.hiero.consensus.model.roster.AddressBook;
-import org.hiero.consensus.roster.RosterRetriever;
-import org.hiero.consensus.roster.RosterStateUtils;
-=======
->>>>>>> fc0bf0f9
 
 /**
  * Utilities for loading and manipulating state files at startup time.
@@ -261,60 +255,6 @@
     }
 
     /**
-<<<<<<< HEAD
-     * Build and initialize a genesis state.
-     * <p>
-     * <b>Important:</b> Only used by {@link com.swirlds.platform.Browser}.
-     * @param addressBook           the current address book
-     * @param appVersion            the software version of the app
-     * @param stateRoot             the merkle root node of the state
-     * @return a reserved genesis signed state
-     */
-    private static ReservedSignedState buildGenesisState(
-            @NonNull final AddressBook addressBook,
-            @NonNull final SemanticVersion appVersion,
-            @NonNull final MerkleNodeState stateRoot,
-            @NonNull final PlatformContext platformContext) {
-        initGenesisState(platformContext.getConfiguration(), stateRoot, addressBook, appVersion);
-
-        final SignedState signedState = new SignedState(
-                platformContext.getConfiguration(),
-                CryptoStatic::verifySignature,
-                stateRoot,
-                "genesis state",
-                false,
-                false,
-                false);
-        return signedState.reserve("initial reservation on genesis state");
-    }
-
-    /**
-     * Initializes a genesis platform state and RosterService state.
-     * @param configuration the configuration for this node
-     * @param state the State instance to initialize
-     * @param addressBook the current address book
-     * @param appVersion the software version of the app
-     */
-    private static void initGenesisState(
-            final Configuration configuration,
-            final State state,
-            final AddressBook addressBook,
-            final SemanticVersion appVersion) {
-        final long round = 0L;
-
-        bulkUpdateOf(state, v -> {
-            v.setCreationSoftwareVersion(appVersion);
-            v.setRound(round);
-            v.setLegacyRunningEventHash(null);
-            v.setConsensusTimestamp(Instant.ofEpochSecond(0L));
-        });
-
-        RosterStateUtils.setActiveRoster(state, RosterRetriever.buildRoster(addressBook), round);
-    }
-
-    /**
-=======
->>>>>>> fc0bf0f9
      * Get the initial state to be used by a node. May return a state loaded from disk, or may return a genesis state
      * if no valid state is found on disk.
      *
