// SPDX-License-Identifier: Apache-2.0
package com.swirlds.platform.state.signed;

import static com.swirlds.common.merkle.utility.MerkleUtils.rehashTree;
import static com.swirlds.logging.legacy.LogMarker.EXCEPTION;
import static com.swirlds.logging.legacy.LogMarker.STARTUP;
import static com.swirlds.platform.state.signed.ReservedSignedState.createNullReservation;
import static com.swirlds.platform.state.snapshot.SignedStateFileReader.readStateFile;
import static java.util.Objects.requireNonNull;

import com.swirlds.common.config.StateCommonConfig;
import com.swirlds.common.context.PlatformContext;
import com.swirlds.common.crypto.Hash;
import com.swirlds.common.io.utility.RecycleBin;
import com.swirlds.common.merkle.crypto.MerkleCryptography;
import com.swirlds.common.platform.NodeId;
import com.swirlds.config.api.Configuration;
import com.swirlds.logging.legacy.payload.SavedStateLoadedPayload;
import com.swirlds.platform.config.BasicConfig;
import com.swirlds.platform.config.StateConfig;
import com.swirlds.platform.crypto.CryptoStatic;
import com.swirlds.platform.internal.SignedStateLoadingException;
import com.swirlds.platform.roster.RosterRetriever;
import com.swirlds.platform.roster.RosterUtils;
import com.swirlds.platform.state.MerkleNodeState;
import com.swirlds.platform.state.service.PlatformStateFacade;
import com.swirlds.platform.state.snapshot.DeserializedSignedState;
import com.swirlds.platform.state.snapshot.SavedStateInfo;
import com.swirlds.platform.state.snapshot.SignedStateFilePath;
import com.swirlds.platform.system.SoftwareVersion;
import com.swirlds.platform.system.address.AddressBook;
import com.swirlds.state.State;
import edu.umd.cs.findbugs.annotations.NonNull;
import edu.umd.cs.findbugs.annotations.Nullable;
import java.io.IOException;
import java.io.UncheckedIOException;
import java.time.Instant;
import java.util.List;
import java.util.function.Supplier;
import org.apache.logging.log4j.LogManager;
import org.apache.logging.log4j.Logger;

/**
 * Utilities for loading and manipulating state files at startup time.
 */
public final class StartupStateUtils {

    private static final Logger logger = LogManager.getLogger(StartupStateUtils.class);

    private StartupStateUtils() {}

    /**
     * Used exclusively by {@link com.swirlds.platform.Browser} to get the initial state to be used by this node.
     * May return a state loaded from disk, or may return a genesis state if no valid state is found on disk.
     *
     * @param configuration      the configuration for this node
     * @param softwareVersion     the software version of the app
     * @param genesisStateBuilder a supplier that can build a genesis state
     * @param mainClassName       the name of the app's SwirldMain class
     * @param swirldName          the name of this swirld
     * @param selfId              the node id of this node
     * @param configAddressBook   the address book from config.txt
     * @return the initial state to be used by this node
     * @throws SignedStateLoadingException if there was a problem parsing states on disk and we are not configured to
     *                                     delete malformed states
     */
    @NonNull
    @Deprecated(forRemoval = true)
    public static HashedReservedSignedState getInitialState(
            @NonNull final Configuration configuration,
            @NonNull final RecycleBin recycleBin,
            @NonNull final SoftwareVersion softwareVersion,
            @NonNull final Supplier<MerkleNodeState> genesisStateBuilder,
            @NonNull final String mainClassName,
            @NonNull final String swirldName,
            @NonNull final NodeId selfId,
            @NonNull final AddressBook configAddressBook,
            @NonNull final PlatformStateFacade platformStateFacade,
<<<<<<< HEAD
            @NonNull final MerkleCryptography merkleCryptography)
=======
            @NonNull final PlatformContext platformContext)
>>>>>>> 9261d534
            throws SignedStateLoadingException {

        requireNonNull(configuration);
        requireNonNull(mainClassName);
        requireNonNull(swirldName);
        requireNonNull(selfId);
        requireNonNull(configAddressBook);

        final ReservedSignedState loadedState = StartupStateUtils.loadStateFile(
                configuration,
                recycleBin,
                selfId,
                mainClassName,
                swirldName,
                softwareVersion,
                platformStateFacade,
<<<<<<< HEAD
                merkleCryptography);
=======
                platformContext);
>>>>>>> 9261d534

        try (loadedState) {
            if (loadedState.isNotNull()) {
                logger.info(
                        STARTUP.getMarker(),
                        new SavedStateLoadedPayload(
                                loadedState.get().getRound(), loadedState.get().getConsensusTimestamp()));

<<<<<<< HEAD
                return copyInitialSignedState(
                        configuration, loadedState.get(), platformStateFacade, merkleCryptography);
=======
                return copyInitialSignedState(configuration, loadedState.get(), platformStateFacade, platformContext);
>>>>>>> 9261d534
            }
        }

        final ReservedSignedState genesisState = buildGenesisState(
                configuration,
                configAddressBook,
                softwareVersion,
                genesisStateBuilder.get(),
                platformStateFacade,
                platformContext);

        try (genesisState) {
<<<<<<< HEAD
            return copyInitialSignedState(configuration, genesisState.get(), platformStateFacade, merkleCryptography);
=======
            return copyInitialSignedState(configuration, genesisState.get(), platformStateFacade, platformContext);
>>>>>>> 9261d534
        }
    }

    /**
     * Looks at the states on disk, chooses one to load, and then loads the chosen state.
     *
     * @param configuration            the configuration for this node
     * @param selfId                   the ID of this node
     * @param mainClassName            the name of the main class
     * @param swirldName               the name of the swirld
     * @param currentSoftwareVersion   the current software version
     * @return a reserved signed state (wrapped state will be null if no state could be loaded)
     * @throws SignedStateLoadingException if there was a problem parsing states on disk and we are not configured to
     *                                     delete malformed states
     */
    @NonNull
    public static ReservedSignedState loadStateFile(
            @NonNull final Configuration configuration,
            @NonNull final RecycleBin recycleBin,
            @NonNull final NodeId selfId,
            @NonNull final String mainClassName,
            @NonNull final String swirldName,
            @NonNull final SoftwareVersion currentSoftwareVersion,
            @NonNull final PlatformStateFacade platformStateFacade,
<<<<<<< HEAD
            @NonNull final MerkleCryptography merkleCryptography) {
=======
            @NonNull final PlatformContext platformContext) {
>>>>>>> 9261d534

        final StateConfig stateConfig = configuration.getConfigData(StateConfig.class);
        final String actualMainClassName = stateConfig.getMainClassName(mainClassName);

        final List<SavedStateInfo> savedStateFiles = new SignedStateFilePath(
                        configuration.getConfigData(StateCommonConfig.class))
                .getSavedStateFiles(actualMainClassName, selfId, swirldName);
        logStatesFound(savedStateFiles);

        if (savedStateFiles.isEmpty()) {
            // No states were found on disk.
            return createNullReservation();
        }

        final ReservedSignedState state = loadLatestState(
                configuration,
                recycleBin,
                currentSoftwareVersion,
                savedStateFiles,
                platformStateFacade,
<<<<<<< HEAD
                merkleCryptography);
=======
                platformContext);
>>>>>>> 9261d534
        return state;
    }

    /**
     * Create a copy of the initial signed state. There are currently data structures that become immutable after being
     * hashed, and we need to make a copy to force it to become mutable again.
     *
     * @param configuration      the configuration for this node
     * @param initialSignedState the initial signed state
     * @return a copy of the initial signed state
     */
    public static @NonNull HashedReservedSignedState copyInitialSignedState(
            @NonNull final Configuration configuration,
            @NonNull final SignedState initialSignedState,
            @NonNull final PlatformStateFacade platformStateFacade,
<<<<<<< HEAD
            @NonNull final MerkleCryptography merkleCryptography) {
=======
            @NonNull final PlatformContext platformContext) {
>>>>>>> 9261d534
        requireNonNull(configuration);
        requireNonNull(initialSignedState);

        final MerkleNodeState stateCopy = initialSignedState.getState().copy();
        final SignedState signedStateCopy = new SignedState(
                configuration,
                CryptoStatic::verifySignature,
                stateCopy,
                "StartupStateUtils: copy initial state",
                false,
                false,
                false,
                platformStateFacade);
        signedStateCopy.init(platformContext);
        signedStateCopy.setSigSet(initialSignedState.getSigSet());

        final Hash hash =
                merkleCryptography.digestTreeSync(initialSignedState.getState().getRoot());
        return new HashedReservedSignedState(signedStateCopy.reserve("Copied initial state"), hash);
    }

    /**
     * Log the states that were discovered on disk.
     *
     * @param savedStateFiles the states that were discovered on disk
     */
    private static void logStatesFound(@NonNull final List<SavedStateInfo> savedStateFiles) {
        if (savedStateFiles.isEmpty()) {
            logger.info(STARTUP.getMarker(), "No saved states were found on disk.");
            return;
        }
        final StringBuilder sb = new StringBuilder();
        sb.append("The following saved states were found on disk:");
        for (final SavedStateInfo savedStateFile : savedStateFiles) {
            sb.append("\n  - ").append(savedStateFile.stateFile());
        }
        logger.info(STARTUP.getMarker(), sb.toString());
    }

    /**
     * Load the latest state. If the latest state is invalid, try to load the next latest state. Repeat until a valid
     * state is found or there are no more states to try.
     *
     * @param currentSoftwareVersion the current software version
     * @param savedStateFiles        the saved states to try
     * @return the loaded state
     */
    private static ReservedSignedState loadLatestState(
            @NonNull final Configuration configuration,
            @NonNull final RecycleBin recycleBin,
            @NonNull final SoftwareVersion currentSoftwareVersion,
            @NonNull final List<SavedStateInfo> savedStateFiles,
            @NonNull final PlatformStateFacade platformStateFacade,
<<<<<<< HEAD
            @NonNull final MerkleCryptography merkleCryptography)
=======
            @NonNull final PlatformContext platformContext)
>>>>>>> 9261d534
            throws SignedStateLoadingException {

        logger.info(STARTUP.getMarker(), "Loading latest state from disk.");

        for (final SavedStateInfo savedStateFile : savedStateFiles) {
            final ReservedSignedState state = loadStateFile(
                    configuration,
                    recycleBin,
                    currentSoftwareVersion,
                    savedStateFile,
                    platformStateFacade,
<<<<<<< HEAD
                    merkleCryptography);
=======
                    platformContext);
>>>>>>> 9261d534
            if (state != null) {
                return state;
            }
        }

        logger.warn(STARTUP.getMarker(), "No valid saved states were found on disk. Starting from genesis.");
        return createNullReservation();
    }

    /**
     * Load the requested state from file. If state can not be loaded, recycle the file and return null.
     *
     * @param currentSoftwareVersion the current software version
     * @param savedStateFile         the state to load
     * @return the loaded state, or null if the state could not be loaded. Will be fully hashed if non-null.
     */
    @Nullable
    private static ReservedSignedState loadStateFile(
            @NonNull final Configuration configuration,
            @NonNull final RecycleBin recycleBin,
            @NonNull final SoftwareVersion currentSoftwareVersion,
            @NonNull final SavedStateInfo savedStateFile,
            @NonNull final PlatformStateFacade platformStateFacade,
<<<<<<< HEAD
            @NonNull final MerkleCryptography merkleCryptography)
=======
            @NonNull final PlatformContext platformContext)
>>>>>>> 9261d534
            throws SignedStateLoadingException {

        logger.info(STARTUP.getMarker(), "Loading signed state from disk: {}", savedStateFile.stateFile());

        final DeserializedSignedState deserializedSignedState;
        try {
            deserializedSignedState =
                    readStateFile(configuration, savedStateFile.stateFile(), platformStateFacade, platformContext);
        } catch (final IOException e) {
            logger.error(EXCEPTION.getMarker(), "unable to load state file {}", savedStateFile.stateFile(), e);

            final StateConfig stateConfig = configuration.getConfigData(StateConfig.class);
            if (stateConfig.deleteInvalidStateFiles()) {
                recycleState(recycleBin, savedStateFile);
                return null;
            } else {
                throw new SignedStateLoadingException("unable to load state, this is unrecoverable");
            }
        }

        final MerkleNodeState state =
                deserializedSignedState.reservedSignedState().get().getState();

        final Hash oldHash = deserializedSignedState.originalHash();
        final Hash newHash = rehashTree(merkleCryptography, state.getRoot());

        final SoftwareVersion loadedVersion = platformStateFacade.creationSoftwareVersionOf(state);

        if (oldHash.equals(newHash)) {
            logger.info(STARTUP.getMarker(), "Loaded state's hash is the same as when it was saved.");
        } else if (loadedVersion.compareTo(currentSoftwareVersion) == 0) {
            logger.error(
                    EXCEPTION.getMarker(),
                    "The saved state file {} was created with the current version of the software, "
                            + "but the state hash has changed. Unless the state was intentionally modified, "
                            + "this is a good indicator that there is probably a bug.",
                    savedStateFile.stateFile());
        } else {
            logger.warn(
                    STARTUP.getMarker(),
                    "The saved state file {} was created with version {}, which is different than the "
                            + "current version {}. The hash of the loaded state is different than the hash of the "
                            + "state when it was first created, which is not abnormal if there have been data "
                            + "migrations.",
                    savedStateFile.stateFile(),
                    loadedVersion,
                    currentSoftwareVersion);
        }

        return deserializedSignedState.reservedSignedState();
    }

    /**
     * Recycle a state.
     *
     * @param recycleBin  the recycleBin
     * @param stateInfo  the state to recycle
     */
    private static void recycleState(@NonNull final RecycleBin recycleBin, @NonNull final SavedStateInfo stateInfo) {
        logger.warn(STARTUP.getMarker(), "Moving state {} to the recycle bin.", stateInfo.stateFile());
        try {
            recycleBin.recycle(stateInfo.getDirectory());
        } catch (final IOException e) {
            throw new UncheckedIOException("unable to recycle state", e);
        }
    }

    /**
     * Build and initialize a genesis state.
     * <p>
     * <b>Important:</b> Only used by {@link com.swirlds.platform.Browser}.
     * @param configuration         the configuration for this node
     * @param addressBook           the current address book
     * @param appVersion            the software version of the app
     * @param stateRoot             the merkle root node of the state
     * @return a reserved genesis signed state
     */
    private static ReservedSignedState buildGenesisState(
            @NonNull final Configuration configuration,
            @NonNull final AddressBook addressBook,
            @NonNull final SoftwareVersion appVersion,
            @NonNull final MerkleNodeState stateRoot,
            @NonNull final PlatformStateFacade platformStateFacade,
            @NonNull final PlatformContext platformContext) {
        initGenesisState(configuration, stateRoot, platformStateFacade, addressBook, appVersion);

        final SignedState signedState = new SignedState(
                configuration,
                CryptoStatic::verifySignature,
                stateRoot,
                "genesis state",
                false,
                false,
                false,
                platformStateFacade);
        signedState.init(platformContext);
        return signedState.reserve("initial reservation on genesis state");
    }

    /**
     * Initializes a genesis platform state and RosterService state.
     * @param configuration the configuration for this node
     * @param state the State instance to initialize
     * @param platformStateFacade the facade to access the platform state
     * @param addressBook the current address book
     * @param appVersion the software version of the app
     */
    private static void initGenesisState(
            final Configuration configuration,
            final State state,
            final PlatformStateFacade platformStateFacade,
            final AddressBook addressBook,
            final SoftwareVersion appVersion) {
        final long round = 0L;

        platformStateFacade.bulkUpdateOf(state, v -> {
            v.setCreationSoftwareVersion(appVersion);
            v.setRound(round);
            v.setLegacyRunningEventHash(null);
            v.setConsensusTimestamp(Instant.ofEpochSecond(0L));

            final BasicConfig basicConfig = configuration.getConfigData(BasicConfig.class);

            final long genesisFreezeTime = basicConfig.genesisFreezeTime();
            if (genesisFreezeTime > 0) {
                v.setFreezeTime(Instant.ofEpochSecond(genesisFreezeTime));
            }
        });

        RosterUtils.setActiveRoster(state, RosterRetriever.buildRoster(addressBook), round);
    }
}<|MERGE_RESOLUTION|>--- conflicted
+++ resolved
@@ -76,11 +76,7 @@
             @NonNull final NodeId selfId,
             @NonNull final AddressBook configAddressBook,
             @NonNull final PlatformStateFacade platformStateFacade,
-<<<<<<< HEAD
-            @NonNull final MerkleCryptography merkleCryptography)
-=======
             @NonNull final PlatformContext platformContext)
->>>>>>> 9261d534
             throws SignedStateLoadingException {
 
         requireNonNull(configuration);
@@ -97,11 +93,7 @@
                 swirldName,
                 softwareVersion,
                 platformStateFacade,
-<<<<<<< HEAD
-                merkleCryptography);
-=======
                 platformContext);
->>>>>>> 9261d534
 
         try (loadedState) {
             if (loadedState.isNotNull()) {
@@ -110,12 +102,7 @@
                         new SavedStateLoadedPayload(
                                 loadedState.get().getRound(), loadedState.get().getConsensusTimestamp()));
 
-<<<<<<< HEAD
-                return copyInitialSignedState(
-                        configuration, loadedState.get(), platformStateFacade, merkleCryptography);
-=======
                 return copyInitialSignedState(configuration, loadedState.get(), platformStateFacade, platformContext);
->>>>>>> 9261d534
             }
         }
 
@@ -128,11 +115,7 @@
                 platformContext);
 
         try (genesisState) {
-<<<<<<< HEAD
-            return copyInitialSignedState(configuration, genesisState.get(), platformStateFacade, merkleCryptography);
-=======
             return copyInitialSignedState(configuration, genesisState.get(), platformStateFacade, platformContext);
->>>>>>> 9261d534
         }
     }
 
@@ -157,11 +140,7 @@
             @NonNull final String swirldName,
             @NonNull final SoftwareVersion currentSoftwareVersion,
             @NonNull final PlatformStateFacade platformStateFacade,
-<<<<<<< HEAD
-            @NonNull final MerkleCryptography merkleCryptography) {
-=======
             @NonNull final PlatformContext platformContext) {
->>>>>>> 9261d534
 
         final StateConfig stateConfig = configuration.getConfigData(StateConfig.class);
         final String actualMainClassName = stateConfig.getMainClassName(mainClassName);
@@ -182,11 +161,7 @@
                 currentSoftwareVersion,
                 savedStateFiles,
                 platformStateFacade,
-<<<<<<< HEAD
-                merkleCryptography);
-=======
                 platformContext);
->>>>>>> 9261d534
         return state;
     }
 
@@ -202,11 +177,7 @@
             @NonNull final Configuration configuration,
             @NonNull final SignedState initialSignedState,
             @NonNull final PlatformStateFacade platformStateFacade,
-<<<<<<< HEAD
-            @NonNull final MerkleCryptography merkleCryptography) {
-=======
             @NonNull final PlatformContext platformContext) {
->>>>>>> 9261d534
         requireNonNull(configuration);
         requireNonNull(initialSignedState);
 
@@ -224,7 +195,7 @@
         signedStateCopy.setSigSet(initialSignedState.getSigSet());
 
         final Hash hash =
-                merkleCryptography.digestTreeSync(initialSignedState.getState().getRoot());
+                platformContext.getMerkleCryptography().digestTreeSync(initialSignedState.getState().getRoot());
         return new HashedReservedSignedState(signedStateCopy.reserve("Copied initial state"), hash);
     }
 
@@ -260,11 +231,7 @@
             @NonNull final SoftwareVersion currentSoftwareVersion,
             @NonNull final List<SavedStateInfo> savedStateFiles,
             @NonNull final PlatformStateFacade platformStateFacade,
-<<<<<<< HEAD
-            @NonNull final MerkleCryptography merkleCryptography)
-=======
             @NonNull final PlatformContext platformContext)
->>>>>>> 9261d534
             throws SignedStateLoadingException {
 
         logger.info(STARTUP.getMarker(), "Loading latest state from disk.");
@@ -276,11 +243,7 @@
                     currentSoftwareVersion,
                     savedStateFile,
                     platformStateFacade,
-<<<<<<< HEAD
-                    merkleCryptography);
-=======
                     platformContext);
->>>>>>> 9261d534
             if (state != null) {
                 return state;
             }
@@ -304,11 +267,7 @@
             @NonNull final SoftwareVersion currentSoftwareVersion,
             @NonNull final SavedStateInfo savedStateFile,
             @NonNull final PlatformStateFacade platformStateFacade,
-<<<<<<< HEAD
-            @NonNull final MerkleCryptography merkleCryptography)
-=======
             @NonNull final PlatformContext platformContext)
->>>>>>> 9261d534
             throws SignedStateLoadingException {
 
         logger.info(STARTUP.getMarker(), "Loading signed state from disk: {}", savedStateFile.stateFile());
@@ -333,7 +292,7 @@
                 deserializedSignedState.reservedSignedState().get().getState();
 
         final Hash oldHash = deserializedSignedState.originalHash();
-        final Hash newHash = rehashTree(merkleCryptography, state.getRoot());
+        final Hash newHash = rehashTree(platformContext.getMerkleCryptography(), state.getRoot());
 
         final SoftwareVersion loadedVersion = platformStateFacade.creationSoftwareVersionOf(state);
 
