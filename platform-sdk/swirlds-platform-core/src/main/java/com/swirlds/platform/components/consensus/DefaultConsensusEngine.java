--- conflicted
+++ resolved
@@ -8,8 +8,6 @@
 import com.swirlds.common.context.PlatformContext;
 import com.swirlds.platform.Consensus;
 import com.swirlds.platform.ConsensusImpl;
-import com.swirlds.platform.TimestampCollector;
-import com.swirlds.platform.TimestampCollector.Position;
 import com.swirlds.platform.consensus.ConsensusConfig;
 import com.swirlds.platform.consensus.EventWindowUtils;
 import com.swirlds.platform.event.linking.ConsensusLinker;
@@ -103,14 +101,7 @@
     public ConsensusEngineOutput addEvent(@NonNull final PlatformEvent event) {
         Objects.requireNonNull(event);
 
-<<<<<<< HEAD
-        final int currentIndex = event.getIndex();
-        if (currentIndex > 0) {
-            TimestampCollector.timestamp(Position.EVENT_ADDED_TO_HASHGRAPH, currentIndex);
-        }
-=======
         TimestampCollector.INSTANCE.timestamp(Position.EVENT_ADDED_TO_HASHGRAPH, event);
->>>>>>> bad164ba
 
         if (freezeRoundController.isFrozen()) {
             // If we are frozen, ignore all events
@@ -121,9 +112,6 @@
         if (consensusRelevantEvent == null) {
             // The event is either a future event or an ancient event.
             // If it is a future event, it will be added later when the event window is updated.
-            if (currentIndex > 0) {
-                TimestampCollector.timestamp(TimestampCollector.Position.FUTURE_BUFFER_ENTERED, currentIndex);
-            }
             return ConsensusEngineOutput.emptyInstance();
         }
 
@@ -196,14 +184,7 @@
                     .filter(e -> !e.isConsensus())
                     .map(EventImpl::getBaseEvent)
                     .forEach(staleEvents::add);
-            final List<PlatformEvent> releasedEvents = futureEventBuffer.updateEventWindow(eventWindow);
-            for (final PlatformEvent releasedEvent : releasedEvents) {
-                final int index = releasedEvent.getIndex();
-                if (index > 0) {
-                    TimestampCollector.timestamp(TimestampCollector.Position.FUTURE_BUFFER_RELEASED, index);
-                }
-            }
-            eventsToAdd.addAll(releasedEvents);
+            eventsToAdd.addAll(futureEventBuffer.updateEventWindow(eventWindow));
         }
 
         // If multiple rounds reach consensus and multiple rounds are in the freeze period,
