// SPDX-License-Identifier: Apache-2.0
package com.swirlds.platform.components.consensus;

import static org.hiero.consensus.model.status.PlatformStatus.REPLAYING_EVENTS;

import com.hedera.hapi.platform.state.ConsensusSnapshot;
import com.swirlds.common.context.PlatformContext;
import com.swirlds.platform.Consensus;
import com.swirlds.platform.ConsensusImpl;
import com.swirlds.platform.consensus.ConsensusConfig;
import com.swirlds.platform.consensus.EventWindowUtils;
import com.swirlds.platform.event.linking.ConsensusLinker;
import com.swirlds.platform.event.linking.DefaultLinkerLogsAndMetrics;
import com.swirlds.platform.freeze.FreezeCheckHolder;
import com.swirlds.platform.internal.EventImpl;
import com.swirlds.platform.metrics.ConsensusEngineMetrics;
import com.swirlds.platform.metrics.ConsensusMetrics;
import com.swirlds.platform.metrics.ConsensusMetricsImpl;
import edu.umd.cs.findbugs.annotations.NonNull;
import java.util.ArrayList;
import java.util.LinkedList;
import java.util.List;
import java.util.Objects;
import java.util.Queue;
import org.hiero.consensus.event.FutureEventBuffer;
import org.hiero.consensus.event.FutureEventBufferingOption;
import org.hiero.consensus.model.event.PlatformEvent;
import org.hiero.consensus.model.hashgraph.ConsensusRound;
import org.hiero.consensus.model.hashgraph.EventWindow;
import org.hiero.consensus.model.node.NodeId;
import org.hiero.consensus.model.status.PlatformStatus;
import org.hiero.consensus.roster.RosterHistory;

/**
 * The default implementation of the {@link ConsensusEngine} interface
 */
public class DefaultConsensusEngine implements ConsensusEngine {

    /**
     * Stores non-ancient events and manages linking and unlinking.
     */
    private final ConsensusLinker linker;

    /** Buffers events until needed by the consensus algorithm based on their birth round */
    private final FutureEventBuffer futureEventBuffer;

    /**
     * Executes the hashgraph consensus algorithm.
     */
    private final Consensus consensus;

    private final int roundsNonAncient;

    private final ConsensusEngineMetrics metrics;

    private final FreezeRoundController freezeRoundController;

    /**
     * Constructor
     *
     * @param platformContext the platform context
     * @param rosterHistory the roster history
     * @param selfId the ID of the node
     * @param freezeChecker checks if the consensus time has reached the freeze period
     */
    public DefaultConsensusEngine(
            @NonNull final PlatformContext platformContext,
            @NonNull final RosterHistory rosterHistory,
            @NonNull final NodeId selfId,
            @NonNull final FreezeCheckHolder freezeChecker) {

        final ConsensusMetrics consensusMetrics = new ConsensusMetricsImpl(selfId, platformContext.getMetrics());
        consensus = new ConsensusImpl(platformContext, consensusMetrics, rosterHistory.getCurrentRoster());

<<<<<<< HEAD
        linker = new ConsensusLinker(platformContext, rosterHistory);
=======
        linker = new ConsensusLinker(
                new DefaultLinkerLogsAndMetrics(platformContext.getMetrics(), platformContext.getTime()));
>>>>>>> 494f82f7
        futureEventBuffer = new FutureEventBuffer(
                platformContext.getMetrics(), FutureEventBufferingOption.PENDING_CONSENSUS_ROUND, "consensus");
        roundsNonAncient = platformContext
                .getConfiguration()
                .getConfigData(ConsensusConfig.class)
                .roundsNonAncient();

        metrics = new ConsensusEngineMetrics(selfId, platformContext.getMetrics());
        this.freezeRoundController = new FreezeRoundController(freezeChecker);
    }

    /**
     * {@inheritDoc}
     */
    @Override
    public void updatePlatformStatus(@NonNull final PlatformStatus platformStatus) {
        consensus.setPcesMode(platformStatus == REPLAYING_EVENTS);
    }

    /**
     * {@inheritDoc}
     */
    @Override
    @NonNull
    public ConsensusEngineOutput addEvent(@NonNull final PlatformEvent event) {
        Objects.requireNonNull(event);

        if (freezeRoundController.isFrozen()) {
            // If we are frozen, ignore all events
            return ConsensusEngineOutput.emptyInstance();
        }

        final PlatformEvent consensusRelevantEvent = futureEventBuffer.addEvent(event);
        if (consensusRelevantEvent == null) {
            // The event is either a future event or an ancient event.
            // If it is a future event, it will be added later when the event window is updated.
            return ConsensusEngineOutput.emptyInstance();
        }

        final Queue<PlatformEvent> eventsToAdd = new LinkedList<>();
        final List<PlatformEvent> preConsensusEvents = new ArrayList<>();
        eventsToAdd.add(consensusRelevantEvent);

        final List<ConsensusRound> allConsensusRounds = new ArrayList<>();
        final List<PlatformEvent> staleEvents = new ArrayList<>();

        while (!eventsToAdd.isEmpty()) {
            final PlatformEvent eventToAdd = eventsToAdd.poll();
            final EventImpl linkedEvent = linker.linkEvent(eventToAdd);
            if (linkedEvent == null) {
                // linker discarded an ancient event
                continue;
            }

            // check if we have found init judges before adding the event
            final boolean waitingForJudgesBeforeAdd = consensus.waitingForInitJudges();
            // add the event to the consensus algorithm
            allConsensusRounds.addAll(consensus.addEvent(linkedEvent));
            // check if we have found init judges after adding the event
            final boolean waitingForJudgesAfterAdd = consensus.waitingForInitJudges();

            metrics.eventAdded(linkedEvent);

            if (waitingForJudgesAfterAdd) {
                // If we haven't found all the init judges yet, we should return an empty output.
                // We should not return the event we just added, since we are not sure if it will be a pre-consensus
                // event. It may be that it has reached consensus previously, but we cannot know that until we found
                // all the init judges.
                return ConsensusEngineOutput.emptyInstance();
            }
            if (waitingForJudgesBeforeAdd) {
                // This means that we have just found the last init judge.

                // Most of the time, when we find the last init judge, we will not have any consensus rounds yet.
                // But there is a possibility that this could happen. The most likely scenario is that there has been
                // a major change in the roster.
                // If this happens, we need to add all events that just reached consensus to the list of pre-consensus
                // events. This is to ensure that all consensus events are returned as pre-consensus events.
                allConsensusRounds.stream()
                        .map(ConsensusRound::getConsensusEvents)
                        .flatMap(List::stream)
                        .forEach(preConsensusEvents::add);

                // Also add all pre-consensus events now that we can identify them.
                // This will include the event we just added.
                consensus.getPreConsensusEvents().stream()
                        .map(EventImpl::getBaseEvent)
                        .forEach(preConsensusEvents::add);
            } else {
                // Return the event we just added as a pre-consensus event.
                preConsensusEvents.add(linkedEvent.getBaseEvent());
            }

            if (allConsensusRounds.isEmpty()) {
                continue;
            }

            // If consensus is reached, we need to process the last event window and add any events released
            // from the future event buffer to the consensus algorithm.
            final EventWindow eventWindow = allConsensusRounds.getLast().getEventWindow();
            // We update the linker with the latest event window.
            // This will also return any ancient events that were previously linked.
            // Some of these ancient events may be stale, so we will add them to the stale events list.
            final List<EventImpl> ancientEvents = linker.setEventWindow(eventWindow);
            ancientEvents.stream()
                    .filter(e -> !e.isConsensus())
                    .map(EventImpl::getBaseEvent)
                    .forEach(staleEvents::add);
            eventsToAdd.addAll(futureEventBuffer.updateEventWindow(eventWindow));
        }

        // If multiple rounds reach consensus and multiple rounds are in the freeze period,
        // we need to freeze on the first one. this means discarding the rest of the rounds.
        final List<ConsensusRound> modifiedRounds = freezeRoundController.filterAndModify(allConsensusRounds);
        staleEvents.forEach(metrics::reportStaleEvent);
        return new ConsensusEngineOutput(modifiedRounds, preConsensusEvents, staleEvents);
    }

    /**
     * {@inheritDoc}
     */
    @Override
    public void outOfBandSnapshotUpdate(@NonNull final ConsensusSnapshot snapshot) {
        final EventWindow eventWindow = EventWindowUtils.createEventWindow(snapshot, roundsNonAncient);
        linker.clear();
        linker.setEventWindow(eventWindow);
        futureEventBuffer.clear();
        futureEventBuffer.updateEventWindow(eventWindow);
        consensus.loadSnapshot(snapshot);
    }
}<|MERGE_RESOLUTION|>--- conflicted
+++ resolved
@@ -72,12 +72,9 @@
         final ConsensusMetrics consensusMetrics = new ConsensusMetricsImpl(selfId, platformContext.getMetrics());
         consensus = new ConsensusImpl(platformContext, consensusMetrics, rosterHistory.getCurrentRoster());
 
-<<<<<<< HEAD
-        linker = new ConsensusLinker(platformContext, rosterHistory);
-=======
         linker = new ConsensusLinker(
-                new DefaultLinkerLogsAndMetrics(platformContext.getMetrics(), platformContext.getTime()));
->>>>>>> 494f82f7
+                new DefaultLinkerLogsAndMetrics(platformContext.getMetrics(), platformContext.getTime()),
+                rosterHistory);
         futureEventBuffer = new FutureEventBuffer(
                 platformContext.getMetrics(), FutureEventBufferingOption.PENDING_CONSENSUS_ROUND, "consensus");
         roundsNonAncient = platformContext
