#!/usr/bin/env bash

# The location were this script can be found.
SCRIPT_PATH="$(dirname "$(readlink -f "$0")")"

# You must install mermaid to use this script.
# npm install -g @mermaid-js/mermaid-cli@10.9.1
# With newer versions, the diagram generated may not look as expected.

# Add the flag "--less-mystery" to add back labels for mystery input wires (noisy diagram warning)

../../../../../../../../swirlds-cli/pcli.sh diagram \
    -l 'TransactionPrehandler:futures:TransactionHandler' \
    -l 'ConsensusEventStream:future hash:TransactionHandler' \
    -s 'EventWindowManager:event window:🌀' \
    -s 'Heartbeat:heartbeat:❤️' \
    -s 'TransactionPrehandler:futures:🔮' \
    -s 'pcesReplayer:done streaming pces:✅' \
    -s 'InlinePcesWriter:events to gossip:📬' \
    -s 'extractOldestMinimumBirthRoundOnDisk:minimum identifier to store:📀' \
    -s 'EventCreationManager:non-validated events:🍎' \
    -s 'Mystery Input:mystery data:❔' \
    -s 'StateSigner:submit transaction:🖋️' \
    -s 'StateSigner:signature transactions:🖋️' \
    -s 'IssDetectorSplitter:IssNotification:💥' \
    -s 'IssDetector:ISS notification monitoring:💀' \
    -s 'ConsensusRoundsSplitter:monitor consensus round:🕐' \
    -s 'LatestCompleteStateNotifier:complete state notification:💢' \
    -s 'RunningEventHashOverride:hash override:💨' \
<<<<<<< HEAD
    -s 'StaleEventDetectorRouter:publishStaleEvent:⚰️' \
    -s 'StateSnapshotManager:state saving monitoring:💾' \
    -s 'PlatformMonitor:PlatformStatus:🚦' \
=======
    -s 'toStateWrittenToDiskAction:PlatformStatusAction:💾' \
    -s 'StatusStateMachine:PlatformStatus:🚦' \
>>>>>>> 8eab2ec8
    -s 'HealthMonitor:health info:🏥' \
    -g 'Orphan Buffer:OrphanBuffer,OrphanBufferSplitter' \
    -g 'Event Intake:EventHasher,InternalEventValidator,EventDeduplicator,EventSignatureValidator,Orphan Buffer,InlinePcesWriter' \
    -g 'Consensus Engine:ConsensusEngine,EventWindowManager,ConsensusRounds,PreConsensusEvents,PreConsensusEventsSplitter,ConsensusRoundsSplitter,RoundsToCesEvents,staleEvents,staleEventsSplitter' \
    -g 'State Snapshot Manager:saveToDiskFilter,StateSnapshotManager,extractOldestMinimumBirthRoundOnDisk,toNotification' \
    -g 'State File Management:State Snapshot Manager,📀,💾' \
    -g 'State Signature Collector:StateSignatureCollector,reservedStateSplitter,allStatesReserver,completeStateFilter,completeStatesReserver,LatestCompleteStateNotifier' \
    -g 'State Signature Collection:State Signature Collector,LatestCompleteStateNexus,💢' \
    -g 'Event Creation:EventCreationManager,🍎' \
    -g 'ISS Detector:IssDetector,IssDetectorSplitter,IssHandler' \
    -g 'PCES Replay:pcesReplayer,✅' \
    -g 'Transaction Handler:TransactionHandler,notNullStateFilter,postHandler_stateWithHashComplexityReserver,postHandler_stateWithHashComplexityToStateReserver,SavedStateController' \
    -g 'State Hasher:StateHasher,postHasher_stateReserver' \
    -g 'Consensus:Consensus Engine,ConsensusEventStream,🌀,🕐' \
    -g 'State Verification:StateSigner,HashLogger,ISS Detector,ExecutionSignatureSubmission,🖋️,💥,💀' \
    -g 'Transaction Handling:Transaction Handler,LatestImmutableStateNexus,TransactionPrehandler,getSystemTransactions,🔮' \
    -g 'Branch Detection:BranchDetector,BranchReporter' \
    -g 'Miscellaneous:Mystery Input,RunningEventHashOverride,HealthMonitor,SignedStateSentinel,PlatformMonitor,Heartbeat,ExecutionStatusHandler,❔,🏥,❤️,💨,🚦' \
    -c 'Orphan Buffer' \
    -c 'Consensus Engine' \
    -c 'State Signature Collector' \
    -c 'State Snapshot Manager' \
    -c 'Transaction Handler' \
    -c 'State Hasher' \
    -c 'ISS Detector' \
    -c 'Wait For Crash Durability' \
    -c 'Stale Event Detector' \
    -c 'Transaction Resubmitter' \
    -c 'Branch Detection' \
    -o "${SCRIPT_PATH}/../../../../../../../../docs/core/wiring-diagram.svg"<|MERGE_RESOLUTION|>--- conflicted
+++ resolved
@@ -27,14 +27,8 @@
     -s 'ConsensusRoundsSplitter:monitor consensus round:🕐' \
     -s 'LatestCompleteStateNotifier:complete state notification:💢' \
     -s 'RunningEventHashOverride:hash override:💨' \
-<<<<<<< HEAD
-    -s 'StaleEventDetectorRouter:publishStaleEvent:⚰️' \
     -s 'StateSnapshotManager:state saving monitoring:💾' \
     -s 'PlatformMonitor:PlatformStatus:🚦' \
-=======
-    -s 'toStateWrittenToDiskAction:PlatformStatusAction:💾' \
-    -s 'StatusStateMachine:PlatformStatus:🚦' \
->>>>>>> 8eab2ec8
     -s 'HealthMonitor:health info:🏥' \
     -g 'Orphan Buffer:OrphanBuffer,OrphanBufferSplitter' \
     -g 'Event Intake:EventHasher,InternalEventValidator,EventDeduplicator,EventSignatureValidator,Orphan Buffer,InlinePcesWriter' \
