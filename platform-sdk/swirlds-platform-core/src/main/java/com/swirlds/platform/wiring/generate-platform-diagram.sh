#!/usr/bin/env bash

# The location were this script can be found.
SCRIPT_PATH="$(dirname "$(readlink -f "$0")")"

# You must install mermaid to use this script.
# npm install -g @mermaid-js/mermaid-cli

# Add the flag "--less-mystery" to add back labels for mystery input wires (noisy diagram warning)

pcli diagram \
    -l 'TransactionPrehandler:futures:consensusRoundHandler' \
    -l 'EventCreationManager:get transactions:transactionPool' \
    -l 'RunningEventHasher:future hash:consensusRoundHandler' \
    -s 'eventWindowManager:event window:🌀' \
    -s 'heartbeat:heartbeat:❤️' \
    -s 'TransactionPrehandler:futures:🔮' \
    -s 'pcesReplayer:done streaming pces:✅' \
    -s 'OrphanBufferSplitter:events to gossip:📬' \
    -s 'getKeystoneEventSequenceNumber:flush request:🚽' \
    -s 'extractOldestMinimumGenerationOnDisk:minimum identifier to store:📀' \
    -s 'SelfEventSigner:non-validated events:🍎' \
    -s 'Mystery Input:mystery data:❔' \
    -s 'stateSigner:signature transactions:🖋️' \
    -s 'issNotificationSplitter:IssNotification:💥' \
    -s 'toStatusAction:PlatformStatusAction:💀' \
    -s 'toNotification:state written notification:📦' \
    -s 'latestCompleteStateNotifier:complete state notification:💢' \
    -s 'OrphanBufferSplitter:preconsensus signatures:🔰' \
    -s 'RunningEventHashOverride:hash override:💨' \
    -s 'toStateWrittenToDiskAction:PlatformStatusAction:💾' \
    -s 'StatusStateMachine:PlatformStatus:🚦' \
    -g 'Event Validation:InternalEventValidator,EventDeduplicator,EventSignatureValidator' \
    -g 'Event Hashing:eventHasher,postHashCollector' \
    -g 'Orphan Buffer:OrphanBuffer,OrphanBufferSplitter' \
    -g 'Consensus Engine:ConsensusEngine,ConsensusEngineSplitter,eventWindowManager,getKeystoneEventSequenceNumber,getConsensusEvents' \
    -g 'State File Manager:saveToDiskFilter,signedStateFileManager,extractOldestMinimumGenerationOnDisk,toStateWrittenToDiskAction,toNotification' \
    -g 'State File Management:State File Manager,📦,📀,💾' \
    -g 'State Signature Collector:stateSignatureCollector,reservedStateSplitter,allStatesReserver,completeStateFilter,completeStatesReserver,extractConsensusSignatureTransactions,extractPreconsensusSignatureTransactions,latestCompleteStateNotifier' \
    -g 'State Signature Collection:State Signature Collector,latestCompleteStateNexus,💢' \
    -g 'Preconsensus Event Stream:PcesSequencer,PcesWriter' \
    -g 'Event Creation:EventCreationManager,transactionPool,SelfEventSigner,🍎' \
<<<<<<< HEAD
    -g 'ISS Detector:issDetector,issNotificationSplitter,issHandler,statusManager_submitCatastrophicFailure' \
=======
    -g 'Gossip:gossip,shadowgraph,InOrderLinker' \
    -g 'ISS Detector:issDetector,issNotificationSplitter,issHandler,toStatusAction' \
>>>>>>> 8227e781
    -g 'Heartbeat:heartbeat,❤️' \
    -g 'PCES Replay:pcesReplayer,✅' \
    -g 'Consensus Round Handler:consensusRoundHandler,postHandler_stateAndRoundReserver,getState,savedStateController' \
    -g 'State Hasher:stateHasher,postHasher_stateAndRoundReserver,postHasher_getConsensusRound,postHasher_stateReserver' \
    -g 'Consensus:Consensus Engine,🚽,🌀' \
    -g 'State Verification:stateSigner,hashLogger,ISS Detector,🖋️,💥,💀' \
    -g 'Transaction Handling:Consensus Round Handler,latestImmutableStateNexus' \
    -g 'Round Durability Buffer:RoundDurabilityBuffer,RoundDurabilityBufferSplitter' \
    -c 'Orphan Buffer' \
    -c 'Consensus Engine' \
    -c 'State Signature Collector' \
    -c 'State File Manager' \
    -c 'Consensus Round Handler' \
    -c 'State Hasher' \
    -c 'ISS Detector' \
    -c 'Round Durability Buffer' \
    -c 'Wait For Crash Durability' \
    -o "${SCRIPT_PATH}/../../../../../../../../docs/core/wiring-diagram.svg"<|MERGE_RESOLUTION|>--- conflicted
+++ resolved
@@ -40,12 +40,7 @@
     -g 'State Signature Collection:State Signature Collector,latestCompleteStateNexus,💢' \
     -g 'Preconsensus Event Stream:PcesSequencer,PcesWriter' \
     -g 'Event Creation:EventCreationManager,transactionPool,SelfEventSigner,🍎' \
-<<<<<<< HEAD
-    -g 'ISS Detector:issDetector,issNotificationSplitter,issHandler,statusManager_submitCatastrophicFailure' \
-=======
-    -g 'Gossip:gossip,shadowgraph,InOrderLinker' \
     -g 'ISS Detector:issDetector,issNotificationSplitter,issHandler,toStatusAction' \
->>>>>>> 8227e781
     -g 'Heartbeat:heartbeat,❤️' \
     -g 'PCES Replay:pcesReplayer,✅' \
     -g 'Consensus Round Handler:consensusRoundHandler,postHandler_stateAndRoundReserver,getState,savedStateController' \
