#!/usr/bin/env bash

# The location were this script can be found.
SCRIPT_PATH="$(dirname "$(readlink -f "$0")")"

# You must install mermaid to use this script.
# npm install -g @mermaid-js/mermaid-cli

# Add the flag "--less-mystery" to add back labels for mystery input wires (noisy diagram warning)

pcli diagram \
    -l 'TransactionPrehandler:futures:consensusRoundHandler' \
    -l 'gossip:get events:shadowgraph' \
    -l 'EventCreationManager:get transactions:TransactionPool' \
    -l 'RunningEventHasher:future hash:consensusRoundHandler' \
    -s 'eventWindowManager:event window:🌀' \
    -s 'heartbeat:heartbeat:❤️' \
    -s 'TransactionPrehandler:futures:🔮' \
    -s 'pcesReplayer:done streaming pces:✅' \
    -s 'OrphanBufferSplitter:events to gossip:📬' \
    -s 'getKeystoneEventSequenceNumber:flush request:🚽' \
    -s 'extractOldestMinimumGenerationOnDisk:minimum identifier to store:📀' \
    -s 'SelfEventSigner:non-validated events:🍎' \
    -s 'Mystery Input:mystery data:❔' \
<<<<<<< HEAD
    -s 'stateSigner:submit transaction:🖋️' \
    -s 'issNotificationSplitter:Iss Notification:💥' \
=======
    -s 'stateSigner:signature transactions:🖋️' \
    -s 'issNotificationSplitter:IssNotification:💥' \
    -s 'toStatusAction:PlatformStatusAction:💀' \
>>>>>>> cae5399a
    -s 'toNotification:state written notification:📦' \
    -s 'latestCompleteStateNotifier:complete state notification:💢' \
    -s 'OrphanBufferSplitter:preconsensus signatures:🔰' \
    -s 'RunningEventHashOverride:hash override:💨' \
<<<<<<< HEAD
    -s 'TransactionResubmitterSplitter:submit transaction:♻️' \
    -s 'StaleEventDetectorSplitter:publishStaleEvent:⚰️' \
=======
    -s 'toStateWrittenToDiskAction:PlatformStatusAction:💾' \
    -s 'StatusStateMachine:PlatformStatus:🚦' \
>>>>>>> cae5399a
    -g 'Event Validation:InternalEventValidator,EventDeduplicator,EventSignatureValidator' \
    -g 'Event Hashing:eventHasher,postHashCollector' \
    -g 'Orphan Buffer:OrphanBuffer,OrphanBufferSplitter' \
    -g 'Consensus Engine:ConsensusEngine,ConsensusEngineSplitter,eventWindowManager,getKeystoneEventSequenceNumber,getConsensusEvents' \
    -g 'State File Manager:saveToDiskFilter,signedStateFileManager,extractOldestMinimumGenerationOnDisk,toStateWrittenToDiskAction,toNotification' \
    -g 'State File Management:State File Manager,📦,📀,💾' \
    -g 'State Signature Collector:stateSignatureCollector,reservedStateSplitter,allStatesReserver,completeStateFilter,completeStatesReserver,extractConsensusSignatureTransactions,extractPreconsensusSignatureTransactions,latestCompleteStateNotifier' \
    -g 'State Signature Collection:State Signature Collector,latestCompleteStateNexus,💢' \
    -g 'Preconsensus Event Stream:PcesSequencer,PcesWriter' \
    -g 'Event Creation:EventCreationManager,TransactionPool,SelfEventSigner,🍎' \
    -g 'Gossip:gossip,shadowgraph,InOrderLinker' \
    -g 'ISS Detector:issDetector,issNotificationSplitter,issHandler,toStatusAction' \
    -g 'Heartbeat:heartbeat,❤️' \
    -g 'PCES Replay:pcesReplayer,✅' \
    -g 'Consensus Round Handler:consensusRoundHandler,postHandler_stateAndRoundReserver,getState,savedStateController' \
    -g 'State Hasher:stateHasher,postHasher_stateAndRoundReserver,postHasher_getConsensusRound,postHasher_stateReserver' \
    -g 'Consensus:Consensus Engine,🚽,🌀' \
    -g 'State Verification:stateSigner,hashLogger,ISS Detector,🖋️,💥,💀' \
    -g 'Transaction Handling:Consensus Round Handler,latestImmutableStateNexus' \
    -g 'Round Durability Buffer:RoundDurabilityBuffer,RoundDurabilityBufferSplitter' \
    -g 'Stale Event Detector:StaleEventDetector,StaleEventDetectorSplitter' \
    -g 'Transaction Resubmitter:TransactionResubmitter,TransactionResubmitterSplitter' \
    -g 'Stale Events:Stale Event Detector,Transaction Resubmitter,⚰️,♻️' \
    -c 'Orphan Buffer' \
    -c 'Consensus Engine' \
    -c 'State Signature Collector' \
    -c 'State File Manager' \
    -c 'Consensus Round Handler' \
    -c 'State Hasher' \
    -c 'ISS Detector' \
    -c 'Round Durability Buffer' \
    -c 'Wait For Crash Durability' \
    -c 'Stale Event Detector' \
    -c 'Transaction Resubmitter' \
    -o "${SCRIPT_PATH}/../../../../../../../../docs/core/wiring-diagram.svg"<|MERGE_RESOLUTION|>--- conflicted
+++ resolved
@@ -13,6 +13,7 @@
     -l 'gossip:get events:shadowgraph' \
     -l 'EventCreationManager:get transactions:TransactionPool' \
     -l 'RunningEventHasher:future hash:consensusRoundHandler' \
+    -l 'ConsensusEventStream:future hash:consensusRoundHandler' \
     -s 'eventWindowManager:event window:🌀' \
     -s 'heartbeat:heartbeat:❤️' \
     -s 'TransactionPrehandler:futures:🔮' \
@@ -22,31 +23,23 @@
     -s 'extractOldestMinimumGenerationOnDisk:minimum identifier to store:📀' \
     -s 'SelfEventSigner:non-validated events:🍎' \
     -s 'Mystery Input:mystery data:❔' \
-<<<<<<< HEAD
     -s 'stateSigner:submit transaction:🖋️' \
-    -s 'issNotificationSplitter:Iss Notification:💥' \
-=======
     -s 'stateSigner:signature transactions:🖋️' \
     -s 'issNotificationSplitter:IssNotification:💥' \
     -s 'toStatusAction:PlatformStatusAction:💀' \
->>>>>>> cae5399a
-    -s 'toNotification:state written notification:📦' \
     -s 'latestCompleteStateNotifier:complete state notification:💢' \
     -s 'OrphanBufferSplitter:preconsensus signatures:🔰' \
     -s 'RunningEventHashOverride:hash override:💨' \
-<<<<<<< HEAD
     -s 'TransactionResubmitterSplitter:submit transaction:♻️' \
     -s 'StaleEventDetectorSplitter:publishStaleEvent:⚰️' \
-=======
     -s 'toStateWrittenToDiskAction:PlatformStatusAction:💾' \
     -s 'StatusStateMachine:PlatformStatus:🚦' \
->>>>>>> cae5399a
     -g 'Event Validation:InternalEventValidator,EventDeduplicator,EventSignatureValidator' \
     -g 'Event Hashing:eventHasher,postHashCollector' \
     -g 'Orphan Buffer:OrphanBuffer,OrphanBufferSplitter' \
     -g 'Consensus Engine:ConsensusEngine,ConsensusEngineSplitter,eventWindowManager,getKeystoneEventSequenceNumber,getConsensusEvents' \
     -g 'State File Manager:saveToDiskFilter,signedStateFileManager,extractOldestMinimumGenerationOnDisk,toStateWrittenToDiskAction,toNotification' \
-    -g 'State File Management:State File Manager,📦,📀,💾' \
+    -g 'State File Management:State File Manager,📀,💾' \
     -g 'State Signature Collector:stateSignatureCollector,reservedStateSplitter,allStatesReserver,completeStateFilter,completeStatesReserver,extractConsensusSignatureTransactions,extractPreconsensusSignatureTransactions,latestCompleteStateNotifier' \
     -g 'State Signature Collection:State Signature Collector,latestCompleteStateNexus,💢' \
     -g 'Preconsensus Event Stream:PcesSequencer,PcesWriter' \
