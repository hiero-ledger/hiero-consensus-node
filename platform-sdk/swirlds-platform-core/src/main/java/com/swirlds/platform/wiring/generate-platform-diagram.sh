#!/usr/bin/env bash

# The location were this script can be found.
SCRIPT_PATH="$(dirname "$(readlink -f "$0")")"

# You must install mermaid to use this script.
# npm install -g @mermaid-js/mermaid-cli

# Add the flag "--less-mystery" to add back labels for mystery input wires (noisy diagram warning)

pcli diagram \
    -l 'applicationTransactionPrehandler:futures:consensusRoundHandler' \
    -l 'eventDurabilityNexus:wait for durability:consensusRoundHandler' \
    -l 'eventCreationManager:get transactions:transactionPool' \
    -s 'eventWindowManager:non-ancient event window:🌀' \
    -s 'heartbeat:heartbeat:❤️' \
    -s 'applicationTransactionPrehandler:futures:🔮' \
    -s 'eventDurabilityNexus:wait for durability:🕑' \
    -s 'pcesReplayer:done streaming pces:✅' \
    -s 'inOrderLinker:events to gossip:📬' \
    -s 'getKeystoneEventSequenceNumber:flush request:🚽' \
    -s 'extractOldestMinimumGenerationOnDisk:minimum identifier to store:📀' \
    -s 'eventCreationManager:non-validated events:🍎' \
    -s 'Mystery Input:mystery data:❔' \
    -s 'stateSigner:signature transactions:🖋️' \
<<<<<<< HEAD
    -g 'Event Validation:InternalEventValidator,EventDeduplicator,eventSignatureValidator' \
=======
    -s 'issNotificationSplitter:IssNotification:💥' \
    -s 'toNotification:StateWriteToDiskCompleteNotification:📦' \
    -s 'latestCompleteStateNotifier:CompleteStateNotificationWithCleanup:💢' \
    -s 'orphanBufferSplitter:preconsensus signatures:🔰' \
    -g 'Event Validation:InternalEventValidator,eventDeduplicator,eventSignatureValidator' \
>>>>>>> 488d80c2
    -g 'Event Hashing:eventHasher,postHashCollector' \
    -g 'Orphan Buffer:orphanBuffer,orphanBufferSplitter' \
    -g 'Consensus Engine:consensusEngine,consensusEngineSplitter,eventWindowManager,getKeystoneEventSequenceNumber' \
    -g 'State File Management:saveToDiskFilter,signedStateFileManager,extractOldestMinimumGenerationOnDisk,toStateWrittenToDiskAction,statusManager_submitStateWritten,toNotification' \
    -g 'State Signature Collection:stateSignatureCollector,reservedStateSplitter,allStatesReserver,completeStateFilter,completeStatesReserver,extractConsensusSignatureTransactions,extractPreconsensusSignatureTransactions' \
    -g 'Preconsensus Event Stream:pcesSequencer,pcesWriter,eventDurabilityNexus,🕑' \
    -g 'Consensus Event Stream:eventStreamManager' \
    -g 'Consensus Pipeline:inOrderLinker,Consensus Engine,📬,🌀,🚽' \
    -g 'Event Creation:eventCreationManager,transactionPool,🍎' \
    -g 'Gossip:gossip,shadowgraph' \
    -g 'ISS Detector:issDetector,issNotificationSplitter,issHandler,statusManager_submitCatastrophicFailure' \
    -g 'Heartbeat:heartbeat,❤️' \
    -g 'PCES Replay:pcesReplayer,✅' \
    -g 'Transaction Prehandling:applicationTransactionPrehandler,🔮' \
    -g 'Consensus Round Handler:consensusRoundHandler,postHandler_stateAndRoundReserver,postHandler_getRoundNumber,postHandler_stateReserver' \
    -g 'State Hasher:stateHasher,postHasher_stateAndRoundReserver,postHasher_getConsensusRound,postHasher_stateReserver' \
    -g 'State Modification:Consensus Round Handler,runningHashUpdate' \
    -g 'State Verification:stateSigner,hashLogger,ISS Detector,🖋️,💥' \
    -c 'Consensus Event Stream' \
    -c 'Orphan Buffer' \
    -c 'Consensus Engine' \
    -c 'State Signature Collection' \
    -c 'State File Management' \
    -c 'Consensus Round Handler' \
    -c 'State Hasher' \
    -c 'ISS Detector' \
    -o "${SCRIPT_PATH}/../../../../../../../../docs/core/wiring-diagram.svg"<|MERGE_RESOLUTION|>--- conflicted
+++ resolved
@@ -23,15 +23,11 @@
     -s 'eventCreationManager:non-validated events:🍎' \
     -s 'Mystery Input:mystery data:❔' \
     -s 'stateSigner:signature transactions:🖋️' \
-<<<<<<< HEAD
-    -g 'Event Validation:InternalEventValidator,EventDeduplicator,eventSignatureValidator' \
-=======
     -s 'issNotificationSplitter:IssNotification:💥' \
     -s 'toNotification:StateWriteToDiskCompleteNotification:📦' \
     -s 'latestCompleteStateNotifier:CompleteStateNotificationWithCleanup:💢' \
     -s 'orphanBufferSplitter:preconsensus signatures:🔰' \
-    -g 'Event Validation:InternalEventValidator,eventDeduplicator,eventSignatureValidator' \
->>>>>>> 488d80c2
+    -g 'Event Validation:InternalEventValidator,EventDeduplicator,eventSignatureValidator' \
     -g 'Event Hashing:eventHasher,postHashCollector' \
     -g 'Orphan Buffer:orphanBuffer,orphanBufferSplitter' \
     -g 'Consensus Engine:consensusEngine,consensusEngineSplitter,eventWindowManager,getKeystoneEventSequenceNumber' \
