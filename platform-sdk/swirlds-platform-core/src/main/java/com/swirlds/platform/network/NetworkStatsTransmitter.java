/*
 * Copyright (C) 2022-2023 Hedera Hashgraph, LLC
 *
 * Licensed under the Apache License, Version 2.0 (the "License");
 * you may not use this file except in compliance with the License.
 * You may obtain a copy of the License at
 *
 *      http://www.apache.org/licenses/LICENSE-2.0
 *
 * Unless required by applicable law or agreed to in writing, software
 * distributed under the License is distributed on an "AS IS" BASIS,
 * WITHOUT WARRANTIES OR CONDITIONS OF ANY KIND, either express or implied.
 * See the License for the specific language governing permissions and
 * limitations under the License.
 */

package com.swirlds.platform.network;

import static com.swirlds.common.utility.Units.MILLISECONDS_TO_MICROSECONDS;
import static com.swirlds.logging.LogMarker.EXCEPTION;

import com.swirlds.base.state.Startable;
import com.swirlds.base.state.Stoppable;
import com.swirlds.common.config.BasicConfig;
import com.swirlds.common.context.PlatformContext;
<<<<<<< HEAD
import com.swirlds.common.metrics.RunningAverageMetric;
=======
>>>>>>> 8d3c1765
import com.swirlds.common.system.NodeId;
import com.swirlds.common.system.transaction.internal.SystemTransaction;
import com.swirlds.common.system.transaction.internal.SystemTransactionPing;
import com.swirlds.platform.components.common.query.SystemTransactionSubmitter;
import java.util.Map;
import java.util.concurrent.ScheduledExecutorService;
import java.util.concurrent.ScheduledThreadPoolExecutor;
import java.util.concurrent.TimeUnit;
import org.apache.logging.log4j.LogManager;
import org.apache.logging.log4j.Logger;

/**
 * This class is responsible for creating system transactions containing network statistics. The system transactions
 * created by this class are standard transactions (not priority transactions).
 */
public final class NetworkStatsTransmitter implements Startable, Stoppable {
    private static final Logger logger = LogManager.getLogger(NetworkStatsTransmitter.class);
    private final SystemTransactionSubmitter transactionSubmitter;
    private final NetworkMetrics networkMetrics;
    private final ScheduledExecutorService executorService;
    private final BasicConfig basicConfig;

    /**
     * @param platformContext
     * 		the context of this platform
     * @param transactionSubmitter
     * 		a submitter of non-priority system transactions
     * @param networkMetrics
     * 		metrics related to the network
     */
    public NetworkStatsTransmitter(
            final PlatformContext platformContext,
            final SystemTransactionSubmitter transactionSubmitter,
            final NetworkMetrics networkMetrics) {
        this.transactionSubmitter = transactionSubmitter;
        this.networkMetrics = networkMetrics;
        this.executorService = new ScheduledThreadPoolExecutor(1);
        basicConfig = platformContext.getConfiguration().getConfigData(BasicConfig.class);
    }

    @Override
    public void start() {
        if (basicConfig.enablePingTrans()) {
            executorService.scheduleAtFixedRate(
                    this::transmitStatsWithExceptionHandling, 0, basicConfig.pingTransFreq(), TimeUnit.SECONDS);
        }
    }

    @Override
    public void stop() {
        executorService.shutdown();
    }

    /**
     * Create system transactions that transmit stats information.
     */
    private void transmitStats() {
        // Send a transaction giving the average ping time from self to all others (in microseconds).
        // This data will eventually be used by chatter to optimize broadcast trees when they are implemented.
<<<<<<< HEAD
        Map<NodeId, RunningAverageMetric> nodePingAvgs = networkMetrics.getAvgPingMilliseconds();
        // 2023-05-16: This transaction is no longer going to be used and does not support non-contiguous node IDs.
        // 2023-05-16: the order of the ping values is not being guaranteed.
        final int[] avgPingMilliseconds = nodePingAvgs.keySet().stream()
                .mapToInt(nodeId -> (int) (nodePingAvgs.get(nodeId).get() * MILLISECONDS_TO_SECONDS))
=======
        final Map<NodeId, Double> nodePingAvgs = networkMetrics.getAvgPingMilliseconds();
        // 2023-05-16: This transaction is no longer going to be used and does not support non-contiguous node IDs.
        // 2023-05-16: the order of the ping values is not being guaranteed.
        final int[] avgPingMilliseconds = nodePingAvgs.keySet().stream()
                .mapToInt(nodeId -> (int) (nodePingAvgs.get(nodeId) * MILLISECONDS_TO_MICROSECONDS))
>>>>>>> 8d3c1765
                .toArray();
        final SystemTransaction systemTransaction = new SystemTransactionPing(avgPingMilliseconds);
        final boolean good = transactionSubmitter.submit(systemTransaction);
        if (!good) {
            logger.error(EXCEPTION.getMarker(), "failed to create ping time system transaction)");
        }
    }

    private void transmitStatsWithExceptionHandling() {
        try {
            transmitStats();
        } catch (Exception e) {
            logger.error(EXCEPTION.getMarker(), "exception while creating ping time system transaction)", e);
        }
    }
}<|MERGE_RESOLUTION|>--- conflicted
+++ resolved
@@ -23,10 +23,6 @@
 import com.swirlds.base.state.Stoppable;
 import com.swirlds.common.config.BasicConfig;
 import com.swirlds.common.context.PlatformContext;
-<<<<<<< HEAD
-import com.swirlds.common.metrics.RunningAverageMetric;
-=======
->>>>>>> 8d3c1765
 import com.swirlds.common.system.NodeId;
 import com.swirlds.common.system.transaction.internal.SystemTransaction;
 import com.swirlds.common.system.transaction.internal.SystemTransactionPing;
@@ -86,19 +82,11 @@
     private void transmitStats() {
         // Send a transaction giving the average ping time from self to all others (in microseconds).
         // This data will eventually be used by chatter to optimize broadcast trees when they are implemented.
-<<<<<<< HEAD
-        Map<NodeId, RunningAverageMetric> nodePingAvgs = networkMetrics.getAvgPingMilliseconds();
-        // 2023-05-16: This transaction is no longer going to be used and does not support non-contiguous node IDs.
-        // 2023-05-16: the order of the ping values is not being guaranteed.
-        final int[] avgPingMilliseconds = nodePingAvgs.keySet().stream()
-                .mapToInt(nodeId -> (int) (nodePingAvgs.get(nodeId).get() * MILLISECONDS_TO_SECONDS))
-=======
         final Map<NodeId, Double> nodePingAvgs = networkMetrics.getAvgPingMilliseconds();
         // 2023-05-16: This transaction is no longer going to be used and does not support non-contiguous node IDs.
         // 2023-05-16: the order of the ping values is not being guaranteed.
         final int[] avgPingMilliseconds = nodePingAvgs.keySet().stream()
                 .mapToInt(nodeId -> (int) (nodePingAvgs.get(nodeId) * MILLISECONDS_TO_MICROSECONDS))
->>>>>>> 8d3c1765
                 .toArray();
         final SystemTransaction systemTransaction = new SystemTransactionPing(avgPingMilliseconds);
         final boolean good = transactionSubmitter.submit(systemTransaction);
