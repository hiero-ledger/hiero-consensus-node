--- conflicted
+++ resolved
@@ -91,7 +91,6 @@
 import com.swirlds.platform.state.signed.ReservedSignedState;
 import com.swirlds.platform.state.signed.SignedStateSentinel;
 import com.swirlds.platform.state.signed.StateGarbageCollector;
-import com.swirlds.platform.state.signed.StateSignatureCollector;
 import com.swirlds.platform.state.signer.DefaultStateSigner;
 import com.swirlds.platform.state.signer.StateSigner;
 import com.swirlds.platform.state.snapshot.DefaultStateSnapshotManager;
@@ -228,40 +227,6 @@
     }
 
     /**
-<<<<<<< HEAD
-     * Binds additional custom input wires to the specified output wires on top of the default wirings that are
-     * already created.
-     *
-     * @param inputWires map between an output wire type and an input wire to solder it to
-     */
-    public void appendAdditionalInputWires(final Map<SolderWireType, InputWire<?>> inputWires) {
-        final PlatformWiring platformWiring = blocks.platformWiring();
-
-        for (final Entry<SolderWireType, InputWire<?>> inputWireEntry : inputWires.entrySet()) {
-            if (inputWireEntry.getValue() == null) {
-                return;
-            }
-
-            switch (inputWireEntry.getKey()) {
-                case CONSENSUS_ENGINE -> {
-                    final ComponentWiring<ConsensusEngine, List<ConsensusRound>> consensusEngineWiring =
-                            platformWiring.getConsensusEngineWiring();
-                    consensusEngineWiring.getOutputWire().solderTo((InputWire<List<ConsensusRound>>)
-                            inputWireEntry.getValue());
-                }
-                case STATE_SIGNATURE_COLLECTOR -> {
-                    final ComponentWiring<StateSignatureCollector, List<ReservedSignedState>>
-                            stateSignatureCollectorWiring = platformWiring.getStateSignatureCollectorWiring();
-                    stateSignatureCollectorWiring.getOutputWire().solderTo((InputWire<List<ReservedSignedState>>)
-                            inputWireEntry.getValue());
-                }
-            }
-        }
-    }
-
-    /**
-=======
->>>>>>> 22630a6f
      * If enabled, building this object will cause a metrics document to be generated. Default is true.
      *
      * @param metricsDocumentationEnabled whether to generate a metrics document
@@ -1413,19 +1378,4 @@
         }
         return latestCompleteStateNotifier;
     }
-<<<<<<< HEAD
-
-    public static enum SolderWireType {
-        /**
-         * Solder a wire to the consensus engine output
-         */
-        CONSENSUS_ENGINE,
-
-        /**
-         * Solder a wire to the state signature collector output
-         */
-        STATE_SIGNATURE_COLLECTOR
-    }
-=======
->>>>>>> 22630a6f
 }