--- conflicted
+++ resolved
@@ -105,9 +105,9 @@
  *     <li>A component must not be a static singleton or use static stateful variables in any way.</li>
  * </ul>
  */
-public class PlatformComponentBuilder<T extends MerkleNodeState> {
-
-    private final PlatformBuildingBlocks<T> blocks;
+public class PlatformComponentBuilder {
+
+    private final PlatformBuildingBlocks blocks;
 
     private EventHasher eventHasher;
     private InternalEventValidator internalEventValidator;
@@ -139,7 +139,7 @@
     private LatestCompleteStateNotifier latestCompleteStateNotifier;
     private FutureEventBuffer futureEventBuffer;
 
-    private SwirldsPlatform<T> swirldsPlatform;
+    private SwirldsPlatform swirldsPlatform;
 
     private boolean metricsDocumentationEnabled = true;
 
@@ -154,7 +154,7 @@
      * @param blocks the build context for the platform under construction, contains all data needed to construct
      *               platform components
      */
-    public PlatformComponentBuilder(@NonNull final PlatformBuildingBlocks<T> blocks) {
+    public PlatformComponentBuilder(@NonNull final PlatformBuildingBlocks blocks) {
         this.blocks = Objects.requireNonNull(blocks);
     }
 
@@ -164,7 +164,7 @@
      * @return the build context
      */
     @NonNull
-    public PlatformBuildingBlocks<T> getBuildingBlocks() {
+    public PlatformBuildingBlocks getBuildingBlocks() {
         return blocks;
     }
 
@@ -188,7 +188,7 @@
         used = true;
 
         try (final ReservedSignedState initialState = blocks.initialState()) {
-            swirldsPlatform = new SwirldsPlatform<T>(this);
+            swirldsPlatform = new SwirldsPlatform(this);
             return swirldsPlatform;
         } finally {
             if (metricsDocumentationEnabled) {
@@ -211,7 +211,7 @@
      * @return this builder
      */
     @NonNull
-    public PlatformComponentBuilder<T> withMetricsDocumentationEnabled(final boolean metricsDocumentationEnabled) {
+    public PlatformComponentBuilder withMetricsDocumentationEnabled(final boolean metricsDocumentationEnabled) {
         throwIfAlreadyUsed();
         this.metricsDocumentationEnabled = metricsDocumentationEnabled;
         return this;
@@ -224,7 +224,7 @@
      * @return this builder
      */
     @NonNull
-    public PlatformComponentBuilder<T> withEventHasher(@NonNull final EventHasher eventHasher) {
+    public PlatformComponentBuilder withEventHasher(@NonNull final EventHasher eventHasher) {
         throwIfAlreadyUsed();
         if (this.eventHasher != null) {
             throw new IllegalStateException("Event hasher has already been set");
@@ -255,7 +255,7 @@
      * @return this builder
      */
     @NonNull
-    public PlatformComponentBuilder<T> withInternalEventValidator(
+    public PlatformComponentBuilder withInternalEventValidator(
             @NonNull final InternalEventValidator internalEventValidator) {
         throwIfAlreadyUsed();
         if (this.internalEventValidator != null) {
@@ -291,7 +291,7 @@
      * @return this builder
      */
     @NonNull
-    public PlatformComponentBuilder<T> withEventDeduplicator(@NonNull final EventDeduplicator eventDeduplicator) {
+    public PlatformComponentBuilder withEventDeduplicator(@NonNull final EventDeduplicator eventDeduplicator) {
         throwIfAlreadyUsed();
         if (this.eventDeduplicator != null) {
             throw new IllegalStateException("Event deduplicator has already been set");
@@ -323,7 +323,7 @@
      * @return this builder
      */
     @NonNull
-    public PlatformComponentBuilder<T> withEventSignatureValidator(
+    public PlatformComponentBuilder withEventSignatureValidator(
             @NonNull final EventSignatureValidator eventSignatureValidator) {
         throwIfAlreadyUsed();
         if (this.eventSignatureValidator != null) {
@@ -360,7 +360,7 @@
      * @param stateGarbageCollector the state garbage collector to use
      * @return this builder
      */
-    public PlatformComponentBuilder<T> withStateGarbageCollector(
+    public PlatformComponentBuilder withStateGarbageCollector(
             @NonNull final StateGarbageCollector stateGarbageCollector) {
         throwIfAlreadyUsed();
         if (this.stateGarbageCollector != null) {
@@ -393,7 +393,7 @@
      * @return this builder
      */
     @NonNull
-    public PlatformComponentBuilder<T> withSelfEventSigner(@NonNull final SelfEventSigner selfEventSigner) {
+    public PlatformComponentBuilder withSelfEventSigner(@NonNull final SelfEventSigner selfEventSigner) {
         throwIfAlreadyUsed();
         if (this.selfEventSigner != null) {
             throw new IllegalStateException("Self event signer has already been set");
@@ -441,7 +441,7 @@
      * @return this builder
      */
     @NonNull
-    public PlatformComponentBuilder<T> withOrphanBuffer(@NonNull final OrphanBuffer orphanBuffer) {
+    public PlatformComponentBuilder withOrphanBuffer(@NonNull final OrphanBuffer orphanBuffer) {
         throwIfAlreadyUsed();
         if (this.orphanBuffer != null) {
             throw new IllegalStateException("Orphan buffer has already been set");
@@ -458,8 +458,7 @@
      * @return this builder
      */
     @NonNull
-    public PlatformComponentBuilder<T> withEventCreationManager(
-            @NonNull final EventCreationManager eventCreationManager) {
+    public PlatformComponentBuilder withEventCreationManager(@NonNull final EventCreationManager eventCreationManager) {
         throwIfAlreadyUsed();
         if (this.eventCreationManager != null) {
             throw new IllegalStateException("Event creation manager has already been set");
@@ -501,7 +500,7 @@
      * @return this builder
      */
     @NonNull
-    public PlatformComponentBuilder<T> withConsensusEngine(@NonNull final ConsensusEngine consensusEngine) {
+    public PlatformComponentBuilder withConsensusEngine(@NonNull final ConsensusEngine consensusEngine) {
         throwIfAlreadyUsed();
         if (this.consensusEngine != null) {
             throw new IllegalStateException("Consensus engine has already been set");
@@ -536,8 +535,7 @@
      * @return this builder
      */
     @NonNull
-    public PlatformComponentBuilder<T> withConsensusEventStream(
-            @NonNull final ConsensusEventStream consensusEventStream) {
+    public PlatformComponentBuilder withConsensusEventStream(@NonNull final ConsensusEventStream consensusEventStream) {
         throwIfAlreadyUsed();
         if (this.consensusEventStream != null) {
             throw new IllegalStateException("Consensus event stream has already been set");
@@ -576,7 +574,7 @@
      * @return this builder
      */
     @NonNull
-    public PlatformComponentBuilder<T> withStatusStateMachine(@NonNull final StatusStateMachine statusStateMachine) {
+    public PlatformComponentBuilder withStatusStateMachine(@NonNull final StatusStateMachine statusStateMachine) {
         throwIfAlreadyUsed();
         if (this.statusStateMachine != null) {
             throw new IllegalStateException("Status state machine has already been set");
@@ -608,7 +606,7 @@
      * @return this builder
      */
     @NonNull
-    public PlatformComponentBuilder<T> withSignedStateSentinel(@NonNull final SignedStateSentinel signedStateSentinel) {
+    public PlatformComponentBuilder withSignedStateSentinel(@NonNull final SignedStateSentinel signedStateSentinel) {
         throwIfAlreadyUsed();
         if (this.signedStateSentinel != null) {
             throw new IllegalStateException("Signed state sentinel has already been set");
@@ -640,7 +638,7 @@
      * @return this builder
      */
     @NonNull
-    public PlatformComponentBuilder<T> withTransactionPrehandler(
+    public PlatformComponentBuilder withTransactionPrehandler(
             @NonNull final TransactionPrehandler transactionPrehandler) {
         throwIfAlreadyUsed();
         if (this.transactionPrehandler != null) {
@@ -676,7 +674,7 @@
      * @return this builder
      */
     @NonNull
-    public PlatformComponentBuilder<T> withInlinePcesWriter(@NonNull final InlinePcesWriter inlinePcesWriter) {
+    public PlatformComponentBuilder withInlinePcesWriter(@NonNull final InlinePcesWriter inlinePcesWriter) {
         throwIfAlreadyUsed();
         if (this.inlinePcesWriter != null) {
             throw new IllegalStateException("Inline PCES writer has already been set");
@@ -719,7 +717,7 @@
      * @return this builder
      */
     @NonNull
-    public PlatformComponentBuilder<T> withIssDetector(@NonNull final IssDetector issDetector) {
+    public PlatformComponentBuilder withIssDetector(@NonNull final IssDetector issDetector) {
         throwIfAlreadyUsed();
         if (this.issDetector != null) {
             throw new IllegalStateException("ISS detector has already been set");
@@ -788,7 +786,7 @@
      * @return this builder
      */
     @NonNull
-    public PlatformComponentBuilder<T> withIssHandler(@NonNull final IssHandler issHandler) {
+    public PlatformComponentBuilder withIssHandler(@NonNull final IssHandler issHandler) {
         throwIfAlreadyUsed();
         if (this.issHandler != null) {
             throw new IllegalStateException("ISS handler has already been set");
@@ -827,7 +825,7 @@
      * @return this builder
      */
     @NonNull
-    public PlatformComponentBuilder<T> withStaleEventDetector(@NonNull final StaleEventDetector staleEventDetector) {
+    public PlatformComponentBuilder withStaleEventDetector(@NonNull final StaleEventDetector staleEventDetector) {
         throwIfAlreadyUsed();
         if (this.staleEventDetector != null) {
             throw new IllegalStateException("Stale event detector has already been set");
@@ -861,7 +859,7 @@
      * @return this builder
      */
     @NonNull
-    public PlatformComponentBuilder<T> withTransactionResubmitter(
+    public PlatformComponentBuilder withTransactionResubmitter(
             @NonNull final TransactionResubmitter transactionResubmitter) {
         throwIfAlreadyUsed();
         if (this.transactionResubmitter != null) {
@@ -894,7 +892,7 @@
      * @return this builder
      */
     @NonNull
-    public PlatformComponentBuilder<T> withTransactionPool(@NonNull final TransactionPool transactionPool) {
+    public PlatformComponentBuilder withTransactionPool(@NonNull final TransactionPool transactionPool) {
         throwIfAlreadyUsed();
         if (this.transactionPool != null) {
             throw new IllegalStateException("Transaction pool has already been set");
@@ -925,7 +923,7 @@
      * @return this builder
      */
     @NonNull
-    public PlatformComponentBuilder<T> withGossip(@NonNull final Gossip gossip) {
+    public PlatformComponentBuilder withGossip(@NonNull final Gossip gossip) {
         throwIfAlreadyUsed();
         if (this.gossip != null) {
             throw new IllegalStateException("Gossip has already been set");
@@ -957,11 +955,9 @@
                     () -> blocks.clearAllPipelinesForReconnectReference().get().run(),
                     blocks.intakeEventCounter(),
                     blocks.platformStateFacade(),
-<<<<<<< HEAD
+                    blocks.stateRootFunction());
+                    blocks.platformStateFacade(),
                     blocks.stateLifecycleManager());
-=======
-                    blocks.stateRootFunction());
->>>>>>> 0a5496a7
         }
         return gossip;
     }
@@ -973,7 +969,7 @@
      * @return this builder
      */
     @NonNull
-    public PlatformComponentBuilder<T> withStateHasher(@NonNull final StateHasher stateHasher) {
+    public PlatformComponentBuilder withStateHasher(@NonNull final StateHasher stateHasher) {
         throwIfAlreadyUsed();
         if (this.stateHasher != null) {
             throw new IllegalStateException("Signed state hasher has already been set");
@@ -1004,8 +1000,7 @@
      * @return this builder
      */
     @NonNull
-    public PlatformComponentBuilder<T> withStateSnapshotManager(
-            @NonNull final StateSnapshotManager stateSnapshotManager) {
+    public PlatformComponentBuilder withStateSnapshotManager(@NonNull final StateSnapshotManager stateSnapshotManager) {
         throwIfAlreadyUsed();
         if (this.stateSnapshotManager != null) {
             throw new IllegalStateException("State snapshot manager has already been set");
@@ -1046,7 +1041,7 @@
      * @return this builder
      */
     @NonNull
-    public PlatformComponentBuilder<T> withHashLogger(@NonNull final HashLogger hashLogger) {
+    public PlatformComponentBuilder withHashLogger(@NonNull final HashLogger hashLogger) {
         throwIfAlreadyUsed();
         if (this.hashLogger != null) {
             throw new IllegalStateException("Hash logger has already been set");
@@ -1077,7 +1072,7 @@
      * @return this builder
      */
     @NonNull
-    public PlatformComponentBuilder<T> withBranchDetector(@NonNull final BranchDetector branchDetector) {
+    public PlatformComponentBuilder withBranchDetector(@NonNull final BranchDetector branchDetector) {
         throwIfAlreadyUsed();
         if (this.branchDetector != null) {
             throw new IllegalStateException("Branch detector has already been set");
@@ -1109,7 +1104,7 @@
      * @return this builder
      */
     @NonNull
-    public PlatformComponentBuilder<T> withBranchReporter(@NonNull final BranchReporter branchReporter) {
+    public PlatformComponentBuilder withBranchReporter(@NonNull final BranchReporter branchReporter) {
         throwIfAlreadyUsed();
         if (this.branchReporter != null) {
             throw new IllegalStateException("Branch reporter has already been set");
@@ -1141,7 +1136,7 @@
      * @param stateSigner the state signer to use
      * @return this builder
      */
-    public PlatformComponentBuilder<T> withStateSigner(@NonNull final StateSigner stateSigner) {
+    public PlatformComponentBuilder withStateSigner(@NonNull final StateSigner stateSigner) {
         throwIfAlreadyUsed();
         if (this.stateSigner != null) {
             throw new IllegalStateException("State signer has already been set");
@@ -1172,7 +1167,7 @@
      * @return this builder
      */
     @NonNull
-    public PlatformComponentBuilder<T> withTransactionHandler(@NonNull final TransactionHandler transactionHandler) {
+    public PlatformComponentBuilder withTransactionHandler(@NonNull final TransactionHandler transactionHandler) {
         throwIfAlreadyUsed();
         if (this.transactionHandler != null) {
             throw new IllegalStateException("Transaction handler has already been set");
@@ -1192,7 +1187,7 @@
     @NonNull
     public TransactionHandler buildTransactionHandler() {
         if (transactionHandler == null) {
-            transactionHandler = new DefaultTransactionHandler<T>(
+            transactionHandler = new DefaultTransactionHandler(
                     blocks.platformContext(),
                     blocks.statusActionSubmitterReference().get(),
                     blocks.appVersion(),
@@ -1212,7 +1207,7 @@
      * @return this builder
      */
     @NonNull
-    public PlatformComponentBuilder<T> withLatestCompleteStateNotifier(
+    public PlatformComponentBuilder withLatestCompleteStateNotifier(
             @NonNull final LatestCompleteStateNotifier latestCompleteStateNotifier) {
         throwIfAlreadyUsed();
         if (this.latestCompleteStateNotifier != null) {
