/*
 * Copyright (C) 2024 Hedera Hashgraph, LLC
 *
 * Licensed under the Apache License, Version 2.0 (the "License");
 * you may not use this file except in compliance with the License.
 * You may obtain a copy of the License at
 *
 *      http://www.apache.org/licenses/LICENSE-2.0
 *
 * Unless required by applicable law or agreed to in writing, software
 * distributed under the License is distributed on an "AS IS" BASIS,
 * WITHOUT WARRANTIES OR CONDITIONS OF ANY KIND, either express or implied.
 * See the License for the specific language governing permissions and
 * limitations under the License.
 */

package com.swirlds.platform.builder;

import static com.swirlds.platform.builder.internal.StaticPlatformBuilder.getGlobalMetrics;
import static com.swirlds.platform.builder.internal.StaticPlatformBuilder.getMetricsProvider;
import static com.swirlds.platform.gui.internal.BrowserWindowManager.getPlatforms;

import com.swirlds.platform.SwirldsPlatform;
import com.swirlds.platform.components.consensus.ConsensusEngine;
import com.swirlds.platform.components.consensus.DefaultConsensusEngine;
import com.swirlds.platform.crypto.CryptoStatic;
import com.swirlds.platform.crypto.PlatformSigner;
import com.swirlds.platform.event.creation.DefaultEventCreationManager;
import com.swirlds.platform.event.creation.EventCreationManager;
import com.swirlds.platform.event.creation.EventCreator;
import com.swirlds.platform.event.creation.rules.AggregateEventCreationRules;
import com.swirlds.platform.event.creation.rules.BackpressureRule;
import com.swirlds.platform.event.creation.rules.EventCreationRule;
import com.swirlds.platform.event.creation.rules.MaximumRateRule;
import com.swirlds.platform.event.creation.rules.PlatformStatusRule;
import com.swirlds.platform.event.creation.tipset.TipsetEventCreator;
import com.swirlds.platform.event.deduplication.EventDeduplicator;
import com.swirlds.platform.event.deduplication.StandardEventDeduplicator;
import com.swirlds.platform.event.hashing.DefaultEventHasher;
import com.swirlds.platform.event.hashing.EventHasher;
import com.swirlds.platform.event.linking.GossipLinker;
import com.swirlds.platform.event.linking.InOrderLinker;
import com.swirlds.platform.event.orphan.DefaultOrphanBuffer;
import com.swirlds.platform.event.orphan.OrphanBuffer;
import com.swirlds.platform.event.runninghash.DefaultRunningEventHasher;
import com.swirlds.platform.event.runninghash.RunningEventHasher;
import com.swirlds.platform.event.signing.DefaultSelfEventSigner;
import com.swirlds.platform.event.signing.SelfEventSigner;
import com.swirlds.platform.event.stream.ConsensusEventStream;
import com.swirlds.platform.event.stream.DefaultConsensusEventStream;
import com.swirlds.platform.event.validation.DefaultEventSignatureValidator;
import com.swirlds.platform.event.validation.DefaultInternalEventValidator;
import com.swirlds.platform.event.validation.EventSignatureValidator;
import com.swirlds.platform.event.validation.InternalEventValidator;
import com.swirlds.platform.internal.EventImpl;
import com.swirlds.platform.state.signed.DefaultStateGarbageCollector;
import com.swirlds.platform.state.signed.ReservedSignedState;
import com.swirlds.platform.state.signed.StateGarbageCollector;
import com.swirlds.platform.system.Platform;
import com.swirlds.platform.util.MetricsDocUtils;
import edu.umd.cs.findbugs.annotations.NonNull;
import java.util.Objects;

/**
 * The advanced platform builder is responsible for constructing platform components. This class is exposed so that
 * individual components can be replaced with alternate implementations.
 * <p>
 * In order to be considered a "component", an object must meet the following criteria:
 * <ul>
 *     <li>A component must not require another component as a constructor argument.</li>
 *     <li>A component's constructor should only use things from the {@link PlatformBuildingBlocks} or things derived
 *     from things from the {@link PlatformBuildingBlocks}.</li>
 *     <li>A component must not communicate with other components except through the wiring framework
 *         (with a very small number of exceptions due to tech debt that has not yet been paid off).</li>
 *     <li>A component should have an interface and at default implementation.</li>
 *     <li>A component should use {@link com.swirlds.common.wiring.component.ComponentWiring ComponentWiring} to define
 *         wiring API.</li>
 *     <li>The order in which components are constructed should not matter.</li>
 *     <li>A component must not be a static singleton or use static stateful variables in any way.</li>
 * </ul>
 */
public class PlatformComponentBuilder {

    private final PlatformBuildingBlocks blocks;

    private EventHasher eventHasher;
    private InternalEventValidator internalEventValidator;
    private EventDeduplicator eventDeduplicator;
    private EventSignatureValidator eventSignatureValidator;
    private SelfEventSigner selfEventSigner;
    private StateGarbageCollector stateGarbageCollector;
    private OrphanBuffer orphanBuffer;
    private RunningEventHasher runningEventHasher;
    private EventCreationManager eventCreationManager;
    private InOrderLinker inOrderLinker;
<<<<<<< HEAD
    private ConsensusEventStream consensusEventStream;
=======
    private ConsensusEngine consensusEngine;
>>>>>>> 13a0058e

    /**
     * False if this builder has not yet been used to build a platform (or platform component builder), true if it has.
     */
    private boolean used;

    /**
     * Constructor.
     *
     * @param blocks the build context for the platform under construction, contains all data needed to construct
     *               platform components
     */
    public PlatformComponentBuilder(@NonNull final PlatformBuildingBlocks blocks) {
        this.blocks = Objects.requireNonNull(blocks);
    }

    /**
     * Get the build context for this platform. Contains all data needed to construct platform components.
     *
     * @return the build context
     */
    @NonNull
    public PlatformBuildingBlocks getBuildingBlocks() {
        return blocks;
    }

    /**
     * Throw an exception if this builder has been used to build a platform or a platform factory.
     */
    private void throwIfAlreadyUsed() {
        if (used) {
            throw new IllegalStateException("PlatformBuilder has already been used");
        }
    }

    /**
     * Build the platform.
     *
     * @return the platform
     */
    @NonNull
    public Platform build() {
        throwIfAlreadyUsed();
        used = true;

        try (final ReservedSignedState initialState = blocks.initialState()) {
            return new SwirldsPlatform(this);
        } finally {

            // Future work: eliminate the static variables that require this code to exist
            if (blocks.firstPlatform()) {
                MetricsDocUtils.writeMetricsDocumentToFile(
                        getGlobalMetrics(),
                        getPlatforms(),
                        blocks.platformContext().getConfiguration());
                getMetricsProvider().start();
            }
        }
    }

    /**
     * Provide an event hasher in place of the platform's default event hasher.
     *
     * @param eventHasher the event hasher to use
     * @return this builder
     */
    @NonNull
    public PlatformComponentBuilder withEventHasher(@NonNull final EventHasher eventHasher) {
        throwIfAlreadyUsed();
        if (this.eventHasher != null) {
            throw new IllegalStateException("Event hasher has already been set");
        }
        this.eventHasher = Objects.requireNonNull(eventHasher);
        return this;
    }

    /**
     * Build the event hasher if it has not yet been built. If one has been provided via
     * {@link #withEventHasher(EventHasher)}, that hasher will be used. If this method is called more than once, only
     * the first call will build the event hasher. Otherwise, the default hasher will be created and returned.
     *
     * @return the event hasher
     */
    @NonNull
    public EventHasher buildEventHasher() {
        if (eventHasher == null) {
            eventHasher = new DefaultEventHasher(blocks.platformContext());
        }
        return eventHasher;
    }

    /**
     * Provide an internal event validator in place of the platform's default internal event validator.
     *
     * @param internalEventValidator the internal event validator to use
     * @return this builder
     */
    @NonNull
    public PlatformComponentBuilder withInternalEventValidator(
            @NonNull final InternalEventValidator internalEventValidator) {
        throwIfAlreadyUsed();
        if (this.internalEventValidator != null) {
            throw new IllegalStateException("Internal event validator has already been set");
        }
        this.internalEventValidator = Objects.requireNonNull(internalEventValidator);
        return this;
    }

    /**
     * Build the internal event validator if it has not yet been built. If one has been provided via
     * {@link #withInternalEventValidator(InternalEventValidator)}, that validator will be used. If this method is
     * called more than once, only the first call will build the internal event validator. Otherwise, the default
     * validator will be created and returned.
     *
     * @return the internal event validator
     */
    @NonNull
    public InternalEventValidator buildInternalEventValidator() {
        if (internalEventValidator == null) {
            final boolean singleNodeNetwork = blocks.initialState()
                            .get()
                            .getState()
                            .getPlatformState()
                            .getAddressBook()
                            .getSize()
                    == 1;
            internalEventValidator = new DefaultInternalEventValidator(
                    blocks.platformContext(), singleNodeNetwork, blocks.intakeEventCounter());
        }
        return internalEventValidator;
    }

    /**
     * Provide an event deduplicator in place of the platform's default event deduplicator.
     *
     * @param eventDeduplicator the event deduplicator to use
     * @return this builder
     */
    @NonNull
    public PlatformComponentBuilder withEventDeduplicator(@NonNull final EventDeduplicator eventDeduplicator) {
        throwIfAlreadyUsed();
        if (this.eventDeduplicator != null) {
            throw new IllegalStateException("Event deduplicator has already been set");
        }
        this.eventDeduplicator = Objects.requireNonNull(eventDeduplicator);
        return this;
    }

    /**
     * Build the event deduplicator if it has not yet been built. If one has been provided via
     * {@link #withEventDeduplicator(EventDeduplicator)}, that deduplicator will be used. If this method is called more
     * than once, only the first call will build the event deduplicator. Otherwise, the default deduplicator will be
     * created and returned.
     *
     * @return the event deduplicator
     */
    @NonNull
    public EventDeduplicator buildEventDeduplicator() {
        if (eventDeduplicator == null) {
            eventDeduplicator = new StandardEventDeduplicator(blocks.platformContext(), blocks.intakeEventCounter());
        }
        return eventDeduplicator;
    }

    /**
     * Provide an event signature validator in place of the platform's default event signature validator.
     *
     * @param eventSignatureValidator the event signature validator to use
     * @return this builder
     */
    @NonNull
    public PlatformComponentBuilder withEventSignatureValidator(
            @NonNull final EventSignatureValidator eventSignatureValidator) {
        throwIfAlreadyUsed();
        if (this.eventSignatureValidator != null) {
            throw new IllegalStateException("Event signature validator has already been set");
        }
        this.eventSignatureValidator = Objects.requireNonNull(eventSignatureValidator);

        return this;
    }

    /**
     * Build the event signature validator if it has not yet been built. If one has been provided via
     * {@link #withEventSignatureValidator(EventSignatureValidator)}, that validator will be used. If this method is
     * called more than once, only the first call will build the event signature validator. Otherwise, the default
     * validator will be created and returned.
     */
    @NonNull
    public EventSignatureValidator buildEventSignatureValidator() {
        if (eventSignatureValidator == null) {
            eventSignatureValidator = new DefaultEventSignatureValidator(
                    blocks.platformContext(),
                    CryptoStatic::verifySignature,
                    blocks.appVersion(),
                    blocks.initialState().get().getState().getPlatformState().getPreviousAddressBook(),
                    blocks.initialState().get().getState().getPlatformState().getAddressBook(),
                    blocks.intakeEventCounter());
        }
        return eventSignatureValidator;
    }

    /**
     * Provide a state garbage collector in place of the platform's default state garbage collector.
     *
     * @param stateGarbageCollector the state garbage collector to use
     * @return this builder
     */
    public PlatformComponentBuilder withStateGarbageCollector(
            @NonNull final StateGarbageCollector stateGarbageCollector) {
        throwIfAlreadyUsed();
        if (this.stateGarbageCollector != null) {
            throw new IllegalStateException("State garbage collector has already been set");
        }
        this.stateGarbageCollector = Objects.requireNonNull(stateGarbageCollector);
        return this;
    }

    /**
     * Build the state garbage collector if it has not yet been built. If one has been provided via
     * {@link #withStateGarbageCollector(StateGarbageCollector)}, that garbage collector will be used. If this method is
     * called more than once, only the first call will build the state garbage collector. Otherwise, the default garbage
     * collector will be created and returned.
     *
     * @return the state garbage collector
     */
    @NonNull
    public StateGarbageCollector buildStateGarbageCollector() {
        if (stateGarbageCollector == null) {
            stateGarbageCollector = new DefaultStateGarbageCollector(blocks.platformContext());
        }
        return stateGarbageCollector;
    }

    /**
     * Provide a self event signer in place of the platform's default self event signer.
     *
     * @param selfEventSigner the self event signer to use
     * @return this builder
     */
    @NonNull
    public PlatformComponentBuilder withSelfEventSigner(@NonNull final SelfEventSigner selfEventSigner) {
        throwIfAlreadyUsed();
        if (this.selfEventSigner != null) {
            throw new IllegalStateException("Self event signer has already been set");
        }
        this.selfEventSigner = Objects.requireNonNull(selfEventSigner);
        return this;
    }

    /**
     * Build the self event signer if it has not yet been built. If one has been provided via
     * {@link #withSelfEventSigner(SelfEventSigner)}, that signer will be used. If this method is called more than once,
     * only the first call will build the self event signer. Otherwise, the default signer will be created and
     * returned.
     *
     * @return the self event signer
     */
    @NonNull
    public SelfEventSigner buildSelfEventSigner() {
        if (selfEventSigner == null) {
            selfEventSigner = new DefaultSelfEventSigner(blocks.keysAndCerts());
        }
        return selfEventSigner;
    }

    /**
     * Build the orphan buffer if it has not yet been built. If one has been provided via
     * {@link #withOrphanBuffer(OrphanBuffer)}, that orphan buffer will be used. If this method is called more than
     * once, only the first call will build the orphan buffer. Otherwise, the default orphan buffer will be created and
     * returned.
     *
     * @return the orphan buffer
     */
    @NonNull
    public OrphanBuffer buildOrphanBuffer() {
        if (orphanBuffer == null) {
            orphanBuffer = new DefaultOrphanBuffer(blocks.platformContext(), blocks.intakeEventCounter());
        }
        return orphanBuffer;
    }

    /**
     * Provide an orphan buffer in place of the platform's default orphan buffer.
     *
     * @param orphanBuffer the orphan buffer to use
     * @return this builder
     */
    @NonNull
    public PlatformComponentBuilder withOrphanBuffer(@NonNull final OrphanBuffer orphanBuffer) {
        throwIfAlreadyUsed();
        if (this.orphanBuffer != null) {
            throw new IllegalStateException("Orphan buffer has already been set");
        }
        this.orphanBuffer = Objects.requireNonNull(orphanBuffer);

        return this;
    }

    /**
     * Provide a running event hasher in place of the platform's default running event hasher.
     *
     * @param runningEventHasher the running event hasher to use
     * @return this builder
     */
    @NonNull
    public PlatformComponentBuilder withRunningEventHasher(@NonNull final RunningEventHasher runningEventHasher) {
        throwIfAlreadyUsed();
        if (this.runningEventHasher != null) {
            throw new IllegalStateException("Running event hasher has already been set");
        }
        this.runningEventHasher = Objects.requireNonNull(runningEventHasher);
        return this;
    }

    /**
     * Build the running event hasher if it has not yet been built. If one has been provided via
     * {@link #withRunningEventHasher(RunningEventHasher)}, that hasher will be used. If this method is called more than
     * once, only the first call will build the running event hasher. Otherwise, the default hasher will be created and
     * returned.
     *
     * @return the running event hasher
     */
    @NonNull
    public RunningEventHasher buildRunningEventHasher() {
        if (runningEventHasher == null) {
            runningEventHasher = new DefaultRunningEventHasher();
        }
        return runningEventHasher;
    }

    /**
     * Provide an event creation manager in place of the platform's default event creation manager.
     *
     * @param eventCreationManager the event creation manager to use
     * @return this builder
     */
    @NonNull
    public PlatformComponentBuilder withEventCreationManager(@NonNull final EventCreationManager eventCreationManager) {
        throwIfAlreadyUsed();
        if (this.eventCreationManager != null) {
            throw new IllegalStateException("Event creation manager has already been set");
        }
        this.eventCreationManager = Objects.requireNonNull(eventCreationManager);
        return this;
    }

    /**
     * Build the event creation manager if it has not yet been built. If one has been provided via
     * {@link #withEventCreationManager(EventCreationManager)}, that manager will be used. If this method is called more
     * than once, only the first call will build the event creation manager. Otherwise, the default manager will be
     * created and returned.
     *
     * @return the event creation manager
     */
    @NonNull
    public EventCreationManager buildEventCreationManager() {
        if (eventCreationManager == null) {
            final EventCreator eventCreator = new TipsetEventCreator(
                    blocks.platformContext(),
                    blocks.randomBuilder().buildNonCryptographicRandom(),
                    data -> new PlatformSigner(blocks.keysAndCerts()).sign(data),
                    blocks.initialState().get().getState().getPlatformState().getAddressBook(),
                    blocks.selfId(),
                    blocks.appVersion(),
                    blocks.transactionPool());

            final EventCreationRule eventCreationRules = AggregateEventCreationRules.of(
                    new MaximumRateRule(blocks.platformContext()),
                    new BackpressureRule(
                            blocks.platformContext(),
                            () -> blocks.intakeQueueSizeSupplierSupplier().get().getAsLong()),
                    new PlatformStatusRule(() -> blocks.currentPlatformStatus().get(), blocks.transactionPool()));

            eventCreationManager =
                    new DefaultEventCreationManager(blocks.platformContext(), eventCreator, eventCreationRules);
        }
        return eventCreationManager;
    }

    /**
     * Build the in-order linker if it has not yet been built. If one has been provided via
     * {@link #withInOrderLinker(InOrderLinker)}, that in-order linker will be used. If this method is called more than
     * once, only the first call will build the in-order linker. Otherwise, the default in-order linker will be created
     * and returned.
     *
     * @return the in-order linker
     */
    @NonNull
    public InOrderLinker buildInOrderLinker() {
        if (inOrderLinker == null) {
            inOrderLinker = new GossipLinker(blocks.platformContext(), blocks.intakeEventCounter());
        }
        return inOrderLinker;
    }

    /**
     * Provide an in-order linker in place of the platform's default in-order linker.
     *
     * @param inOrderLinker the in-order linker to use
     * @return this builder
     */
    @NonNull
    public PlatformComponentBuilder withInOrderLinker(@NonNull final InOrderLinker inOrderLinker) {
        throwIfAlreadyUsed();
        if (this.inOrderLinker != null) {
            throw new IllegalStateException("In-order linker has already been set");
        }
        this.inOrderLinker = Objects.requireNonNull(inOrderLinker);

        return this;
    }

    /**
     * Provide a consensus engine in place of the platform's default consensus engine.
     *
     * @param consensusEngine the consensus engine to use
     * @return this builder
     */
    @NonNull
    public PlatformComponentBuilder withConsensusEngine(@NonNull final ConsensusEngine consensusEngine) {
        throwIfAlreadyUsed();
        if (this.consensusEngine != null) {
            throw new IllegalStateException("Consensus engine has already been set");
        }
        this.consensusEngine = Objects.requireNonNull(consensusEngine);
        return this;
    }

    /**
     * Build the consensus engine if it has not yet been built. If one has been provided via
     * {@link #withConsensusEngine(ConsensusEngine)}, that engine will be used. If this method is called more than once,
     * only the first call will build the consensus engine. Otherwise, the default engine will be created and returned.
     *
     * @return the consensus engine
     */
    @NonNull
    public ConsensusEngine buildConsensusEngine() {
        if (consensusEngine == null) {
            consensusEngine = new DefaultConsensusEngine(
                    blocks.platformContext(), blocks.initialState().get().getAddressBook(), blocks.selfId());
        }
        return consensusEngine;
    }

    /**
     * Provide a consensus event stream in place of the platform's default consensus event stream.
     *
     * @param consensusEventStream the consensus event stream to use
     * @return this builder
     */
    @NonNull
    public PlatformComponentBuilder withConsensusEventStream(@NonNull final ConsensusEventStream consensusEventStream) {
        throwIfAlreadyUsed();
        if (this.consensusEventStream != null) {
            throw new IllegalStateException("Consensus event stream has already been set");
        }
        this.consensusEventStream = Objects.requireNonNull(consensusEventStream);
        return this;
    }

    /**
     * Build the consensus event stream if it has not yet been built. If one has been provided via
     * {@link #withConsensusEventStream(ConsensusEventStream)}, that stream will be used. If this method is called more
     * than once, only the first call will build the consensus event stream. Otherwise, the default stream will be
     * created and returned.
     *
     * @return the consensus event stream
     */
    @NonNull
    public ConsensusEventStream buildConsensusEventStream() {
        if (consensusEventStream == null) {
            consensusEventStream = new DefaultConsensusEventStream(
                    blocks.platformContext(),
                    blocks.selfId(),
                    (byte[] data) -> new PlatformSigner(blocks.keysAndCerts()).sign(data),
                    "" + blocks.selfId().id(),
                    (EventImpl event) -> event.isLastInRoundReceived()
                            && blocks.isInFreezePeriodReference().get().test(event.getConsensusTimestamp()));
        }
        return consensusEventStream;
    }
}<|MERGE_RESOLUTION|>--- conflicted
+++ resolved
@@ -93,11 +93,8 @@
     private RunningEventHasher runningEventHasher;
     private EventCreationManager eventCreationManager;
     private InOrderLinker inOrderLinker;
-<<<<<<< HEAD
+    private ConsensusEngine consensusEngine;
     private ConsensusEventStream consensusEventStream;
-=======
-    private ConsensusEngine consensusEngine;
->>>>>>> 13a0058e
 
     /**
      * False if this builder has not yet been used to build a platform (or platform component builder), true if it has.
