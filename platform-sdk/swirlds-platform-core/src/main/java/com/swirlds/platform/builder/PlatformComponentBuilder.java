--- conflicted
+++ resolved
@@ -103,7 +103,6 @@
 import com.swirlds.platform.system.status.DefaultStatusStateMachine;
 import com.swirlds.platform.system.status.StatusStateMachine;
 import com.swirlds.platform.util.MetricsDocUtils;
-import com.swirlds.platform.wiring.PlatformWiring;
 import com.swirlds.platform.wiring.components.Gossip;
 import edu.umd.cs.findbugs.annotations.NonNull;
 import java.io.IOException;
@@ -164,11 +163,7 @@
     private StateSigner stateSigner;
     private TransactionHandler transactionHandler;
     private LatestCompleteStateNotifier latestCompleteStateNotifier;
-<<<<<<< HEAD
-    private PlatformWiring platformWiring;
-=======
     private SwirldsPlatform swirldsPlatform;
->>>>>>> ffefc534
 
     private boolean metricsDocumentationEnabled = true;
 
@@ -217,13 +212,7 @@
         used = true;
 
         try (final ReservedSignedState initialState = blocks.initialState()) {
-<<<<<<< HEAD
-            final SwirldsPlatform swirldsPlatform = new SwirldsPlatform(this);
-            platformWiring = swirldsPlatform.getPlatformWiring();
-
-=======
             swirldsPlatform = new SwirldsPlatform(this);
->>>>>>> ffefc534
             return swirldsPlatform;
         } finally {
             if (metricsDocumentationEnabled) {
@@ -240,22 +229,12 @@
     }
 
     /**
-<<<<<<< HEAD
-     * Getter for the PlatformWiring extracted from the newly created SwirldsPlatform instance
-     *
-     * @return the newly created PlatformWiring
-     */
-    @NonNull
-    public PlatformWiring getPlatformWiring() {
-        return platformWiring;
-=======
      * Binds a custom input wire to the consensus engine output wire. This method is mainly created for test purposes.
      *
      * @param inputWire to bind
      */
     public void bindInputWireToConsensusEngine(final InputWire<List<ConsensusRound>> inputWire) {
         swirldsPlatform.bindInputWireToConsensusEngine(inputWire);
->>>>>>> ffefc534
     }
 
     /**
