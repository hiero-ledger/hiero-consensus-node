// SPDX-License-Identifier: Apache-2.0
package com.swirlds.platform.builder;

import static com.swirlds.platform.builder.internal.StaticPlatformBuilder.getGlobalMetrics;
import static com.swirlds.platform.builder.internal.StaticPlatformBuilder.getMetricsProvider;
import static com.swirlds.platform.gui.internal.BrowserWindowManager.getPlatforms;
import static com.swirlds.platform.state.iss.IssDetector.DO_NOT_IGNORE_ROUNDS;

import com.swirlds.common.merkle.utility.SerializableLong;
import com.swirlds.common.threading.manager.AdHocThreadManager;
import com.swirlds.component.framework.component.ComponentWiring;
import com.swirlds.platform.SwirldsPlatform;
import com.swirlds.platform.components.appcomm.DefaultLatestCompleteStateNotifier;
import com.swirlds.platform.components.appcomm.LatestCompleteStateNotifier;
import com.swirlds.platform.components.consensus.ConsensusEngine;
import com.swirlds.platform.components.consensus.DefaultConsensusEngine;
import com.swirlds.platform.config.StateConfig;
import com.swirlds.platform.crypto.CryptoStatic;
import com.swirlds.platform.crypto.PlatformSigner;
import com.swirlds.platform.event.DefaultFutureEventBuffer;
import com.swirlds.platform.event.FutureEventBuffer;
import com.swirlds.platform.event.branching.BranchDetector;
import com.swirlds.platform.event.branching.BranchReporter;
import com.swirlds.platform.event.branching.DefaultBranchDetector;
import com.swirlds.platform.event.branching.DefaultBranchReporter;
import com.swirlds.platform.event.creation.tipset.TipsetEventCreator;
import com.swirlds.platform.event.deduplication.EventDeduplicator;
import com.swirlds.platform.event.deduplication.StandardEventDeduplicator;
import com.swirlds.platform.event.hashing.DefaultEventHasher;
import com.swirlds.platform.event.hashing.EventHasher;
import com.swirlds.platform.event.orphan.DefaultOrphanBuffer;
import com.swirlds.platform.event.orphan.OrphanBuffer;
import com.swirlds.platform.event.preconsensus.DefaultInlinePcesWriter;
import com.swirlds.platform.event.preconsensus.InlinePcesWriter;
import com.swirlds.platform.event.preconsensus.PcesConfig;
import com.swirlds.platform.event.preconsensus.PcesFileManager;
import com.swirlds.platform.event.resubmitter.DefaultTransactionResubmitter;
import com.swirlds.platform.event.resubmitter.TransactionResubmitter;
import com.swirlds.platform.event.signing.DefaultSelfEventSigner;
import com.swirlds.platform.event.signing.SelfEventSigner;
import com.swirlds.platform.event.stale.DefaultStaleEventDetector;
import com.swirlds.platform.event.stale.StaleEventDetector;
import com.swirlds.platform.event.stream.ConsensusEventStream;
import com.swirlds.platform.event.stream.DefaultConsensusEventStream;
import com.swirlds.platform.event.validation.DefaultEventSignatureValidator;
import com.swirlds.platform.event.validation.DefaultInternalEventValidator;
import com.swirlds.platform.event.validation.EventSignatureValidator;
import com.swirlds.platform.event.validation.InternalEventValidator;
import com.swirlds.platform.eventhandling.DefaultTransactionHandler;
import com.swirlds.platform.eventhandling.DefaultTransactionPrehandler;
import com.swirlds.platform.eventhandling.TransactionHandler;
import com.swirlds.platform.eventhandling.TransactionPrehandler;
import com.swirlds.platform.gossip.SyncGossipModular;
import com.swirlds.platform.state.hasher.DefaultStateHasher;
import com.swirlds.platform.state.hasher.StateHasher;
import com.swirlds.platform.state.hashlogger.DefaultHashLogger;
import com.swirlds.platform.state.hashlogger.HashLogger;
import com.swirlds.platform.state.iss.DefaultIssDetector;
import com.swirlds.platform.state.iss.IssDetector;
import com.swirlds.platform.state.iss.IssHandler;
import com.swirlds.platform.state.iss.IssScratchpad;
import com.swirlds.platform.state.iss.internal.DefaultIssHandler;
import com.swirlds.platform.state.signed.DefaultSignedStateSentinel;
import com.swirlds.platform.state.signed.DefaultStateGarbageCollector;
import com.swirlds.platform.state.signed.ReservedSignedState;
import com.swirlds.platform.state.signed.SignedStateSentinel;
import com.swirlds.platform.state.signed.StateGarbageCollector;
import com.swirlds.platform.state.signer.DefaultStateSigner;
import com.swirlds.platform.state.signer.StateSigner;
import com.swirlds.platform.state.snapshot.DefaultStateSnapshotManager;
import com.swirlds.platform.state.snapshot.StateSnapshotManager;
import com.swirlds.platform.system.Platform;
import com.swirlds.platform.system.SystemExitUtils;
import com.swirlds.platform.system.status.DefaultStatusStateMachine;
import com.swirlds.platform.system.status.StatusStateMachine;
import com.swirlds.platform.util.MetricsDocUtils;
import com.swirlds.platform.wiring.components.Gossip;
import edu.umd.cs.findbugs.annotations.NonNull;
import java.io.IOException;
import java.io.UncheckedIOException;
import java.util.Objects;
import org.hiero.consensus.event.creator.impl.DefaultEventCreationManager;
import org.hiero.consensus.event.creator.impl.EventCreationManager;
import org.hiero.consensus.event.creator.impl.EventCreator;
import org.hiero.consensus.event.creator.impl.pool.DefaultTransactionPool;
import org.hiero.consensus.event.creator.impl.pool.TransactionPool;
import org.hiero.consensus.model.event.CesEvent;

/**
 * The advanced platform builder is responsible for constructing platform components. This class is exposed so that
 * individual components can be replaced with alternate implementations.
 * <p>
 * In order to be considered a "component", an object must meet the following criteria:
 * <ul>
 *     <li>A component must not require another component as a constructor argument.</li>
 *     <li>A component's constructor should only use things from the {@link PlatformBuildingBlocks} or things derived
 *     from things from the {@link PlatformBuildingBlocks}.</li>
 *     <li>A component must not communicate with other components except through the wiring framework
 *         (with a very small number of exceptions due to tech debt that has not yet been paid off).</li>
 *     <li>A component should have an interface and at default implementation.</li>
 *     <li>A component should use {@link ComponentWiring ComponentWiring} to define
 *         wiring API.</li>
 *     <li>The order in which components are constructed should not matter.</li>
 *     <li>A component must not be a static singleton or use static stateful variables in any way.</li>
 * </ul>
 */
public class PlatformComponentBuilder {

    private final PlatformBuildingBlocks blocks;

    private EventHasher eventHasher;
    private InternalEventValidator internalEventValidator;
    private EventDeduplicator eventDeduplicator;
    private EventSignatureValidator eventSignatureValidator;
    private SelfEventSigner selfEventSigner;
    private StateGarbageCollector stateGarbageCollector;
    private OrphanBuffer orphanBuffer;
    private EventCreationManager eventCreationManager;
    private ConsensusEngine consensusEngine;
    private ConsensusEventStream consensusEventStream;
    private SignedStateSentinel signedStateSentinel;
    private StatusStateMachine statusStateMachine;
    private TransactionPrehandler transactionPrehandler;
    private InlinePcesWriter inlinePcesWriter;
    private IssDetector issDetector;
    private IssHandler issHandler;
    private Gossip gossip;
    private StaleEventDetector staleEventDetector;
    private TransactionResubmitter transactionResubmitter;
    private TransactionPool transactionPool;
    private StateHasher stateHasher;
    private StateSnapshotManager stateSnapshotManager;
    private HashLogger hashLogger;
    private BranchDetector branchDetector;
    private BranchReporter branchReporter;
    private StateSigner stateSigner;
    private TransactionHandler transactionHandler;
    private LatestCompleteStateNotifier latestCompleteStateNotifier;
    private FutureEventBuffer futureEventBuffer;

    private SwirldsPlatform swirldsPlatform;

    private boolean metricsDocumentationEnabled = true;

    /**
     * False if this builder has not yet been used to build a platform (or platform component builder), true if it has.
     */
    private boolean used;

    /**
     * Constructor.
     *
     * @param blocks the build context for the platform under construction, contains all data needed to construct
     *               platform components
     */
    public PlatformComponentBuilder(@NonNull final PlatformBuildingBlocks blocks) {
        this.blocks = Objects.requireNonNull(blocks);
    }

    /**
     * Get the build context for this platform. Contains all data needed to construct platform components.
     *
     * @return the build context
     */
    @NonNull
    public PlatformBuildingBlocks getBuildingBlocks() {
        return blocks;
    }

    /**
     * Throw an exception if this builder has been used to build a platform or a platform factory.
     */
    private void throwIfAlreadyUsed() {
        if (used) {
            throw new IllegalStateException("PlatformBuilder has already been used");
        }
    }

    /**
     * Build the platform.
     *
     * @return the platform
     */
    @NonNull
    public Platform build() {
        throwIfAlreadyUsed();
        used = true;

        try (final ReservedSignedState initialState = blocks.initialState()) {
            swirldsPlatform = new SwirldsPlatform(this);
            return swirldsPlatform;
        } finally {
            if (metricsDocumentationEnabled) {
                // Future work: eliminate the static variables that require this code to exist
                if (blocks.firstPlatform()) {
                    MetricsDocUtils.writeMetricsDocumentToFile(
                            getGlobalMetrics(),
                            getPlatforms(),
                            blocks.platformContext().getConfiguration());
                    getMetricsProvider().start();
                }
            }
        }
    }

    /**
     * If enabled, building this object will cause a metrics document to be generated. Default is true.
     *
     * @param metricsDocumentationEnabled whether to generate a metrics document
     * @return this builder
     */
    @NonNull
    public PlatformComponentBuilder withMetricsDocumentationEnabled(final boolean metricsDocumentationEnabled) {
        throwIfAlreadyUsed();
        this.metricsDocumentationEnabled = metricsDocumentationEnabled;
        return this;
    }

    /**
     * Provide an event hasher in place of the platform's default event hasher.
     *
     * @param eventHasher the event hasher to use
     * @return this builder
     */
    @NonNull
    public PlatformComponentBuilder withEventHasher(@NonNull final EventHasher eventHasher) {
        throwIfAlreadyUsed();
        if (this.eventHasher != null) {
            throw new IllegalStateException("Event hasher has already been set");
        }
        this.eventHasher = Objects.requireNonNull(eventHasher);
        return this;
    }

    /**
     * Build the event hasher if it has not yet been built. If one has been provided via
     * {@link #withEventHasher(EventHasher)}, that hasher will be used. If this method is called more than once, only
     * the first call will build the event hasher. Otherwise, the default hasher will be created and returned.
     *
     * @return the event hasher
     */
    @NonNull
    public EventHasher buildEventHasher() {
        if (eventHasher == null) {
            eventHasher = new DefaultEventHasher();
        }
        return eventHasher;
    }

    /**
     * Provide an internal event validator in place of the platform's default internal event validator.
     *
     * @param internalEventValidator the internal event validator to use
     * @return this builder
     */
    @NonNull
    public PlatformComponentBuilder withInternalEventValidator(
            @NonNull final InternalEventValidator internalEventValidator) {
        throwIfAlreadyUsed();
        if (this.internalEventValidator != null) {
            throw new IllegalStateException("Internal event validator has already been set");
        }
        this.internalEventValidator = Objects.requireNonNull(internalEventValidator);
        return this;
    }

    /**
     * Build the internal event validator if it has not yet been built. If one has been provided via
     * {@link #withInternalEventValidator(InternalEventValidator)}, that validator will be used. If this method is
     * called more than once, only the first call will build the internal event validator. Otherwise, the default
     * validator will be created and returned.
     *
     * @return the internal event validator
     */
    @NonNull
    public InternalEventValidator buildInternalEventValidator() {
        if (internalEventValidator == null) {
            final boolean singleNodeNetwork =
                    blocks.rosterHistory().getCurrentRoster().rosterEntries().size() == 1;
            internalEventValidator = new DefaultInternalEventValidator(
                    blocks.platformContext(), singleNodeNetwork, blocks.intakeEventCounter());
        }
        return internalEventValidator;
    }

    /**
     * Provide an event deduplicator in place of the platform's default event deduplicator.
     *
     * @param eventDeduplicator the event deduplicator to use
     * @return this builder
     */
    @NonNull
    public PlatformComponentBuilder withEventDeduplicator(@NonNull final EventDeduplicator eventDeduplicator) {
        throwIfAlreadyUsed();
        if (this.eventDeduplicator != null) {
            throw new IllegalStateException("Event deduplicator has already been set");
        }
        this.eventDeduplicator = Objects.requireNonNull(eventDeduplicator);
        return this;
    }

    /**
     * Build the event deduplicator if it has not yet been built. If one has been provided via
     * {@link #withEventDeduplicator(EventDeduplicator)}, that deduplicator will be used. If this method is called more
     * than once, only the first call will build the event deduplicator. Otherwise, the default deduplicator will be
     * created and returned.
     *
     * @return the event deduplicator
     */
    @NonNull
    public EventDeduplicator buildEventDeduplicator() {
        if (eventDeduplicator == null) {
            eventDeduplicator = new StandardEventDeduplicator(blocks.platformContext(), blocks.intakeEventCounter());
        }
        return eventDeduplicator;
    }

    /**
     * Provide an event signature validator in place of the platform's default event signature validator.
     *
     * @param eventSignatureValidator the event signature validator to use
     * @return this builder
     */
    @NonNull
    public PlatformComponentBuilder withEventSignatureValidator(
            @NonNull final EventSignatureValidator eventSignatureValidator) {
        throwIfAlreadyUsed();
        if (this.eventSignatureValidator != null) {
            throw new IllegalStateException("Event signature validator has already been set");
        }
        this.eventSignatureValidator = Objects.requireNonNull(eventSignatureValidator);

        return this;
    }

    /**
     * Build the event signature validator if it has not yet been built. If one has been provided via
     * {@link #withEventSignatureValidator(EventSignatureValidator)}, that validator will be used. If this method is
     * called more than once, only the first call will build the event signature validator. Otherwise, the default
     * validator will be created and returned.
     */
    @NonNull
    public EventSignatureValidator buildEventSignatureValidator() {
        if (eventSignatureValidator == null) {
            eventSignatureValidator = new DefaultEventSignatureValidator(
                    blocks.platformContext(),
                    CryptoStatic::verifySignature,
                    blocks.appVersion(),
                    blocks.rosterHistory().getPreviousRoster(),
                    blocks.rosterHistory().getCurrentRoster(),
                    blocks.intakeEventCounter());
        }
        return eventSignatureValidator;
    }

    /**
     * Provide a state garbage collector in place of the platform's default state garbage collector.
     *
     * @param stateGarbageCollector the state garbage collector to use
     * @return this builder
     */
    public PlatformComponentBuilder withStateGarbageCollector(
            @NonNull final StateGarbageCollector stateGarbageCollector) {
        throwIfAlreadyUsed();
        if (this.stateGarbageCollector != null) {
            throw new IllegalStateException("State garbage collector has already been set");
        }
        this.stateGarbageCollector = Objects.requireNonNull(stateGarbageCollector);
        return this;
    }

    /**
     * Build the state garbage collector if it has not yet been built. If one has been provided via
     * {@link #withStateGarbageCollector(StateGarbageCollector)}, that garbage collector will be used. If this method is
     * called more than once, only the first call will build the state garbage collector. Otherwise, the default garbage
     * collector will be created and returned.
     *
     * @return the state garbage collector
     */
    @NonNull
    public StateGarbageCollector buildStateGarbageCollector() {
        if (stateGarbageCollector == null) {
            stateGarbageCollector = new DefaultStateGarbageCollector(blocks.platformContext());
        }
        return stateGarbageCollector;
    }

    /**
     * Provide a self event signer in place of the platform's default self event signer.
     *
     * @param selfEventSigner the self event signer to use
     * @return this builder
     */
    @NonNull
    public PlatformComponentBuilder withSelfEventSigner(@NonNull final SelfEventSigner selfEventSigner) {
        throwIfAlreadyUsed();
        if (this.selfEventSigner != null) {
            throw new IllegalStateException("Self event signer has already been set");
        }
        this.selfEventSigner = Objects.requireNonNull(selfEventSigner);
        return this;
    }

    /**
     * Build the self event signer if it has not yet been built. If one has been provided via
     * {@link #withSelfEventSigner(SelfEventSigner)}, that signer will be used. If this method is called more than once,
     * only the first call will build the self event signer. Otherwise, the default signer will be created and
     * returned.
     *
     * @return the self event signer
     */
    @NonNull
    public SelfEventSigner buildSelfEventSigner() {
        if (selfEventSigner == null) {
            selfEventSigner = new DefaultSelfEventSigner(blocks.keysAndCerts());
        }
        return selfEventSigner;
    }

    /**
     * Build the orphan buffer if it has not yet been built. If one has been provided via
     * {@link #withOrphanBuffer(OrphanBuffer)}, that orphan buffer will be used. If this method is called more than
     * once, only the first call will build the orphan buffer. Otherwise, the default orphan buffer will be created and
     * returned.
     *
     * @return the orphan buffer
     */
    @NonNull
    public OrphanBuffer buildOrphanBuffer() {
        if (orphanBuffer == null) {
            orphanBuffer = new DefaultOrphanBuffer(blocks.platformContext(), blocks.intakeEventCounter());
        }
        return orphanBuffer;
    }

    /**
     * Provide an orphan buffer in place of the platform's default orphan buffer.
     *
     * @param orphanBuffer the orphan buffer to use
     * @return this builder
     */
    @NonNull
    public PlatformComponentBuilder withOrphanBuffer(@NonNull final OrphanBuffer orphanBuffer) {
        throwIfAlreadyUsed();
        if (this.orphanBuffer != null) {
            throw new IllegalStateException("Orphan buffer has already been set");
        }
        this.orphanBuffer = Objects.requireNonNull(orphanBuffer);

        return this;
    }

    /**
     * Provide an event creation manager in place of the platform's default event creation manager.
     *
     * @param eventCreationManager the event creation manager to use
     * @return this builder
     */
    @NonNull
    public PlatformComponentBuilder withEventCreationManager(@NonNull final EventCreationManager eventCreationManager) {
        throwIfAlreadyUsed();
        if (this.eventCreationManager != null) {
            throw new IllegalStateException("Event creation manager has already been set");
        }
        this.eventCreationManager = Objects.requireNonNull(eventCreationManager);
        return this;
    }

    /**
     * Build the event creation manager if it has not yet been built. If one has been provided via
     * {@link #withEventCreationManager(EventCreationManager)}, that manager will be used. If this method is called more
     * than once, only the first call will build the event creation manager. Otherwise, the default manager will be
     * created and returned.
     *
     * @return the event creation manager
     */
    @NonNull
    public EventCreationManager buildEventCreationManager() {
        if (eventCreationManager == null) {
            final EventCreator eventCreator = new TipsetEventCreator(
                    blocks.platformContext(),
                    blocks.randomBuilder().buildNonCryptographicRandom(),
                    data -> new PlatformSigner(blocks.keysAndCerts()).sign(data),
                    blocks.rosterHistory().getCurrentRoster(),
                    blocks.selfId(),
                    blocks.appVersion(),
                    blocks.transactionPoolNexus());

            eventCreationManager = new DefaultEventCreationManager(
                    blocks.platformContext(), blocks.transactionPoolNexus(), eventCreator);
        }
        return eventCreationManager;
    }

    /**
     * Provide a consensus engine in place of the platform's default consensus engine.
     *
     * @param consensusEngine the consensus engine to use
     * @return this builder
     */
    @NonNull
    public PlatformComponentBuilder withConsensusEngine(@NonNull final ConsensusEngine consensusEngine) {
        throwIfAlreadyUsed();
        if (this.consensusEngine != null) {
            throw new IllegalStateException("Consensus engine has already been set");
        }
        this.consensusEngine = Objects.requireNonNull(consensusEngine);
        return this;
    }

    /**
     * Build the consensus engine if it has not yet been built. If one has been provided via
     * {@link #withConsensusEngine(ConsensusEngine)}, that engine will be used. If this method is called more than once,
     * only the first call will build the consensus engine. Otherwise, the default engine will be created and returned.
     *
     * @return the consensus engine
     */
    @NonNull
    public ConsensusEngine buildConsensusEngine() {
        if (consensusEngine == null) {
            consensusEngine = new DefaultConsensusEngine(
                    blocks.platformContext(), blocks.rosterHistory().getCurrentRoster(), blocks.selfId());
        }
        return consensusEngine;
    }

    /**
     * Provide a consensus event stream in place of the platform's default consensus event stream.
     *
     * @param consensusEventStream the consensus event stream to use
     * @return this builder
     */
    @NonNull
    public PlatformComponentBuilder withConsensusEventStream(@NonNull final ConsensusEventStream consensusEventStream) {
        throwIfAlreadyUsed();
        if (this.consensusEventStream != null) {
            throw new IllegalStateException("Consensus event stream has already been set");
        }
        this.consensusEventStream = Objects.requireNonNull(consensusEventStream);
        return this;
    }

    /**
     * Build the consensus event stream if it has not yet been built. If one has been provided via
     * {@link #withConsensusEventStream(ConsensusEventStream)}, that stream will be used. If this method is called more
     * than once, only the first call will build the consensus event stream. Otherwise, the default stream will be
     * created and returned.
     *
     * @return the consensus event stream
     */
    @NonNull
    public ConsensusEventStream buildConsensusEventStream() {
        if (consensusEventStream == null) {
            consensusEventStream = new DefaultConsensusEventStream(
                    blocks.platformContext(),
                    blocks.selfId(),
                    (byte[] data) -> new PlatformSigner(blocks.keysAndCerts()).sign(data),
                    blocks.consensusEventStreamName(),
                    (CesEvent event) -> event.isLastInRoundReceived()
                            && blocks.isInFreezePeriodReference()
                                    .get()
                                    .test(event.getPlatformEvent().getConsensusTimestamp()));
        }
        return consensusEventStream;
    }

    /**
     * Provide a status state machine in place of the platform's default status state machine.
     *
     * @param statusStateMachine the status state machine to use
     * @return this builder
     */
    @NonNull
    public PlatformComponentBuilder withStatusStateMachine(@NonNull final StatusStateMachine statusStateMachine) {
        throwIfAlreadyUsed();
        if (this.statusStateMachine != null) {
            throw new IllegalStateException("Status state machine has already been set");
        }
        this.statusStateMachine = Objects.requireNonNull(statusStateMachine);
        return this;
    }

    /**
     * Build the status state machine if it has not yet been built. If one has been provided via
     * {@link #withStatusStateMachine(StatusStateMachine)}, that state machine will be used. If this method is called
     * more than once, only the first call will build the status state machine. Otherwise, the default state machine
     * will be created and returned.
     *
     * @return the status state machine
     */
    @NonNull
    public StatusStateMachine buildStatusStateMachine() {
        if (statusStateMachine == null) {
            statusStateMachine = new DefaultStatusStateMachine(blocks.platformContext());
        }
        return statusStateMachine;
    }

    /**
     * Provide a signed state sentinel in place of the platform's default signed state sentinel.
     *
     * @param signedStateSentinel the signed state sentinel to use
     * @return this builder
     */
    @NonNull
    public PlatformComponentBuilder withSignedStateSentinel(@NonNull final SignedStateSentinel signedStateSentinel) {
        throwIfAlreadyUsed();
        if (this.signedStateSentinel != null) {
            throw new IllegalStateException("Signed state sentinel has already been set");
        }
        this.signedStateSentinel = Objects.requireNonNull(signedStateSentinel);
        return this;
    }

    /**
     * Build the signed state sentinel if it has not yet been built. If one has been provided via
     * {@link #withSignedStateSentinel(SignedStateSentinel)}, that sentinel will be used. If this method is called more
     * than once, only the first call will build the signed state sentinel. Otherwise, the default sentinel will be
     * created and returned.
     *
     * @return the signed state sentinel
     */
    @NonNull
    public SignedStateSentinel buildSignedStateSentinel() {
        if (signedStateSentinel == null) {
            signedStateSentinel = new DefaultSignedStateSentinel(blocks.platformContext());
        }
        return signedStateSentinel;
    }

    /**
     * Provide a transaction prehandler in place of the platform's default transaction prehandler.
     *
     * @param transactionPrehandler the transaction prehandler to use
     * @return this builder
     */
    @NonNull
    public PlatformComponentBuilder withTransactionPrehandler(
            @NonNull final TransactionPrehandler transactionPrehandler) {
        throwIfAlreadyUsed();
        if (this.transactionPrehandler != null) {
            throw new IllegalStateException("Transaction prehandler has already been set");
        }
        this.transactionPrehandler = Objects.requireNonNull(transactionPrehandler);
        return this;
    }

    /**
     * Build the transaction prehandler if it has not yet been built. If one has been provided via
     * {@link #withTransactionPrehandler(TransactionPrehandler)}, that transaction prehandler will be used. If this
     * method is called more than once, only the first call will build the transaction prehandler. Otherwise, the
     * default transaction prehandler will be created and returned.
     *
     * @return the transaction prehandler
     */
    @NonNull
    public TransactionPrehandler buildTransactionPrehandler() {
        if (transactionPrehandler == null) {
            transactionPrehandler = new DefaultTransactionPrehandler(
                    blocks.platformContext(),
                    () -> blocks.latestImmutableStateProviderReference().get().apply("transaction prehandle"),
                    blocks.consensusStateEventHandler());
        }
        return transactionPrehandler;
    }

    /**
     * Provide an Inline PCES writer in place of the platform's default Inline PCES writer.
     *
     * @param inlinePcesWriter the PCES writer to use
     * @return this builder
     */
    @NonNull
    public PlatformComponentBuilder withInlinePcesWriter(@NonNull final InlinePcesWriter inlinePcesWriter) {
        throwIfAlreadyUsed();
        if (this.inlinePcesWriter != null) {
            throw new IllegalStateException("Inline PCES writer has already been set");
        }
        this.inlinePcesWriter = Objects.requireNonNull(inlinePcesWriter);
        return this;
    }

    /**
     * Build the Inline PCES writer if it has not yet been built. If one has been provided via
     * {@link #withInlinePcesWriter(InlinePcesWriter)}, that writer will be used. If this method is called more than
     * once, only the first call will build the Inline PCES writer. Otherwise, the default writer will be created and
     * returned.
     *
     * @return the Inline PCES writer
     */
    @NonNull
    public InlinePcesWriter buildInlinePcesWriter() {
        if (inlinePcesWriter == null) {
            try {
                final PcesFileManager preconsensusEventFileManager = new PcesFileManager(
                        blocks.platformContext(),
                        blocks.initialPcesFiles(),
                        blocks.selfId(),
                        blocks.initialState().get().getRound());
                inlinePcesWriter = new DefaultInlinePcesWriter(
                        blocks.platformContext(), preconsensusEventFileManager, blocks.selfId());

            } catch (final IOException e) {
                throw new UncheckedIOException(e);
            }
        }
        return inlinePcesWriter;
    }

    /**
     * Provide an ISS detector in place of the platform's default ISS detector.
     *
     * @param issDetector the ISS detector to use
     * @return this builder
     */
    @NonNull
    public PlatformComponentBuilder withIssDetector(@NonNull final IssDetector issDetector) {
        throwIfAlreadyUsed();
        if (this.issDetector != null) {
            throw new IllegalStateException("ISS detector has already been set");
        }
        this.issDetector = Objects.requireNonNull(issDetector);
        return this;
    }

    /**
     * Build the ISS detector if it has not yet been built. If one has been provided via
     * {@link #withIssDetector(IssDetector)}, that detector will be used. If this method is called more than once, only
     * the first call will build the ISS detector. Otherwise, the default detector will be created and returned.
     *
     * @return the ISS detector
     */
    @NonNull
    public IssDetector buildIssDetector() {
        if (issDetector == null) {
            // Only validate preconsensus signature transactions if we are not recovering from an ISS.
            // ISS round == null means we haven't observed an ISS yet.
            // ISS round < current round means there was an ISS prior to the saved state
            //    that has already been recovered from.
            // ISS round >= current round means that the ISS happens in the future relative the initial state, meaning
            //    we may observe ISS-inducing signature transactions in the preconsensus event stream.

            final SerializableLong issRound = blocks.issScratchpad().get(IssScratchpad.LAST_ISS_ROUND);

            final boolean forceIgnorePcesSignatures = blocks.platformContext()
                    .getConfiguration()
                    .getConfigData(PcesConfig.class)
                    .forceIgnorePcesSignatures();

            final long initialStateRound = blocks.initialState().get().getRound();

            final boolean ignorePreconsensusSignatures;
            if (forceIgnorePcesSignatures) {
                // this is used FOR TESTING ONLY
                ignorePreconsensusSignatures = true;
            } else {
                ignorePreconsensusSignatures = issRound != null && issRound.getValue() >= initialStateRound;
            }

            // A round that we will completely skip ISS detection for. Needed for tests that do janky state modification
            // without a software upgrade (in production this feature should not be used).
            final long roundToIgnore = blocks.platformContext()
                            .getConfiguration()
                            .getConfigData(StateConfig.class)
                            .validateInitialState()
                    ? DO_NOT_IGNORE_ROUNDS
                    : initialStateRound;

            issDetector = new DefaultIssDetector(
                    blocks.platformContext(),
                    blocks.rosterHistory().getCurrentRoster(),
                    blocks.appVersion(),
                    ignorePreconsensusSignatures,
                    roundToIgnore);
        }
        return issDetector;
    }

    /**
     * Provide an ISS handler in place of the platform's default ISS handler.
     *
     * @param issHandler the ISS handler to use
     * @return this builder
     */
    @NonNull
    public PlatformComponentBuilder withIssHandler(@NonNull final IssHandler issHandler) {
        throwIfAlreadyUsed();
        if (this.issHandler != null) {
            throw new IllegalStateException("ISS handler has already been set");
        }
        this.issHandler = Objects.requireNonNull(issHandler);
        return this;
    }

    /**
     * Build the ISS handler if it has not yet been built. If one has been provided via
     * {@link #withIssHandler(IssHandler)}, that handler will be used. If this method is called more than once, only the
     * first call will build the ISS handler. Otherwise, the default handler will be created and returned.
     *
     * @return the ISS handler
     */
    @NonNull
    public IssHandler buildIssHandler() {
        if (issHandler == null) {
            issHandler = new DefaultIssHandler(
                    blocks.platformContext(),
                    ignored -> {
                        // FUTURE WORK: Previously this lambda was needed in order to stop gossip.
                        // Now that gossip pays attention to the platform status, it will naturally
                        // halt without needing to be stopped here. This should eventually be cleaned up.
                    },
                    SystemExitUtils::handleFatalError,
                    blocks.issScratchpad());
        }
        return issHandler;
    }

    /**
     * Provide a stale event detector in place of the platform's default stale event detector.
     *
     * @param staleEventDetector the stale event detector to use
     * @return this builder
     */
    @NonNull
    public PlatformComponentBuilder withStaleEventDetector(@NonNull final StaleEventDetector staleEventDetector) {
        throwIfAlreadyUsed();
        if (this.staleEventDetector != null) {
            throw new IllegalStateException("Stale event detector has already been set");
        }
        this.staleEventDetector = Objects.requireNonNull(staleEventDetector);
        return this;
    }

    /**
     * Build the stale event detector if it has not yet been built. If one has been provided via
     * {@link #withStaleEventDetector(StaleEventDetector)}, that detector will be used. If this method is called more
     * than once, only the first call will build the stale event detector. Otherwise, the default detector will be
     * created and returned.
     *
     * @return the stale event detector
     */
    @NonNull
    public StaleEventDetector buildStaleEventDetector() {
        if (staleEventDetector == null) {
            staleEventDetector = new DefaultStaleEventDetector(blocks.platformContext(), blocks.selfId());
        }
        return staleEventDetector;
    }

    /**
     * Provide a transaction resubmitter in place of the platform's default transaction resubmitter.
     *
     * @param transactionResubmitter the transaction resubmitter to use
     * @return this builder
     */
    @NonNull
    public PlatformComponentBuilder withTransactionResubmitter(
            @NonNull final TransactionResubmitter transactionResubmitter) {
        throwIfAlreadyUsed();
        if (this.transactionResubmitter != null) {
            throw new IllegalStateException("Transaction resubmitter has already been set");
        }
        this.transactionResubmitter = Objects.requireNonNull(transactionResubmitter);
        return this;
    }

    /**
     * Build the transaction resubmitter if it has not yet been built. If one has been provided via
     * {@link #withTransactionResubmitter(TransactionResubmitter)}, that resubmitter will be used. If this method is
     * called more than once, only the first call will build the transaction resubmitter. Otherwise, the default
     * resubmitter will be created and returned.
     *
     * @return the transaction resubmitter
     */
    @NonNull
    public TransactionResubmitter buildTransactionResubmitter() {
        if (transactionResubmitter == null) {
            transactionResubmitter = new DefaultTransactionResubmitter(blocks.platformContext());
        }
        return transactionResubmitter;
    }

    /**
     * Provide a transaction pool in place of the platform's default transaction pool.
     *
     * @param transactionPool the transaction pool to use
     * @return this builder
     */
    @NonNull
    public PlatformComponentBuilder withTransactionPool(@NonNull final TransactionPool transactionPool) {
        throwIfAlreadyUsed();
        if (this.transactionPool != null) {
            throw new IllegalStateException("Transaction pool has already been set");
        }
        this.transactionPool = Objects.requireNonNull(transactionPool);
        return this;
    }

    /**
     * Build the transaction pool if it has not yet been built. If one has been provided via
     * {@link #withTransactionPool(TransactionPool)}, that pool will be used. If this method is called more than once,
     * only the first call will build the transaction pool. Otherwise, the default pool will be created and returned.
     *
     * @return the transaction pool
     */
    @NonNull
    public TransactionPool buildTransactionPool() {
        if (transactionPool == null) {
            transactionPool = new DefaultTransactionPool(blocks.transactionPoolNexus());
        }
        return transactionPool;
    }

    /**
     * Provide a gossip in place of the platform's default gossip.
     *
     * @param gossip the gossip to use
     * @return this builder
     */
    @NonNull
    public PlatformComponentBuilder withGossip(@NonNull final Gossip gossip) {
        throwIfAlreadyUsed();
        if (this.gossip != null) {
            throw new IllegalStateException("Gossip has already been set");
        }
        this.gossip = Objects.requireNonNull(gossip);
        return this;
    }

    /**
     * Build the gossip if it has not yet been built. If one has been provided via {@link #withGossip(Gossip)}, that
     * gossip will be used. If this method is called more than once, only the first call will build the gossip.
     * Otherwise, the default gossip will be created and returned.
     *
     * @return the gossip
     */
    @NonNull
    public Gossip buildGossip() {
        if (gossip == null) {
<<<<<<< HEAD

            var useModularizedGossip = blocks.platformContext()
                    .getConfiguration()
                    .getConfigData(GossipConfig.class)
                    .useModularizedGossip();

            if (useModularizedGossip) {
                gossip = new SyncGossipModular(
                        blocks.platformContext(),
                        AdHocThreadManager.getStaticThreadManager(),
                        blocks.keysAndCerts(),
                        blocks.rosterHistory().getCurrentRoster(),
                        blocks.selfId(),
                        blocks.appVersion(),
                        blocks.swirldStateManager(),
                        () -> blocks.getLatestCompleteStateReference().get().get(),
                        x -> blocks.statusActionSubmitterReference().get().submitStatusAction(x),
                        state -> blocks.loadReconnectStateReference().get().accept(state),
                        () -> blocks.clearAllPipelinesForReconnectReference()
                                .get()
                                .run(),
                        blocks.intakeEventCounter(),
                        blocks.platformStateFacade(),
                        blocks.stateRootFunction());
            } else {
                gossip = new SyncGossip(
                        blocks.platformContext(),
                        AdHocThreadManager.getStaticThreadManager(),
                        blocks.keysAndCerts(),
                        blocks.rosterHistory().getCurrentRoster(),
                        blocks.selfId(),
                        blocks.appVersion(),
                        blocks.swirldStateManager(),
                        () -> blocks.getLatestCompleteStateReference().get().get(),
                        x -> blocks.statusActionSubmitterReference().get().submitStatusAction(x),
                        state -> blocks.loadReconnectStateReference().get().accept(state),
                        () -> blocks.clearAllPipelinesForReconnectReference()
                                .get()
                                .run(),
                        blocks.intakeEventCounter(),
                        blocks.platformStateFacade(),
                        blocks.stateRootFunction());
            }
=======
            gossip = new SyncGossipModular(
                    blocks.platformContext(),
                    AdHocThreadManager.getStaticThreadManager(),
                    blocks.keysAndCerts(),
                    blocks.rosterHistory().getCurrentRoster(),
                    blocks.selfId(),
                    blocks.appVersion(),
                    blocks.swirldStateManager(),
                    () -> blocks.getLatestCompleteStateReference().get().get(),
                    x -> blocks.statusActionSubmitterReference().get().submitStatusAction(x),
                    state -> blocks.loadReconnectStateReference().get().accept(state),
                    () -> blocks.clearAllPipelinesForReconnectReference().get().run(),
                    blocks.intakeEventCounter(),
                    blocks.platformStateFacade());
>>>>>>> 29247294
        }
        return gossip;
    }

    /**
     * Provide a state hasher in place of the platform's default state hasher.
     *
     * @param stateHasher the state hasher to use
     * @return this builder
     */
    @NonNull
    public PlatformComponentBuilder withStateHasher(@NonNull final StateHasher stateHasher) {
        throwIfAlreadyUsed();
        if (this.stateHasher != null) {
            throw new IllegalStateException("Signed state hasher has already been set");
        }
        this.stateHasher = Objects.requireNonNull(stateHasher);
        return this;
    }

    /**
     * Build the state hasher if it has not yet been built. If one has been provided via
     * {@link #withStateHasher(StateHasher)}, that hasher will be used. If this method is called more than once, only
     * the first call will build the state hasher. Otherwise, the default hasher will be created and returned.
     *
     * @return the signed state hasher
     */
    @NonNull
    public StateHasher buildStateHasher() {
        if (stateHasher == null) {
            stateHasher = new DefaultStateHasher(blocks.platformContext());
        }
        return stateHasher;
    }

    /**
     * Provide a state snapshot manager in place of the platform's default state snapshot manager.
     *
     * @param stateSnapshotManager the state snapshot manager to use
     * @return this builder
     */
    @NonNull
    public PlatformComponentBuilder withStateSnapshotManager(@NonNull final StateSnapshotManager stateSnapshotManager) {
        throwIfAlreadyUsed();
        if (this.stateSnapshotManager != null) {
            throw new IllegalStateException("State snapshot manager has already been set");
        }
        this.stateSnapshotManager = Objects.requireNonNull(stateSnapshotManager);
        return this;
    }

    /**
     * Build the state snapshot manager if it has not yet been built. If one has been provided via
     * {@link #withStateSnapshotManager(StateSnapshotManager)}, that manager will be used. If this method is called more
     * than once, only the first call will build the state snapshot manager. Otherwise, the default manager will be
     * created and returned.
     *
     * @return the state snapshot manager
     */
    @NonNull
    public StateSnapshotManager buildStateSnapshotManager() {
        if (stateSnapshotManager == null) {
            final StateConfig stateConfig =
                    blocks.platformContext().getConfiguration().getConfigData(StateConfig.class);
            final String actualMainClassName = stateConfig.getMainClassName(blocks.mainClassName());

            stateSnapshotManager = new DefaultStateSnapshotManager(
                    blocks.platformContext(),
                    actualMainClassName,
                    blocks.selfId(),
                    blocks.swirldName(),
                    blocks.platformStateFacade());
        }
        return stateSnapshotManager;
    }

    /**
     * Provide a hash logger in place of the platform's default hash logger.
     *
     * @param hashLogger the hash logger to use
     * @return this builder
     */
    @NonNull
    public PlatformComponentBuilder withHashLogger(@NonNull final HashLogger hashLogger) {
        throwIfAlreadyUsed();
        if (this.hashLogger != null) {
            throw new IllegalStateException("Hash logger has already been set");
        }
        this.hashLogger = Objects.requireNonNull(hashLogger);
        return this;
    }

    /**
     * Build the hash logger if it has not yet been built. If one has been provided via
     * {@link #withHashLogger(HashLogger)}, that logger will be used. If this method is called more than once, only the
     * first call will build the hash logger. Otherwise, the default logger will be created and returned.
     *
     * @return the hash logger
     */
    @NonNull
    public HashLogger buildHashLogger() {
        if (hashLogger == null) {
            hashLogger = new DefaultHashLogger(blocks.platformContext(), blocks.platformStateFacade());
        }
        return hashLogger;
    }

    /**
     * Provide a branch detector in place of the platform's default branch detector.
     *
     * @param branchDetector the branch detector to use
     * @return this builder
     */
    @NonNull
    public PlatformComponentBuilder withBranchDetector(@NonNull final BranchDetector branchDetector) {
        throwIfAlreadyUsed();
        if (this.branchDetector != null) {
            throw new IllegalStateException("Branch detector has already been set");
        }
        this.branchDetector = Objects.requireNonNull(branchDetector);
        return this;
    }

    /**
     * Build the branch detector if it has not yet been built. If one has been provided via
     * {@link #withBranchDetector(BranchDetector)}, that detector will be used. If this method is called more than once,
     * only the first call will build the branch detector. Otherwise, the default detector will be created and
     * returned.
     *
     * @return the branch detector
     */
    @NonNull
    public BranchDetector buildBranchDetector() {
        if (branchDetector == null) {
            branchDetector = new DefaultBranchDetector(blocks.rosterHistory().getCurrentRoster());
        }
        return branchDetector;
    }

    /**
     * Provide a branch reporter in place of the platform's default branch reporter.
     *
     * @param branchReporter the branch reporter to use
     * @return this builder
     */
    @NonNull
    public PlatformComponentBuilder withBranchReporter(@NonNull final BranchReporter branchReporter) {
        throwIfAlreadyUsed();
        if (this.branchReporter != null) {
            throw new IllegalStateException("Branch reporter has already been set");
        }
        this.branchReporter = Objects.requireNonNull(branchReporter);
        return this;
    }

    /**
     * Build the branch reporter if it has not yet been built. If one has been provided via
     * {@link #withBranchReporter(BranchReporter)}, that reporter will be used. If this method is called more than once,
     * only the first call will build the branch reporter. Otherwise, the default reporter will be created and
     * returned.
     *
     * @return the branch reporter
     */
    @NonNull
    public BranchReporter buildBranchReporter() {
        if (branchReporter == null) {
            branchReporter = new DefaultBranchReporter(
                    blocks.platformContext(), blocks.rosterHistory().getCurrentRoster());
        }
        return branchReporter;
    }

    /**
     * Provide a state signer in place of the platform's default state signer.
     *
     * @param stateSigner the state signer to use
     * @return this builder
     */
    public PlatformComponentBuilder withStateSigner(@NonNull final StateSigner stateSigner) {
        throwIfAlreadyUsed();
        if (this.stateSigner != null) {
            throw new IllegalStateException("State signer has already been set");
        }
        this.stateSigner = Objects.requireNonNull(stateSigner);
        return this;
    }

    /**
     * Build the state signer if it has not yet been built. If one has been provided via
     * {@link #withStateSigner(StateSigner)}, that signer will be used. If this method is called more than once, only
     * the first call will build the state signer. Otherwise, the default signer will be created and returned.
     *
     * @return the state signer
     */
    @NonNull
    public StateSigner buildStateSigner() {
        if (stateSigner == null) {
            stateSigner = new DefaultStateSigner(new PlatformSigner(blocks.keysAndCerts()));
        }
        return stateSigner;
    }

    /**
     * Provide a transaction handler in place of the platform's default transaction handler.
     *
     * @param transactionHandler the transaction handler to use
     * @return this builder
     */
    @NonNull
    public PlatformComponentBuilder withTransactionHandler(@NonNull final TransactionHandler transactionHandler) {
        throwIfAlreadyUsed();
        if (this.transactionHandler != null) {
            throw new IllegalStateException("Transaction handler has already been set");
        }
        this.transactionHandler = Objects.requireNonNull(transactionHandler);
        return this;
    }

    /**
     * Build the transaction handler if it has not yet been built. If one has been provided via
     * {@link #withTransactionHandler(TransactionHandler)}, that handler will be used. If this method is called more
     * than once, only the first call will build the transaction handler. Otherwise, the default handler will be created
     * and returned.
     *
     * @return the transaction handler
     */
    @NonNull
    public TransactionHandler buildTransactionHandler() {
        if (transactionHandler == null) {
            transactionHandler = new DefaultTransactionHandler(
                    blocks.platformContext(),
                    blocks.swirldStateManager(),
                    blocks.statusActionSubmitterReference().get(),
                    blocks.appVersion(),
                    blocks.platformStateFacade());
        }
        return transactionHandler;
    }

    /**
     * Provide a latest complete state notifier in place of the platform's default latest complete state notifier.
     *
     * @param latestCompleteStateNotifier the latest complete state notifier to use
     * @return this builder
     */
    @NonNull
    public PlatformComponentBuilder withLatestCompleteStateNotifier(
            @NonNull final LatestCompleteStateNotifier latestCompleteStateNotifier) {
        throwIfAlreadyUsed();
        if (this.latestCompleteStateNotifier != null) {
            throw new IllegalStateException("Latest complete state notifier has already been set");
        }
        this.latestCompleteStateNotifier = Objects.requireNonNull(latestCompleteStateNotifier);
        return this;
    }

    /**
     * Build the latest complete state notifier if it has not yet been built. If one has been provided via
     * {@link #withLatestCompleteStateNotifier(LatestCompleteStateNotifier)}, that notifier will be used. If this method
     * is called more than once, only the first call will build the latest complete state notifier. Otherwise, the
     * default notifier will be created and returned.
     *
     * @return the latest complete state notifier
     */
    @NonNull
    public LatestCompleteStateNotifier buildLatestCompleteStateNotifier() {
        if (latestCompleteStateNotifier == null) {
            latestCompleteStateNotifier = new DefaultLatestCompleteStateNotifier();
        }
        return latestCompleteStateNotifier;
    }

    /**
     * Builds the {@link FutureEventBuffer} if it has not yet been built and returns it.
     *
     * @return the future event buffer
     */
    @NonNull
    public FutureEventBuffer buildFutureEventBuffer() {
        if (futureEventBuffer == null) {
            futureEventBuffer = new DefaultFutureEventBuffer(blocks.platformContext());
        }
        return futureEventBuffer;
    }

    /**
     * Provide a future event buffer in place of the platform's default future event buffer.
     *
     * @param futureEventBuffer the future event buffer to use
     * @return this builder
     */
    @NonNull
    public PlatformComponentBuilder withFutureEventBuffer(@NonNull final FutureEventBuffer futureEventBuffer) {
        throwIfAlreadyUsed();
        if (this.futureEventBuffer != null) {
            throw new IllegalStateException("Future event buffer has already been set");
        }
        this.futureEventBuffer = Objects.requireNonNull(futureEventBuffer);
        return this;
    }
}<|MERGE_RESOLUTION|>--- conflicted
+++ resolved
@@ -937,51 +937,6 @@
     @NonNull
     public Gossip buildGossip() {
         if (gossip == null) {
-<<<<<<< HEAD
-
-            var useModularizedGossip = blocks.platformContext()
-                    .getConfiguration()
-                    .getConfigData(GossipConfig.class)
-                    .useModularizedGossip();
-
-            if (useModularizedGossip) {
-                gossip = new SyncGossipModular(
-                        blocks.platformContext(),
-                        AdHocThreadManager.getStaticThreadManager(),
-                        blocks.keysAndCerts(),
-                        blocks.rosterHistory().getCurrentRoster(),
-                        blocks.selfId(),
-                        blocks.appVersion(),
-                        blocks.swirldStateManager(),
-                        () -> blocks.getLatestCompleteStateReference().get().get(),
-                        x -> blocks.statusActionSubmitterReference().get().submitStatusAction(x),
-                        state -> blocks.loadReconnectStateReference().get().accept(state),
-                        () -> blocks.clearAllPipelinesForReconnectReference()
-                                .get()
-                                .run(),
-                        blocks.intakeEventCounter(),
-                        blocks.platformStateFacade(),
-                        blocks.stateRootFunction());
-            } else {
-                gossip = new SyncGossip(
-                        blocks.platformContext(),
-                        AdHocThreadManager.getStaticThreadManager(),
-                        blocks.keysAndCerts(),
-                        blocks.rosterHistory().getCurrentRoster(),
-                        blocks.selfId(),
-                        blocks.appVersion(),
-                        blocks.swirldStateManager(),
-                        () -> blocks.getLatestCompleteStateReference().get().get(),
-                        x -> blocks.statusActionSubmitterReference().get().submitStatusAction(x),
-                        state -> blocks.loadReconnectStateReference().get().accept(state),
-                        () -> blocks.clearAllPipelinesForReconnectReference()
-                                .get()
-                                .run(),
-                        blocks.intakeEventCounter(),
-                        blocks.platformStateFacade(),
-                        blocks.stateRootFunction());
-            }
-=======
             gossip = new SyncGossipModular(
                     blocks.platformContext(),
                     AdHocThreadManager.getStaticThreadManager(),
@@ -995,8 +950,8 @@
                     state -> blocks.loadReconnectStateReference().get().accept(state),
                     () -> blocks.clearAllPipelinesForReconnectReference().get().run(),
                     blocks.intakeEventCounter(),
-                    blocks.platformStateFacade());
->>>>>>> 29247294
+                    blocks.platformStateFacade(),
+                    blocks.stateRootFunction());
         }
         return gossip;
     }
