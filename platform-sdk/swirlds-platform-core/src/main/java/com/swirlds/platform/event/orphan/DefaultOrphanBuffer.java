// SPDX-License-Identifier: Apache-2.0
package com.swirlds.platform.event.orphan;

import static com.swirlds.metrics.api.Metrics.PLATFORM_CATEGORY;
import static org.hiero.consensus.model.event.NonDeterministicGeneration.assignNGen;

import com.swirlds.common.metrics.FunctionGauge;
import com.swirlds.config.api.Configuration;
import com.swirlds.metrics.api.Metrics;
import com.swirlds.platform.gossip.IntakeEventCounter;
import edu.umd.cs.findbugs.annotations.NonNull;
import java.util.ArrayList;
import java.util.Deque;
import java.util.LinkedList;
import java.util.List;
import java.util.Objects;
import java.util.function.Function;
import org.hiero.consensus.model.event.EventDescriptorWrapper;
import org.hiero.consensus.model.event.PlatformEvent;
import org.hiero.consensus.model.hashgraph.EventWindow;
import org.hiero.consensus.model.sequence.map.SequenceMap;
import org.hiero.consensus.model.sequence.map.StandardSequenceMap;

/**
 * Takes as input an unordered stream of {@link PlatformEvent}s and emits a stream of {@link PlatformEvent}s in
 * topological order.
 */
public class DefaultOrphanBuffer implements OrphanBuffer {
    /**
     * Initial capacity of {@link #eventsWithParents} and {@link #missingParentMap}.
     */
    private static final int INITIAL_CAPACITY = 1024;

    /**
     * Avoid the creation of lambdas for Map.computeIfAbsent() by reusing this lambda.
     */
    private static final Function<EventDescriptorWrapper, List<OrphanedEvent>> EMPTY_LIST =
            ignored -> new ArrayList<>();

    /**
     * The current event window.
     */
    private EventWindow eventWindow;

    /**
     * The number of orphans currently in the buffer.
     */
    private int currentOrphanCount;

    /**
     * Keeps track of the number of events in the intake pipeline from each peer
     */
    private final IntakeEventCounter intakeEventCounter;

    /**
     * A map of descriptors to events for all non-ancient events that have found their parents (or whose parents have
     * become ancient).
     */
    private final SequenceMap<EventDescriptorWrapper, PlatformEvent> eventsWithParents;

    /**
     * A map where the key is the descriptor of a missing parent, and the value is a list of orphans that are missing
     * that parent.
     */
    private final SequenceMap<EventDescriptorWrapper, List<OrphanedEvent>> missingParentMap;

    /**
     * Constructor
     *
     * @param configuration the platform configuration
     * @param metrics the metrics instance to use
     * @param intakeEventCounter keeps track of the number of events in the intake pipeline from each peer
     */
    public DefaultOrphanBuffer(
            @NonNull final Configuration configuration,
            @NonNull final Metrics metrics,
            @NonNull final IntakeEventCounter intakeEventCounter) {

        this.intakeEventCounter = Objects.requireNonNull(intakeEventCounter);
        this.currentOrphanCount = 0;

<<<<<<< HEAD
        metrics.getOrCreate(new FunctionGauge.Config<>(
                PLATFORM_CATEGORY, "orphanBufferSize", Integer.class, this::getCurrentOrphanCount)
                .withDescription("number of orphaned events currently in the orphan buffer")
                .withUnit("events"));

        final AncientMode ancientMode = configuration.getConfigData(EventConfig.class).getAncientMode();
        this.eventWindow = EventWindow.getGenesisEventWindow(ancientMode);
        missingParentMap = new StandardSequenceMap<>(0, INITIAL_CAPACITY, true, ancientMode::selectIndicator);
        eventsWithParents = new StandardSequenceMap<>(0, INITIAL_CAPACITY, true, ancientMode::selectIndicator);
=======
        platformContext
                .getMetrics()
                .getOrCreate(new FunctionGauge.Config<>(
                                PLATFORM_CATEGORY, "orphanBufferSize", Integer.class, this::getCurrentOrphanCount)
                        .withDescription("number of orphaned events currently in the orphan buffer")
                        .withUnit("events"));
        this.eventWindow = EventWindow.getGenesisEventWindow();
        missingParentMap = new StandardSequenceMap<>(0, INITIAL_CAPACITY, true, EventDescriptorWrapper::birthRound);
        eventsWithParents = new StandardSequenceMap<>(0, INITIAL_CAPACITY, true, EventDescriptorWrapper::birthRound);
>>>>>>> 2a230e4b
    }

    /**
     * {@inheritDoc}
     */
    @Override
    @NonNull
    public List<PlatformEvent> handleEvent(@NonNull final PlatformEvent event) {
        if (eventWindow.isAncient(event)) {
            // Ancient events can be safely ignored.
            intakeEventCounter.eventExitedIntakePipeline(event.getSenderId());
            return List.of();
        }

        currentOrphanCount++;

        final List<EventDescriptorWrapper> missingParents = getMissingParents(event);
        if (missingParents.isEmpty()) {
            return eventIsNotAnOrphan(event);
        } else {
            final OrphanedEvent orphanedEvent = new OrphanedEvent(event, missingParents);
            for (final EventDescriptorWrapper missingParent : missingParents) {
                this.missingParentMap.computeIfAbsent(missingParent, EMPTY_LIST).add(orphanedEvent);
            }

            return List.of();
        }
    }

    /**
     * {@inheritDoc}
     */
    @Override
    @NonNull
    public List<PlatformEvent> setEventWindow(@NonNull final EventWindow eventWindow) {
        this.eventWindow = Objects.requireNonNull(eventWindow);

        eventsWithParents.shiftWindow(eventWindow.ancientThreshold());

        // As the map is cleared out, we need to gather the ancient parents and their orphans. We can't
        // modify the data structure as the window is being shifted, so we collect that data and act on
        // it once the window has finished shifting.
        final List<ParentAndOrphans> ancientParents = new ArrayList<>();
        missingParentMap.shiftWindow(
                eventWindow.ancientThreshold(),
                (parent, orphans) -> ancientParents.add(new ParentAndOrphans(parent, orphans)));

        final List<PlatformEvent> unorphanedEvents = new ArrayList<>();
        ancientParents.forEach(
                parentAndOrphans -> unorphanedEvents.addAll(missingParentBecameAncient(parentAndOrphans)));

        return unorphanedEvents;
    }

    /**
     * Called when a parent becomes ancient.
     * <p>
     * Accounts for events potentially becoming un-orphaned as a result of the parent becoming ancient.
     *
     * @param parentAndOrphans the parent that became ancient, along with its orphans
     * @return the list of events that are no longer orphans as a result of this parent becoming ancient
     */
    @NonNull
    private List<PlatformEvent> missingParentBecameAncient(@NonNull final ParentAndOrphans parentAndOrphans) {
        final List<PlatformEvent> unorphanedEvents = new ArrayList<>();

        final EventDescriptorWrapper parentDescriptor = parentAndOrphans.parent();

        for (final OrphanedEvent orphan : parentAndOrphans.orphans()) {
            orphan.missingParents().remove(parentDescriptor);

            if (orphan.missingParents().isEmpty()) {
                unorphanedEvents.addAll(eventIsNotAnOrphan(orphan.orphan()));
            }
        }

        return unorphanedEvents;
    }

    /**
     * Get the parents of an event that are currently missing.
     *
     * @param event the event whose missing parents to find
     * @return the list of missing parents, empty if no parents are missing
     */
    @NonNull
    private List<EventDescriptorWrapper> getMissingParents(@NonNull final PlatformEvent event) {
        final List<EventDescriptorWrapper> missingParents = new ArrayList<>();

        for (final EventDescriptorWrapper parent : event.getAllParents()) {
            if (!eventsWithParents.containsKey(parent) && !eventWindow.isAncient(parent)) {
                missingParents.add(parent);
            }
        }

        return missingParents;
    }

    /**
     * Signal that an event is not an orphan.
     * <p>
     * Accounts for events potentially becoming un-orphaned as a result of this event not being an orphan.
     *
     * @param event the event that is not an orphan
     * @return the list of events that are no longer orphans as a result of this event not being an orphan
     */
    @NonNull
    private List<PlatformEvent> eventIsNotAnOrphan(@NonNull final PlatformEvent event) {
        final List<PlatformEvent> unorphanedEvents = new ArrayList<>();

        final Deque<PlatformEvent> nonOrphanStack = new LinkedList<>();
        nonOrphanStack.push(event);

        // When a missing parent is found, there may be many descendants of that parent who end up
        // being un-orphaned. This loop frees all such orphans non-recursively (recursion yields pretty
        // code but can thrash the stack).
        while (!nonOrphanStack.isEmpty()) {
            currentOrphanCount--;

            final PlatformEvent nonOrphan = nonOrphanStack.pop();
            final EventDescriptorWrapper nonOrphanDescriptor = nonOrphan.getDescriptor();

            if (eventWindow.isAncient(nonOrphan)) {
                // Although it doesn't cause harm to pass along ancient events, it is unnecessary to do so.
                intakeEventCounter.eventExitedIntakePipeline(event.getSenderId());
                continue;
            }

            unorphanedEvents.add(nonOrphan);
            eventsWithParents.put(nonOrphanDescriptor, nonOrphan);
            assignNGen(nonOrphan, eventsWithParents);

            // since this event is no longer an orphan, we need to recheck all of its children to see if any might
            // not be orphans anymore
            final List<OrphanedEvent> children = missingParentMap.remove(nonOrphanDescriptor);
            if (children == null) {
                continue;
            }

            for (final OrphanedEvent child : children) {
                child.missingParents().remove(nonOrphanDescriptor);
                if (child.missingParents().isEmpty()) {
                    nonOrphanStack.push(child.orphan());
                }
            }
        }

        return unorphanedEvents;
    }

    /**
     * Gets the number of orphans currently in the buffer. Exposed for testing.
     *
     * @return the number of orphans currently in the buffer
     */
    @NonNull
    Integer getCurrentOrphanCount() {
        return currentOrphanCount;
    }

    /**
     * Clears the orphan buffer.
     */
    public void clear() {
        eventsWithParents.clear();

        // clearing this map here is safe, under the assumption that the intake event counter will be reset
        // before gossip starts back up
        missingParentMap.clear();
        currentOrphanCount = 0;
    }
}<|MERGE_RESOLUTION|>--- conflicted
+++ resolved
@@ -79,27 +79,13 @@
         this.intakeEventCounter = Objects.requireNonNull(intakeEventCounter);
         this.currentOrphanCount = 0;
 
-<<<<<<< HEAD
         metrics.getOrCreate(new FunctionGauge.Config<>(
                 PLATFORM_CATEGORY, "orphanBufferSize", Integer.class, this::getCurrentOrphanCount)
                 .withDescription("number of orphaned events currently in the orphan buffer")
                 .withUnit("events"));
-
-        final AncientMode ancientMode = configuration.getConfigData(EventConfig.class).getAncientMode();
-        this.eventWindow = EventWindow.getGenesisEventWindow(ancientMode);
-        missingParentMap = new StandardSequenceMap<>(0, INITIAL_CAPACITY, true, ancientMode::selectIndicator);
-        eventsWithParents = new StandardSequenceMap<>(0, INITIAL_CAPACITY, true, ancientMode::selectIndicator);
-=======
-        platformContext
-                .getMetrics()
-                .getOrCreate(new FunctionGauge.Config<>(
-                                PLATFORM_CATEGORY, "orphanBufferSize", Integer.class, this::getCurrentOrphanCount)
-                        .withDescription("number of orphaned events currently in the orphan buffer")
-                        .withUnit("events"));
         this.eventWindow = EventWindow.getGenesisEventWindow();
         missingParentMap = new StandardSequenceMap<>(0, INITIAL_CAPACITY, true, EventDescriptorWrapper::birthRound);
         eventsWithParents = new StandardSequenceMap<>(0, INITIAL_CAPACITY, true, EventDescriptorWrapper::birthRound);
->>>>>>> 2a230e4b
     }
 
     /**
