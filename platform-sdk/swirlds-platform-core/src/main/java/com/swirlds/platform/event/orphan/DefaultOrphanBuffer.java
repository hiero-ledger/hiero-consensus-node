// SPDX-License-Identifier: Apache-2.0
package com.swirlds.platform.event.orphan;

import static com.swirlds.metrics.api.Metrics.PLATFORM_CATEGORY;
import static org.hiero.consensus.model.event.NonDeterministicGeneration.assignNGen;

import com.swirlds.common.metrics.FunctionGauge;
import com.swirlds.metrics.api.Metrics;
import com.swirlds.platform.TimestampCollector;
import com.swirlds.platform.gossip.IntakeEventCounter;
import com.swirlds.platform.util.TimestampCollector;
import com.swirlds.platform.util.TimestampCollector.Position;
import edu.umd.cs.findbugs.annotations.NonNull;
import java.util.ArrayList;
import java.util.Deque;
import java.util.LinkedList;
import java.util.List;
import java.util.Objects;
import java.util.function.Function;
import org.hiero.consensus.model.event.EventDescriptorWrapper;
import org.hiero.consensus.model.event.PlatformEvent;
import org.hiero.consensus.model.hashgraph.EventWindow;
import org.hiero.consensus.model.sequence.map.SequenceMap;
import org.hiero.consensus.model.sequence.map.StandardSequenceMap;

/**
 * Takes as input an unordered stream of {@link PlatformEvent}s and emits a stream of {@link PlatformEvent}s in
 * topological order.
 */
public class DefaultOrphanBuffer implements OrphanBuffer {
    /**
     * Initial capacity of {@link #eventsWithParents} and {@link #missingParentMap}.
     */
    private static final int INITIAL_CAPACITY = 1024;

    /**
     * Avoid the creation of lambdas for Map.computeIfAbsent() by reusing this lambda.
     */
    private static final Function<EventDescriptorWrapper, List<OrphanedEvent>> EMPTY_LIST =
            ignored -> new ArrayList<>();

    /**
     * The current event window.
     */
    private EventWindow eventWindow;

    /**
     * The number of orphans currently in the buffer.
     */
    private int currentOrphanCount;

    /**
     * Keeps track of the number of events in the intake pipeline from each peer
     */
    private final IntakeEventCounter intakeEventCounter;

    /**
     * A map of descriptors to events for all non-ancient events that have found their parents (or whose parents have
     * become ancient).
     */
    private final SequenceMap<EventDescriptorWrapper, PlatformEvent> eventsWithParents;

    /**
     * A map where the key is the descriptor of a missing parent, and the value is a list of orphans that are missing
     * that parent.
     */
    private final SequenceMap<EventDescriptorWrapper, List<OrphanedEvent>> missingParentMap;

    /**
     * Constructor
     *
     * @param metrics the metrics instance to use
     * @param intakeEventCounter keeps track of the number of events in the intake pipeline from each peer
     */
    public DefaultOrphanBuffer(@NonNull final Metrics metrics, @NonNull final IntakeEventCounter intakeEventCounter) {

        this.intakeEventCounter = Objects.requireNonNull(intakeEventCounter);
        this.currentOrphanCount = 0;

        metrics.getOrCreate(new FunctionGauge.Config<>(
                        PLATFORM_CATEGORY, "orphanBufferSize", Integer.class, this::getCurrentOrphanCount)
                .withDescription("number of orphaned events currently in the orphan buffer")
                .withUnit("events"));
        this.eventWindow = EventWindow.getGenesisEventWindow();
        missingParentMap = new StandardSequenceMap<>(0, INITIAL_CAPACITY, true, EventDescriptorWrapper::birthRound);
        eventsWithParents = new StandardSequenceMap<>(0, INITIAL_CAPACITY, true, EventDescriptorWrapper::birthRound);
    }

    /**
     * {@inheritDoc}
     */
    @Override
    @NonNull
    public List<PlatformEvent> handleEvent(@NonNull final PlatformEvent event) {
        if (eventWindow.isAncient(event)) {
            // Ancient events can be safely ignored.
            intakeEventCounter.eventExitedIntakePipeline(event.getSenderId());
            return List.of();
        }

        currentOrphanCount++;

        final List<EventDescriptorWrapper> missingParents = getMissingParents(event);
        if (missingParents.isEmpty()) {
            return eventIsNotAnOrphan(event);
        } else {
<<<<<<< HEAD
            final int index = event.getIndex();
            if (index > 0) {
                TimestampCollector.timestamp(TimestampCollector.Position.ORPHAN_BUFFER_ENTERED, index);
            }
=======
            TimestampCollector.INSTANCE.timestamp(Position.ORPHAN_BUFFER_ENTERED, event);
>>>>>>> bad164ba
            final OrphanedEvent orphanedEvent = new OrphanedEvent(event, missingParents);
            for (final EventDescriptorWrapper missingParent : missingParents) {
                this.missingParentMap.computeIfAbsent(missingParent, EMPTY_LIST).add(orphanedEvent);
            }

            return List.of();
        }
    }

    /**
     * {@inheritDoc}
     */
    @Override
    @NonNull
    public List<PlatformEvent> setEventWindow(@NonNull final EventWindow eventWindow) {
        this.eventWindow = Objects.requireNonNull(eventWindow);

        eventsWithParents.shiftWindow(eventWindow.ancientThreshold());

        // As the map is cleared out, we need to gather the ancient parents and their orphans. We can't
        // modify the data structure as the window is being shifted, so we collect that data and act on
        // it once the window has finished shifting.
        final List<ParentAndOrphans> ancientParents = new ArrayList<>();
        missingParentMap.shiftWindow(
                eventWindow.ancientThreshold(),
                (parent, orphans) -> ancientParents.add(new ParentAndOrphans(parent, orphans)));

        final List<PlatformEvent> unorphanedEvents = new ArrayList<>();
        ancientParents.forEach(
                parentAndOrphans -> unorphanedEvents.addAll(missingParentBecameAncient(parentAndOrphans)));

        return unorphanedEvents;
    }

    /**
     * Called when a parent becomes ancient.
     * <p>
     * Accounts for events potentially becoming un-orphaned as a result of the parent becoming ancient.
     *
     * @param parentAndOrphans the parent that became ancient, along with its orphans
     * @return the list of events that are no longer orphans as a result of this parent becoming ancient
     */
    @NonNull
    private List<PlatformEvent> missingParentBecameAncient(@NonNull final ParentAndOrphans parentAndOrphans) {
        final List<PlatformEvent> unorphanedEvents = new ArrayList<>();

        final EventDescriptorWrapper parentDescriptor = parentAndOrphans.parent();

        for (final OrphanedEvent orphan : parentAndOrphans.orphans()) {
            orphan.missingParents().remove(parentDescriptor);

            if (orphan.missingParents().isEmpty()) {
                unorphanedEvents.addAll(eventIsNotAnOrphan(orphan.orphan()));
            }
        }

        return unorphanedEvents;
    }

    /**
     * Get the parents of an event that are currently missing.
     *
     * @param event the event whose missing parents to find
     * @return the list of missing parents, empty if no parents are missing
     */
    @NonNull
    private List<EventDescriptorWrapper> getMissingParents(@NonNull final PlatformEvent event) {
        final List<EventDescriptorWrapper> missingParents = new ArrayList<>();

        for (final EventDescriptorWrapper parent : event.getAllParents()) {
            if (!eventsWithParents.containsKey(parent) && !eventWindow.isAncient(parent)) {
                missingParents.add(parent);
            }
        }

        return missingParents;
    }

    /**
     * Signal that an event is not an orphan.
     * <p>
     * Accounts for events potentially becoming un-orphaned as a result of this event not being an orphan.
     *
     * @param event the event that is not an orphan
     * @return the list of events that are no longer orphans as a result of this event not being an orphan
     */
    @NonNull
    private List<PlatformEvent> eventIsNotAnOrphan(@NonNull final PlatformEvent event) {
        final List<PlatformEvent> unorphanedEvents = new ArrayList<>();

        final Deque<PlatformEvent> nonOrphanStack = new LinkedList<>();
        nonOrphanStack.push(event);

        // When a missing parent is found, there may be many descendants of that parent who end up
        // being un-orphaned. This loop frees all such orphans non-recursively (recursion yields pretty
        // code but can thrash the stack).
        while (!nonOrphanStack.isEmpty()) {
            currentOrphanCount--;

            final PlatformEvent nonOrphan = nonOrphanStack.pop();
            final EventDescriptorWrapper nonOrphanDescriptor = nonOrphan.getDescriptor();

            if (eventWindow.isAncient(nonOrphan)) {
                // Although it doesn't cause harm to pass along ancient events, it is unnecessary to do so.
                intakeEventCounter.eventExitedIntakePipeline(event.getSenderId());
                continue;
            }

<<<<<<< HEAD
            final int index = nonOrphan.getIndex();
            if (index > 0) {
                TimestampCollector.timestamp(TimestampCollector.Position.ORPHAN_BUFFER_RELEASED, index);
            }
=======
            TimestampCollector.INSTANCE.timestamp(Position.ORPHAN_BUFFER_RELEASED, event);

>>>>>>> bad164ba
            unorphanedEvents.add(nonOrphan);
            eventsWithParents.put(nonOrphanDescriptor, nonOrphan);
            assignNGen(nonOrphan, eventsWithParents);

            // since this event is no longer an orphan, we need to recheck all of its children to see if any might
            // not be orphans anymore
            final List<OrphanedEvent> children = missingParentMap.remove(nonOrphanDescriptor);
            if (children == null) {
                continue;
            }

            for (final OrphanedEvent child : children) {
                child.missingParents().remove(nonOrphanDescriptor);
                if (child.missingParents().isEmpty()) {
                    nonOrphanStack.push(child.orphan());
                }
            }
        }

        return unorphanedEvents;
    }

    /**
     * Gets the number of orphans currently in the buffer. Exposed for testing.
     *
     * @return the number of orphans currently in the buffer
     */
    @NonNull
    Integer getCurrentOrphanCount() {
        return currentOrphanCount;
    }

    /**
     * Clears the orphan buffer.
     */
    public void clear() {
        eventsWithParents.clear();

        // clearing this map here is safe, under the assumption that the intake event counter will be reset
        // before gossip starts back up
        missingParentMap.clear();
        currentOrphanCount = 0;
    }
}<|MERGE_RESOLUTION|>--- conflicted
+++ resolved
@@ -6,7 +6,6 @@
 
 import com.swirlds.common.metrics.FunctionGauge;
 import com.swirlds.metrics.api.Metrics;
-import com.swirlds.platform.TimestampCollector;
 import com.swirlds.platform.gossip.IntakeEventCounter;
 import com.swirlds.platform.util.TimestampCollector;
 import com.swirlds.platform.util.TimestampCollector.Position;
@@ -104,14 +103,9 @@
         if (missingParents.isEmpty()) {
             return eventIsNotAnOrphan(event);
         } else {
-<<<<<<< HEAD
-            final int index = event.getIndex();
-            if (index > 0) {
-                TimestampCollector.timestamp(TimestampCollector.Position.ORPHAN_BUFFER_ENTERED, index);
-            }
-=======
+
             TimestampCollector.INSTANCE.timestamp(Position.ORPHAN_BUFFER_ENTERED, event);
->>>>>>> bad164ba
+
             final OrphanedEvent orphanedEvent = new OrphanedEvent(event, missingParents);
             for (final EventDescriptorWrapper missingParent : missingParents) {
                 this.missingParentMap.computeIfAbsent(missingParent, EMPTY_LIST).add(orphanedEvent);
@@ -220,15 +214,8 @@
                 continue;
             }
 
-<<<<<<< HEAD
-            final int index = nonOrphan.getIndex();
-            if (index > 0) {
-                TimestampCollector.timestamp(TimestampCollector.Position.ORPHAN_BUFFER_RELEASED, index);
-            }
-=======
             TimestampCollector.INSTANCE.timestamp(Position.ORPHAN_BUFFER_RELEASED, event);
 
->>>>>>> bad164ba
             unorphanedEvents.add(nonOrphan);
             eventsWithParents.put(nonOrphanDescriptor, nonOrphan);
             assignNGen(nonOrphan, eventsWithParents);
