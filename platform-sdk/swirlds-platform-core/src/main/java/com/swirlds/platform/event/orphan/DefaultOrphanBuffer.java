--- conflicted
+++ resolved
@@ -89,22 +89,8 @@
                 .getConfigData(EventConfig.class)
                 .getAncientMode();
         this.eventWindow = EventWindow.getGenesisEventWindow(ancientMode);
-<<<<<<< HEAD
         missingParentMap = new StandardSequenceMap<>(0, INITIAL_CAPACITY, true, ancientMode::selectIndicator);
-        eventsWithParents = new StandardSequenceSet<>(0, INITIAL_CAPACITY, true, ancientMode::selectIndicator);
-=======
-        if (ancientMode == AncientMode.BIRTH_ROUND_THRESHOLD) {
-            missingParentMap = new StandardSequenceMap<>(
-                    0, INITIAL_CAPACITY, true, ed -> ed.eventDescriptor().birthRound());
-            eventsWithParents = new StandardSequenceMap<>(
-                    0, INITIAL_CAPACITY, true, ed -> ed.eventDescriptor().birthRound());
-        } else {
-            missingParentMap = new StandardSequenceMap<>(
-                    0, INITIAL_CAPACITY, true, ed -> ed.eventDescriptor().generation());
-            eventsWithParents = new StandardSequenceMap<>(
-                    0, INITIAL_CAPACITY, true, ed -> ed.eventDescriptor().generation());
-        }
->>>>>>> 6e3b5ed7
+        eventsWithParents = new StandardSequenceMap<>(0, INITIAL_CAPACITY, true, ancientMode::selectIndicator);
     }
 
     /**
