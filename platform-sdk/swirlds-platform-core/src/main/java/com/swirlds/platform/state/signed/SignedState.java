/*
 * Copyright (C) 2016-2024 Hedera Hashgraph, LLC
 *
 * Licensed under the Apache License, Version 2.0 (the "License");
 * you may not use this file except in compliance with the License.
 * You may obtain a copy of the License at
 *
 *      http://www.apache.org/licenses/LICENSE-2.0
 *
 * Unless required by applicable law or agreed to in writing, software
 * distributed under the License is distributed on an "AS IS" BASIS,
 * WITHOUT WARRANTIES OR CONDITIONS OF ANY KIND, either express or implied.
 * See the License for the specific language governing permissions and
 * limitations under the License.
 */

package com.swirlds.platform.state.signed;

import static com.swirlds.common.utility.Threshold.MAJORITY;
import static com.swirlds.common.utility.Threshold.SUPER_MAJORITY;
import static com.swirlds.logging.legacy.LogMarker.EXCEPTION;
import static com.swirlds.platform.state.PlatformStateAccessor.GENESIS_ROUND;
import static com.swirlds.platform.state.signed.SignedStateHistory.SignedStateAction.CREATION;
import static com.swirlds.platform.state.signed.SignedStateHistory.SignedStateAction.RELEASE;
import static com.swirlds.platform.state.signed.SignedStateHistory.SignedStateAction.RESERVE;

import com.swirlds.base.time.Time;
import com.swirlds.common.crypto.Signature;
import com.swirlds.common.platform.NodeId;
import com.swirlds.common.utility.ReferenceCounter;
import com.swirlds.common.utility.RuntimeObjectRecord;
import com.swirlds.common.utility.RuntimeObjectRegistry;
import com.swirlds.common.utility.Threshold;
import com.swirlds.config.api.Configuration;
import com.swirlds.platform.config.StateConfig;
import com.swirlds.platform.crypto.SignatureVerifier;
import com.swirlds.platform.state.MerkleRoot;
import com.swirlds.platform.state.signed.SignedStateHistory.SignedStateAction;
import com.swirlds.platform.state.snapshot.StateToDiskReason;
import com.swirlds.platform.system.SwirldState;
import com.swirlds.platform.system.address.Address;
import com.swirlds.platform.system.address.AddressBook;
import edu.umd.cs.findbugs.annotations.NonNull;
import edu.umd.cs.findbugs.annotations.Nullable;
import java.time.Instant;
import java.util.ArrayList;
import java.util.List;
import java.util.Objects;
import java.util.concurrent.atomic.AtomicBoolean;
import org.apache.logging.log4j.LogManager;
import org.apache.logging.log4j.Logger;

/**
 * <p>
 * This is a signed state, in a form that allows those outside the network to verify that it is a legitimate state at a
 * given time.
 * </p>
 *
 * <p>
 * It includes a copy of a SwirldsState at a given moment, and the address book, and the history of the address book,
 * and a set of signatures (with identities of the signers) attesting to it.
 * </p>
 *
 * <p>
 * It can be created at the moment all the famous witnesses become known for a given round. The signatures can be
 * created and collected for every round, or for every Nth round, or for each round whose last famous witness has a
 * consensus time stamp at least T seconds after the last signed state, or by some other criterion.
 * </p>
 *
 * <p>
 * The signed state is also saved to disk, and is given to a new member joining the network, or to an old member
 * rejoining after a long absence.
 * </p>
 */
public class SignedState implements SignedStateInfo {

    private static final Logger logger = LogManager.getLogger(SignedState.class);

    /**
     * the signatures collected so far (including from self)
     */
    private SigSet sigSet;

    /**
     * The total weight that has signed this state.
     */
    private long signingWeight;

    /**
     * Is this the last state saved before the freeze period
     */
    private boolean freezeState;

    /**
     * True if this state has been deleted. Used to prevent the same state from being deleted more than once.
     */
    private boolean deleted = false;

    /**
     * The root of the merkle state.
     */
    private final MerkleRoot state;

    /**
     * The timestamp of when this object was created.
     */
    private final Instant creationTimestamp = Instant.now();

    /**
     * If not null, then this state should eventually be written to disk. The enum value indicates the reason that the
     * state should be written to disk
     */
    private StateToDiskReason stateToDiskReason;

    /**
     * Indicates whether this signed state has been saved to disk.
     * <p>
     * Note: this value only applies to signed states that are saved inside the normal workflow: states that are dumped
     * out of band do not affect this value.
     */
    private boolean hasBeenSavedToDisk;

    /**
     * Indicates if this state is a special state used to jumpstart emergency recovery. This will only be true for a
     * state that has a root hash that exactly matches the current epoch hash. A recovery state is considered to be
     * "completely signed" regardless of its actual signatures.
     */
    private boolean recoveryState;

    /**
     * Used to track the lifespan of this signed state.
     */
    private final RuntimeObjectRecord registryRecord;

    /**
     * Information about how this signed state was used.
     */
    private final SignedStateHistory history;

    /**
     * Keeps track of reservations on this object.
     */
    private final ReferenceCounter reservations =
            new ReferenceCounter(this::markEligibleForDeletion, this::onReferenceCountException);

    /**
     * The signature verifier used to verify signatures.
     */
    private final SignatureVerifier signatureVerifier;

    private final AtomicBoolean eligibleForDeletion = new AtomicBoolean(false);

    /**
     * If false, delete signed states on the thread that removes the last reference count. Otherwise, let the background
     * deletion handler delete the state.
     */
    private final boolean deleteOnBackgroundThread;

    /**
     * True if this round reached consensus during the replaying of the preconsensus event stream.
     */
    private final boolean pcesRound;

    /**
     * Instantiate a signed state.
     *
     * @param configuration            the configuration for this node
     * @param signatureVerifier        the signature verifier
     * @param state                    a fast copy of the state resulting from all transactions in consensus order from
     *                                 all events with received rounds up through the round this SignedState represents
     * @param reason                   a short description of why this SignedState is being created. Each location where
     *                                 a SignedState is created should attempt to use a unique reason, as this makes
     *                                 debugging reservation bugs easier.
     * @param freezeState              specifies whether this state is the last one saved before the freeze
     * @param deleteOnBackgroundThread if true, delete this state on the background thread, otherwise delete on the
     *                                 thread that removes the last reference count. Should only be set to true for
     *                                 states that have been sent to the state garbage collector.
     * @param pcesRound                true if this round reached consensus during the replaying of the preconsensus
     *                                 event stream
     */
    public SignedState(
            @NonNull final Configuration configuration,
            @NonNull final SignatureVerifier signatureVerifier,
            @NonNull final MerkleRoot state,
            @NonNull final String reason,
            final boolean freezeState,
            final boolean deleteOnBackgroundThread,
            final boolean pcesRound) {

        state.reserve();

        this.signatureVerifier = Objects.requireNonNull(signatureVerifier);
        this.state = state;

        final StateConfig stateConfig = configuration.getConfigData(StateConfig.class);
        if (stateConfig.stateHistoryEnabled()) {
            history = new SignedStateHistory(Time.getCurrent(), getRound(), stateConfig.debugStackTracesEnabled());
            history.recordAction(CREATION, getReservationCount(), reason, null);
        } else {
            history = null;
        }

        registryRecord = RuntimeObjectRegistry.createRecord(getClass(), history);
        sigSet = new SigSet();

        this.freezeState = freezeState;
        this.deleteOnBackgroundThread = deleteOnBackgroundThread;
        this.pcesRound = pcesRound;
    }

    /**
     * {@inheritDoc}
     */
    @Override
    public long getRound() {
        return state.getReadablePlatformState().getRound();
    }

    /**
     * Check if this state is the genesis state.
     *
     * @return true if this is the genesis state
     */
    public boolean isGenesisState() {
        return state.getReadablePlatformState().getRound() == GENESIS_ROUND;
    }

    /**
     * {@inheritDoc}
     */
    @Override
    public @NonNull SigSet getSigSet() {
        return sigSet;
    }

    /**
     * Attach signatures to this state.
     *
     * @param sigSet the signatures to be attached to this signed state
     * @param platformConfiguration platform configuration
     */
    public void setSigSet(@NonNull final SigSet sigSet, @NonNull final Configuration platformConfiguration) {
        this.sigSet = Objects.requireNonNull(sigSet);
        signingWeight = 0;
<<<<<<< HEAD
        state.initPlatformState(platformConfiguration);
=======
>>>>>>> e90c5dbc
        if (!isGenesisState()) {
            // Only non-genesis states will have signing weight
            final AddressBook addressBook = getAddressBook();
            for (final NodeId signingNode : sigSet) {
                if (addressBook.contains(signingNode)) {
                    signingWeight += addressBook.getAddress(signingNode).getWeight();
                }
            }
        }
    }

    /**
     * {@inheritDoc}
     */
    @Override
    public @NonNull AddressBook getAddressBook() {
        return Objects.requireNonNull(
                getState().getReadablePlatformState().getAddressBook(),
                "address book stored in this signed state is null, this should never happen");
    }

    /**
     * Get the root of the state. This object should not be held beyond the scope of this SignedState or else there is
     * risk that the state may be deleted unexpectedly.
     *
     * @return the state contained in the signed state
     */
    public @NonNull MerkleRoot getState() {
        return state;
    }

    /**
     * @return is this the last state saved before the freeze period
     */
    public boolean isFreezeState() {
        return freezeState;
    }

    /**
     * Returns true if ths round reached consensus during the replaying of the preconsensus event stream.
     *
     * @return true if this round reached consensus during the replaying of the preconsensus event stream
     */
    public boolean isPcesRound() {
        return pcesRound;
    }

    /**
     * Mark this state as a recovery state. A recovery state is a state with a root hash that exactly matches the
     * current hash epoch. Recovery states are always considered to be "completely signed" regardless of their actual
     * signatures.
     */
    public void markAsRecoveryState() {
        recoveryState = true;
    }

    /**
     * Reserves the SignedState for use. While reserved, this SignedState will not be deleted.
     *
     * @param reason a short description of why this SignedState is being reserved. Each location where a SignedState is
     *               reserved should attempt to use a unique reason, as this makes debugging reservation bugs easier.
     * @return a wrapper that holds the state and the reservation
     */
    public @NonNull ReservedSignedState reserve(@NonNull final String reason) {
        return ReservedSignedState.createAndReserve(this, reason);
    }

    /**
     * Increment reservation count.
     */
    void incrementReservationCount(@NonNull final String reason, final long reservationId) {
        if (history != null) {
            history.recordAction(RESERVE, getReservationCount(), reason, reservationId);
        }
        reservations.reserve();
    }

    /**
     * Try to increment the reservation count.
     */
    boolean tryIncrementReservationCount(@NonNull final String reason, final long reservationId) {
        if (!reservations.tryReserve()) {
            return false;
        }
        if (history != null) {
            history.recordAction(RESERVE, getReservationCount(), reason, reservationId);
        }
        return true;
    }

    /**
     * Decrement reservation count.
     */
    void decrementReservationCount(@NonNull final String reason, final long reservationId) {
        if (history != null) {
            history.recordAction(RELEASE, getReservationCount(), reason, reservationId);
        }
        reservations.release();
    }

    /**
     * Mark this state as eligible for deletion. If configured to delete on the calling thread, then this method will
     * also delete the state.
     */
    private void markEligibleForDeletion() {
        eligibleForDeletion.set(true);
        if (!deleteOnBackgroundThread) {
            delete();
        }
    }

    /**
     * Check if this state should be deleted on the background thread.
     *
     * @return true if this state should be deleted on the background thread
     */
    boolean shouldDeleteOnBackgroundThread() {
        return deleteOnBackgroundThread;
    }

    /**
     * This method is called when there is a reference count exception.
     */
    private void onReferenceCountException() {
        if (history != null) {
            logger.error(
                    EXCEPTION.getMarker(), "SignedState reference count error detected, dumping history.\n{}", history);
        }
    }

    /**
     * Check if this state is eligible for deletion. Once a state becomes eligible for deletion, this method will return
     * true even after the state has been deleted.
     *
     * @return true if this state is eligible for deletion
     */
    boolean isEligibleForDeletion() {
        return eligibleForDeletion.get();
    }

    /**
     * <p>
     * Perform deletion on this signed state.
     * </p>
     *
     * <p>
     * Under normal operation, this method will only be called on the single-threaded background deletion handler.
     * However, if the queue fills up then a different thread may attempt to simultaneously call this method. Because of
     * that, this method must be synchronized.
     * </p>
     */
    synchronized void delete() {
        if (reservations.isDestroyed()) {
            if (!deleted) {
                try {
                    deleted = true;

                    if (history != null) {
                        history.recordAction(SignedStateAction.DESTROY, getReservationCount(), null, null);
                    }
                    registryRecord.release();
                    state.release();
                } catch (final Throwable ex) {
                    logger.error(EXCEPTION.getMarker(), "exception while attempting to delete signed state", ex);
                }
            }
        }
    }

    /**
     * Get the number of reservations.
     */
    public synchronized int getReservationCount() {
        return reservations.getReservationCount();
    }

    /**
     * {@inheritDoc}
     */
    @Override
    public boolean equals(final Object other) {
        if (this == other) {
            return true;
        }
        if (other == null || getClass() != other.getClass()) {
            return false;
        }
        final SignedState that = (SignedState) other;
        return Objects.equals(sigSet, that.sigSet) && Objects.equals(state, that.state);
    }

    /**
     * {@inheritDoc}
     */
    @Override
    public int hashCode() {
        return Objects.hash(sigSet, state);
    }

    /**
     * {@inheritDoc}
     */
    @Override
    public String toString() {
        return "SS(round: %d, sigs: %d/%s, hash: %s)"
                .formatted(getRound(), signingWeight, getAddressBook().getTotalWeight(), state.getHash());
    }

    /**
     * Get the consensus timestamp for this signed state
     *
     * @return the consensus timestamp for this signed state.
     */
    public @NonNull Instant getConsensusTimestamp() {
        return state.getReadablePlatformState().getConsensusTimestamp();
    }

    /**
     * The wall clock time when this SignedState object was instantiated.
     */
    public @NonNull Instant getCreationTimestamp() {
        return creationTimestamp;
    }

    /**
     * Get the root node of the application's state
     *
     * @return the root node of the application's state.
     */
    public @NonNull SwirldState getSwirldState() {
        return state.getSwirldState();
    }

    /**
     * Check if this is a state that needs to be eventually written to disk.
     *
     * @return true if this state eventually needs to be written to disk
     */
    public boolean isStateToSave() {
        return stateToDiskReason != null;
    }

    /**
     * Mark this state as one that needs to be eventually written to disk.
     *
     * @param reason the reason why this state needs to be written to disk
     */
    public void markAsStateToSave(@NonNull final StateToDiskReason reason) {
        stateToDiskReason = reason;
    }

    /**
     * Get the reason why this state needs to be eventually written to disk, or null if it doesn't need to be
     *
     * @return the reason why this state needs to be written to disk, or null if this state does not need to be written
     */
    @Nullable
    public StateToDiskReason getStateToDiskReason() {
        return stateToDiskReason;
    }

    /**
     * Checks whether this state has been saved to disk.
     * <p>
     * The return value of this method applies only to states saved in the normal course of operation, NOT states that
     * have been dumped to disk out of band.
     * <p>
     * This method isn't threadsafe, and should only be called from the thread that is writing the state to disk.
     *
     * @return true if this state has been saved to disk, false otherwise
     */
    public boolean hasStateBeenSavedToDisk() {
        return hasBeenSavedToDisk;
    }

    /**
     * Indicate that this state has been saved to disk.
     * <p>
     * This method shouldn't be called when dumping state to disk out of band.
     * <p>
     * This method isn't threadsafe, and should only be called from the thread that is writing the state to disk.
     */
    public void stateSavedToDisk() {
        hasBeenSavedToDisk = true;
    }

    /**
     * Get the total signing weight collected so far.
     *
     * @return total weight of members whose signatures have been collected
     */
    public long getSigningWeight() {
        return signingWeight;
    }

    /**
     * {@inheritDoc}
     */
    @Override
    public boolean isComplete() {
        return recoveryState | signedBy(SUPER_MAJORITY);
    }

    /**
     * @return true if the state has enough signatures so that it can be trusted to be valid
     */
    public boolean isVerifiable() {
        return recoveryState | signedBy(MAJORITY);
    }

    /**
     * Checks if this state is signed by a supplied threshold
     *
     * @param threshold the threshold to check
     * @return true if this state is signed by the threshold, false otherwise
     */
    private boolean signedBy(@NonNull final Threshold threshold) {
        return Objects.requireNonNull(threshold)
                .isSatisfiedBy(signingWeight, getAddressBook().getTotalWeight());
    }

    /**
     * Throw an exception if this state has not been signed by the majority. This method does not validate signatures,
     * call {@link #pruneInvalidSignatures()} to guarantee that only valid signatures are considered.
     *
     * @throws SignedStateInvalidException if this has not been signed by the majority
     */
    public void throwIfNotVerifiable() {
        if (!isVerifiable()) {
            throw new SignedStateInvalidException(
                    "Signed state lacks sufficient valid signatures. This state has " + sigSet.size()
                            + " valid signatures representing " + signingWeight + "/"
                            + getAddressBook().getTotalWeight() + " weight");
        }
    }

    /**
     * Add a signature to the sigset if the signature is valid.
     *
     * @param nodeId    the ID of the signing node
     * @param signature the signature to add
     * @return true if the signed state is now complete as a result of the signature being added, false if the signed
     * state is either not complete or was previously complete prior to this signature
     */
    public boolean addSignature(@NonNull final NodeId nodeId, @NonNull final Signature signature) {
        return addSignature(getAddressBook(), nodeId, signature);
    }

    /**
     * Check if a signature is valid.  If a node has no weight, we consider the signature to be invalid.
     *
     * @param address   the address of the signer, or null if there is no signing address
     * @param signature the signature to check
     * @return true if the signature is valid, false otherwise
     */
    @SuppressWarnings("BooleanMethodIsAlwaysInverted")
    private boolean isSignatureValid(@Nullable final Address address, @NonNull final Signature signature) {
        if (address == null) {
            // Signing node is not in the address book.
            return false;
        }

        if (address.getWeight() == 0) {
            // Signing node has no weight.
            return false;
        }

        return signatureVerifier.verifySignature(
                state.getHash().getBytes(), signature.getBytes(), address.getSigPublicKey());
    }

    /**
     * Add a signature to the sigset if the signature is valid.
     *
     * @param addressBook use this address book to determine if the signature is valid or not
     * @param nodeId      the ID of the signing node
     * @param signature   the signature to add
     * @return true if the signed state is now complete as a result of the signature being added, false if the signed
     * state is either not complete or was previously complete prior to this signature
     */
    private boolean addSignature(
            @NonNull final AddressBook addressBook, @NonNull final NodeId nodeId, @NonNull final Signature signature) {
        Objects.requireNonNull(addressBook, "addressBook");
        Objects.requireNonNull(nodeId, "nodeId");
        Objects.requireNonNull(signature, "signature");

        if (isComplete()) {
            // No need to add more signatures
            return false;
        }

        if (!addressBook.contains(nodeId)) {
            // we can ignore signatures from nodes no longer in the address book
            return false;
        }

        final Address address = addressBook.getAddress(nodeId);
        if (!isSignatureValid(address, signature)) {
            return false;
        }

        if (sigSet.hasSignature(address.getNodeId())) {
            // We already have this signature.
            return false;
        }

        sigSet.addSignature(nodeId, signature);
        signingWeight += address.getWeight();

        return isComplete();
    }

    /**
     * Remove all invalid signatures from a signed state. Uses the address book in the state when judging the validity
     * of signatures.
     */
    public void pruneInvalidSignatures() {
        pruneInvalidSignatures(getAddressBook());
    }

    /**
     * Remove all invalid signatures from a signed state.
     *
     * @param trustedAddressBook use this address book to determine signature validity instead of the one inside the
     *                           signed state. Useful if validating signed states from untrusted sources.
     */
    public void pruneInvalidSignatures(@NonNull final AddressBook trustedAddressBook) {
        Objects.requireNonNull(trustedAddressBook);

        final List<NodeId> signaturesToRemove = new ArrayList<>();
        for (final NodeId nodeId : sigSet) {
            final Address address = trustedAddressBook.contains(nodeId) ? trustedAddressBook.getAddress(nodeId) : null;
            if (!isSignatureValid(address, sigSet.getSignature(nodeId))) {
                signaturesToRemove.add(nodeId);
            }
        }

        for (final NodeId nodeId : signaturesToRemove) {
            sigSet.removeSignature(nodeId);
        }

        // Recalculate signing weight. We should do this even if we don't remove signatures.
        signingWeight = 0;
        for (final NodeId nodeId : sigSet) {
            if (trustedAddressBook.contains(nodeId)) {
                signingWeight += trustedAddressBook.getAddress(nodeId).getWeight();
            }
        }
    }

    /**
     * Get the reservation history for this object (if configured to gather history)
     *
     * @return the reservation history
     */
    @Nullable
    public SignedStateHistory getHistory() {
        return history;
    }
}<|MERGE_RESOLUTION|>--- conflicted
+++ resolved
@@ -237,15 +237,10 @@
      * Attach signatures to this state.
      *
      * @param sigSet the signatures to be attached to this signed state
-     * @param platformConfiguration platform configuration
-     */
-    public void setSigSet(@NonNull final SigSet sigSet, @NonNull final Configuration platformConfiguration) {
+     */
+    public void setSigSet(@NonNull final SigSet sigSet) {
         this.sigSet = Objects.requireNonNull(sigSet);
         signingWeight = 0;
-<<<<<<< HEAD
-        state.initPlatformState(platformConfiguration);
-=======
->>>>>>> e90c5dbc
         if (!isGenesisState()) {
             // Only non-genesis states will have signing weight
             final AddressBook addressBook = getAddressBook();
