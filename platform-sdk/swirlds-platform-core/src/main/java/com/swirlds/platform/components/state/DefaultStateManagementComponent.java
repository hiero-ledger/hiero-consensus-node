--- conflicted
+++ resolved
@@ -140,12 +140,8 @@
 
     private static final RunningAverageMetric.Config AVG_ROUND_SUPERMAJORITY_CONFIG = new RunningAverageMetric.Config(
                     PLATFORM_CATEGORY, "roundSup")
-<<<<<<< HEAD
-            .withDescription("latest round with state signed by a supermajority");
-=======
             .withDescription("latest round with state signed by a supermajority")
             .withUnit("round");
->>>>>>> 34a84cdb
 
     /**
      * @param platformContext                    the platform context
@@ -185,25 +181,6 @@
             @NonNull final PreConsensusEventWriter preConsensusEventWriter,
             @NonNull final Supplier<PlatformStatus> getPlatformStatus) {
 
-<<<<<<< HEAD
-        Objects.requireNonNull(platformContext, "context");
-        Objects.requireNonNull(threadManager, "threadManager");
-        Objects.requireNonNull(addressBook, "addressBook");
-        Objects.requireNonNull(signer, "signer");
-        Objects.requireNonNull(mainClassName, "mainClassName");
-        Objects.requireNonNull(selfId, "selfId");
-        Objects.requireNonNull(swirldName, "swirldName");
-        Objects.requireNonNull(prioritySystemTransactionSubmitter, "prioritySystemTransactionSubmitter");
-        Objects.requireNonNull(stateToDiskEventConsumer, "stateToDiskEventConsumer");
-        Objects.requireNonNull(newLatestCompleteStateConsumer, "newLatestCompleteStateConsumer");
-        Objects.requireNonNull(stateLacksSignaturesConsumer, "stateLacksSignaturesConsumer");
-        Objects.requireNonNull(stateHasEnoughSignaturesConsumer, "stateHasEnoughSignaturesConsumer");
-        Objects.requireNonNull(issConsumer, "issConsumer");
-        Objects.requireNonNull(haltRequestedConsumer, "haltRequestedConsumer");
-        Objects.requireNonNull(fatalErrorConsumer, "fatalErrorConsumer");
-        Objects.requireNonNull(preConsensusEventWriter, "preConsensusEventWriter");
-        Objects.requireNonNull(getPlatformStatus, "getPlatformStatus");
-=======
         Objects.requireNonNull(platformContext);
         Objects.requireNonNull(threadManager);
         Objects.requireNonNull(addressBook);
@@ -221,7 +198,6 @@
         Objects.requireNonNull(fatalErrorConsumer);
         Objects.requireNonNull(preConsensusEventWriter);
         Objects.requireNonNull(getPlatformStatus);
->>>>>>> 34a84cdb
 
         this.signer = signer;
         this.signatureTransmitter = new SignatureTransmitter(prioritySystemTransactionSubmitter, getPlatformStatus);
