/*
 * Copyright (C) 2023 Hedera Hashgraph, LLC
 *
 * Licensed under the Apache License, Version 2.0 (the "License");
 * you may not use this file except in compliance with the License.
 * You may obtain a copy of the License at
 *
 *      http://www.apache.org/licenses/LICENSE-2.0
 *
 * Unless required by applicable law or agreed to in writing, software
 * distributed under the License is distributed on an "AS IS" BASIS,
 * WITHOUT WARRANTIES OR CONDITIONS OF ANY KIND, either express or implied.
 * See the License for the specific language governing permissions and
 * limitations under the License.
 */

package com.swirlds.platform.event.preconsensus;

import static com.swirlds.common.formatting.StringFormattingUtils.commaSeparatedNumber;
import static com.swirlds.common.units.TimeUnit.UNIT_MILLISECONDS;
import static com.swirlds.logging.legacy.LogMarker.EXCEPTION;
import static com.swirlds.logging.legacy.LogMarker.STARTUP;

import com.swirlds.base.time.Time;
import com.swirlds.common.config.EventConfig;
import com.swirlds.common.context.PlatformContext;
import com.swirlds.common.formatting.UnitFormatter;
import com.swirlds.common.io.IOIterator;
import com.swirlds.common.threading.framework.QueueThread;
import com.swirlds.common.threading.interrupt.InterruptableConsumer;
import com.swirlds.common.threading.manager.ThreadManager;
import com.swirlds.platform.event.GossipEvent;
import com.swirlds.platform.eventhandling.ConsensusRoundHandler;
import com.swirlds.platform.state.signed.ReservedSignedState;
import edu.umd.cs.findbugs.annotations.NonNull;
import edu.umd.cs.findbugs.annotations.Nullable;
import java.time.Duration;
import java.time.Instant;
import java.util.Objects;
import java.util.function.Supplier;
import org.apache.logging.log4j.LogManager;
import org.apache.logging.log4j.Logger;

/**
 * This class encapsulates the logic for replaying preconsensus events at boot up time.
 */
public final class PreconsensusEventReplayWorkflow {

    private static final Logger logger = LogManager.getLogger(PreconsensusEventReplayWorkflow.class);

    private PreconsensusEventReplayWorkflow() {}

    /**
     * Replays preconsensus events from disk.
     *
     * @param platformContext                    the platform context for this node
     * @param threadManager                      the thread manager for this node
     * @param preconsensusEventFileManager       manages the preconsensus event files on disk
     * @param preconsensusEventWriter            writes preconsensus events to disk
     * @param intakeHandler                      validates events and passes valid events further down the pipeline
     * @param intakeQueue                        the queue thread for the event intake component
     * @param consensusRoundHandler              the object responsible for applying transactions to consensus rounds
     * @param stateHashSignQueue                 the queue thread for hashing and signing states
     * @param initialMinimumGenerationNonAncient the minimum generation of events to replay
     * @param flushIntakePipeline                flushes the intake pipeline. only used if the new intake pipeline is
     *                                           enabled
     */
    public static void replayPreconsensusEvents(
            @NonNull final PlatformContext platformContext,
            @NonNull final ThreadManager threadManager,
            @NonNull final Time time,
            @NonNull final PreconsensusEventFileManager preconsensusEventFileManager,
            @NonNull final PreconsensusEventWriter preconsensusEventWriter,
            @NonNull final InterruptableConsumer<GossipEvent> intakeHandler,
            @NonNull final QueueThread<GossipEvent> intakeQueue,
            @NonNull final ConsensusRoundHandler consensusRoundHandler,
            @NonNull final QueueThread<ReservedSignedState> stateHashSignQueue,
<<<<<<< HEAD
            final long initialMinimumGenerationNonAncient,
            @NonNull final Supplier<ReservedSignedState> latestImmutableState) {
=======
            @NonNull final StateManagementComponent stateManagementComponent,
            final long initialMinimumGenerationNonAncient,
            @NonNull Runnable flushIntakePipeline) {
>>>>>>> 833853e8

        Objects.requireNonNull(platformContext);
        Objects.requireNonNull(threadManager);
        Objects.requireNonNull(time);
        Objects.requireNonNull(preconsensusEventFileManager);
        Objects.requireNonNull(preconsensusEventWriter);
        Objects.requireNonNull(intakeHandler);
        Objects.requireNonNull(intakeQueue);
        Objects.requireNonNull(consensusRoundHandler);
        Objects.requireNonNull(stateHashSignQueue);
        Objects.requireNonNull(latestImmutableState);

        logger.info(
                STARTUP.getMarker(),
                "replaying preconsensus event stream starting at generation {}",
                initialMinimumGenerationNonAncient);

        try {
            final Instant start = time.now();
            final Instant firstStateTimestamp;
            final long firstStateRound;
            try (final ReservedSignedState startState = latestImmutableState.get()) {
                if (startState == null || startState.isNull()) {
                    firstStateTimestamp = null;
                    firstStateRound = -1;
                } else {
                    firstStateTimestamp = startState.get().getConsensusTimestamp();
                    firstStateRound = startState.get().getRound();
                }
            }

            final IOIterator<GossipEvent> iterator =
                    preconsensusEventFileManager.getEventIterator(initialMinimumGenerationNonAncient);

            final PreconsensusEventReplayPipeline eventReplayPipeline =
                    new PreconsensusEventReplayPipeline(platformContext, threadManager, iterator, intakeHandler);
            eventReplayPipeline.replayEvents();

            final boolean useLegacyIntake = platformContext
                    .getConfiguration()
                    .getConfigData(EventConfig.class)
                    .useLegacyIntake();

            waitForReplayToComplete(
                    intakeQueue, consensusRoundHandler, stateHashSignQueue, useLegacyIntake, flushIntakePipeline);

            final Instant finish = time.now();
            final Duration elapsed = Duration.between(start, finish);

            logReplayInfo(
                    firstStateTimestamp,
                    firstStateRound,
                    latestImmutableState,
                    eventReplayPipeline.getEventCount(),
                    eventReplayPipeline.getTransactionCount(),
                    elapsed);

            preconsensusEventWriter.beginStreamingNewEvents();

        } catch (final InterruptedException e) {
            Thread.currentThread().interrupt();
            throw new RuntimeException("interrupted while replaying preconsensus event stream", e);
        }
    }

    /**
     * Wait for all events to be replayed. Some of this work happens on asynchronous threads, so we need to wait for them
     * to complete even after we exhaust all available events from the stream.
     */
    private static void waitForReplayToComplete(
            @NonNull final QueueThread<GossipEvent> intakeQueue,
            @NonNull final ConsensusRoundHandler consensusRoundHandler,
            @NonNull final QueueThread<ReservedSignedState> stateHashSignQueue,
            final boolean useLegacyIntake,
            @NonNull final Runnable flushIntakePipeline)
            throws InterruptedException {

        // Wait until all events from the preconsensus event stream have been fully ingested.
        intakeQueue.waitUntilNotBusy();

        if (!useLegacyIntake) {
            // The old intake has an empty intake pipeline as soon as the intake queue is empty.
            // The new intake has more steps to the intake pipeline, so we need to flush it before certifying that
            // the replay is complete.
            flushIntakePipeline.run();
        }

        // Wait until all rounds from the preconsensus event stream have been fully processed.
        consensusRoundHandler.waitUntilNotBusy();

        // Wait until we have hashed/signed all rounds
        stateHashSignQueue.waitUntilNotBusy();
    }

    /**
     * Write information about the replay to disk.
     */
    private static void logReplayInfo(
            @Nullable final Instant firstTimestamp,
            final long firstRound,
            @NonNull final Supplier<ReservedSignedState> latestImmutableState,
            final long eventCount,
            final long transactionCount,
            @NonNull final Duration elapsedTime) {

        try (final ReservedSignedState latestConsensusRound = latestImmutableState.get()) {

            if (latestConsensusRound == null || latestConsensusRound.isNull()) {
                logger.info(
                        STARTUP.getMarker(),
                        "Replayed {} preconsensus events. No rounds reached consensus.",
                        commaSeparatedNumber(eventCount));
                return;
            }

            if (firstTimestamp == null) {
                // This should be impossible. If we have a state, we should have a timestamp.
                logger.error(
                        EXCEPTION.getMarker(),
                        "Replayed {} preconsensus events. "
                                + "First state timestamp is null, which should not be possible if a "
                                + "round has reached consensus",
                        commaSeparatedNumber(eventCount));
                return;
            }

            final long latestRound = latestConsensusRound.get().getRound();
            final long elapsedRounds = latestRound - firstRound;

            final Instant latestRoundTimestamp = latestConsensusRound.get().getConsensusTimestamp();
            final Duration elapsedConsensusTime = Duration.between(firstTimestamp, latestRoundTimestamp);

            logger.info(
                    STARTUP.getMarker(),
                    "replayed {} preconsensus events. These events contained {} transactions. "
                            + "{} rounds reached consensus spanning {} of consensus time. The latest "
                            + "round to reach consensus is round {}. Replay took {}.",
                    commaSeparatedNumber(eventCount),
                    commaSeparatedNumber(transactionCount),
                    commaSeparatedNumber(elapsedRounds),
                    new UnitFormatter(elapsedConsensusTime.toMillis(), UNIT_MILLISECONDS)
                            .setAbbreviate(false)
                            .render(),
                    commaSeparatedNumber(latestRound),
                    new UnitFormatter(elapsedTime.toMillis(), UNIT_MILLISECONDS)
                            .setAbbreviate(false)
                            .render());
        }
    }
}<|MERGE_RESOLUTION|>--- conflicted
+++ resolved
@@ -75,14 +75,9 @@
             @NonNull final QueueThread<GossipEvent> intakeQueue,
             @NonNull final ConsensusRoundHandler consensusRoundHandler,
             @NonNull final QueueThread<ReservedSignedState> stateHashSignQueue,
-<<<<<<< HEAD
             final long initialMinimumGenerationNonAncient,
-            @NonNull final Supplier<ReservedSignedState> latestImmutableState) {
-=======
-            @NonNull final StateManagementComponent stateManagementComponent,
-            final long initialMinimumGenerationNonAncient,
+            @NonNull final Supplier<ReservedSignedState> latestImmutableState,
             @NonNull Runnable flushIntakePipeline) {
->>>>>>> 833853e8
 
         Objects.requireNonNull(platformContext);
         Objects.requireNonNull(threadManager);
