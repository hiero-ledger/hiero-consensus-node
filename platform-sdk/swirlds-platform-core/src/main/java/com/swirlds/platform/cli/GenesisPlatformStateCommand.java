/*
 * Copyright (C) 2023-2024 Hedera Hashgraph, LLC
 *
 * Licensed under the Apache License, Version 2.0 (the "License");
 * you may not use this file except in compliance with the License.
 * You may obtain a copy of the License at
 *
 *      http://www.apache.org/licenses/LICENSE-2.0
 *
 * Unless required by applicable law or agreed to in writing, software
 * distributed under the License is distributed on an "AS IS" BASIS,
 * WITHOUT WARRANTIES OR CONDITIONS OF ANY KIND, either express or implied.
 * See the License for the specific language governing permissions and
 * limitations under the License.
 */

package com.swirlds.platform.cli;

import static com.swirlds.platform.state.snapshot.SavedStateMetadata.NO_NODE_ID;
import static com.swirlds.platform.state.snapshot.SignedStateFileWriter.writeSignedStateFilesToDirectory;

import com.swirlds.cli.commands.StateCommand;
import com.swirlds.cli.utility.AbstractCommand;
import com.swirlds.cli.utility.SubcommandOf;
import com.swirlds.common.context.PlatformContext;
import com.swirlds.common.merkle.crypto.MerkleCryptoFactory;
import com.swirlds.config.api.Configuration;
import com.swirlds.config.api.ConfigurationBuilder;
import com.swirlds.platform.config.DefaultConfiguration;
import com.swirlds.platform.consensus.SyntheticSnapshot;
import com.swirlds.platform.state.PlatformStateAccessor;
import com.swirlds.platform.state.signed.ReservedSignedState;
import com.swirlds.platform.state.snapshot.DeserializedSignedState;
import com.swirlds.platform.state.snapshot.SignedStateFileReader;
import com.swirlds.platform.state.snapshot.SignedStateFileUtils;
import com.swirlds.platform.util.BootstrapUtils;
import java.io.IOException;
import java.nio.file.Path;
import java.util.concurrent.ExecutionException;
import picocli.CommandLine;

@CommandLine.Command(
        name = "genesis",
        mixinStandardHelpOptions = true,
        description = "Edit an existing state by replacing the platform state with a new genesis state.")
@SubcommandOf(StateCommand.class)
public class GenesisPlatformStateCommand extends AbstractCommand {
    private Path statePath;
    private Path outputDir;

    /**
     * The path to state to edit
     */
    @CommandLine.Parameters(description = "The path to the state to edit", index = "0")
    private void setStatePath(final Path statePath) {
        this.statePath = pathMustExist(statePath.toAbsolutePath());
    }

    /**
     * The path to the output directory
     */
    @CommandLine.Parameters(description = "The path to the output directory", index = "1")
    private void setOutputDir(final Path outputDir) {
        this.outputDir = dirMustExist(outputDir.toAbsolutePath());
    }

    @Override
    public Integer call() throws IOException, ExecutionException, InterruptedException {
        final Configuration configuration = DefaultConfiguration.buildBasicConfiguration(ConfigurationBuilder.create());
        BootstrapUtils.setupConstructableRegistry();

        final PlatformContext platformContext = PlatformContext.create(configuration);

        System.out.printf("Reading from %s %n", statePath.toAbsolutePath());
        final DeserializedSignedState deserializedSignedState =
                SignedStateFileReader.readStateFile(platformContext, statePath, SignedStateFileUtils::readState);
        try (final ReservedSignedState reservedSignedState = deserializedSignedState.reservedSignedState()) {
            final PlatformStateAccessor platformState =
                    reservedSignedState.get().getState().getPlatformState();
<<<<<<< HEAD
            System.out.printf("Replacing platform data %n");
            platformState.setRound(PlatformStateAccessor.GENESIS_ROUND);
            platformState.setSnapshot(SyntheticSnapshot.getGenesisSnapshot());
            System.out.printf("Nullifying Address Books %n");
            platformState.setAddressBook(null);
            platformState.setPreviousAddressBook(null);
=======
            platformState.bulkUpdate(v -> {
                System.out.printf("Replacing platform data %n");
                v.setRound(PlatformStateAccessor.GENESIS_ROUND);
                v.setSnapshot(SyntheticSnapshot.getGenesisSnapshot());
                System.out.printf("Nullifying Address Books %n");
                v.setAddressBook(null);
                v.setPreviousAddressBook(null);
            });
>>>>>>> 6b43149c
            System.out.printf("Hashing state %n");
            MerkleCryptoFactory.getInstance()
                    .digestTreeAsync(reservedSignedState.get().getState())
                    .get();
            System.out.printf("Writing modified state to %s %n", outputDir.toAbsolutePath());
            writeSignedStateFilesToDirectory(platformContext, NO_NODE_ID, outputDir, reservedSignedState.get());
        }

        return 0;
    }
}<|MERGE_RESOLUTION|>--- conflicted
+++ resolved
@@ -77,14 +77,6 @@
         try (final ReservedSignedState reservedSignedState = deserializedSignedState.reservedSignedState()) {
             final PlatformStateAccessor platformState =
                     reservedSignedState.get().getState().getPlatformState();
-<<<<<<< HEAD
-            System.out.printf("Replacing platform data %n");
-            platformState.setRound(PlatformStateAccessor.GENESIS_ROUND);
-            platformState.setSnapshot(SyntheticSnapshot.getGenesisSnapshot());
-            System.out.printf("Nullifying Address Books %n");
-            platformState.setAddressBook(null);
-            platformState.setPreviousAddressBook(null);
-=======
             platformState.bulkUpdate(v -> {
                 System.out.printf("Replacing platform data %n");
                 v.setRound(PlatformStateAccessor.GENESIS_ROUND);
@@ -93,7 +85,6 @@
                 v.setAddressBook(null);
                 v.setPreviousAddressBook(null);
             });
->>>>>>> 6b43149c
             System.out.printf("Hashing state %n");
             MerkleCryptoFactory.getInstance()
                     .digestTreeAsync(reservedSignedState.get().getState())
