--- conflicted
+++ resolved
@@ -252,25 +252,8 @@
 
         signedStateHasherWiring = StateHasherWiring.create(schedulers.stateHasherScheduler());
 
-<<<<<<< HEAD
         gossipWiring = new GossipWiring(platformContext, model);
 
-        platformCoordinator = new PlatformCoordinator(
-                hashingObjectCounter,
-                internalEventValidatorWiring,
-                eventDeduplicatorWiring,
-                eventSignatureValidatorWiring,
-                orphanBufferWiring,
-                gossipWiring,
-                consensusEngineWiring,
-                eventCreationManagerWiring,
-                applicationTransactionPrehandlerWiring,
-                stateSignatureCollectorWiring,
-                consensusRoundHandlerWiring,
-                signedStateHasherWiring);
-
-=======
->>>>>>> cde4db97
         pcesReplayerWiring = PcesReplayerWiring.create(schedulers.pcesReplayerScheduler());
         pcesWriterWiring = PcesWriterWiring.create(schedulers.pcesWriterScheduler());
         roundDurabilityBufferWiring =
@@ -346,8 +329,7 @@
                 eventDeduplicatorWiring,
                 eventSignatureValidatorWiring,
                 orphanBufferWiring,
-                inOrderLinkerWiring,
-                shadowgraphWiring,
+                gossipWiring,
                 consensusEngineWiring,
                 eventCreationManagerWiring,
                 applicationTransactionPrehandlerWiring,
@@ -583,11 +565,7 @@
         eventSignatureValidatorWiring.getInputWire(EventSignatureValidator::updateAddressBooks);
         eventWindowManagerWiring.getInputWire(EventWindowManager::updateEventWindow);
         orphanBufferWiring.getInputWire(OrphanBuffer::clear);
-<<<<<<< HEAD
-=======
-        inOrderLinkerWiring.getInputWire(InOrderLinker::clear);
         roundDurabilityBufferWiring.getInputWire(RoundDurabilityBuffer::clear);
->>>>>>> cde4db97
     }
 
     /**
@@ -631,11 +609,6 @@
      * @param stateSigner               the state signer to bind
      * @param pcesReplayer              the PCES replayer to bind
      * @param pcesWriter                the PCES writer to bind
-<<<<<<< HEAD
-     * @param eventDurabilityNexus      the event durability nexus to bind
-=======
-     * @param shadowgraph               the shadowgraph to bind
->>>>>>> cde4db97
      * @param stateSignatureCollector   the signed state manager to bind
      * @param transactionPrehandler     the transaction prehandler to bind
      * @param eventWindowManager        the event window manager to bind
@@ -659,11 +632,6 @@
             @NonNull final StateSigner stateSigner,
             @NonNull final PcesReplayer pcesReplayer,
             @NonNull final PcesWriter pcesWriter,
-<<<<<<< HEAD
-            @NonNull final EventDurabilityNexus eventDurabilityNexus,
-=======
-            @NonNull final Shadowgraph shadowgraph,
->>>>>>> cde4db97
             @NonNull final StateSignatureCollector stateSignatureCollector,
             @NonNull final TransactionPrehandler transactionPrehandler,
             @NonNull final EventWindowManager eventWindowManager,
@@ -690,12 +658,7 @@
         stateSignerWiring.bind(stateSigner);
         pcesReplayerWiring.bind(pcesReplayer);
         pcesWriterWiring.bind(pcesWriter);
-<<<<<<< HEAD
-        eventDurabilityNexusWiring.bind(eventDurabilityNexus);
-=======
         roundDurabilityBufferWiring.bind(builder::buildRoundDurabilityBuffer);
-        shadowgraphWiring.bind(shadowgraph);
->>>>>>> cde4db97
         pcesSequencerWiring.bind(builder::buildPcesSequencer);
         eventCreationManagerWiring.bind(builder::buildEventCreationManager);
         selfEventSignerWiring.bind(builder::buildSelfEventSigner);
