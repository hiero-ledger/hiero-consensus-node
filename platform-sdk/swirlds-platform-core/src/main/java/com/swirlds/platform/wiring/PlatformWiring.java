/*
 * Copyright (C) 2023-2024 Hedera Hashgraph, LLC
 *
 * Licensed under the Apache License, Version 2.0 (the "License");
 * you may not use this file except in compliance with the License.
 * You may obtain a copy of the License at
 *
 *      http://www.apache.org/licenses/LICENSE-2.0
 *
 * Unless required by applicable law or agreed to in writing, software
 * distributed under the License is distributed on an "AS IS" BASIS,
 * WITHOUT WARRANTIES OR CONDITIONS OF ANY KIND, either express or implied.
 * See the License for the specific language governing permissions and
 * limitations under the License.
 */

package com.swirlds.platform.wiring;

import static com.swirlds.common.wiring.model.diagram.HyperlinkBuilder.platformCoreHyperlink;
import static com.swirlds.common.wiring.schedulers.builders.TaskSchedulerConfiguration.NO_OP_CONFIGURATION;
import static com.swirlds.common.wiring.wires.SolderType.INJECT;
import static com.swirlds.common.wiring.wires.SolderType.OFFER;
import static com.swirlds.platform.event.stale.StaleEventDetectorOutput.SELF_EVENT;
import static com.swirlds.platform.event.stale.StaleEventDetectorOutput.STALE_SELF_EVENT;

import com.hedera.hapi.platform.event.StateSignaturePayload;
import com.swirlds.common.context.PlatformContext;
import com.swirlds.common.io.IOIterator;
import com.swirlds.common.stream.RunningEventHashOverride;
import com.swirlds.common.wiring.component.ComponentWiring;
import com.swirlds.common.wiring.counters.BackpressureObjectCounter;
import com.swirlds.common.wiring.counters.ObjectCounter;
import com.swirlds.common.wiring.model.WiringModel;
import com.swirlds.common.wiring.schedulers.TaskScheduler;
import com.swirlds.common.wiring.schedulers.builders.TaskSchedulerBuilder;
import com.swirlds.common.wiring.schedulers.builders.TaskSchedulerConfiguration;
import com.swirlds.common.wiring.schedulers.builders.TaskSchedulerType;
import com.swirlds.common.wiring.transformers.RoutableData;
import com.swirlds.common.wiring.transformers.WireFilter;
import com.swirlds.common.wiring.transformers.WireTransformer;
import com.swirlds.common.wiring.wires.input.InputWire;
import com.swirlds.common.wiring.wires.output.OutputWire;
import com.swirlds.common.wiring.wires.output.StandardOutputWire;
import com.swirlds.platform.StateSigner;
import com.swirlds.platform.builder.ApplicationCallbacks;
import com.swirlds.platform.builder.PlatformComponentBuilder;
import com.swirlds.platform.components.AppNotifier;
import com.swirlds.platform.components.EventWindowManager;
import com.swirlds.platform.components.SavedStateController;
import com.swirlds.platform.components.appcomm.CompleteStateNotificationWithCleanup;
import com.swirlds.platform.components.appcomm.LatestCompleteStateNotifier;
import com.swirlds.platform.components.consensus.ConsensusEngine;
import com.swirlds.platform.components.transaction.system.ScopedSystemTransaction;
import com.swirlds.platform.components.transaction.system.SystemTransactionExtractionUtils;
import com.swirlds.platform.consensus.ConsensusSnapshot;
import com.swirlds.platform.consensus.EventWindow;
import com.swirlds.platform.event.AncientMode;
import com.swirlds.platform.event.GossipEvent;
import com.swirlds.platform.event.branching.BranchDetector;
import com.swirlds.platform.event.branching.BranchReporter;
import com.swirlds.platform.event.creation.EventCreationConfig;
import com.swirlds.platform.event.creation.EventCreationManager;
import com.swirlds.platform.event.deduplication.EventDeduplicator;
import com.swirlds.platform.event.hashing.EventHasher;
import com.swirlds.platform.event.orphan.OrphanBuffer;
import com.swirlds.platform.event.preconsensus.PcesConfig;
import com.swirlds.platform.event.preconsensus.PcesReplayer;
import com.swirlds.platform.event.preconsensus.PcesSequencer;
import com.swirlds.platform.event.preconsensus.PcesWriter;
import com.swirlds.platform.event.preconsensus.durability.RoundDurabilityBuffer;
import com.swirlds.platform.event.resubmitter.TransactionResubmitter;
import com.swirlds.platform.event.signing.SelfEventSigner;
import com.swirlds.platform.event.stale.StaleEventDetector;
import com.swirlds.platform.event.stale.StaleEventDetectorOutput;
import com.swirlds.platform.event.stream.ConsensusEventStream;
import com.swirlds.platform.event.validation.AddressBookUpdate;
import com.swirlds.platform.event.validation.EventSignatureValidator;
import com.swirlds.platform.event.validation.InternalEventValidator;
import com.swirlds.platform.eventhandling.ConsensusRoundHandler;
import com.swirlds.platform.eventhandling.EventConfig;
import com.swirlds.platform.eventhandling.TransactionPrehandler;
import com.swirlds.platform.internal.ConsensusRound;
import com.swirlds.platform.pool.TransactionPool;
import com.swirlds.platform.publisher.PlatformPublisher;
import com.swirlds.platform.state.hasher.StateHasher;
import com.swirlds.platform.state.hashlogger.HashLogger;
import com.swirlds.platform.state.iss.IssDetector;
import com.swirlds.platform.state.iss.IssHandler;
import com.swirlds.platform.state.nexus.LatestCompleteStateNexus;
import com.swirlds.platform.state.nexus.SignedStateNexus;
import com.swirlds.platform.state.signed.ReservedSignedState;
import com.swirlds.platform.state.signed.SignedStateSentinel;
import com.swirlds.platform.state.signed.StateGarbageCollector;
import com.swirlds.platform.state.signed.StateSignatureCollector;
import com.swirlds.platform.state.snapshot.StateDumpRequest;
import com.swirlds.platform.state.snapshot.StateSavingResult;
import com.swirlds.platform.state.snapshot.StateSnapshotManager;
import com.swirlds.platform.system.events.BaseEventHashedData;
import com.swirlds.platform.system.events.BirthRoundMigrationShim;
import com.swirlds.platform.system.state.notifications.IssNotification;
import com.swirlds.platform.system.status.PlatformStatus;
import com.swirlds.platform.system.status.PlatformStatusConfig;
import com.swirlds.platform.system.status.PlatformStatusNexus;
import com.swirlds.platform.system.status.StatusActionSubmitter;
import com.swirlds.platform.system.status.StatusStateMachine;
import com.swirlds.platform.system.transaction.ConsensusTransactionImpl;
import com.swirlds.platform.wiring.components.ConsensusRoundHandlerWiring;
import com.swirlds.platform.wiring.components.GossipWiring;
import com.swirlds.platform.wiring.components.PassThroughWiring;
import com.swirlds.platform.wiring.components.PcesReplayerWiring;
import com.swirlds.platform.wiring.components.RunningEventHashOverrideWiring;
import com.swirlds.platform.wiring.components.StateAndRound;
import edu.umd.cs.findbugs.annotations.NonNull;
import edu.umd.cs.findbugs.annotations.Nullable;
import java.time.Duration;
import java.util.List;
import java.util.Objects;
import java.util.function.LongSupplier;

/**
 * Encapsulates wiring for {@link com.swirlds.platform.SwirldsPlatform}.
 */
public class PlatformWiring {

    private final WiringModel model;

    private final PlatformContext platformContext;
    private final PlatformSchedulersConfig config;

    private final ComponentWiring<EventHasher, GossipEvent> eventHasherWiring;
    private final PassThroughWiring<GossipEvent> postHashCollectorWiring;
    private final ComponentWiring<InternalEventValidator, GossipEvent> internalEventValidatorWiring;
    private final ComponentWiring<EventDeduplicator, GossipEvent> eventDeduplicatorWiring;
    private final ComponentWiring<EventSignatureValidator, GossipEvent> eventSignatureValidatorWiring;
    private final ComponentWiring<OrphanBuffer, List<GossipEvent>> orphanBufferWiring;
    private final ComponentWiring<ConsensusEngine, List<ConsensusRound>> consensusEngineWiring;
    private final ComponentWiring<EventCreationManager, BaseEventHashedData> eventCreationManagerWiring;
    private final ComponentWiring<SelfEventSigner, GossipEvent> selfEventSignerWiring;
    private final ComponentWiring<StateSnapshotManager, StateSavingResult> stateSnapshotManagerWiring;
    private final StateSignerWiring stateSignerWiring;
    private final PcesReplayerWiring pcesReplayerWiring;
    private final ComponentWiring<PcesWriter, Long> pcesWriterWiring;
    private final ComponentWiring<RoundDurabilityBuffer, List<ConsensusRound>> roundDurabilityBufferWiring;
    private final ComponentWiring<PcesSequencer, GossipEvent> pcesSequencerWiring;
    private final ComponentWiring<TransactionPrehandler, Void> applicationTransactionPrehandlerWiring;
    private final ComponentWiring<StateSignatureCollector, List<ReservedSignedState>> stateSignatureCollectorWiring;
    private final GossipWiring gossipWiring;
    private final ComponentWiring<EventWindowManager, EventWindow> eventWindowManagerWiring;
    private final ConsensusRoundHandlerWiring consensusRoundHandlerWiring;
    private final ComponentWiring<ConsensusEventStream, Void> consensusEventStreamWiring;
    private final RunningEventHashOverrideWiring runningEventHashOverrideWiring;
    private final ComponentWiring<IssDetector, List<IssNotification>> issDetectorWiring;
    private final ComponentWiring<IssHandler, Void> issHandlerWiring;
    private final ComponentWiring<HashLogger, Void> hashLoggerWiring;
    private final ComponentWiring<LatestCompleteStateNotifier, CompleteStateNotificationWithCleanup>
            latestCompleteStateNotifierWiring;
    private final ComponentWiring<SignedStateNexus, Void> latestImmutableStateNexusWiring;
    private final ComponentWiring<LatestCompleteStateNexus, Void> latestCompleteStateNexusWiring;
    private final ComponentWiring<SavedStateController, StateAndRound> savedStateControllerWiring;
    private final ComponentWiring<StateHasher, StateAndRound> stateHasherWiring;
    private final PlatformCoordinator platformCoordinator;
    private final ComponentWiring<BirthRoundMigrationShim, GossipEvent> birthRoundMigrationShimWiring;
    private final ComponentWiring<AppNotifier, Void> notifierWiring;
    private final ComponentWiring<StateGarbageCollector, Void> stateGarbageCollectorWiring;
    private final ComponentWiring<SignedStateSentinel, Void> signedStateSentinelWiring;
    private final ComponentWiring<PlatformPublisher, Void> platformPublisherWiring;
    private final boolean publishPreconsensusEvents;
    private final boolean publishSnapshotOverrides;
    private final boolean publishStaleEvents;
    private final ComponentWiring<StaleEventDetector, List<RoutableData<StaleEventDetectorOutput>>>
            staleEventDetectorWiring;
    private final ComponentWiring<TransactionResubmitter, List<ConsensusTransactionImpl>> transactionResubmitterWiring;
    private final ComponentWiring<TransactionPool, Void> transactionPoolWiring;
    private final ComponentWiring<StatusStateMachine, PlatformStatus> statusStateMachineWiring;
    private final ComponentWiring<PlatformStatusNexus, Void> statusNexusWiring;
    private final ComponentWiring<BranchDetector, GossipEvent> branchDetectorWiring;
    private final ComponentWiring<BranchReporter, Void> branchReporterWiring;

    private final boolean hashCollectorEnabled;

    /**
     * Constructor.
     *
     * @param platformContext      the platform context
     * @param model                the wiring model
     * @param applicationCallbacks the application callbacks (some wires are only created if the application wants a
     *                             callback for something)
     */
    public PlatformWiring(
            @NonNull final PlatformContext platformContext,
            @NonNull final WiringModel model,
            @NonNull final ApplicationCallbacks applicationCallbacks) {

        this.platformContext = Objects.requireNonNull(platformContext);
        this.model = Objects.requireNonNull(model);

        config = platformContext.getConfiguration().getConfigData(PlatformSchedulersConfig.class);
        hashCollectorEnabled = config.hashCollectorEnabled();

        final PlatformSchedulers schedulers = PlatformSchedulers.create(platformContext, model);

        final AncientMode ancientMode = platformContext
                .getConfiguration()
                .getConfigData(EventConfig.class)
                .getAncientMode();
        if (ancientMode == AncientMode.BIRTH_ROUND_THRESHOLD) {
            birthRoundMigrationShimWiring = new ComponentWiring<>(
                    model,
                    BirthRoundMigrationShim.class,
                    model.schedulerBuilder("birthRoundMigrationShim")
                            .withType(TaskSchedulerType.DIRECT_THREADSAFE)
                            .build()
                            .cast());
        } else {
            birthRoundMigrationShimWiring = null;
        }

        // Provides back pressure across both the event hasher and the post hash collector
        final ObjectCounter hashingObjectCounter;
        if (hashCollectorEnabled) {
            hashingObjectCounter = new BackpressureObjectCounter(
                    "hashingObjectCounter",
                    platformContext
                            .getConfiguration()
                            .getConfigData(PlatformSchedulersConfig.class)
                            .eventHasherUnhandledCapacity(),
                    Duration.ofNanos(100));
        } else {
            hashingObjectCounter = null;
        }

        eventHasherWiring =
                new ComponentWiring<>(model, EventHasher.class, buildEventHasherScheduler(hashingObjectCounter));

        if (hashCollectorEnabled) {
            postHashCollectorWiring = new PassThroughWiring<>(
                    model, "GossipEvent", buildPostHashCollectorScheduler(hashingObjectCounter));
        } else {
            postHashCollectorWiring = null;
        }

        internalEventValidatorWiring =
                new ComponentWiring<>(model, InternalEventValidator.class, config.internalEventValidator());
        eventDeduplicatorWiring = new ComponentWiring<>(model, EventDeduplicator.class, config.eventDeduplicator());
        eventSignatureValidatorWiring =
                new ComponentWiring<>(model, EventSignatureValidator.class, config.eventSignatureValidator());
        orphanBufferWiring = new ComponentWiring<>(model, OrphanBuffer.class, config.orphanBuffer());
        consensusEngineWiring = new ComponentWiring<>(model, ConsensusEngine.class, config.consensusEngine());

        eventCreationManagerWiring =
                new ComponentWiring<>(model, EventCreationManager.class, config.eventCreationManager());
        selfEventSignerWiring = new ComponentWiring<>(model, SelfEventSigner.class, config.selfEventSigner());
        pcesSequencerWiring = new ComponentWiring<>(model, PcesSequencer.class, config.pcesSequencer());

        applicationTransactionPrehandlerWiring =
                new ComponentWiring<>(model, TransactionPrehandler.class, config.applicationTransactionPrehandler());
        stateSignatureCollectorWiring =
                new ComponentWiring<>(model, StateSignatureCollector.class, config.stateSignatureCollector());
        stateSnapshotManagerWiring =
                new ComponentWiring<>(model, StateSnapshotManager.class, config.stateSnapshotManager());
        stateSignerWiring = StateSignerWiring.create(schedulers.stateSignerScheduler());
        consensusRoundHandlerWiring = ConsensusRoundHandlerWiring.create(schedulers.consensusRoundHandlerScheduler());
        consensusEventStreamWiring =
                new ComponentWiring<>(model, ConsensusEventStream.class, config.consensusEventStream());
        runningEventHashOverrideWiring = RunningEventHashOverrideWiring.create(schedulers.runningHashUpdateScheduler());

        stateHasherWiring = new ComponentWiring<>(model, StateHasher.class, config.stateHasher());

        gossipWiring = new GossipWiring(platformContext, model);

        pcesReplayerWiring = PcesReplayerWiring.create(schedulers.pcesReplayerScheduler());

        pcesWriterWiring = new ComponentWiring<>(model, PcesWriter.class, config.pcesWriter());
        roundDurabilityBufferWiring =
                new ComponentWiring<>(model, RoundDurabilityBuffer.class, config.roundDurabilityBuffer());

        eventWindowManagerWiring = new ComponentWiring<>(
                model,
                EventWindowManager.class,
                model.schedulerBuilder("eventWindowManager")
                        .withType(TaskSchedulerType.DIRECT_THREADSAFE)
                        .withHyperlink(platformCoreHyperlink(EventWindowManager.class))
                        .build()
                        .cast());

        issDetectorWiring = new ComponentWiring<>(model, IssDetector.class, config.issDetector());
        issHandlerWiring = new ComponentWiring<>(model, IssHandler.class, config.issHandler());
        hashLoggerWiring = new ComponentWiring<>(model, HashLogger.class, config.hashLogger());

        latestCompleteStateNotifierWiring = new ComponentWiring<>(
                model,
                LatestCompleteStateNotifier.class,
                schedulers.latestCompleteStateNotifierScheduler().cast());

        latestImmutableStateNexusWiring = new ComponentWiring<>(
                model,
                SignedStateNexus.class,
                model.schedulerBuilder("latestImmutableStateNexus")
                        .withType(TaskSchedulerType.DIRECT_THREADSAFE)
                        .build()
                        .cast());
        latestCompleteStateNexusWiring = new ComponentWiring<>(
                model,
                LatestCompleteStateNexus.class,
                model.schedulerBuilder("latestCompleteStateNexus")
                        .withType(TaskSchedulerType.DIRECT_THREADSAFE)
                        .build()
                        .cast());
        savedStateControllerWiring = new ComponentWiring<>(
                model,
                SavedStateController.class,
                model.schedulerBuilder("savedStateController")
                        .withType(TaskSchedulerType.DIRECT_THREADSAFE)
                        .build()
                        .cast());

        notifierWiring = new ComponentWiring<>(
                model,
                AppNotifier.class,
                model.schedulerBuilder("notifier")
                        .withType(TaskSchedulerType.DIRECT_THREADSAFE)
                        .build()
                        .cast());

        this.publishPreconsensusEvents = applicationCallbacks.preconsensusEventConsumer() != null;
        this.publishSnapshotOverrides = applicationCallbacks.snapshotOverrideConsumer() != null;
        this.publishStaleEvents = applicationCallbacks.staleEventConsumer() != null;

        final TaskSchedulerConfiguration publisherConfiguration;
        if (publishPreconsensusEvents || publishSnapshotOverrides || publishStaleEvents) {
            publisherConfiguration = config.platformPublisher();
        } else {
            publisherConfiguration = NO_OP_CONFIGURATION;
        }
        platformPublisherWiring = new ComponentWiring<>(model, PlatformPublisher.class, publisherConfiguration);

        stateGarbageCollectorWiring =
                new ComponentWiring<>(model, StateGarbageCollector.class, config.stateGarbageCollector());
        signedStateSentinelWiring =
                new ComponentWiring<>(model, SignedStateSentinel.class, config.signedStateSentinel());
        statusStateMachineWiring = new ComponentWiring<>(model, StatusStateMachine.class, config.statusStateMachine());
        statusNexusWiring = new ComponentWiring<>(model, PlatformStatusNexus.class, config.platformStatusNexus());

        staleEventDetectorWiring = new ComponentWiring<>(model, StaleEventDetector.class, config.staleEventDetector());
        transactionResubmitterWiring =
                new ComponentWiring<>(model, TransactionResubmitter.class, config.transactionResubmitter());
        transactionPoolWiring = new ComponentWiring<>(model, TransactionPool.class, config.transactionPool());
        branchDetectorWiring = new ComponentWiring<>(model, BranchDetector.class, config.branchDetector());
        branchReporterWiring = new ComponentWiring<>(model, BranchReporter.class, config.branchReporter());

        platformCoordinator = new PlatformCoordinator(
                () -> {
                    if (hashCollectorEnabled) {
                        hashingObjectCounter.waitUntilEmpty();
                    } else {
                        eventHasherWiring.flush();
                    }
                },
                internalEventValidatorWiring,
                eventDeduplicatorWiring,
                eventSignatureValidatorWiring,
                orphanBufferWiring,
                gossipWiring,
                consensusEngineWiring,
                eventCreationManagerWiring,
                applicationTransactionPrehandlerWiring,
                stateSignatureCollectorWiring,
                consensusRoundHandlerWiring,
                roundDurabilityBufferWiring,
                stateHasherWiring,
                staleEventDetectorWiring,
                transactionPoolWiring,
                statusStateMachineWiring,
                branchDetectorWiring,
                branchReporterWiring);

        wire();
    }

    /**
     * Build the event hasher scheduler. Normally we don't build schedulers in this class, but a special exception is
     * made here because for back pressure reasons. Will be removed from this class when we implement a platform health
     * monitor.
     *
     * @param hashingObjectCounter the object counter to use for back pressure
     * @return the event hasher scheduler
     */
    @NonNull
    private TaskScheduler<GossipEvent> buildEventHasherScheduler(@NonNull final ObjectCounter hashingObjectCounter) {
        final TaskSchedulerBuilder<Object> builder = model.schedulerBuilder("EventHasher")
                .configure(config.eventHasher())
                .withUnhandledTaskMetricEnabled(true)
                .withHyperlink(platformCoreHyperlink(EventHasher.class));

        if (hashCollectorEnabled) {
            builder.withOnRamp(hashingObjectCounter).withExternalBackPressure(true);
        } else {
            builder.withUnhandledTaskCapacity(platformContext
                            .getConfiguration()
                            .getConfigData(PlatformSchedulersConfig.class)
                            .eventHasherUnhandledCapacity())
                    .withFlushingEnabled(true);
        }

        return builder.build().cast();
    }

    /**
     * Build the post hash collector scheduler. Normally we don't build schedulers in this class, but a special
     * exception is made here because for back pressure reasons. Will be removed from this class when we implement a
     * platform health monitor.
     *
     * @param hashingObjectCounter the object counter to use for back pressure
     * @return the post hash collector scheduler
     */
    @NonNull
    private TaskScheduler<GossipEvent> buildPostHashCollectorScheduler(
            @NonNull final ObjectCounter hashingObjectCounter) {
        return model.schedulerBuilder("PostHashCollector")
                .configure(config.postHashCollector())
                .withOffRamp(hashingObjectCounter)
                .withExternalBackPressure(true)
                .build()
                .cast();
    }

    /**
     * Get the wiring model.
     *
     * @return the wiring model
     */
    @NonNull
    public WiringModel getModel() {
        return model;
    }

    /**
     * Solder the EventWindow output to all components that need it.
     */
    private void solderEventWindow() {
        final OutputWire<EventWindow> eventWindowOutputWire = eventWindowManagerWiring.getOutputWire();

        eventWindowOutputWire.solderTo(eventDeduplicatorWiring.getInputWire(EventDeduplicator::setEventWindow), INJECT);
        eventWindowOutputWire.solderTo(
                eventSignatureValidatorWiring.getInputWire(EventSignatureValidator::setEventWindow), INJECT);
        eventWindowOutputWire.solderTo(orphanBufferWiring.getInputWire(OrphanBuffer::setEventWindow), INJECT);
        eventWindowOutputWire.solderTo(gossipWiring.getEventWindowInput(), INJECT);
        eventWindowOutputWire.solderTo(
                pcesWriterWiring.getInputWire(PcesWriter::updateNonAncientEventBoundary), INJECT);
        eventWindowOutputWire.solderTo(
                eventCreationManagerWiring.getInputWire(EventCreationManager::setEventWindow), INJECT);
        eventWindowOutputWire.solderTo(
                latestCompleteStateNexusWiring.getInputWire(LatestCompleteStateNexus::updateEventWindow));
<<<<<<< HEAD
        eventWindowOutputWire.solderTo(
                transactionResubmitterWiring.getInputWire(TransactionResubmitter::updateEventWindow));
=======
        eventWindowOutputWire.solderTo(branchDetectorWiring.getInputWire(BranchDetector::updateEventWindow), INJECT);
        eventWindowOutputWire.solderTo(branchReporterWiring.getInputWire(BranchReporter::updateEventWindow), INJECT);
>>>>>>> ece2d603
    }

    /**
     * Solder notifications into the notifier.
     */
    private void solderNotifier() {
        latestCompleteStateNotifierWiring
                .getOutputWire()
                .solderTo(notifierWiring.getInputWire(AppNotifier::sendLatestCompleteStateNotification));
        stateSnapshotManagerWiring
                .getTransformedOutput(StateSnapshotManager::toNotification)
                .solderTo(notifierWiring.getInputWire(AppNotifier::sendStateWrittenToDiskNotification));

        final OutputWire<IssNotification> issNotificationOutputWire = issDetectorWiring.getSplitOutput();
        issNotificationOutputWire.solderTo(notifierWiring.getInputWire(AppNotifier::sendIssNotification));
        statusStateMachineWiring
                .getOutputWire()
                .solderTo(notifierWiring.getInputWire(AppNotifier::sendPlatformStatusChangeNotification));
    }

    /**
     * Wire the components together.
     */
    private void wire() {
        final InputWire<GossipEvent> pipelineInputWire;
        if (birthRoundMigrationShimWiring != null) {
            birthRoundMigrationShimWiring
                    .getOutputWire()
                    .solderTo(eventHasherWiring.getInputWire(EventHasher::hashEvent));
            pipelineInputWire = birthRoundMigrationShimWiring.getInputWire(BirthRoundMigrationShim::migrateEvent);
        } else {
            pipelineInputWire = eventHasherWiring.getInputWire(EventHasher::hashEvent);
        }

        gossipWiring.getEventOutput().solderTo(pipelineInputWire);
        if (hashCollectorEnabled) {
            eventHasherWiring.getOutputWire().solderTo(postHashCollectorWiring.getInputWire());
            postHashCollectorWiring
                    .getOutputWire()
                    .solderTo(internalEventValidatorWiring.getInputWire(InternalEventValidator::validateEvent));
        } else {
            eventHasherWiring
                    .getOutputWire()
                    .solderTo(internalEventValidatorWiring.getInputWire(InternalEventValidator::validateEvent));
        }

        internalEventValidatorWiring
                .getOutputWire()
                .solderTo(eventDeduplicatorWiring.getInputWire(EventDeduplicator::handleEvent));
        eventDeduplicatorWiring
                .getOutputWire()
                .solderTo(eventSignatureValidatorWiring.getInputWire(EventSignatureValidator::validateSignature));
        eventSignatureValidatorWiring
                .getOutputWire()
                .solderTo(orphanBufferWiring.getInputWire(OrphanBuffer::handleEvent));
        final OutputWire<GossipEvent> splitOrphanBufferOutput = orphanBufferWiring.getSplitOutput();
        splitOrphanBufferOutput.solderTo(pcesSequencerWiring.getInputWire(PcesSequencer::assignStreamSequenceNumber));
        pcesSequencerWiring.getOutputWire().solderTo(pcesWriterWiring.getInputWire(PcesWriter::writeEvent));

        pcesSequencerWiring.getOutputWire().solderTo(consensusEngineWiring.getInputWire(ConsensusEngine::addEvent));

        splitOrphanBufferOutput.solderTo(eventCreationManagerWiring.getInputWire(EventCreationManager::registerEvent));
        model.getHealthMonitorWire()
                .solderTo(eventCreationManagerWiring.getInputWire(EventCreationManager::reportUnhealthyDuration));

        model.getHealthMonitorWire().solderTo(gossipWiring.getSystemHealthInput());

        model.getHealthMonitorWire()
                .solderTo(transactionPoolWiring.getInputWire(TransactionPool::reportUnhealthyDuration));

        // This must use injection to avoid cyclical back pressure. There is a risk of OOM if gossip can't ingest
        // events fast enough, but we have no other choice until we implement the platform health monitor.
        splitOrphanBufferOutput.solderTo(gossipWiring.getEventInput(), INJECT);

        splitOrphanBufferOutput.solderTo(branchDetectorWiring.getInputWire(BranchDetector::checkForBranches));
        branchDetectorWiring.getOutputWire().solderTo(branchReporterWiring.getInputWire(BranchReporter::reportBranch));

        final double eventCreationHeartbeatFrequency = platformContext
                .getConfiguration()
                .getConfigData(EventCreationConfig.class)
                .creationAttemptRate();
        model.buildHeartbeatWire(eventCreationHeartbeatFrequency)
                .solderTo(eventCreationManagerWiring.getInputWire(EventCreationManager::maybeCreateEvent), OFFER);
        model.buildHeartbeatWire(platformContext
                        .getConfiguration()
                        .getConfigData(PlatformStatusConfig.class)
                        .statusStateMachineHeartbeatPeriod())
                .solderTo(statusStateMachineWiring.getInputWire(StatusStateMachine::heartbeat), OFFER);

        eventCreationManagerWiring
                .getOutputWire()
                .solderTo(selfEventSignerWiring.getInputWire(SelfEventSigner::signEvent));
        selfEventSignerWiring
                .getOutputWire()
                .solderTo(staleEventDetectorWiring.getInputWire(StaleEventDetector::addSelfEvent));

        final OutputWire<GossipEvent> staleEventsFromStaleEventDetector =
                staleEventDetectorWiring.getSplitAndRoutedOutput(STALE_SELF_EVENT);
        final OutputWire<GossipEvent> selfEventsFromStaleEventDetector =
                staleEventDetectorWiring.getSplitAndRoutedOutput(SELF_EVENT);

        selfEventsFromStaleEventDetector.solderTo(
                internalEventValidatorWiring.getInputWire(InternalEventValidator::validateEvent), INJECT);

        staleEventsFromStaleEventDetector.solderTo(
                transactionResubmitterWiring.getInputWire(TransactionResubmitter::resubmitStaleTransactions));
        final OutputWire<ConsensusTransactionImpl> splitTransactionResubmitterOutput =
                transactionResubmitterWiring.getSplitOutput();
        splitTransactionResubmitterOutput.solderTo(
                transactionPoolWiring.getInputWire(TransactionPool::submitSystemTransaction));

        if (publishStaleEvents) {
            staleEventsFromStaleEventDetector.solderTo(
                    platformPublisherWiring.getInputWire(PlatformPublisher::publishStaleEvent));
        }

        splitOrphanBufferOutput.solderTo(applicationTransactionPrehandlerWiring.getInputWire(
                TransactionPrehandler::prehandleApplicationTransactions));

        // From the orphan buffer, extract signatures from preconsensus events for input to the StateSignatureCollector.
        final WireTransformer<GossipEvent, List<ScopedSystemTransaction<StateSignaturePayload>>>
                preConsensusTransformer = new WireTransformer<>(
                        model,
                        "extractPreconsensusSignatureTransactions",
                        "preconsensus signatures",
                        event -> SystemTransactionExtractionUtils.extractFromEvent(event, StateSignaturePayload.class));
        splitOrphanBufferOutput.solderTo(preConsensusTransformer.getInputWire());
        preConsensusTransformer
                .getOutputWire()
                .solderTo(stateSignatureCollectorWiring.getInputWire(
                        StateSignatureCollector::handlePreconsensusSignatures));

        // Split output of StateSignatureCollector into single ReservedSignedStates.
        final OutputWire<ReservedSignedState> splitReservedSignedStateWire = stateSignatureCollectorWiring
                .getOutputWire()
                .buildSplitter("reservedStateSplitter", "reserved state lists");
        // Add another reservation to the signed states since we are soldering to two different input wires
        final OutputWire<ReservedSignedState> allReservedSignedStatesWire =
                splitReservedSignedStateWire.buildAdvancedTransformer(new SignedStateReserver("allStatesReserver"));

        // Future work: this should be a full component in its own right or folded in with the state file manager.
        final WireFilter<ReservedSignedState> saveToDiskFilter =
                new WireFilter<>(model, "saveToDiskFilter", "states", state -> {
                    if (state.get().isStateToSave()) {
                        return true;
                    }
                    state.close();
                    return false;
                });

        allReservedSignedStatesWire.solderTo(saveToDiskFilter.getInputWire());

        saveToDiskFilter
                .getOutputWire()
                .solderTo(stateSnapshotManagerWiring.getInputWire(StateSnapshotManager::saveStateTask));

        // Filter to complete states only and add a 3rd reservation since completes states are used in two input wires.
        final OutputWire<ReservedSignedState> completeReservedSignedStatesWire = allReservedSignedStatesWire
                .buildFilter("completeStateFilter", "states", rs -> {
                    if (rs.get().isComplete()) {
                        return true;
                    } else {
                        // close the second reservation on states that are not passed on.
                        rs.close();
                        return false;
                    }
                })
                .buildAdvancedTransformer(new SignedStateReserver("completeStatesReserver"));
        completeReservedSignedStatesWire.solderTo(
                latestCompleteStateNexusWiring.getInputWire(LatestCompleteStateNexus::setStateIfNewer));

        solderEventWindow();

        pcesReplayerWiring
                .doneStreamingPcesOutputWire()
                .solderTo(pcesWriterWiring.getInputWire(PcesWriter::beginStreamingNewEvents));
        pcesReplayerWiring.eventOutput().solderTo(pipelineInputWire);

        // Create the transformer that extracts keystone event sequence number from consensus rounds.
        // This is done here instead of in ConsensusEngineWiring, since the transformer needs to be soldered with
        // specified ordering, relative to the wire carrying consensus rounds to the round handler
        final WireTransformer<ConsensusRound, Long> keystoneEventSequenceNumberTransformer = new WireTransformer<>(
                model, "getKeystoneEventSequenceNumber", "rounds", round -> round.getKeystoneEvent()
                        .getBaseEvent()
                        .getStreamSequenceNumber());
        keystoneEventSequenceNumberTransformer
                .getOutputWire()
                .solderTo(pcesWriterWiring.getInputWire(PcesWriter::submitFlushRequest));

        final OutputWire<ConsensusRound> consensusRoundOutputWire = consensusEngineWiring.getSplitOutput();

        consensusRoundOutputWire.solderTo(staleEventDetectorWiring.getInputWire(StaleEventDetector::addConsensusRound));

        // The request to flush the keystone event for a round must be sent to the PCES writer before the consensus
        // round is passed to the round handler. This prevents a deadlock scenario where the consensus round
        // handler has a full queue and won't accept additional rounds, and is waiting on a keystone event to be
        // durably flushed to disk. Meanwhile, the PCES writer hasn't even received the flush request yet, so the
        // necessary keystone event is *never* flushed.
        consensusRoundOutputWire.orderedSolderTo(List.of(
                keystoneEventSequenceNumberTransformer.getInputWire(),
                roundDurabilityBufferWiring.getInputWire(RoundDurabilityBuffer::addRound)));
        consensusRoundOutputWire.solderTo(
                eventWindowManagerWiring.getInputWire(EventWindowManager::extractEventWindow));

        final OutputWire<ConsensusRound> splitRoundDurabilityBufferOutput =
                roundDurabilityBufferWiring.getSplitOutput();
        splitRoundDurabilityBufferOutput.solderTo(consensusRoundHandlerWiring.roundInput());

        consensusEngineWiring
                .getSplitAndTransformedOutput(ConsensusEngine::getConsensusEvents)
                .solderTo(consensusEventStreamWiring.getInputWire(ConsensusEventStream::addEvents));

        consensusRoundHandlerWiring
                .stateOutput()
                .solderTo(latestImmutableStateNexusWiring.getInputWire(SignedStateNexus::setState));
        consensusRoundHandlerWiring
                .stateAndRoundOutput()
                .solderTo(savedStateControllerWiring.getInputWire(SavedStateController::markSavedState));

        savedStateControllerWiring.getOutputWire().solderTo(stateHasherWiring.getInputWire(StateHasher::hashState));

        consensusRoundHandlerWiring
                .stateAndRoundOutput()
                .solderTo(stateGarbageCollectorWiring.getInputWire(StateGarbageCollector::registerState));
        model.buildHeartbeatWire(config.stateGarbageCollectorHeartbeatPeriod())
                .solderTo(stateGarbageCollectorWiring.getInputWire(StateGarbageCollector::heartbeat), OFFER);
        model.buildHeartbeatWire(config.signedStateSentinelHeartbeatPeriod())
                .solderTo(signedStateSentinelWiring.getInputWire(SignedStateSentinel::checkSignedStates), OFFER);

        // The state hasher needs to pass its data through a bunch of transformers. Construct those here.
        final OutputWire<StateAndRound> hashedStateAndRoundOutputWire = stateHasherWiring
                .getOutputWire()
                .buildAdvancedTransformer(new StateAndRoundReserver("postHasher_stateAndRoundReserver"));
        final OutputWire<ReservedSignedState> hashedStateOutputWire =
                hashedStateAndRoundOutputWire.buildAdvancedTransformer(
                        new StateAndRoundToStateReserver("postHasher_stateReserver"));
        final OutputWire<ConsensusRound> hashedConsensusRoundOutput = stateHasherWiring
                .getOutputWire()
                .buildTransformer("postHasher_getConsensusRound", "stateAndRound", StateAndRound::round);

        hashedStateOutputWire.solderTo(hashLoggerWiring.getInputWire(HashLogger::logHashes));
        hashedStateOutputWire.solderTo(stateSignerWiring.signState());
        hashedStateAndRoundOutputWire.solderTo(issDetectorWiring.getInputWire(IssDetector::handleStateAndRound));

        stateSignerWiring
                .stateSignature()
                .solderTo(transactionPoolWiring.getInputWire(TransactionPool::submitSystemTransaction));

        // FUTURE WORK: combine the signedStateHasherWiring State and Round outputs into a single StateAndRound output.
        // FUTURE WORK: Split the single StateAndRound output into separate State and Round wires.

        // Extract signatures from post-consensus events for input to the StateSignatureCollector.
        final WireTransformer<ConsensusRound, List<ScopedSystemTransaction<StateSignaturePayload>>>
                postConsensusTransformer = new WireTransformer<>(
                        model,
                        "extractConsensusSignatureTransactions",
                        "consensus events",
                        round -> SystemTransactionExtractionUtils.extractFromRound(round, StateSignaturePayload.class));
        hashedConsensusRoundOutput.solderTo(postConsensusTransformer.getInputWire());
        postConsensusTransformer
                .getOutputWire()
                .solderTo(stateSignatureCollectorWiring.getInputWire(
                        StateSignatureCollector::handlePostconsensusSignatures));
        // Solder the state output as input to the state signature collector.
        hashedStateOutputWire.solderTo(
                stateSignatureCollectorWiring.getInputWire(StateSignatureCollector::addReservedState));

        pcesWriterWiring
                .getOutputWire()
                .solderTo(
                        roundDurabilityBufferWiring.getInputWire(RoundDurabilityBuffer::setLatestDurableSequenceNumber),
                        INJECT);
        model.buildHeartbeatWire(platformContext
                        .getConfiguration()
                        .getConfigData(PcesConfig.class)
                        .roundDurabilityBufferHeartbeatPeriod())
                .solderTo(roundDurabilityBufferWiring.getInputWire(RoundDurabilityBuffer::checkForStaleRounds), OFFER);

        stateSnapshotManagerWiring
                .getTransformedOutput(StateSnapshotManager::extractOldestMinimumGenerationOnDisk)
                .solderTo(pcesWriterWiring.getInputWire(PcesWriter::setMinimumAncientIdentifierToStore), INJECT);
        stateSnapshotManagerWiring
                .getTransformedOutput(StateSnapshotManager::toStateWrittenToDiskAction)
                .solderTo(statusStateMachineWiring.getInputWire(StatusStateMachine::submitStatusAction));

        runningEventHashOverrideWiring
                .runningHashUpdateOutput()
                .solderTo(consensusRoundHandlerWiring.overrideLegacyRunningEventHashInput());
        runningEventHashOverrideWiring
                .runningHashUpdateOutput()
                .solderTo(consensusEventStreamWiring.getInputWire(ConsensusEventStream::legacyHashOverride));

        final OutputWire<IssNotification> splitIssDetectorOutput = issDetectorWiring.getSplitOutput();
        splitIssDetectorOutput.solderTo(issHandlerWiring.getInputWire(IssHandler::issObserved));
        issDetectorWiring
                .getSplitAndTransformedOutput(IssDetector::getStatusAction)
                .solderTo(statusStateMachineWiring.getInputWire(StatusStateMachine::submitStatusAction));

        completeReservedSignedStatesWire.solderTo(latestCompleteStateNotifierWiring.getInputWire(
                LatestCompleteStateNotifier::latestCompleteStateHandler));

        statusStateMachineWiring
                .getOutputWire()
                .solderTo(statusNexusWiring.getInputWire(PlatformStatusNexus::setCurrentStatus));
        statusStateMachineWiring
                .getOutputWire()
                .solderTo(eventCreationManagerWiring.getInputWire(EventCreationManager::updatePlatformStatus));
        statusStateMachineWiring
                .getOutputWire()
                .solderTo(transactionPoolWiring.getInputWire(TransactionPool::updatePlatformStatus));

        solderNotifier();

        if (publishPreconsensusEvents) {
            splitOrphanBufferOutput.solderTo(
                    platformPublisherWiring.getInputWire(PlatformPublisher::publishPreconsensusEvent));
        }

        buildUnsolderedWires();
    }

    /**
     * {@link ComponentWiring} objects build their input wires when you first request them. Normally that happens when
     * we are soldering things together, but there are a few wires that aren't soldered and aren't used until later in
     * the lifecycle. This method forces those wires to be built.
     */
    private void buildUnsolderedWires() {
        eventDeduplicatorWiring.getInputWire(EventDeduplicator::clear);
        consensusEngineWiring.getInputWire(ConsensusEngine::outOfBandSnapshotUpdate);
        if (publishSnapshotOverrides) {
            platformPublisherWiring.getInputWire(PlatformPublisher::publishSnapshotOverride);
        }
        eventCreationManagerWiring.getInputWire(EventCreationManager::clear);
        notifierWiring.getInputWire(AppNotifier::sendReconnectCompleteNotification);
        notifierWiring.getInputWire(AppNotifier::sendPlatformStatusChangeNotification);
        eventSignatureValidatorWiring.getInputWire(EventSignatureValidator::updateAddressBooks);
        eventWindowManagerWiring.getInputWire(EventWindowManager::updateEventWindow);
        orphanBufferWiring.getInputWire(OrphanBuffer::clear);
        roundDurabilityBufferWiring.getInputWire(RoundDurabilityBuffer::clear);
        pcesWriterWiring.getInputWire(PcesWriter::registerDiscontinuity);
        stateSignatureCollectorWiring.getInputWire(StateSignatureCollector::clear);
        issDetectorWiring.getInputWire(IssDetector::overridingState);
        issDetectorWiring.getInputWire(IssDetector::signalEndOfPreconsensusReplay);
        staleEventDetectorWiring.getInputWire(StaleEventDetector::setInitialEventWindow);
        staleEventDetectorWiring.getInputWire(StaleEventDetector::clear);
        transactionPoolWiring.getInputWire(TransactionPool::clear);
        stateSnapshotManagerWiring.getInputWire(StateSnapshotManager::dumpStateTask);
        branchDetectorWiring.getInputWire(BranchDetector::clear);
        branchReporterWiring.getInputWire(BranchReporter::clear);
    }

    /**
     * Bind components to the wiring.
     *
     * @param builder                   builds platform components that need to be bound to wires
     * @param stateSigner               the state signer to bind
     * @param pcesReplayer              the PCES replayer to bind
     * @param stateSignatureCollector   the signed state manager to bind
     * @param eventWindowManager        the event window manager to bind
     * @param consensusRoundHandler     the consensus round handler to bind
     * @param birthRoundMigrationShim   the birth round migration shim to bind, ignored if birth round migration has not
     *                                  yet happened, must not be null if birth round migration has happened
     * @param completeStateNotifier     the latest complete state notifier to bind
     * @param latestImmutableStateNexus the latest immutable state nexus to bind
     * @param latestCompleteStateNexus  the latest complete state nexus to bind
     * @param savedStateController      the saved state controller to bind
     * @param notifier                  the notifier to bind
     * @param platformPublisher         the platform publisher to bind
     * @param platformStatusNexus       the platform status nexus to bind
     */
    public void bind(
            @NonNull final PlatformComponentBuilder builder,
            @NonNull final StateSigner stateSigner,
            @NonNull final PcesReplayer pcesReplayer,
            @NonNull final StateSignatureCollector stateSignatureCollector,
            @NonNull final EventWindowManager eventWindowManager,
            @NonNull final ConsensusRoundHandler consensusRoundHandler,
            @Nullable final BirthRoundMigrationShim birthRoundMigrationShim,
            @NonNull final LatestCompleteStateNotifier completeStateNotifier,
            @NonNull final SignedStateNexus latestImmutableStateNexus,
            @NonNull final LatestCompleteStateNexus latestCompleteStateNexus,
            @NonNull final SavedStateController savedStateController,
            @NonNull final AppNotifier notifier,
            @NonNull final PlatformPublisher platformPublisher,
            @NonNull final PlatformStatusNexus platformStatusNexus) {

        eventHasherWiring.bind(builder::buildEventHasher);
        internalEventValidatorWiring.bind(builder::buildInternalEventValidator);
        eventDeduplicatorWiring.bind(builder::buildEventDeduplicator);
        eventSignatureValidatorWiring.bind(builder::buildEventSignatureValidator);
        orphanBufferWiring.bind(builder::buildOrphanBuffer);
        consensusEngineWiring.bind(builder::buildConsensusEngine);
        stateSnapshotManagerWiring.bind(builder::buildStateSnapshotManager);
        stateSignerWiring.bind(stateSigner);
        pcesReplayerWiring.bind(pcesReplayer);
        pcesWriterWiring.bind(builder::buildPcesWriter);
        roundDurabilityBufferWiring.bind(builder::buildRoundDurabilityBuffer);
        pcesSequencerWiring.bind(builder::buildPcesSequencer);
        eventCreationManagerWiring.bind(builder::buildEventCreationManager);
        selfEventSignerWiring.bind(builder::buildSelfEventSigner);
        stateSignatureCollectorWiring.bind(stateSignatureCollector);
        eventWindowManagerWiring.bind(eventWindowManager);
        applicationTransactionPrehandlerWiring.bind(builder::buildTransactionPrehandler);
        consensusRoundHandlerWiring.bind(consensusRoundHandler);
        consensusEventStreamWiring.bind(builder::buildConsensusEventStream);
        issDetectorWiring.bind(builder::buildIssDetector);
        issHandlerWiring.bind(builder::buildIssHandler);
        hashLoggerWiring.bind(builder::buildHashLogger);
        if (birthRoundMigrationShimWiring != null) {
            birthRoundMigrationShimWiring.bind(Objects.requireNonNull(birthRoundMigrationShim));
        }
        latestCompleteStateNotifierWiring.bind(completeStateNotifier);
        latestImmutableStateNexusWiring.bind(latestImmutableStateNexus);
        latestCompleteStateNexusWiring.bind(latestCompleteStateNexus);
        savedStateControllerWiring.bind(savedStateController);
        stateHasherWiring.bind(builder::buildStateHasher);
        notifierWiring.bind(notifier);
        platformPublisherWiring.bind(platformPublisher);
        stateGarbageCollectorWiring.bind(builder::buildStateGarbageCollector);
        statusStateMachineWiring.bind(builder::buildStatusStateMachine);
        statusNexusWiring.bind(platformStatusNexus);
        signedStateSentinelWiring.bind(builder::buildSignedStateSentinel);
        staleEventDetectorWiring.bind(builder::buildStaleEventDetector);
        transactionResubmitterWiring.bind(builder::buildTransactionResubmitter);
        transactionPoolWiring.bind(builder::buildTransactionPool);
        gossipWiring.bind(builder.buildGossip());
        branchDetectorWiring.bind(builder::buildBranchDetector);
        branchReporterWiring.bind(builder::buildBranchReporter);
    }

    /**
     * Start gossiping.
     */
    public void startGossip() {
        gossipWiring.getStartInput().inject(NoInput.getInstance());
    }

    /**
     * Get the input wire for the address book update.
     * <p>
     * Future work: this is a temporary hook to update the address book in the new intake pipeline.
     *
     * @return the input method for the address book update
     */
    @NonNull
    public InputWire<AddressBookUpdate> getAddressBookUpdateInput() {
        return eventSignatureValidatorWiring.getInputWire(EventSignatureValidator::updateAddressBooks);
    }

    /**
     * Get the input wire for dumping a state to disk
     * <p>
     * Future work: this is a temporary hook to allow the components to dump a state to disk, prior to the whole system
     * being migrated to the new framework.
     *
     * @return the input wire for dumping a state to disk
     */
    @NonNull
    public InputWire<StateDumpRequest> getDumpStateToDiskInput() {
        return stateSnapshotManagerWiring.getInputWire(StateSnapshotManager::dumpStateTask);
    }

    /**
     * @return the input wire for states that need their signatures collected
     */
    @NonNull
    public InputWire<ReservedSignedState> getSignatureCollectorStateInput() {
        return stateSignatureCollectorWiring.getInputWire(StateSignatureCollector::addReservedState);
    }

    /**
     * Get the input wire for passing a PCES iterator to the replayer.
     *
     * @return the input wire for passing a PCES iterator to the replayer
     */
    @NonNull
    public InputWire<IOIterator<GossipEvent>> getPcesReplayerIteratorInput() {
        return pcesReplayerWiring.pcesIteratorInputWire();
    }

    /**
     * Get the output wire that the replayer uses to pass events from file into the intake pipeline.
     *
     * @return the output wire that the replayer uses to pass events from file into the intake pipeline
     */
    @NonNull
    public StandardOutputWire<GossipEvent> getPcesReplayerEventOutput() {
        return pcesReplayerWiring.eventOutput();
    }

    /**
     * Get the input wire that the hashlogger uses to accept the signed state.
     *
     * @return the input wire that the hashlogger uses to accept the signed state
     */
    @NonNull
    public InputWire<ReservedSignedState> getHashLoggerInput() {
        return hashLoggerWiring.getInputWire(HashLogger::logHashes);
    }

    /**
     * Get the input wire for the PCES writer minimum generation to store
     *
     * @return the input wire for the PCES writer minimum generation to store
     */
    @NonNull
    public InputWire<Long> getPcesMinimumGenerationToStoreInput() {
        return pcesWriterWiring.getInputWire(PcesWriter::setMinimumAncientIdentifierToStore);
    }

    /**
     * Get the input wire for the PCES writer to register a discontinuity
     *
     * @return the input wire for the PCES writer to register a discontinuity
     */
    @NonNull
    public InputWire<Long> getPcesWriterRegisterDiscontinuityInput() {
        return pcesWriterWiring.getInputWire(PcesWriter::registerDiscontinuity);
    }

    /**
     * Get the wiring for the app notifier
     *
     * @return the wiring for the app notifier
     */
    @NonNull
    public ComponentWiring<AppNotifier, Void> getNotifierWiring() {
        return notifierWiring;
    }

    /**
     * Get a supplier for the number of unprocessed tasks at the front of the intake pipeline. This is for the purpose
     * of applying backpressure to the event creator and gossip when the intake pipeline is overloaded.
     * <p>
     * Technically, the first component of the intake pipeline is the hasher, but tasks to be passed along actually
     * accumulate in the post hash collector. This is due to how the concurrent hasher handles backpressure.
     *
     * @return a supplier for the number of unprocessed tasks in the PostHashCollector
     */
    @NonNull
    public LongSupplier getIntakeQueueSizeSupplier() {
        if (hashCollectorEnabled) {
            return () -> postHashCollectorWiring.getScheduler().getUnprocessedTaskCount();
        } else {
            return () -> 0;
        }
    }

    /**
     * Update the running hash for all components that need it.
     *
     * @param runningHashUpdate the object containing necessary information to update the running hash
     */
    public void updateRunningHash(@NonNull final RunningEventHashOverride runningHashUpdate) {
        runningEventHashOverrideWiring.runningHashUpdateInput().inject(runningHashUpdate);
    }

    /**
     * Pass an overriding state to the ISS detector.
     *
     * @param state the overriding state
     */
    @NonNull
    public void overrideIssDetectorState(@NonNull final ReservedSignedState state) {
        issDetectorWiring.getInputWire(IssDetector::overridingState).put(state);
    }

    /**
     * Signal the end of the preconsensus replay to the ISS detector.
     */
    public void signalEndOfPcesReplay() {
        issDetectorWiring
                .getInputWire(IssDetector::signalEndOfPreconsensusReplay)
                .put(NoInput.getInstance());
    }

    /**
     * Get the status action submitter.
     *
     * @return the status action submitter
     */
    @NonNull
    public StatusActionSubmitter getStatusActionSubmitter() {
        return action -> statusStateMachineWiring
                .getInputWire(StatusStateMachine::submitStatusAction)
                .put(action);
    }

    /**
     * Inject a new event window into all components that need it.
     *
     * @param eventWindow the new event window
     */
    public void updateEventWindow(@NonNull final EventWindow eventWindow) {
        // Future work: this method can merge with consensusSnapshotOverride
        eventWindowManagerWiring
                .getInputWire(EventWindowManager::updateEventWindow)
                .inject(eventWindow);

        staleEventDetectorWiring
                .getInputWire(StaleEventDetector::setInitialEventWindow)
                .inject(eventWindow);

        // Since there is asynchronous access to the shadowgraph, it's important to ensure that
        // it has fully ingested the new event window before continuing.
        gossipWiring.flush();
    }

    /**
     * Inject a new consensus snapshot into all components that need it. This will happen at restart and reconnect
     * boundaries.
     *
     * @param consensusSnapshot the new consensus snapshot
     */
    public void consensusSnapshotOverride(@NonNull final ConsensusSnapshot consensusSnapshot) {
        consensusEngineWiring
                .getInputWire(ConsensusEngine::outOfBandSnapshotUpdate)
                .inject(consensusSnapshot);

        if (publishSnapshotOverrides) {
            platformPublisherWiring
                    .getInputWire(PlatformPublisher::publishSnapshotOverride)
                    .inject(consensusSnapshot);
        }
    }

    /**
     * Flush the intake pipeline.
     */
    public void flushIntakePipeline() {
        platformCoordinator.flushIntakePipeline();
    }

    /**
     * Flush the consensus round handler.
     */
    public void flushConsensusRoundHandler() {
        consensusRoundHandlerWiring.flushRunnable().run();
    }

    /**
     * Flush the state hasher.
     */
    public void flushStateHasher() {
        stateHasherWiring.flush();
    }

    /**
     * Start the wiring framework.
     */
    public void start() {
        model.start();
    }

    /**
     * Stop the wiring framework.
     */
    public void stop() {
        model.stop();
    }

    /**
     * Clear all the wiring objects.
     */
    public void clear() {
        platformCoordinator.clear();
    }
}<|MERGE_RESOLUTION|>--- conflicted
+++ resolved
@@ -451,13 +451,10 @@
                 eventCreationManagerWiring.getInputWire(EventCreationManager::setEventWindow), INJECT);
         eventWindowOutputWire.solderTo(
                 latestCompleteStateNexusWiring.getInputWire(LatestCompleteStateNexus::updateEventWindow));
-<<<<<<< HEAD
         eventWindowOutputWire.solderTo(
                 transactionResubmitterWiring.getInputWire(TransactionResubmitter::updateEventWindow));
-=======
         eventWindowOutputWire.solderTo(branchDetectorWiring.getInputWire(BranchDetector::updateEventWindow), INJECT);
         eventWindowOutputWire.solderTo(branchReporterWiring.getInputWire(BranchReporter::updateEventWindow), INJECT);
->>>>>>> ece2d603
     }
 
     /**
