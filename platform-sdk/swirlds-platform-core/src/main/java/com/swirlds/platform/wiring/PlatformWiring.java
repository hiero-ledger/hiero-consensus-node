--- conflicted
+++ resolved
@@ -83,11 +83,8 @@
 import com.swirlds.platform.wiring.components.GossipWiring;
 import com.swirlds.platform.wiring.components.HashLoggerWiring;
 import com.swirlds.platform.wiring.components.IssDetectorWiring;
-<<<<<<< HEAD
 import com.swirlds.platform.wiring.components.IssHandlerWiring;
-=======
 import com.swirlds.platform.wiring.components.LatestCompleteStateNotifierWiring;
->>>>>>> fd92626b
 import com.swirlds.platform.wiring.components.PcesReplayerWiring;
 import com.swirlds.platform.wiring.components.PcesSequencerWiring;
 import com.swirlds.platform.wiring.components.PcesWriterWiring;
@@ -323,13 +320,11 @@
                 .solderTo(consensusRoundHandlerWiring.runningHashUpdateInput());
         runningHashUpdaterWiring.runningHashUpdateOutput().solderTo(eventStreamManagerWiring.runningHashUpdateInput());
 
-<<<<<<< HEAD
         issDetectorWiring.issNotificationOutput().solderTo(issHandlerWiring.issNotificationInput());
-=======
+
         stateSignatureCollectorWiring
                 .getCompleteStatesOutput()
                 .solderTo(latestCompleteStateNotifierWiring.completeStateNotificationInputWire());
->>>>>>> fd92626b
     }
 
     /**
@@ -338,15 +333,9 @@
      * Future work: as more components are moved to the framework, this method should shrink, and eventually be
      * removed.
      *
-<<<<<<< HEAD
-     * @param statusManager             the status manager to wire
-     * @param appCommunicationComponent the app communication component to wire
-     * @param transactionPool           the transaction pool to wire
-     * @param notificationEngine        the notification engine to wire
-=======
-     * @param statusManager     the status manager to wire
-     * @param transactionPool   the transaction pool to wire
->>>>>>> fd92626b
+     * @param statusManager      the status manager to wire
+     * @param transactionPool    the transaction pool to wire
+     * @param notificationEngine the notification engine to wire
      */
     public void wireExternalComponents(
             @NonNull final PlatformStatusManager statusManager,
@@ -435,13 +424,9 @@
             @NonNull final EventStreamManager<EventImpl> eventStreamManager,
             @NonNull final FutureEventBuffer futureEventBuffer,
             @NonNull final IssDetector issDetector,
-<<<<<<< HEAD
             @NonNull final IssHandler issHandler,
-            @NonNull final HashLogger hashLogger) {
-=======
             @NonNull final HashLogger hashLogger,
             @NonNull final LatestCompleteStateNotifier completeStateNotifier) {
->>>>>>> fd92626b
 
         eventHasherWiring.bind(eventHasher);
         internalEventValidatorWiring.bind(internalEventValidator);
