/*
 * Copyright (C) 2023-2024 Hedera Hashgraph, LLC
 *
 * Licensed under the Apache License, Version 2.0 (the "License");
 * you may not use this file except in compliance with the License.
 * You may obtain a copy of the License at
 *
 *      http://www.apache.org/licenses/LICENSE-2.0
 *
 * Unless required by applicable law or agreed to in writing, software
 * distributed under the License is distributed on an "AS IS" BASIS,
 * WITHOUT WARRANTIES OR CONDITIONS OF ANY KIND, either express or implied.
 * See the License for the specific language governing permissions and
 * limitations under the License.
 */

package com.swirlds.platform.wiring;

import static com.swirlds.common.wiring.wires.SolderType.INJECT;

import com.swirlds.base.state.Startable;
import com.swirlds.base.state.Stoppable;
import com.swirlds.base.time.Time;
import com.swirlds.common.context.PlatformContext;
import com.swirlds.common.io.IOIterator;
import com.swirlds.common.utility.Clearable;
import com.swirlds.common.wiring.model.WiringModel;
import com.swirlds.common.wiring.wires.input.InputWire;
import com.swirlds.common.wiring.wires.output.OutputWire;
import com.swirlds.common.wiring.wires.output.StandardOutputWire;
import com.swirlds.platform.StateSigner;
import com.swirlds.platform.components.LinkedEventIntake;
import com.swirlds.platform.components.appcomm.AppCommunicationComponent;
import com.swirlds.platform.consensus.NonAncientEventWindow;
import com.swirlds.platform.event.GossipEvent;
import com.swirlds.platform.event.creation.EventCreationManager;
import com.swirlds.platform.event.deduplication.EventDeduplicator;
import com.swirlds.platform.event.hashing.EventHasher;
import com.swirlds.platform.event.linking.InOrderLinker;
import com.swirlds.platform.event.orphan.OrphanBuffer;
import com.swirlds.platform.event.preconsensus.EventDurabilityNexus;
import com.swirlds.platform.event.preconsensus.PcesReplayer;
import com.swirlds.platform.event.preconsensus.PcesSequencer;
import com.swirlds.platform.event.preconsensus.PcesWriter;
import com.swirlds.platform.event.validation.AddressBookUpdate;
import com.swirlds.platform.event.validation.EventSignatureValidator;
import com.swirlds.platform.event.validation.InternalEventValidator;
import com.swirlds.platform.eventhandling.TransactionPool;
<<<<<<< HEAD
import com.swirlds.platform.gossip.shadowgraph.LatestEventTipsetTracker;
import com.swirlds.platform.gossip.shadowgraph.ShadowGraph;
=======
import com.swirlds.platform.internal.ConsensusRound;
>>>>>>> 78672bf7
import com.swirlds.platform.state.SwirldStateManager;
import com.swirlds.platform.state.nexus.LatestCompleteStateNexus;
import com.swirlds.platform.state.signed.ReservedSignedState;
import com.swirlds.platform.state.signed.SignedStateFileManager;
import com.swirlds.platform.state.signed.StateDumpRequest;
import com.swirlds.platform.state.signed.StateSignatureCollector;
import com.swirlds.platform.system.status.PlatformStatusManager;
import com.swirlds.platform.wiring.components.ApplicationTransactionPrehandlerWiring;
import com.swirlds.platform.wiring.components.EventCreationManagerWiring;
import com.swirlds.platform.wiring.components.EventDurabilityNexusWiring;
import com.swirlds.platform.wiring.components.EventHasherWiring;
import com.swirlds.platform.wiring.components.LatestEventTipsetTrackerWiring;
import com.swirlds.platform.wiring.components.PcesReplayerWiring;
import com.swirlds.platform.wiring.components.PcesSequencerWiring;
import com.swirlds.platform.wiring.components.PcesWriterWiring;
import com.swirlds.platform.wiring.components.ShadowgraphWiring;
import com.swirlds.platform.wiring.components.StateSignatureCollectorWiring;
import edu.umd.cs.findbugs.annotations.NonNull;

/**
 * Encapsulates wiring for {@link com.swirlds.platform.SwirldsPlatform}.
 */
public class PlatformWiring implements Startable, Stoppable, Clearable {
    private final WiringModel model;

    private final EventHasherWiring eventHasherWiring;
    private final InternalEventValidatorWiring internalEventValidatorWiring;
    private final EventDeduplicatorWiring eventDeduplicatorWiring;
    private final EventSignatureValidatorWiring eventSignatureValidatorWiring;
    private final OrphanBufferWiring orphanBufferWiring;
    private final InOrderLinkerWiring inOrderLinkerWiring;
    private final LinkedEventIntakeWiring linkedEventIntakeWiring;
    private final EventCreationManagerWiring eventCreationManagerWiring;
    private final SignedStateFileManagerWiring signedStateFileManagerWiring;
    private final StateSignerWiring stateSignerWiring;
    private final PcesReplayerWiring pcesReplayerWiring;
    private final PcesWriterWiring pcesWriterWiring;
    private final PcesSequencerWiring pcesSequencerWiring;
    private final EventDurabilityNexusWiring eventDurabilityNexusWiring;
    private final ApplicationTransactionPrehandlerWiring applicationTransactionPrehandlerWiring;
    private final StateSignatureCollectorWiring stateSignatureCollectorWiring;
    private final ShadowgraphWiring shadowgraphWiring;
    private final LatestEventTipsetTrackerWiring latestEventTipsetTrackerWiring;

    private final PlatformCoordinator platformCoordinator;

    /**
     * Constructor.
     *
     * @param platformContext the platform context
     * @param time            provides wall clock time
     */
    public PlatformWiring(@NonNull final PlatformContext platformContext, @NonNull final Time time) {
        model = WiringModel.create(platformContext, time);

        final PlatformSchedulers schedulers = PlatformSchedulers.create(platformContext, model);

        eventHasherWiring = EventHasherWiring.create(schedulers.eventHasherScheduler());
        internalEventValidatorWiring =
                InternalEventValidatorWiring.create(schedulers.internalEventValidatorScheduler());
        eventDeduplicatorWiring = EventDeduplicatorWiring.create(schedulers.eventDeduplicatorScheduler());
        eventSignatureValidatorWiring =
                EventSignatureValidatorWiring.create(schedulers.eventSignatureValidatorScheduler());
        orphanBufferWiring = OrphanBufferWiring.create(schedulers.orphanBufferScheduler());
        inOrderLinkerWiring = InOrderLinkerWiring.create(schedulers.inOrderLinkerScheduler());
        linkedEventIntakeWiring = LinkedEventIntakeWiring.create(schedulers.linkedEventIntakeScheduler());
        eventCreationManagerWiring =
                EventCreationManagerWiring.create(platformContext, schedulers.eventCreationManagerScheduler());
        pcesSequencerWiring = PcesSequencerWiring.create(schedulers.pcesSequencerScheduler());

        applicationTransactionPrehandlerWiring =
                ApplicationTransactionPrehandlerWiring.create(schedulers.applicationTransactionPrehandlerScheduler());
        stateSignatureCollectorWiring =
                StateSignatureCollectorWiring.create(model, schedulers.stateSignatureCollectorScheduler());
        signedStateFileManagerWiring =
                SignedStateFileManagerWiring.create(model, schedulers.signedStateFileManagerScheduler());
        stateSignerWiring = StateSignerWiring.create(schedulers.stateSignerScheduler());

        shadowgraphWiring = ShadowgraphWiring.create(schedulers.shadowgraphScheduler());
        latestEventTipsetTrackerWiring =
                LatestEventTipsetTrackerWiring.create(schedulers.latestEventTipsetTrackerScheduler());

        platformCoordinator = new PlatformCoordinator(
                eventHasherWiring,
                internalEventValidatorWiring,
                eventDeduplicatorWiring,
                eventSignatureValidatorWiring,
                orphanBufferWiring,
                inOrderLinkerWiring,
                shadowgraphWiring,
                latestEventTipsetTrackerWiring,
                linkedEventIntakeWiring,
                eventCreationManagerWiring,
                applicationTransactionPrehandlerWiring,
                stateSignatureCollectorWiring);

        pcesReplayerWiring = PcesReplayerWiring.create(schedulers.pcesReplayerScheduler());
        pcesWriterWiring = PcesWriterWiring.create(schedulers.pcesWriterScheduler());
        eventDurabilityNexusWiring = EventDurabilityNexusWiring.create(schedulers.eventDurabilityNexusScheduler());

        wire();
    }

    /**
     * Get the wiring model.
     *
     * @return the wiring model
     */
    @NonNull
    public WiringModel getModel() {
        return model;
    }

    /**
     * Solder the NonAncientEventWindow output to all components that need it.
     */
    private void solderNonAncientEventWindow() {
        final OutputWire<NonAncientEventWindow> nonAncientEventWindowOutputWire =
                linkedEventIntakeWiring.nonAncientEventWindowOutput();

        nonAncientEventWindowOutputWire.solderTo(eventDeduplicatorWiring.nonAncientEventWindowInput(), INJECT);
        nonAncientEventWindowOutputWire.solderTo(eventSignatureValidatorWiring.nonAncientEventWindowInput(), INJECT);
        nonAncientEventWindowOutputWire.solderTo(orphanBufferWiring.nonAncientEventWindowInput(), INJECT);
        nonAncientEventWindowOutputWire.solderTo(inOrderLinkerWiring.nonAncientEventWindowInput(), INJECT);
        nonAncientEventWindowOutputWire.solderTo(latestEventTipsetTrackerWiring.nonAncientEventWindowInput(), INJECT);
        nonAncientEventWindowOutputWire.solderTo(pcesWriterWiring.nonAncientEventWindowInput(), INJECT);
        nonAncientEventWindowOutputWire.solderTo(eventCreationManagerWiring.nonAncientEventWindowInput(), INJECT);
    }

    /**
     * Wire the components together.
     */
    private void wire() {
        eventHasherWiring.eventOutput().solderTo(internalEventValidatorWiring.eventInput());
        internalEventValidatorWiring.eventOutput().solderTo(eventDeduplicatorWiring.eventInput());
        eventDeduplicatorWiring.eventOutput().solderTo(eventSignatureValidatorWiring.eventInput());
        eventSignatureValidatorWiring.eventOutput().solderTo(orphanBufferWiring.eventInput());
        orphanBufferWiring.eventOutput().solderTo(pcesSequencerWiring.eventInput());
        pcesSequencerWiring.eventOutput().solderTo(inOrderLinkerWiring.eventInput());
        pcesSequencerWiring.eventOutput().solderTo(pcesWriterWiring.eventInputWire());
        inOrderLinkerWiring.eventOutput().solderTo(linkedEventIntakeWiring.eventInput());
        inOrderLinkerWiring.eventOutput().solderTo(shadowgraphWiring.eventInput());
        inOrderLinkerWiring.eventOutput().solderTo(latestEventTipsetTrackerWiring.eventInput());
        orphanBufferWiring.eventOutput().solderTo(eventCreationManagerWiring.eventInput());
        eventCreationManagerWiring.newEventOutput().solderTo(internalEventValidatorWiring.eventInput(), INJECT);
        orphanBufferWiring
                .eventOutput()
                .solderTo(applicationTransactionPrehandlerWiring.appTransactionsToPrehandleInput());
        orphanBufferWiring.eventOutput().solderTo(stateSignatureCollectorWiring.preConsensusEventInput());
        stateSignatureCollectorWiring.getAllStatesOutput().solderTo(signedStateFileManagerWiring.saveToDiskFilter());

        solderNonAncientEventWindow();

        pcesReplayerWiring.doneStreamingPcesOutputWire().solderTo(pcesWriterWiring.doneStreamingPcesInputWire());
        pcesReplayerWiring.eventOutput().solderTo(eventHasherWiring.eventInput());
        linkedEventIntakeWiring.keystoneEventSequenceNumberOutput().solderTo(pcesWriterWiring.flushRequestInputWire());
        pcesWriterWiring
                .latestDurableSequenceNumberOutput()
                .solderTo(eventDurabilityNexusWiring.latestDurableSequenceNumber());
        signedStateFileManagerWiring
                .oldestMinimumGenerationOnDiskOutputWire()
                .solderTo(pcesWriterWiring.minimumAncientIdentifierToStoreInputWire());

        linkedEventIntakeWiring.nonExpiredEventWindowOutput().solderTo(shadowgraphWiring.nonExpiredEventWindowInput());
    }

    /**
     * Wire components that adhere to the framework to components that don't
     * <p>
     * Future work: as more components are moved to the framework, this method should shrink, and eventually be
     * removed.
     *
     * @param statusManager             the status manager to wire
     * @param appCommunicationComponent the app communication component to wire
     * @param transactionPool           the transaction pool to wire
     */
    public void wireExternalComponents(
            @NonNull final PlatformStatusManager statusManager,
            @NonNull final AppCommunicationComponent appCommunicationComponent,
            @NonNull final TransactionPool transactionPool,
            @NonNull final LatestCompleteStateNexus latestCompleteStateNexus) {

        signedStateFileManagerWiring
                .stateWrittenToDiskOutputWire()
                .solderTo("status manager", statusManager::submitStatusAction);
        signedStateFileManagerWiring
                .stateSavingResultOutputWire()
                .solderTo("app communication", appCommunicationComponent::stateSavedToDisk);
        stateSignerWiring.stateSignature().solderTo("transaction pool", transactionPool::submitSystemTransaction);

        stateSignatureCollectorWiring
                .getCompleteStatesOutput()
                .solderTo("app comm", appCommunicationComponent::newLatestCompleteStateEvent);
        stateSignatureCollectorWiring
                .getCompleteStatesOutput()
                .solderTo("latestCompleteStateNexus", latestCompleteStateNexus::setStateIfNewer);
    }

    /**
     * Bind the intake components to the wiring.
     * <p>
     * Future work: this method should be merged with {@link #bind} once the feature flag for the new intake pipeline
     * has been removed
     *
     * @param internalEventValidator  the internal event validator to bind
     * @param eventDeduplicator       the event deduplicator to bind
     * @param eventSignatureValidator the event signature validator to bind
     * @param orphanBuffer            the orphan buffer to bind
     * @param inOrderLinker           the in order linker to bind
     * @param linkedEventIntake       the linked event intake to bind
     * @param eventCreationManager    the event creation manager to bind
     * @param pcesSequencer           the PCES sequencer to bind
     * @param swirldStateManager      the swirld state manager to bind
     * @param stateSignatureCollector      the signed state manager to bind
     */
    public void bindIntake(
            @NonNull final InternalEventValidator internalEventValidator,
            @NonNull final EventDeduplicator eventDeduplicator,
            @NonNull final EventSignatureValidator eventSignatureValidator,
            @NonNull final OrphanBuffer orphanBuffer,
            @NonNull final InOrderLinker inOrderLinker,
            @NonNull final LinkedEventIntake linkedEventIntake,
            @NonNull final EventCreationManager eventCreationManager,
            @NonNull final PcesSequencer pcesSequencer,
            @NonNull final SwirldStateManager swirldStateManager,
            @NonNull final StateSignatureCollector stateSignatureCollector) {

        internalEventValidatorWiring.bind(internalEventValidator);
        eventDeduplicatorWiring.bind(eventDeduplicator);
        eventSignatureValidatorWiring.bind(eventSignatureValidator);
        orphanBufferWiring.bind(orphanBuffer);
        inOrderLinkerWiring.bind(inOrderLinker);
        linkedEventIntakeWiring.bind(linkedEventIntake);
        eventCreationManagerWiring.bind(eventCreationManager);
        pcesSequencerWiring.bind(pcesSequencer);
        applicationTransactionPrehandlerWiring.bind(swirldStateManager);
        stateSignatureCollectorWiring.bind(stateSignatureCollector);
    }

    /**
     * Bind components to the wiring.
     *
     * @param eventHasher              the event hasher to bind
     * @param signedStateFileManager   the signed state file manager to bind
     * @param stateSigner              the state signer to bind
     * @param pcesReplayer             the PCES replayer to bind
     * @param pcesWriter               the PCES writer to bind
     * @param eventDurabilityNexus     the event durability nexus to bind
     * @param shadowgraph              the shadowgraph to bind
     * @param latestEventTipsetTracker the latest event tipset tracker to bind
     */
    public void bind(
            @NonNull final EventHasher eventHasher,
            @NonNull final SignedStateFileManager signedStateFileManager,
            @NonNull final StateSigner stateSigner,
            @NonNull final PcesReplayer pcesReplayer,
            @NonNull final PcesWriter pcesWriter,
            @NonNull final EventDurabilityNexus eventDurabilityNexus,
            @NonNull final ShadowGraph shadowgraph,
            @NonNull final LatestEventTipsetTracker latestEventTipsetTracker) {

        eventHasherWiring.bind(eventHasher);
        signedStateFileManagerWiring.bind(signedStateFileManager);
        stateSignerWiring.bind(stateSigner);
        pcesReplayerWiring.bind(pcesReplayer);
        pcesWriterWiring.bind(pcesWriter);
        eventDurabilityNexusWiring.bind(eventDurabilityNexus);
        shadowgraphWiring.bind(shadowgraph);
        latestEventTipsetTrackerWiring.bind(latestEventTipsetTracker);
    }

    /**
     * Get the input wire for the internal event validator.
     * <p>
     * Future work: this is a temporary hook to allow events from gossip to use the new intake pipeline. This method
     * will be removed once gossip is moved to the new framework
     *
     * @return the input method for the internal event validator, which is the first step in the intake pipeline
     */
    @NonNull
    public InputWire<GossipEvent> getEventInput() {
        return internalEventValidatorWiring.eventInput();
    }

    /**
     * Get the input wire for the address book update.
     * <p>
     * Future work: this is a temporary hook to update the address book in the new intake pipeline.
     *
     * @return the input method for the address book update
     */
    @NonNull
    public InputWire<AddressBookUpdate> getAddressBookUpdateInput() {
        return eventSignatureValidatorWiring.addressBookUpdateInput();
    }

    /**
     * Get the input wire for saving a state to disk
     * <p>
     * Future work: this is a temporary hook to allow the components to save state a state to disk, prior to the whole
     * system being migrated to the new framework.
     *
     * @return the input wire for saving a state to disk
     */
    @NonNull
    public InputWire<ReservedSignedState> getSaveStateToDiskInput() {
        return signedStateFileManagerWiring.saveStateToDisk();
    }

    /**
     * Get the input wire for dumping a state to disk
     * <p>
     * Future work: this is a temporary hook to allow the components to dump a state to disk, prior to the whole system
     * being migrated to the new framework.
     *
     * @return the input wire for dumping a state to disk
     */
    @NonNull
    public InputWire<StateDumpRequest> getDumpStateToDiskInput() {
        return signedStateFileManagerWiring.dumpStateToDisk();
    }

    /**
     * @return the input wire for collecting post-consensus signatures
     */
    @NonNull
    public InputWire<ConsensusRound> getSignatureCollectorConsensusInput() {
        return stateSignatureCollectorWiring.getConsensusRoundInput();
    }

    /**
     * @return the input wire for states that need their signatures collected
     */
    @NonNull
    public InputWire<ReservedSignedState> getSignatureCollectorStateInput() {
        return stateSignatureCollectorWiring.getReservedStateInput();
    }

    /**
     * Get the input wire for signing a state
     * <p>
     * Future work: this is a temporary hook to allow the components to sign a state, prior to the whole system being
     * migrated to the new framework.
     *
     * @return the input wire for signing a state
     */
    @NonNull
    public InputWire<ReservedSignedState> getSignStateInput() {
        return stateSignerWiring.signState();
    }

    /**
     * Get the input wire for passing a PCES iterator to the replayer.
     *
     * @return the input wire for passing a PCES iterator to the replayer
     */
    public InputWire<IOIterator<GossipEvent>> getPcesReplayerIteratorInput() {
        return pcesReplayerWiring.pcesIteratorInputWire();
    }

    /**
     * Get the output wire that the replayer uses to pass events from file into the intake pipeline.
     *
     * @return the output wire that the replayer uses to pass events from file into the intake pipeline
     */
    public StandardOutputWire<GossipEvent> getPcesReplayerEventOutput() {
        return pcesReplayerWiring.eventOutput();
    }

    /**
     * Get the input wire for the PCES writer minimum generation to store
     *
     * @return the input wire for the PCES writer minimum generation to store
     */
    public InputWire<Long> getPcesMinimumGenerationToStoreInput() {
        return pcesWriterWiring.minimumAncientIdentifierToStoreInputWire();
    }

    /**
     * Get the input wire for the PCES writer to register a discontinuity
     *
     * @return the input wire for the PCES writer to register a discontinuity
     */
    public InputWire<Long> getPcesWriterRegisterDiscontinuityInput() {
        return pcesWriterWiring.discontinuityInputWire();
    }

    /**
     * Get the output wire that {@link LinkedEventIntake} uses to pass keystone event sequence numbers to the
     * {@link PcesWriter}, to be flushed.
     *
     * @return the output wire for keystone event sequence numbers
     */
    public StandardOutputWire<Long> getKeystoneEventSequenceNumberOutput() {
        return linkedEventIntakeWiring.keystoneEventSequenceNumberOutput();
    }

    /**
     * Inject a new non-ancient event window into all components that need it.
     * <p>
     * Future work: this is a temporary hook to allow the components to get the non-ancient event window during startup.
     * This method will be removed once the components are wired together.
     *
     * @param nonAncientEventWindow the new non-ancient event window
     */
    public void updateNonAncientEventWindow(@NonNull final NonAncientEventWindow nonAncientEventWindow) {
        eventDeduplicatorWiring.nonAncientEventWindowInput().inject(nonAncientEventWindow);
        eventSignatureValidatorWiring.nonAncientEventWindowInput().inject(nonAncientEventWindow);
        orphanBufferWiring.nonAncientEventWindowInput().inject(nonAncientEventWindow);
        inOrderLinkerWiring.nonAncientEventWindowInput().inject(nonAncientEventWindow);
        eventCreationManagerWiring.nonAncientEventWindowInput().inject(nonAncientEventWindow);
    }

    /**
     * Flush the intake pipeline.
     */
    public void flushIntakePipeline() {
        platformCoordinator.flushIntakePipeline();
    }

    /**
     * {@inheritDoc}
     */
    @Override
    public void start() {
        model.start();
    }

    /**
     * {@inheritDoc}
     */
    @Override
    public void stop() {
        model.stop();
    }

    /**
     * Clear all the wiring objects.
     */
    @Override
    public void clear() {
        platformCoordinator.clear();
    }
}<|MERGE_RESOLUTION|>--- conflicted
+++ resolved
@@ -46,12 +46,8 @@
 import com.swirlds.platform.event.validation.EventSignatureValidator;
 import com.swirlds.platform.event.validation.InternalEventValidator;
 import com.swirlds.platform.eventhandling.TransactionPool;
-<<<<<<< HEAD
-import com.swirlds.platform.gossip.shadowgraph.LatestEventTipsetTracker;
 import com.swirlds.platform.gossip.shadowgraph.ShadowGraph;
-=======
 import com.swirlds.platform.internal.ConsensusRound;
->>>>>>> 78672bf7
 import com.swirlds.platform.state.SwirldStateManager;
 import com.swirlds.platform.state.nexus.LatestCompleteStateNexus;
 import com.swirlds.platform.state.signed.ReservedSignedState;
@@ -63,7 +59,6 @@
 import com.swirlds.platform.wiring.components.EventCreationManagerWiring;
 import com.swirlds.platform.wiring.components.EventDurabilityNexusWiring;
 import com.swirlds.platform.wiring.components.EventHasherWiring;
-import com.swirlds.platform.wiring.components.LatestEventTipsetTrackerWiring;
 import com.swirlds.platform.wiring.components.PcesReplayerWiring;
 import com.swirlds.platform.wiring.components.PcesSequencerWiring;
 import com.swirlds.platform.wiring.components.PcesWriterWiring;
@@ -94,7 +89,6 @@
     private final ApplicationTransactionPrehandlerWiring applicationTransactionPrehandlerWiring;
     private final StateSignatureCollectorWiring stateSignatureCollectorWiring;
     private final ShadowgraphWiring shadowgraphWiring;
-    private final LatestEventTipsetTrackerWiring latestEventTipsetTrackerWiring;
 
     private final PlatformCoordinator platformCoordinator;
 
@@ -131,8 +125,6 @@
         stateSignerWiring = StateSignerWiring.create(schedulers.stateSignerScheduler());
 
         shadowgraphWiring = ShadowgraphWiring.create(schedulers.shadowgraphScheduler());
-        latestEventTipsetTrackerWiring =
-                LatestEventTipsetTrackerWiring.create(schedulers.latestEventTipsetTrackerScheduler());
 
         platformCoordinator = new PlatformCoordinator(
                 eventHasherWiring,
@@ -142,7 +134,6 @@
                 orphanBufferWiring,
                 inOrderLinkerWiring,
                 shadowgraphWiring,
-                latestEventTipsetTrackerWiring,
                 linkedEventIntakeWiring,
                 eventCreationManagerWiring,
                 applicationTransactionPrehandlerWiring,
@@ -176,7 +167,6 @@
         nonAncientEventWindowOutputWire.solderTo(eventSignatureValidatorWiring.nonAncientEventWindowInput(), INJECT);
         nonAncientEventWindowOutputWire.solderTo(orphanBufferWiring.nonAncientEventWindowInput(), INJECT);
         nonAncientEventWindowOutputWire.solderTo(inOrderLinkerWiring.nonAncientEventWindowInput(), INJECT);
-        nonAncientEventWindowOutputWire.solderTo(latestEventTipsetTrackerWiring.nonAncientEventWindowInput(), INJECT);
         nonAncientEventWindowOutputWire.solderTo(pcesWriterWiring.nonAncientEventWindowInput(), INJECT);
         nonAncientEventWindowOutputWire.solderTo(eventCreationManagerWiring.nonAncientEventWindowInput(), INJECT);
     }
@@ -194,7 +184,6 @@
         pcesSequencerWiring.eventOutput().solderTo(pcesWriterWiring.eventInputWire());
         inOrderLinkerWiring.eventOutput().solderTo(linkedEventIntakeWiring.eventInput());
         inOrderLinkerWiring.eventOutput().solderTo(shadowgraphWiring.eventInput());
-        inOrderLinkerWiring.eventOutput().solderTo(latestEventTipsetTrackerWiring.eventInput());
         orphanBufferWiring.eventOutput().solderTo(eventCreationManagerWiring.eventInput());
         eventCreationManagerWiring.newEventOutput().solderTo(internalEventValidatorWiring.eventInput(), INJECT);
         orphanBufferWiring
@@ -214,8 +203,6 @@
         signedStateFileManagerWiring
                 .oldestMinimumGenerationOnDiskOutputWire()
                 .solderTo(pcesWriterWiring.minimumAncientIdentifierToStoreInputWire());
-
-        linkedEventIntakeWiring.nonExpiredEventWindowOutput().solderTo(shadowgraphWiring.nonExpiredEventWindowInput());
     }
 
     /**
@@ -301,7 +288,6 @@
      * @param pcesWriter               the PCES writer to bind
      * @param eventDurabilityNexus     the event durability nexus to bind
      * @param shadowgraph              the shadowgraph to bind
-     * @param latestEventTipsetTracker the latest event tipset tracker to bind
      */
     public void bind(
             @NonNull final EventHasher eventHasher,
@@ -310,8 +296,7 @@
             @NonNull final PcesReplayer pcesReplayer,
             @NonNull final PcesWriter pcesWriter,
             @NonNull final EventDurabilityNexus eventDurabilityNexus,
-            @NonNull final ShadowGraph shadowgraph,
-            @NonNull final LatestEventTipsetTracker latestEventTipsetTracker) {
+            @NonNull final ShadowGraph shadowgraph) {
 
         eventHasherWiring.bind(eventHasher);
         signedStateFileManagerWiring.bind(signedStateFileManager);
@@ -320,7 +305,6 @@
         pcesWriterWiring.bind(pcesWriter);
         eventDurabilityNexusWiring.bind(eventDurabilityNexus);
         shadowgraphWiring.bind(shadowgraph);
-        latestEventTipsetTrackerWiring.bind(latestEventTipsetTracker);
     }
 
     /**
