--- conflicted
+++ resolved
@@ -85,17 +85,7 @@
         components
                 .eventIntakeModule()
                 .validatedEventsOutputWire()
-<<<<<<< HEAD
-                .solderTo(components.orphanBufferWiring().getInputWire(OrphanBuffer::handleEvent));
-=======
-                .solderTo(components
-                        .eventSignatureValidatorWiring()
-                        .getInputWire(EventSignatureValidator::validateSignature));
-        components
-                .eventSignatureValidatorWiring()
-                .getOutputWire()
                 .solderTo(components.orphanBufferWiring().getInputWire(OrphanBuffer::handleEvent, "unordered events"));
->>>>>>> 05a12390
         final OutputWire<PlatformEvent> splitOrphanBufferOutput =
                 components.orphanBufferWiring().getSplitOutput();
 
@@ -442,14 +432,7 @@
 
         eventWindowOutputWire.solderTo(components.eventIntakeModule().eventWindowInputWire(), INJECT);
         eventWindowOutputWire.solderTo(
-<<<<<<< HEAD
-                components.orphanBufferWiring().getInputWire(OrphanBuffer::setEventWindow), INJECT);
-=======
-                components.eventSignatureValidatorWiring().getInputWire(EventSignatureValidator::setEventWindow),
-                INJECT);
-        eventWindowOutputWire.solderTo(
                 components.orphanBufferWiring().getInputWire(OrphanBuffer::setEventWindow, "event window"), INJECT);
->>>>>>> 05a12390
         eventWindowOutputWire.solderTo(components.gossipWiring().getEventWindowInput(), INJECT);
         eventWindowOutputWire.solderTo(
                 components.pcesInlineWriterWiring().getInputWire(InlinePcesWriter::updateNonAncientEventBoundary),
