--- conflicted
+++ resolved
@@ -599,15 +599,6 @@
                 .stateAndRoundOutput()
                 .solderTo(issDetectorWiring.getInputWire(IssDetector::handleStateAndRound));
 
-<<<<<<< HEAD
-        stateSignerWiring
-                .stateSignature()
-                .solderTo(transactionPoolWiring.getInputWire(TransactionPool::submitSystemTransaction));
-
-        // FUTURE WORK: combine these two methods into a single input method, which accepts a StateAndRound object
-        signedStateHasherWiring.stateOutput().solderTo(stateSignatureCollectorWiring.getReservedStateInput());
-        signedStateHasherWiring.roundOutput().solderTo(stateSignatureCollectorWiring.getConsensusRoundInput());
-=======
         // FUTURE WORK: combine the signedStateHasherWiring State and Round outputs into a single StateAndRound output.
         // FUTURE WORK: Split the single StateAndRound output into separate State and Round wires.
 
@@ -627,7 +618,6 @@
         signedStateHasherWiring
                 .stateOutput()
                 .solderTo(stateSignatureCollectorWiring.getInputWire(StateSignatureCollector::addReservedState));
->>>>>>> 4f8f9818
 
         pcesWriterWiring
                 .getOutputWire()
