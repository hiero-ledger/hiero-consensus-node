--- conflicted
+++ resolved
@@ -168,15 +168,12 @@
      * @param publishSnapshotOverrides  whether to publish snapshot overrides. Extra things need to be wired together if
      *                                  we are publishing snapshot overrides.
      */
-<<<<<<< HEAD
     public PlatformWiring(
             @NonNull final PlatformContext platformContext,
             final boolean publishPreconsensusEvents,
             final boolean publishSnapshotOverrides) {
-=======
-    public PlatformWiring(@NonNull final PlatformContext platformContext) {
+
         this.platformContext = Objects.requireNonNull(platformContext);
->>>>>>> 1511163d
 
         final PlatformSchedulersConfig schedulersConfig =
                 platformContext.getConfiguration().getConfigData(PlatformSchedulersConfig.class);
@@ -500,14 +497,11 @@
     private void buildUnsolderedWires() {
         eventDeduplicatorWiring.getInputWire(EventDeduplicator::clear);
         futureEventBufferWiring.getInputWire(FutureEventBuffer::clear);
-<<<<<<< HEAD
         consensusEngineWiring.getInputWire(ConsensusEngine::outOfBandSnapshotUpdate);
         if (publishSnapshotOverrides) {
             platformPublisherWiring.getInputWire(PlatformPublisher::publishSnapshotOverride);
         }
-=======
         eventCreationManagerWiring.getInputWire(EventCreationManager::clear);
->>>>>>> 1511163d
     }
 
     /**
