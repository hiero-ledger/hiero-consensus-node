--- conflicted
+++ resolved
@@ -562,10 +562,10 @@
         // From the orphan buffer, extract signatures from preconsensus events for input to the StateSignatureCollector.
         final WireTransformer<GossipEvent, List<ScopedSystemTransaction<StateSignaturePayload>>>
                 preConsensusTransformer = new WireTransformer<>(
-                        model,
-                        "extractPreconsensusSignatureTransactions",
-                        "preconsensus signatures",
-                        event -> SystemTransactionExtractionUtils.extractFromEvent(event, StateSignaturePayload.class));
+                model,
+                "extractPreconsensusSignatureTransactions",
+                "preconsensus signatures",
+                event -> SystemTransactionExtractionUtils.extractFromEvent(event, StateSignaturePayload.class));
         splitOrphanBufferOutput.solderTo(preConsensusTransformer.getInputWire());
         preConsensusTransformer
                 .getOutputWire()
@@ -623,8 +623,8 @@
         // specified ordering, relative to the wire carrying consensus rounds to the round handler
         final WireTransformer<ConsensusRound, Long> keystoneEventSequenceNumberTransformer = new WireTransformer<>(
                 model, "getKeystoneEventSequenceNumber", "rounds", round -> round.getKeystoneEvent()
-                        .getBaseEvent()
-                        .getStreamSequenceNumber());
+                .getBaseEvent()
+                .getStreamSequenceNumber());
         keystoneEventSequenceNumberTransformer
                 .getOutputWire()
                 .solderTo(pcesWriterWiring.getInputWire(PcesWriter::submitFlushRequest));
@@ -694,10 +694,10 @@
         // Extract signatures from post-consensus events for input to the StateSignatureCollector.
         final WireTransformer<ConsensusRound, List<ScopedSystemTransaction<StateSignaturePayload>>>
                 postConsensusTransformer = new WireTransformer<>(
-                        model,
-                        "extractConsensusSignatureTransactions",
-                        "consensus events",
-                        round -> SystemTransactionExtractionUtils.extractFromRound(round, StateSignaturePayload.class));
+                model,
+                "extractConsensusSignatureTransactions",
+                "consensus events",
+                round -> SystemTransactionExtractionUtils.extractFromRound(round, StateSignaturePayload.class));
         hashedConsensusRoundOutput.solderTo(postConsensusTransformer.getInputWire());
         postConsensusTransformer
                 .getOutputWire()
@@ -749,11 +749,10 @@
                 .solderTo(eventCreationManagerWiring.getInputWire(EventCreationManager::updatePlatformStatus));
         statusStateMachineWiring
                 .getOutputWire()
-<<<<<<< HEAD
                 .solderTo(consensusEngineWiring.getInputWire(ConsensusEngine::updatePlatformStatus), INJECT);
-=======
+        statusStateMachineWiring
+                .getOutputWire()
                 .solderTo(transactionPoolWiring.getInputWire(TransactionPool::updatePlatformStatus));
->>>>>>> 5a04dc6f
 
         solderNotifier();
 
