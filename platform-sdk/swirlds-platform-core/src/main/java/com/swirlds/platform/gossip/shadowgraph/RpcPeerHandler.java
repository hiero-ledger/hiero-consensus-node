--- conflicted
+++ resolved
@@ -10,7 +10,6 @@
 import com.swirlds.base.time.Time;
 import com.swirlds.common.utility.throttle.RateLimiter;
 import com.swirlds.logging.legacy.LogMarker;
-import com.swirlds.platform.TimestampCollector;
 import com.swirlds.platform.gossip.IntakeEventCounter;
 import com.swirlds.platform.gossip.permits.SyncGuard;
 import com.swirlds.platform.gossip.rpc.GossipRpcReceiver;
@@ -441,11 +440,7 @@
         final PlatformEvent platformEvent = new PlatformEvent(gossipEvent);
         platformEvent.setSenderId(peerId);
 
-<<<<<<< HEAD
-        platformEvent.setIndex(TimestampCollector.register());
-=======
         TimestampCollector.INSTANCE.register(platformEvent);
->>>>>>> bad164ba
 
         this.intakeEventCounter.eventEnteredIntakePipeline(peerId);
         eventHandler.accept(platformEvent);
