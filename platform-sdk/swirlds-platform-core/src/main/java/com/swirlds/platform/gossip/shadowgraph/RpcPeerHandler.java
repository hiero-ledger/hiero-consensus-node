--- conflicted
+++ resolved
@@ -216,8 +216,6 @@
     public void cleanup() {
         clearInternalState();
         state.peerStillSendingEvents = false;
-<<<<<<< HEAD
-=======
         this.syncMetrics.reportSyncPhase(peerId, SyncPhase.OUTSIDE_OF_RPC);
         // mark sync as never happened, it will stop broadcast from happening
         state.lastSyncFinishedTime = Instant.MIN;
@@ -238,7 +236,6 @@
         if (!state.peerIsBehind && state.lastSyncFinishedTime != Instant.MIN) {
             sender.sendBroadcastEvent(gossipEvent);
         }
->>>>>>> 1923c4e8
     }
 
     // HANDLE INCOMING MESSAGES - all done on dispatch thread
