/*
 * Copyright (C) 2016-2023 Hedera Hashgraph, LLC
 *
 * Licensed under the Apache License, Version 2.0 (the "License");
 * you may not use this file except in compliance with the License.
 * You may obtain a copy of the License at
 *
 *      http://www.apache.org/licenses/LICENSE-2.0
 *
 * Unless required by applicable law or agreed to in writing, software
 * distributed under the License is distributed on an "AS IS" BASIS,
 * WITHOUT WARRANTIES OR CONDITIONS OF ANY KIND, either express or implied.
 * See the License for the specific language governing permissions and
 * limitations under the License.
 */

package com.swirlds.platform.reconnect;

import com.swirlds.common.config.StateConfig;
import com.swirlds.common.context.PlatformContext;
import com.swirlds.common.system.address.AddressBook;
import com.swirlds.logging.LogMarker;
import com.swirlds.platform.state.signed.SignedState;
import com.swirlds.platform.state.signed.SignedStateInvalidException;
import com.swirlds.platform.state.signed.SignedStateValidationData;
import com.swirlds.platform.state.signed.SignedStateValidator;
import edu.umd.cs.findbugs.annotations.NonNull;
import org.apache.logging.log4j.LogManager;
import org.apache.logging.log4j.Logger;

/**
 * Validates a signed state by summing the amount of weight held by the valid signatures on the state.
 */
public class DefaultSignedStateValidator implements SignedStateValidator {
    private static final Logger logger = LogManager.getLogger(DefaultSignedStateValidator.class);

    private final int hashDepth;

    public DefaultSignedStateValidator(@NonNull final PlatformContext platformContext) {
        hashDepth = platformContext
                .getConfiguration()
                .getConfigData(StateConfig.class)
                .debugHashDepth();
    }

    /**
     * {@inheritDoc}
     */
    public void validate(
            final SignedState signedState, final AddressBook addressBook, SignedStateValidationData previousStateData) {
        throwIfOld(signedState, previousStateData);
        signedState.pruneInvalidSignatures(addressBook);
        signedState.throwIfIncomplete();
    }

    /**
     * Check the signed state against metadata from a prior state, and throw if the new state is older. After a
     * reconnect, there is a slight possibility the teacher sent older state than we already had.  In that case we do
     * not want to keep the state, but try again with a different teacher.  This method checks that the received state
     * is at least as new as the state we started with, and throws if the received state is not acceptable.
     *
     * @param signedState       a newly received signed state from a reconnect process.
     * @param previousStateData The validation data from the current address book and prior state, before reconnect.
     * @throws SignedStateInvalidException if the signed state is not at least as new as the previous state.
     */
    private void throwIfOld(final SignedState signedState, final SignedStateValidationData previousStateData)
            throws SignedStateInvalidException {

        if (signedState.getState().getPlatformState().getPlatformData().getRound() < previousStateData.round()
                || signedState
                        .getState()
                        .getPlatformState()
                        .getPlatformData()
                        .getConsensusTimestamp()
                        .isBefore(previousStateData.consensusTimestamp())) {
            logger.error(
                    LogMarker.SIGNED_STATE.getMarker(),
<<<<<<< HEAD
                    STATE_TOO_EARLY_LOG_MESSAGE,
=======
                    """
                            State is too old. Failed reconnect state:
                            {}
                            Original reconnect state:
                            {}""",
>>>>>>> 3dec9872
                    signedState.getState().getInfoString(hashDepth),
                    previousStateData.getInfoString());
            throw new SignedStateInvalidException(("Received signed state is for a round smaller than or a "
                            + "consensus earlier than what we started with. Original round %d, received round %d. Original "
                            + "timestamp %s, received timestamp %s.")
                    .formatted(
                            previousStateData.round(),
                            signedState.getRound(),
                            previousStateData.consensusTimestamp(),
                            signedState.getConsensusTimestamp()));
        }
    }
}<|MERGE_RESOLUTION|>--- conflicted
+++ resolved
@@ -75,20 +75,16 @@
                         .isBefore(previousStateData.consensusTimestamp())) {
             logger.error(
                     LogMarker.SIGNED_STATE.getMarker(),
-<<<<<<< HEAD
-                    STATE_TOO_EARLY_LOG_MESSAGE,
-=======
                     """
                             State is too old. Failed reconnect state:
                             {}
                             Original reconnect state:
                             {}""",
->>>>>>> 3dec9872
                     signedState.getState().getInfoString(hashDepth),
                     previousStateData.getInfoString());
             throw new SignedStateInvalidException(("Received signed state is for a round smaller than or a "
-                            + "consensus earlier than what we started with. Original round %d, received round %d. Original "
-                            + "timestamp %s, received timestamp %s.")
+                            + "consensus earlier than what we started with. Original round %d, received round %d. "
+                            + "Original timestamp %s, received timestamp %s.")
                     .formatted(
                             previousStateData.round(),
                             signedState.getRound(),
