--- conflicted
+++ resolved
@@ -46,13 +46,8 @@
 @ConfigData("event.creation")
 public record EventCreationConfig(
         @ConfigProperty(defaultValue = "true") boolean useTipsetAlgorithm,
-<<<<<<< HEAD
-        @ConfigProperty(defaultValue = "30") double maxCreationRate,
+        @ConfigProperty(defaultValue = "20") double maxCreationRate,
         @ConfigProperty(defaultValue = "10") double antiSelfishnessFactor,
-=======
-        @ConfigProperty(defaultValue = "20") double maxCreationRate,
-        @ConfigProperty(defaultValue = "10") double antiBullyingFactor,
->>>>>>> ef8409f0
         @ConfigProperty(defaultValue = "10") int tipsetSnapshotHistorySize,
         @ConfigProperty(defaultValue = "1024") int eventIntakeThrottle,
         @ConfigProperty(defaultValue = "1024") int creationQueueSize,
