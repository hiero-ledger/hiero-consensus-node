--- conflicted
+++ resolved
@@ -9,10 +9,6 @@
 import com.swirlds.platform.config.BasicConfig;
 import com.swirlds.platform.state.PlatformStateModifier;
 import com.swirlds.platform.state.service.WritablePlatformStateStore;
-<<<<<<< HEAD
-=======
-import com.swirlds.platform.system.SoftwareVersion;
->>>>>>> b1fb858d
 import com.swirlds.state.lifecycle.MigrationContext;
 import com.swirlds.state.lifecycle.Schema;
 import com.swirlds.state.lifecycle.StateDefinition;
@@ -20,21 +16,12 @@
 import java.time.Instant;
 import java.util.Set;
 import java.util.function.Consumer;
-<<<<<<< HEAD
-=======
 import java.util.function.Function;
->>>>>>> b1fb858d
 
 /**
  * Defines the {@link PlatformState} singleton and initializes it at genesis.
  */
 public class V0540PlatformStateSchema extends Schema {
-<<<<<<< HEAD
-=======
-    private static final Function<Configuration, SoftwareVersion> UNAVAILABLE_VERSION_FN = config -> {
-        throw new IllegalStateException("No version information available");
-    };
->>>>>>> b1fb858d
 
     public static final String PLATFORM_STATE_KEY = "PLATFORM_STATE";
     /**
