--- conflicted
+++ resolved
@@ -57,14 +57,11 @@
 import com.swirlds.common.system.address.Address;
 import com.swirlds.common.system.address.AddressBook;
 import com.swirlds.common.system.status.PlatformStatus;
-<<<<<<< HEAD
 import com.swirlds.common.system.status.PlatformStatusManager;
 import com.swirlds.common.system.status.actions.DoneReplayingEventsAction;
 import com.swirlds.common.system.status.actions.ReconnectCompleteAction;
 import com.swirlds.common.system.status.actions.StartedReplayingEventsAction;
-=======
 import com.swirlds.common.system.transaction.internal.StateSignatureTransaction;
->>>>>>> c30c4de7
 import com.swirlds.common.system.transaction.internal.SwirldTransaction;
 import com.swirlds.common.system.transaction.internal.SystemTransaction;
 import com.swirlds.common.threading.framework.QueueThread;
@@ -447,16 +444,9 @@
                 platformContext,
                 initialAddressBook,
                 selfId,
-<<<<<<< HEAD
-                preConsensusSystemTransactionManager,
-                postConsensusSystemTransactionManager,
-                platformStatusManager,
-=======
                 preconsensusSystemTransactionManager,
                 consensusSystemTransactionManager,
-                metrics,
-                transactionConfig,
->>>>>>> c30c4de7
+                platformStatusManager,
                 freezeManager::isFreezeStarted,
                 initialState.getState(),
                 appVersion);
