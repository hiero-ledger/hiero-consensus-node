/*
 * Copyright (C) 2016-2023 Hedera Hashgraph, LLC
 *
 * Licensed under the Apache License, Version 2.0 (the "License");
 * you may not use this file except in compliance with the License.
 * You may obtain a copy of the License at
 *
 *      http://www.apache.org/licenses/LICENSE-2.0
 *
 * Unless required by applicable law or agreed to in writing, software
 * distributed under the License is distributed on an "AS IS" BASIS,
 * WITHOUT WARRANTIES OR CONDITIONS OF ANY KIND, either express or implied.
 * See the License for the specific language governing permissions and
 * limitations under the License.
 */

package com.swirlds.platform;

import static com.swirlds.common.system.InitTrigger.GENESIS;
import static com.swirlds.common.system.InitTrigger.RESTART;
import static com.swirlds.common.system.SoftwareVersion.NO_VERSION;
import static com.swirlds.common.threading.interrupt.Uninterruptable.abortAndThrowIfInterrupted;
import static com.swirlds.common.threading.manager.AdHocThreadManager.getStaticThreadManager;
import static com.swirlds.logging.LogMarker.EXCEPTION;
import static com.swirlds.logging.LogMarker.RECONNECT;
import static com.swirlds.logging.LogMarker.STARTUP;
import static com.swirlds.platform.event.tipset.TipsetEventCreationManagerFactory.buildTipsetEventCreationManager;
import static com.swirlds.platform.state.address.AddressBookMetrics.registerAddressBookMetrics;

import com.swirlds.base.state.Startable;
import com.swirlds.base.time.Time;
import com.swirlds.common.config.BasicConfig;
import com.swirlds.common.config.ConsensusConfig;
import com.swirlds.common.config.EventConfig;
import com.swirlds.common.config.StateConfig;
import com.swirlds.common.config.TransactionConfig;
import com.swirlds.common.context.PlatformContext;
import com.swirlds.common.crypto.Hash;
import com.swirlds.common.crypto.Signature;
import com.swirlds.common.io.utility.RecycleBin;
import com.swirlds.common.merkle.crypto.MerkleCryptoFactory;
import com.swirlds.common.merkle.utility.MerkleTreeVisualizer;
import com.swirlds.common.metrics.FunctionGauge;
import com.swirlds.common.metrics.Metrics;
import com.swirlds.common.notification.NotificationEngine;
import com.swirlds.common.notification.listeners.ReconnectCompleteListener;
import com.swirlds.common.notification.listeners.ReconnectCompleteNotification;
import com.swirlds.common.notification.listeners.StateLoadedFromDiskCompleteListener;
import com.swirlds.common.notification.listeners.StateLoadedFromDiskNotification;
import com.swirlds.common.stream.EventStreamManager;
import com.swirlds.common.system.InitTrigger;
import com.swirlds.common.system.NodeId;
import com.swirlds.common.system.Platform;
import com.swirlds.common.system.SoftwareVersion;
import com.swirlds.common.system.SwirldState;
import com.swirlds.common.system.address.Address;
import com.swirlds.common.system.address.AddressBook;
import com.swirlds.common.system.status.PlatformStatus;
import com.swirlds.common.system.status.PlatformStatusComponent;
import com.swirlds.common.system.status.actions.DoneReplayingEventsAction;
import com.swirlds.common.system.status.actions.ReconnectCompleteAction;
import com.swirlds.common.system.status.actions.StartedReplayingEventsAction;
import com.swirlds.common.system.transaction.internal.SwirldTransaction;
import com.swirlds.common.system.transaction.internal.SystemTransaction;
import com.swirlds.common.threading.framework.QueueThread;
import com.swirlds.common.threading.framework.config.QueueThreadConfiguration;
import com.swirlds.common.threading.framework.config.QueueThreadMetricsConfiguration;
import com.swirlds.common.threading.manager.ThreadManager;
import com.swirlds.common.utility.AutoCloseableWrapper;
import com.swirlds.common.utility.Clearable;
import com.swirlds.common.utility.LoggingClearables;
import com.swirlds.logging.LogMarker;
<<<<<<< HEAD
import com.swirlds.logging.payloads.SavedStateLoadedPayload;
=======
import com.swirlds.logging.payloads.PlatformStatusPayload;
>>>>>>> 9509f287
import com.swirlds.platform.components.EventCreationRules;
import com.swirlds.platform.components.EventCreator;
import com.swirlds.platform.components.EventIntake;
import com.swirlds.platform.components.EventMapper;
import com.swirlds.platform.components.EventTaskDispatcher;
import com.swirlds.platform.components.appcomm.AppCommunicationComponent;
import com.swirlds.platform.components.state.StateManagementComponent;
import com.swirlds.platform.components.transaction.system.PostConsensusSystemTransactionManager;
import com.swirlds.platform.components.transaction.system.PostConsensusSystemTransactionManagerFactory;
import com.swirlds.platform.components.transaction.system.PreConsensusSystemTransactionManager;
import com.swirlds.platform.components.transaction.system.PreConsensusSystemTransactionManagerFactory;
import com.swirlds.platform.components.wiring.ManualWiring;
import com.swirlds.platform.config.ThreadConfig;
import com.swirlds.platform.dispatch.DispatchBuilder;
import com.swirlds.platform.dispatch.DispatchConfiguration;
import com.swirlds.platform.dispatch.triggers.flow.DiskStateLoadedTrigger;
import com.swirlds.platform.dispatch.triggers.flow.ReconnectStateLoadedTrigger;
import com.swirlds.platform.event.EventCounter;
import com.swirlds.platform.event.EventDescriptor;
import com.swirlds.platform.event.EventIntakeTask;
import com.swirlds.platform.event.EventUtils;
import com.swirlds.platform.event.linking.EventLinker;
import com.swirlds.platform.event.linking.InOrderLinker;
import com.swirlds.platform.event.linking.OrphanBufferingLinker;
import com.swirlds.platform.event.linking.ParentFinder;
import com.swirlds.platform.event.preconsensus.AsyncPreconsensusEventWriter;
import com.swirlds.platform.event.preconsensus.NoOpPreconsensusEventWriter;
import com.swirlds.platform.event.preconsensus.PreconsensusEventFileManager;
import com.swirlds.platform.event.preconsensus.PreconsensusEventReplayWorkflow;
import com.swirlds.platform.event.preconsensus.PreconsensusEventStreamConfig;
import com.swirlds.platform.event.preconsensus.PreconsensusEventStreamSequencer;
import com.swirlds.platform.event.preconsensus.PreconsensusEventWriter;
import com.swirlds.platform.event.preconsensus.SyncPreconsensusEventWriter;
import com.swirlds.platform.event.tipset.TipsetEventCreationManager;
import com.swirlds.platform.event.validation.AncientValidator;
import com.swirlds.platform.event.validation.EventDeduplication;
import com.swirlds.platform.event.validation.EventValidator;
import com.swirlds.platform.event.validation.GossipEventValidator;
import com.swirlds.platform.event.validation.GossipEventValidators;
import com.swirlds.platform.event.validation.SignatureValidator;
import com.swirlds.platform.event.validation.StaticValidators;
import com.swirlds.platform.event.validation.TransactionSizeValidator;
import com.swirlds.platform.eventhandling.ConsensusRoundHandler;
import com.swirlds.platform.eventhandling.PreConsensusEventHandler;
import com.swirlds.platform.gossip.Gossip;
import com.swirlds.platform.gossip.GossipFactory;
import com.swirlds.platform.gossip.chatter.config.ChatterConfig;
import com.swirlds.platform.gossip.shadowgraph.ShadowGraph;
import com.swirlds.platform.gossip.shadowgraph.ShadowGraphEventObserver;
import com.swirlds.platform.gui.GuiPlatformAccessor;
import com.swirlds.platform.intake.IntakeCycleStats;
import com.swirlds.platform.internal.EventImpl;
import com.swirlds.platform.metrics.AddedEventMetrics;
import com.swirlds.platform.metrics.ConsensusHandlingMetrics;
import com.swirlds.platform.metrics.ConsensusMetrics;
import com.swirlds.platform.metrics.ConsensusMetricsImpl;
import com.swirlds.platform.metrics.EventIntakeMetrics;
import com.swirlds.platform.metrics.RuntimeMetrics;
import com.swirlds.platform.metrics.SyncMetrics;
import com.swirlds.platform.metrics.TransactionMetrics;
import com.swirlds.platform.observers.ConsensusRoundObserver;
import com.swirlds.platform.observers.EventObserverDispatcher;
import com.swirlds.platform.observers.PreConsensusEventObserver;
import com.swirlds.platform.recovery.EmergencyRecoveryManager;
import com.swirlds.platform.state.State;
import com.swirlds.platform.state.SwirldStateManager;
import com.swirlds.platform.state.signed.ReservedSignedState;
import com.swirlds.platform.state.signed.SignedState;
import com.swirlds.platform.state.signed.SourceOfSignedState;
import com.swirlds.platform.stats.StatConstructor;
import com.swirlds.platform.system.Shutdown;
import com.swirlds.platform.threading.PauseAndLoad;
import com.swirlds.platform.util.PlatformComponents;
import edu.umd.cs.findbugs.annotations.NonNull;
import edu.umd.cs.findbugs.annotations.Nullable;
import java.io.IOException;
import java.io.UncheckedIOException;
import java.time.Instant;
import java.util.ArrayList;
import java.util.HashMap;
import java.util.List;
import java.util.Map;
import java.util.Objects;
import java.util.concurrent.ExecutionException;
import java.util.concurrent.atomic.AtomicReference;
import java.util.function.Predicate;
import org.apache.commons.lang3.tuple.Pair;
import org.apache.logging.log4j.LogManager;
import org.apache.logging.log4j.Logger;

public class SwirldsPlatform implements Platform, Startable {

    public static final String PLATFORM_THREAD_POOL_NAME = "platform-core";
    /** use this for all logging, as controlled by the optional data/log4j2.xml file */
    private static final Logger logger = LogManager.getLogger(SwirldsPlatform.class);
    /**
     * the ID of the member running this. Since a node can be a main node or a mirror node, the ID is not a primitive
     * value
     */
    private final NodeId selfId;

    /** A type used by Hashgraph, Statistics, and SyncUtils. Only Hashgraph modifies this type instance. */
    private final EventMapper eventMapper;
    /** The platforms freeze manager */
    private final FreezeManager freezeManager;
    /** is used for pausing event creation for a while at start up */
    private final StartUpEventFrozenManager startUpEventFrozenManager;
    /**
     * The shadow graph manager. This wraps a shadow graph, which is an Event graph that adds child pointers to the
     * Hashgraph Event graph. Used for gossiping.
     */
    private final ShadowGraph shadowGraph;

    /**
     * the object used to calculate consensus. it is volatile because the whole object is replaced when reading a state
     * from disk or getting it through reconnect
     */
    private final AtomicReference<Consensus> consensusRef = new AtomicReference<>();
    /** set in the constructor and given to the SwirldState object in run() */
    private final AddressBook initialAddressBook;

    private final Metrics metrics;

    private final ConsensusMetrics consensusMetrics;

    /** the object that contains all key pairs and CSPRNG state for this member */
    private final Crypto crypto;
    /**
     * If a state was loaded from disk, this is the minimum generation non-ancient for that round. If starting from a
     * genesis state, this is 0.
     */
    private final long initialMinimumGenerationNonAncient;

    private final StateManagementComponent stateManagementComponent;
    private final EventTaskDispatcher eventTaskDispatcher;
    private final QueueThread<EventIntakeTask> intakeQueue;
    private final QueueThread<ReservedSignedState> stateHashSignQueue;
    private final EventLinker eventLinker;
    /** Stores and processes consensus events including sending them to {@link SwirldStateManager} for handling */
    private final ConsensusRoundHandler consensusRoundHandler;
    /** Handles all interaction with {@link SwirldState} */
    private final SwirldStateManager swirldStateManager;
    /** Checks the validity of transactions and submits valid ones to the event transaction pool */
    private final SwirldTransactionSubmitter transactionSubmitter;
    /** clears all pipelines to prepare for a reconnect */
    private final Clearable clearAllPipelines;

    /**
     * Responsible for managing the lifecycle of threads on this platform.
     */
    private final ThreadManager threadManager;

    /**
     * All components that need to be started or that have dispatch observers.
     */
    private final PlatformComponents components;

    /**
     * Call this when a reconnect has been completed.
     */
    private final ReconnectStateLoadedTrigger reconnectStateLoadedDispatcher;

    /**
     * Call this when a state has been loaded from disk.
     */
    private final DiskStateLoadedTrigger diskStateLoadedDispatcher;
    /**
     * The current version of the app running on this platform.
     */
    private final SoftwareVersion appVersion;
    /**
     * For passing notifications between the platform and the application.
     */
    private final NotificationEngine notificationEngine;

    /**
     * The platform context for this platform. Should be used to access basic services
     */
    private final PlatformContext platformContext;

    /**
     * Can be used to read preconsensus event files from disk.
     */
    private final PreconsensusEventFileManager preconsensusEventFileManager;

    /**
     * Writes preconsensus events to disk.
     */
    private final PreconsensusEventWriter preconsensusEventWriter;

    /**
     * Manages the status of the platform.
     */
    private final PlatformStatusComponent platformStatusComponent;

    /**
     * Responsible for transmitting and receiving events from the network.
     */
    private final Gossip gossip;

    /**
     * Allows files to be deleted, and potentially recovered later for debugging.
     */
    private final RecycleBin recycleBin;

    /**
     * Creates new events using the tipset algorithm.
     */
    private final TipsetEventCreationManager tipsetEventCreator;

    /**
     * the browser gives the Platform what app to run. There can be multiple Platforms on one computer.
     *
     * @param platformContext          the context for this platform
     * @param crypto                   an object holding all the public/private key pairs and the CSPRNG state for this
     *                                 member
     * @param recycleBin               used to delete files that may be useful for later debugging
     * @param id                       the ID for this node
     * @param mainClassName            the name of the app class inheriting from SwirldMain
     * @param swirldName               the name of the swirld being run
     * @param appVersion               the current version of the running application
     * @param initialState             the initial state of the platform
     * @param emergencyRecoveryManager used in emergency recovery.
     */
    SwirldsPlatform(
            @NonNull final PlatformContext platformContext,
            @NonNull final Crypto crypto,
            @NonNull final RecycleBin recycleBin,
            @NonNull final NodeId id,
            @NonNull final String mainClassName,
            @NonNull final String swirldName,
            @NonNull final SoftwareVersion appVersion,
            @NonNull final SignedState initialState,
            @NonNull final EmergencyRecoveryManager emergencyRecoveryManager) {

        this.platformContext = Objects.requireNonNull(platformContext, "platformContext");
        final Time time = Time.getCurrent();

        final DispatchBuilder dispatchBuilder =
                new DispatchBuilder(platformContext.getConfiguration().getConfigData(DispatchConfiguration.class));

        components = new PlatformComponents(dispatchBuilder);

        // FUTURE WORK: use a real thread manager here
        threadManager = getStaticThreadManager();

        notificationEngine = NotificationEngine.buildEngine(threadManager);

        dispatchBuilder.registerObservers(this);

        reconnectStateLoadedDispatcher =
                dispatchBuilder.getDispatcher(this, ReconnectStateLoadedTrigger.class)::dispatch;
        diskStateLoadedDispatcher = dispatchBuilder.getDispatcher(this, DiskStateLoadedTrigger.class)::dispatch;

        final StateConfig stateConfig = platformContext.getConfiguration().getConfigData(StateConfig.class);
        final String actualMainClassName = stateConfig.getMainClassName(mainClassName);

        this.appVersion = appVersion;

        this.selfId = id;
        this.initialAddressBook = initialState.getAddressBook();

        this.eventMapper = new EventMapper(platformContext.getMetrics(), selfId);

        platformStatusComponent =
                components.add(new PlatformStatusComponent(platformContext, time, threadManager, notificationEngine));

        this.metrics = platformContext.getMetrics();

        metrics.getOrCreate(StatConstructor.createEnumStat(
                "PlatformStatus",
                Metrics.PLATFORM_CATEGORY,
                PlatformStatus.values(),
                platformStatusComponent::getCurrentStatus));

        registerAddressBookMetrics(metrics, initialAddressBook, selfId);

        this.recycleBin = Objects.requireNonNull(recycleBin);

        this.consensusMetrics = new ConsensusMetricsImpl(this.selfId, metrics);

        final EventIntakeMetrics eventIntakeMetrics = new EventIntakeMetrics(metrics, time);
        final SyncMetrics syncMetrics = new SyncMetrics(metrics);
        RuntimeMetrics.setup(metrics);

        this.shadowGraph = new ShadowGraph(syncMetrics, initialAddressBook.getSize());

        this.crypto = crypto;

        startUpEventFrozenManager = new StartUpEventFrozenManager(metrics, Instant::now);
        freezeManager = new FreezeManager();
        FreezeMetrics.registerFreezeMetrics(metrics, freezeManager, startUpEventFrozenManager);
        EventCounter.registerEventCounterMetrics(metrics);

        // Manually wire components for now.
        final ManualWiring wiring = new ManualWiring(platformContext, threadManager, getAddressBook(), freezeManager);
        metrics.addUpdater(wiring::updateMetrics);
        final AppCommunicationComponent appCommunicationComponent =
                wiring.wireAppCommunicationComponent(notificationEngine);

        preconsensusEventFileManager = buildPreconsensusEventFileManager(emergencyRecoveryManager);
        preconsensusEventWriter = components.add(buildPreconsensusEventWriter(preconsensusEventFileManager));

        stateManagementComponent = wiring.wireStateManagementComponent(
                PlatformConstructor.platformSigner(crypto.getKeysAndCerts()),
                actualMainClassName,
                selfId,
                swirldName,
                txn -> this.createSystemTransaction(txn, true),
                this::haltRequested,
                appCommunicationComponent,
                preconsensusEventWriter,
                platformStatusComponent);
        wiring.registerComponents(components);

        final PreConsensusSystemTransactionManager preConsensusSystemTransactionManager =
                new PreConsensusSystemTransactionManagerFactory()
                        .addHandlers(stateManagementComponent.getPreConsensusHandleMethods())
                        .build();

        final PostConsensusSystemTransactionManager postConsensusSystemTransactionManager =
                new PostConsensusSystemTransactionManagerFactory()
                        .addHandlers(stateManagementComponent.getPostConsensusHandleMethods())
                        .build();

        // FUTURE WORK remove this when there are no more ShutdownRequestedTriggers being dispatched
        components.add(new Shutdown());

        final EventConfig eventConfig = platformContext.getConfiguration().getConfigData(EventConfig.class);

        final Address address = getSelfAddress();
        final String eventStreamManagerName;
        if (!address.getMemo().isEmpty()) {
            eventStreamManagerName = address.getMemo();
        } else {
            eventStreamManagerName = String.valueOf(selfId);
        }

        final EventStreamManager<EventImpl> eventStreamManager = new EventStreamManager<>(
                platformContext,
                threadManager,
                getSelfId(),
                this,
                eventStreamManagerName,
                eventConfig.enableEventStreaming(),
                eventConfig.eventsLogDir(),
                eventConfig.eventsLogPeriod(),
                eventConfig.eventStreamQueueCapacity(),
                this::isLastEventBeforeRestart);

<<<<<<< HEAD
        if (loadedSignedState.isNotNull()) {
            diskStateHash = loadedSignedState.get().getState().getHash();
            diskStateRound = loadedSignedState.get().getRound();
            initialMinimumGenerationNonAncient = loadedSignedState
                    .get()
                    .getState()
                    .getPlatformState()
                    .getPlatformData()
                    .getMinimumGenerationNonAncient();
            startedFromGenesis = false;
        } else {
            diskStateHash = null;
            diskStateRound = -1;
            initialMinimumGenerationNonAncient = 0;
            startedFromGenesis = true;
        }

        final LoadedState loadedState = initializeLoadedStateFromSignedState(loadedSignedState, stateConfig);
        final PreConsensusEventHandler preConsensusEventHandler;
        try (loadedState.signedStateFromDisk) {
            final SignedState signedStateFromDisk = loadedState.signedStateFromDisk.getNullable();

            stateHashSignQueue = PlatformConstructor.stateHashSignQueue(
                    threadManager, selfId, stateManagementComponent::newSignedStateFromTransactions, metrics);
            stateHashSignQueue.start();

            final State stateToLoad;
            if (signedStateFromDisk != null) {
                logger.debug(STARTUP.getMarker(), () -> new SavedStateLoadedPayload(
                                signedStateFromDisk.getRound(),
                                signedStateFromDisk.getConsensusTimestamp(),
                                startUpEventFrozenManager.getStartUpEventFrozenEndTime())
                        .toString());

                stateToLoad = loadedState.initialState;

            } else {
                stateToLoad = buildGenesisState(this, initialAddressBook, appVersion, genesisStateBuilder);

                // if we are not starting from a saved state, don't freeze on startup
                startUpEventFrozenManager.setStartUpEventFrozenEndTime(null);
            }

            if (stateToLoad == null) {
                // this should be impossible
                throw new IllegalStateException("stateToLoad is null");
            }

            swirldStateManager = PlatformConstructor.swirldStateManager(
                    platformContext,
                    initialAddressBook,
                    selfId,
                    preConsensusSystemTransactionManager,
                    postConsensusSystemTransactionManager,
                    platformStatusComponent,
                    freezeManager::isFreezeStarted,
                    stateToLoad);

            // SwirldStateManager will get a copy of the state loaded, that copy will become stateCons.
            // The original state will be saved in the SignedStateMgr and will be deleted when it becomes old

            final ThreadConfig threadConfig = platformContext.getConfiguration().getConfigData(ThreadConfig.class);
            preConsensusEventHandler = components.add(new PreConsensusEventHandler(
                    metrics, threadManager, selfId, swirldStateManager, consensusMetrics, threadConfig));
            consensusRoundHandler = components.add(PlatformConstructor.consensusHandler(
                    platformContext,
                    threadManager,
                    selfId,
                    swirldStateManager,
                    new ConsensusHandlingMetrics(metrics, time),
                    eventStreamManager,
                    stateHashSignQueue,
                    preconsensusEventWriter::waitUntilDurable,
                    freezeManager::freezeStarted,
                    platformStatusComponent,
                    stateManagementComponent::roundAppliedToState,
                    appVersion));

            if (signedStateFromDisk != null) {
                consensusRoundHandler.loadDataFromSignedState(signedStateFromDisk, false);
            }

            final AddedEventMetrics addedEventMetrics = new AddedEventMetrics(this.selfId, metrics);
            final PreconsensusEventStreamSequencer sequencer = new PreconsensusEventStreamSequencer();

            final EventObserverDispatcher eventObserverDispatcher = new EventObserverDispatcher(
                    new ShadowGraphEventObserver(shadowGraph),
                    consensusRoundHandler,
                    preConsensusEventHandler,
                    eventMapper,
                    addedEventMetrics,
                    eventIntakeMetrics,
                    (PreConsensusEventObserver) event -> {
                        sequencer.assignStreamSequenceNumber(event);
                        abortAndThrowIfInterrupted(
                                preconsensusEventWriter::writeEvent,
                                event,
                                "Interrupted while attempting to enqueue preconsensus event for writing");
                    },
                    (ConsensusRoundObserver) round -> {
                        abortAndThrowIfInterrupted(
                                preconsensusEventWriter::setMinimumGenerationNonAncient,
                                round.getGenerations().getMinGenerationNonAncient(),
                                "Interrupted while attempting to enqueue change in minimum generation non-ancient");

                        abortAndThrowIfInterrupted(
                                preconsensusEventWriter::requestFlush,
                                "Interrupted while requesting preconsensus event flush");
                    });

            final List<Predicate<EventDescriptor>> isDuplicateChecks = new ArrayList<>();
            isDuplicateChecks.add(d -> shadowGraph.isHashInGraph(d.getHash()));

            eventLinker = buildEventLinker(isDuplicateChecks);

            final IntakeCycleStats intakeCycleStats = new IntakeCycleStats(time, metrics);

            final EventIntake eventIntake = new EventIntake(
                    selfId,
                    eventLinker,
                    consensusRef::get,
                    initialAddressBook,
                    eventObserverDispatcher,
                    intakeCycleStats,
                    shadowGraph);

            final EventCreator eventCreator = buildEventCreator(eventIntake);
            final BasicConfig basicConfig = platformContext.getConfiguration().getConfigData(BasicConfig.class);

            final TransactionConfig transactionConfig =
                    platformContext.getConfiguration().getConfigData(TransactionConfig.class);

            final List<GossipEventValidator> validators = new ArrayList<>();
            // it is very important to discard ancient events, otherwise the deduplication will not work, since it
            // doesn't track ancient events
            validators.add(new AncientValidator(consensusRef::get));
            validators.add(new EventDeduplication(isDuplicateChecks, eventIntakeMetrics));
            validators.add(StaticValidators::isParentDataValid);
            validators.add(new TransactionSizeValidator(transactionConfig.maxTransactionBytesPerEvent()));
            if (basicConfig.verifyEventSigs()) {
                validators.add(new SignatureValidator(initialAddressBook));
            }
            final GossipEventValidators eventValidators = new GossipEventValidators(validators);

            /* validates events received from gossip */
            final EventValidator eventValidator = new EventValidator(eventValidators, eventIntake::addUnlinkedEvent);

            eventTaskDispatcher = new EventTaskDispatcher(
                    time,
                    eventValidator,
                    eventCreator,
                    eventIntake::addUnlinkedEvent,
                    eventIntakeMetrics,
                    intakeCycleStats);

            intakeQueue = components.add(new QueueThreadConfiguration<EventIntakeTask>(threadManager)
                    .setNodeId(selfId)
                    .setComponent(PLATFORM_THREAD_POOL_NAME)
                    .setThreadName("event-intake")
                    // There is a circular dependency between the intake queue and gossip,
                    // which the handler lambda sidesteps (since the lambda is not invoked
                    // until after all things have been constructed).
                    .setHandler(e -> getGossip().getEventIntakeLambda().accept(e))
                    .setCapacity(eventConfig.eventIntakeQueueSize())
                    .setLogAfterPauseDuration(threadConfig.logStackTracePauseDuration())
                    .setMetricsConfiguration(new QueueThreadMetricsConfiguration(metrics)
                            .enableMaxSizeMetric()
                            .enableBusyTimeMetric())
                    .build());

            tipsetEventCreator = buildTipsetEventCreationManager(
                    platformContext,
                    threadManager,
                    time,
                    this,
                    initialAddressBook,
                    selfId,
                    appVersion,
                    swirldStateManager.getTransactionPool(),
                    intakeQueue,
                    eventObserverDispatcher,
                    platformStatusComponent::getCurrentStatus,
                    startUpEventFrozenManager);

            transactionSubmitter = new SwirldTransactionSubmitter(
                    platformStatusComponent,
                    transactionConfig,
                    swirldStateManager::submitTransaction,
                    new TransactionMetrics(metrics));

            gossip = GossipFactory.buildGossip(
                    platformContext,
                    threadManager,
                    time,
                    crypto,
                    notificationEngine,
                    initialAddressBook,
                    selfId,
                    appVersion,
                    shadowGraph,
                    emergencyRecoveryManager,
                    consensusRef,
                    intakeQueue,
                    freezeManager,
                    startUpEventFrozenManager,
                    swirldStateManager,
                    startedFromGenesis,
                    stateManagementComponent,
                    eventTaskDispatcher::dispatchTask,
                    eventObserverDispatcher,
                    eventMapper,
                    eventIntakeMetrics,
                    eventLinker,
                    platformStatusComponent,
                    this::loadReconnectState,
                    this::clearAllPipelines);

            if (signedStateFromDisk != null) {
                loadStateIntoConsensusAndEventMapper(signedStateFromDisk);
                loadStateIntoEventCreator(signedStateFromDisk);
                eventLinker.loadFromSignedState(signedStateFromDisk);
            } else {
                consensusRef.set(new ConsensusImpl(
                        platformContext.getConfiguration().getConfigData(ConsensusConfig.class),
                        consensusMetrics,
                        consensusRoundHandler::addMinGenInfo,
                        getAddressBook()));
            }
=======
        initializeState(initialState);

        final TransactionConfig transactionConfig =
                platformContext.getConfiguration().getConfigData(TransactionConfig.class);

        // This object makes a copy of the state. After this point, initialState becomes immutable.
        swirldStateManager = PlatformConstructor.swirldStateManager(
                platformContext,
                initialAddressBook,
                selfId,
                preConsensusSystemTransactionManager,
                postConsensusSystemTransactionManager,
                metrics,
                transactionConfig,
                freezeManager::isFreezeStarted,
                initialState.getState(),
                appVersion);

        stateHashSignQueue = components.add(PlatformConstructor.stateHashSignQueue(
                threadManager, selfId, stateManagementComponent::newSignedStateFromTransactions, metrics));

        final ThreadConfig threadConfig = platformContext.getConfiguration().getConfigData(ThreadConfig.class);
        final PreConsensusEventHandler preConsensusEventHandler = components.add(new PreConsensusEventHandler(
                metrics, threadManager, selfId, swirldStateManager, consensusMetrics, threadConfig));
        consensusRoundHandler = components.add(PlatformConstructor.consensusHandler(
                platformContext,
                threadManager,
                selfId,
                swirldStateManager,
                new ConsensusHandlingMetrics(metrics, time),
                eventStreamManager,
                stateHashSignQueue,
                preconsensusEventWriter::waitUntilDurable,
                freezeManager::freezeStarted,
                stateManagementComponent::roundAppliedToState,
                appVersion));

        final AddedEventMetrics addedEventMetrics = new AddedEventMetrics(this.selfId, metrics);
        final PreconsensusEventStreamSequencer sequencer = new PreconsensusEventStreamSequencer();

        final EventObserverDispatcher eventObserverDispatcher = new EventObserverDispatcher(
                new ShadowGraphEventObserver(shadowGraph),
                consensusRoundHandler,
                preConsensusEventHandler,
                eventMapper,
                addedEventMetrics,
                eventIntakeMetrics,
                (PreConsensusEventObserver) event -> {
                    sequencer.assignStreamSequenceNumber(event);
                    abortAndThrowIfInterrupted(
                            preconsensusEventWriter::writeEvent,
                            event,
                            "Interrupted while attempting to enqueue preconsensus event for writing");
                },
                (ConsensusRoundObserver) round -> {
                    abortAndThrowIfInterrupted(
                            preconsensusEventWriter::setMinimumGenerationNonAncient,
                            round.getGenerations().getMinGenerationNonAncient(),
                            "Interrupted while attempting to enqueue change in minimum generation non-ancient");

                    abortAndThrowIfInterrupted(
                            preconsensusEventWriter::requestFlush,
                            "Interrupted while requesting preconsensus event flush");
                });

        final List<Predicate<EventDescriptor>> isDuplicateChecks = new ArrayList<>();
        isDuplicateChecks.add(d -> shadowGraph.isHashInGraph(d.getHash()));

        eventLinker = buildEventLinker(isDuplicateChecks);

        final IntakeCycleStats intakeCycleStats = new IntakeCycleStats(time, metrics);

        final EventIntake eventIntake = new EventIntake(
                selfId,
                eventLinker,
                consensusRef::get,
                initialAddressBook,
                eventObserverDispatcher,
                intakeCycleStats,
                shadowGraph);

        final EventCreator eventCreator = buildEventCreator(eventIntake);
        final BasicConfig basicConfig = platformContext.getConfiguration().getConfigData(BasicConfig.class);

        final List<GossipEventValidator> validators = new ArrayList<>();
        // it is very important to discard ancient events, otherwise the deduplication will not work, since it
        // doesn't track ancient events
        validators.add(new AncientValidator(consensusRef::get));
        validators.add(new EventDeduplication(isDuplicateChecks, eventIntakeMetrics));
        validators.add(StaticValidators::isParentDataValid);
        validators.add(new TransactionSizeValidator(transactionConfig.maxTransactionBytesPerEvent()));
        if (basicConfig.verifyEventSigs()) {
            validators.add(new SignatureValidator(initialAddressBook));
        }
        final GossipEventValidators eventValidators = new GossipEventValidators(validators);

        /* validates events received from gossip */
        final EventValidator eventValidator = new EventValidator(eventValidators, eventIntake::addUnlinkedEvent);

        eventTaskDispatcher = new EventTaskDispatcher(
                time,
                eventValidator,
                eventCreator,
                eventIntake::addUnlinkedEvent,
                eventIntakeMetrics,
                intakeCycleStats);

        intakeQueue = components.add(new QueueThreadConfiguration<EventIntakeTask>(threadManager)
                .setNodeId(selfId)
                .setComponent(PLATFORM_THREAD_POOL_NAME)
                .setThreadName("event-intake")
                // There is a circular dependency between the intake queue and gossip,
                // which the handler lambda sidesteps (since the lambda is not invoked
                // until after all things have been constructed).
                .setHandler(e -> getGossip().getEventIntakeLambda().accept(e))
                .setCapacity(eventConfig.eventIntakeQueueSize())
                .setLogAfterPauseDuration(threadConfig.logStackTracePauseDuration())
                .setMetricsConfiguration(new QueueThreadMetricsConfiguration(metrics)
                        .enableMaxSizeMetric()
                        .enableBusyTimeMetric())
                .build());

        tipsetEventCreator = buildTipsetEventCreationManager(
                platformContext,
                threadManager,
                time,
                this,
                initialAddressBook,
                selfId,
                appVersion,
                swirldStateManager.getTransactionPool(),
                intakeQueue,
                eventObserverDispatcher,
                currentPlatformStatus::get,
                startUpEventFrozenManager);

        transactionSubmitter = new SwirldTransactionSubmitter(
                currentPlatformStatus::get,
                transactionConfig,
                swirldStateManager::submitTransaction,
                new TransactionMetrics(metrics));

        final boolean startedFromGenesis = initialState.isGenesisState();

        gossip = GossipFactory.buildGossip(
                platformContext,
                threadManager,
                time,
                crypto,
                notificationEngine,
                initialAddressBook,
                selfId,
                appVersion,
                shadowGraph,
                emergencyRecoveryManager,
                consensusRef,
                intakeQueue,
                freezeManager,
                startUpEventFrozenManager,
                swirldStateManager,
                startedFromGenesis,
                stateManagementComponent,
                eventTaskDispatcher::dispatchTask,
                eventObserverDispatcher,
                eventMapper,
                eventIntakeMetrics,
                eventLinker,
                this::checkPlatformStatus,
                this::loadReconnectState,
                this::clearAllPipelines);

        if (startedFromGenesis) {
            initialMinimumGenerationNonAncient = 0;

            consensusRef.set(new ConsensusImpl(
                    platformContext.getConfiguration().getConfigData(ConsensusConfig.class),
                    consensusMetrics,
                    consensusRoundHandler::addMinGenInfo,
                    getAddressBook()));
        } else {
            initialMinimumGenerationNonAncient =
                    initialState.getState().getPlatformState().getPlatformData().getMinimumGenerationNonAncient();

            stateManagementComponent.stateToLoad(initialState, SourceOfSignedState.DISK);
            consensusRoundHandler.loadDataFromSignedState(initialState, false);

            loadStateIntoConsensusAndEventMapper(initialState);
            loadStateIntoEventCreator(initialState);
            eventLinker.loadFromSignedState(initialState);

            // We don't want to invoke these callbacks until after we are starting up.
            components.add((Startable) () -> {
                final long round = initialState.getRound();
                final Hash hash = initialState.getState().getHash();

                // If we loaded from disk then call the appropriate dispatch.
                // It is important that this is sent after the ConsensusHashManager
                // is initialized.
                diskStateLoadedDispatcher.dispatch(round, hash);

                // Let the app know that a state was loaded.
                notificationEngine.dispatch(
                        StateLoadedFromDiskCompleteListener.class, new StateLoadedFromDiskNotification());
            });
>>>>>>> 9509f287
        }

        clearAllPipelines = new LoggingClearables(
                RECONNECT.getMarker(),
                List.of(
                        Pair.of(gossip, "gossip"),
                        Pair.of(preConsensusEventHandler, "preConsensusEventHandler"),
                        Pair.of(consensusRoundHandler, "consensusRoundHandler"),
                        Pair.of(swirldStateManager, "swirldStateManager")));

        // To be removed once the GUI component is better integrated with the platform.
        GuiPlatformAccessor.getInstance().setShadowGraph(selfId, shadowGraph);
        GuiPlatformAccessor.getInstance().setStateManagementComponent(selfId, stateManagementComponent);
        GuiPlatformAccessor.getInstance().setConsensusReference(selfId, consensusRef);
    }

    /**
     * Clears all pipelines in preparation for a reconnect. This method is needed to break a circular dependency.
     */
    private void clearAllPipelines() {
        clearAllPipelines.clear();
    }

    /**
     * Get the gossip engine. This method exists to break a circular dependency.
     */
    private Gossip getGossip() {
        return gossip;
    }

    /**
     * {@inheritDoc}
     */
    @Override
    public NodeId getSelfId() {
        return selfId;
    }

    /**
     * Stores a new system transaction that will be added to an event in the future.
     *
     * @param systemTransaction the new system transaction to be included in a future event
     * @return {@code true} if successful, {@code false} otherwise
     */
    private boolean createSystemTransaction(
            @NonNull final SystemTransaction systemTransaction, final boolean priority) {
        Objects.requireNonNull(systemTransaction);
        return swirldStateManager.submitTransaction(systemTransaction, priority);
    }

    /**
     * Initialize the state.
     *
     * @param signedState the state to initialize
     */
    private void initializeState(@NonNull final SignedState signedState) {

        final SoftwareVersion previousSoftwareVersion;
        final InitTrigger trigger;

        if (signedState.isGenesisState()) {
            previousSoftwareVersion = NO_VERSION;
            trigger = GENESIS;
        } else {
            previousSoftwareVersion =
                    signedState.getState().getPlatformState().getPlatformData().getCreationSoftwareVersion();
            trigger = RESTART;
        }

        final State initialState = signedState.getState();
        final Hash initialHash = initialState.getSwirldState().getHash();

        initialState.getSwirldState().init(this, initialState.getSwirldDualState(), trigger, previousSoftwareVersion);

        final Hash currentHash = initialState.getSwirldState().getHash();

        // If the current hash is null, we must hash the state
        // It's also possible that the application modified the state and hashed itself in init(), if so we need to
        // rehash the state as a whole.
        if (currentHash == null || !Objects.equals(initialHash, currentHash)) {
            initialState.invalidateHash();
            abortAndThrowIfInterrupted(
                    () -> {
                        try {
                            MerkleCryptoFactory.getInstance()
                                    .digestTreeAsync(initialState)
                                    .get();
                        } catch (final ExecutionException e) {
                            throw new RuntimeException(e);
                        }
                    },
                    "interrupted while attempting to hash the state");
        }

        final StateConfig stateConfig = platformContext.getConfiguration().getConfigData(StateConfig.class);
        logger.info(
                STARTUP.getMarker(),
                "The platform is using the following initial state:\n{}\n{}",
                signedState.getState().getPlatformState().getInfoString(),
                new MerkleTreeVisualizer(signedState.getState())
                        .setDepth(stateConfig.debugHashDepth())
                        .render());
    }

    /**
     * Load the signed state (either at reboot or reconnect) into the event creator.
     *
     * @param signedState the signed state to load from
     */
    private void loadStateIntoEventCreator(@NonNull final SignedState signedState) {
        Objects.requireNonNull(signedState);

        if (tipsetEventCreator == null) {
            // New event creation logic is disabled via settings
            return;
        }

        try {
            tipsetEventCreator.setMinimumGenerationNonAncient(
                    signedState.getState().getPlatformState().getPlatformData().getMinimumGenerationNonAncient());

            // The event creator may not be started yet. To avoid filling up queues, only register
            // the latest event from each creator. These are the only ones the event creator cares about.

            final Map<NodeId, EventImpl> latestEvents = new HashMap<>();

            for (final EventImpl event :
                    signedState.getState().getPlatformState().getPlatformData().getEvents()) {
                latestEvents.put(event.getCreatorId(), event);
            }

            for (final EventImpl event : latestEvents.values()) {
                tipsetEventCreator.registerEvent(event);
            }

        } catch (final InterruptedException e) {
            Thread.currentThread().interrupt();
            throw new RuntimeException("interrupted while loading state into event creator", e);
        }
    }

    /**
     * Loads the signed state data into consensus and event mapper
     *
     * @param signedState the state to get the data from
     */
    private void loadStateIntoConsensusAndEventMapper(@NonNull final SignedState signedState) {
        Objects.requireNonNull(signedState);

        consensusRef.set(new ConsensusImpl(
                platformContext.getConfiguration().getConfigData(ConsensusConfig.class),
                consensusMetrics,
                consensusRoundHandler::addMinGenInfo,
                getAddressBook(),
                signedState));

        shadowGraph.initFromEvents(
                EventUtils.prepareForShadowGraph(
                        // we need to pass in a copy of the array, otherwise prepareForShadowGraph will rearrange the
                        // events in the signed state which will cause issues for other components that depend on it
                        signedState.getEvents().clone()),
                // we need to provide the minGen from consensus so that expiry matches after a restart/reconnect
                consensusRef.get().getMinRoundGeneration());

        // Data that is needed for the intake system to work
        for (final EventImpl e : signedState.getEvents()) {
            eventMapper.eventAdded(e);
        }

        gossip.loadFromSignedState(signedState);

        logger.info(
                STARTUP.getMarker(),
                "Last known events after restart are {}",
                eventMapper.getMostRecentEventsByEachCreator());
    }

    /**
     * Used to load the state received from the sender.
     *
     * @param signedState the signed state that was received from the sender
     */
    private void loadReconnectState(final SignedState signedState) {
        // the state was received, so now we load its data into different objects
        logger.info(LogMarker.STATE_HASH.getMarker(), "RECONNECT: loadReconnectState: reloading state");
        logger.debug(RECONNECT.getMarker(), "`loadReconnectState` : reloading state");
        try {

            reconnectStateLoadedDispatcher.dispatch(
                    signedState.getRound(), signedState.getState().getHash());

            // It's important to call init() before loading the signed state. The loading process makes copies
            // of the state, and we want to be sure that the first state in the chain of copies has been initialized.
            final Hash reconnectHash = signedState.getState().getHash();
            signedState
                    .getSwirldState()
                    .init(
                            this,
                            signedState.getState().getSwirldDualState(),
                            InitTrigger.RECONNECT,
                            signedState
                                    .getState()
                                    .getPlatformState()
                                    .getPlatformData()
                                    .getCreationSoftwareVersion());
            if (!Objects.equals(signedState.getState().getHash(), reconnectHash)) {
                throw new IllegalStateException(
                        "State hash is not permitted to change during a reconnect init() call. Previous hash was "
                                + reconnectHash + ", new hash is "
                                + signedState.getState().getHash());
            }

            swirldStateManager.loadFromSignedState(signedState);

            stateManagementComponent.stateToLoad(signedState, SourceOfSignedState.RECONNECT);

            loadStateIntoConsensusAndEventMapper(signedState);
            loadStateIntoEventCreator(signedState);
            // eventLinker is not thread safe, which is not a problem regularly because it is only used by a single
            // thread. after a reconnect, it needs to load the minimum generation from a state on a different thread,
            // so the intake thread is paused before the data is loaded and unpaused after. this ensures that the
            // thread will get the up-to-date data loaded
            new PauseAndLoad(intakeQueue, eventLinker).loadFromSignedState(signedState);

            consensusRoundHandler.loadDataFromSignedState(signedState, true);

            try {
                preconsensusEventWriter.registerDiscontinuity();
                preconsensusEventWriter.setMinimumGenerationNonAncient(signedState
                        .getState()
                        .getPlatformState()
                        .getPlatformData()
                        .getMinimumGenerationNonAncient());
            } catch (final InterruptedException e) {
                Thread.currentThread().interrupt();
                throw new RuntimeException("interrupted while loading updating PCES after reconnect", e);
            }

            // Notify any listeners that the reconnect has been completed
            notificationEngine.dispatch(
                    ReconnectCompleteListener.class,
                    new ReconnectCompleteNotification(
                            signedState.getRound(),
                            signedState.getConsensusTimestamp(),
                            signedState.getState().getSwirldState()));
        } catch (final RuntimeException e) {
            logger.debug(RECONNECT.getMarker(), "`loadReconnectState` : FAILED, reason: {}", e.getMessage());
            // if the loading fails for whatever reason, we clear all data again in case some of it has been loaded
            clearAllPipelines();
            throw e;
        }

        gossip.resetFallenBehind();
        platformStatusComponent.processStatusAction(new ReconnectCompleteAction(signedState.getRound()));
    }

    /**
     * This observer is called when a system freeze is requested. Permanently stops event creation and gossip.
     *
     * @param reason the reason why the system is being frozen.
     */
    private void haltRequested(final String reason) {
        logger.error(EXCEPTION.getMarker(), "System halt requested. Reason: {}", reason);
        freezeManager.freezeEventCreation();
        gossip.stop();
    }

    /**
     * Build the event creator.
     */
    @Nullable
    private EventCreator buildEventCreator(@NonNull final EventIntake eventIntake) {
        Objects.requireNonNull(eventIntake);
        final ChatterConfig chatterConfig = platformContext.getConfiguration().getConfigData(ChatterConfig.class);
        if (chatterConfig.useChatter()) {
            // chatter has a separate event creator in a different thread. having 2 event creators creates the risk
            // of forking, so a NPE is preferable to a fork
            return null;
        } else {
            return new EventCreator(
                    platformContext,
                    this.appVersion,
                    selfId,
                    PlatformConstructor.platformSigner(crypto.getKeysAndCerts()),
                    consensusRef::get,
                    swirldStateManager.getTransactionPool(),
                    eventIntake::addEvent,
                    eventMapper,
                    eventMapper,
                    swirldStateManager.getTransactionPool(),
                    freezeManager::isFreezeStarted,
                    new EventCreationRules(List.of()));
        }
    }

    /**
     * Build the event linker.
     */
    @NonNull
    private EventLinker buildEventLinker(@NonNull final List<Predicate<EventDescriptor>> isDuplicateChecks) {
        Objects.requireNonNull(isDuplicateChecks);
        final ParentFinder parentFinder = new ParentFinder(shadowGraph::hashgraphEvent);
        final ChatterConfig chatterConfig = platformContext.getConfiguration().getConfigData(ChatterConfig.class);
        if (chatterConfig.useChatter()) {
            final OrphanBufferingLinker orphanBuffer = new OrphanBufferingLinker(
                    platformContext.getConfiguration().getConfigData(ConsensusConfig.class),
                    parentFinder,
                    chatterConfig.futureGenerationLimit());
            metrics.getOrCreate(
                    new FunctionGauge.Config<>("intake", "numOrphans", Integer.class, orphanBuffer::getNumOrphans)
                            .withDescription("the number of events without parents buffered")
                            .withFormat("%d"));

            // when using chatter an event could be an orphan, in this case it will be stored in the orphan set
            // when its parents are found, or become ancient, it will move to the shadowgraph
            // non-orphans are also stored in the shadowgraph
            // to dedupe, we need to check both
            isDuplicateChecks.add(orphanBuffer::isOrphan);

            return orphanBuffer;
        } else {
            return new InOrderLinker(
                    platformContext.getConfiguration().getConfigData(ConsensusConfig.class),
                    parentFinder,
                    eventMapper::getMostRecentEvent);
        }
    }

    /**
     * Build the preconsensus event file manager.
     */
    @NonNull
    private PreconsensusEventFileManager buildPreconsensusEventFileManager(
            @NonNull final EmergencyRecoveryManager emergencyRecoveryManager) {
        try {
            final PreconsensusEventFileManager manager =
                    new PreconsensusEventFileManager(platformContext, Time.getCurrent(), recycleBin, selfId);

            if (emergencyRecoveryManager.isEmergencyRecoveryFilePresent()) {
                logger.info(
                        STARTUP.getMarker(),
                        "This node was started in emergency recovery mode, "
                                + "clearing the preconsensus event stream.");
                manager.clear();
            }

            return manager;
        } catch (final IOException e) {
            throw new UncheckedIOException("unable load preconsensus files", e);
        }
    }

    /**
     * Build the preconsensus event writer.
     */
    @NonNull
    private PreconsensusEventWriter buildPreconsensusEventWriter(
            @NonNull final PreconsensusEventFileManager fileManager) {

        final PreconsensusEventStreamConfig preconsensusEventStreamConfig =
                platformContext.getConfiguration().getConfigData(PreconsensusEventStreamConfig.class);

        if (!preconsensusEventStreamConfig.enableStorage()) {
            return new NoOpPreconsensusEventWriter();
        }

        final PreconsensusEventWriter syncWriter = new SyncPreconsensusEventWriter(platformContext, fileManager);

        return new AsyncPreconsensusEventWriter(platformContext, threadManager, syncWriter);
    }

    /**
     * Start this platform.
     */
    @Override
    public void start() {
        components.start();

        metrics.start();

        if (tipsetEventCreator != null) {
            // The event creator is intentionally started before replaying the preconsensus event stream.
            // This prevents the event creator's intake queue from filling up and blocking. Note that
            // this component won't actually create events until the platform has the appropriate status.
            tipsetEventCreator.start();
        }

        replayPreconsensusEvents();
        configureStartupEventFreeze();
        gossip.start();
    }

    /**
     * If configured to do so, replay preconsensus events.
     */
    private void replayPreconsensusEvents() {
        final boolean enableReplay = platformContext
                .getConfiguration()
                .getConfigData(PreconsensusEventStreamConfig.class)
                .enableReplay();
        if (enableReplay) {
            PreconsensusEventReplayWorkflow.replayPreconsensusEvents(
                    platformContext,
                    threadManager,
                    Time.getCurrent(),
                    preconsensusEventFileManager,
                    preconsensusEventWriter,
                    eventTaskDispatcher,
                    intakeQueue,
                    consensusRoundHandler,
                    stateHashSignQueue,
                    stateManagementComponent,
                    platformStatusComponent,
                    initialMinimumGenerationNonAncient);
        } else {
            // if preconsensus events aren't being replayed, advance through that part of the state machine anyway
            platformStatusComponent.processStatusAction(new StartedReplayingEventsAction());
            platformStatusComponent.processStatusAction(
                    new DoneReplayingEventsAction(Time.getCurrent().now()));
        }
    }

    /**
     * We don't want to create events right after starting up. Configure that pause in event creation.
     */
    private void configureStartupEventFreeze() {
        final int freezeSecondsAfterStartup = platformContext
                .getConfiguration()
                .getConfigData(BasicConfig.class)
                .freezeSecondsAfterStartup();
        if (freezeSecondsAfterStartup > 0) {
            final Instant startUpEventFrozenEndTime = Instant.now().plusSeconds(freezeSecondsAfterStartup);
            startUpEventFrozenManager.setStartUpEventFrozenEndTime(startUpEventFrozenEndTime);
            logger.info(STARTUP.getMarker(), "startUpEventFrozenEndTime: {}", () -> startUpEventFrozenEndTime);
        }
    }

    /** {@inheritDoc} */
    @Override
    public boolean createTransaction(@NonNull final byte[] transaction) {
        return transactionSubmitter.submitTransaction(new SwirldTransaction(transaction));
    }

    /**
     * {@inheritDoc}
     */
    @Override
    public PlatformContext getContext() {
        return platformContext;
    }

    /**
     * {@inheritDoc}
     */
    @Override
    public NotificationEngine getNotificationEngine() {
        return notificationEngine;
    }

    /** {@inheritDoc} */
    @Override
    public Signature sign(final byte[] data) {
        return crypto.sign(data);
    }

    /**
     * Get the Address Book
     *
     * @return AddressBook
     */
    @Override
    public AddressBook getAddressBook() {
        return initialAddressBook;
    }

    /**
     * {@inheritDoc}
     */
    @SuppressWarnings("unchecked")
    @Override
    public <T extends SwirldState> AutoCloseableWrapper<T> getLatestImmutableState(@NonNull final String reason) {
        final ReservedSignedState wrapper = stateManagementComponent.getLatestImmutableState(reason);
        return new AutoCloseableWrapper<>(
                wrapper.isNull() ? null : (T) wrapper.get().getState().getSwirldState(), wrapper::close);
    }

    /**
     * {@inheritDoc}
     */
    @SuppressWarnings("unchecked")
    @Override
    public <T extends SwirldState> AutoCloseableWrapper<T> getLatestSignedState(@NonNull final String reason) {
        final ReservedSignedState wrapper = stateManagementComponent.getLatestSignedState(reason);
        return new AutoCloseableWrapper<>(
                wrapper.isNull() ? null : (T) wrapper.get().getState().getSwirldState(), wrapper::close);
    }

    /**
     * check whether the given event is the last event in its round, and the platform enters freeze period
     *
     * @param event a consensus event
     * @return whether this event is the last event to be added before restart
     */
    private boolean isLastEventBeforeRestart(final EventImpl event) {
        return event.isLastInRoundReceived() && swirldStateManager.isInFreezePeriod(event.getConsensusTimestamp());
    }
}<|MERGE_RESOLUTION|>--- conflicted
+++ resolved
@@ -70,11 +70,6 @@
 import com.swirlds.common.utility.Clearable;
 import com.swirlds.common.utility.LoggingClearables;
 import com.swirlds.logging.LogMarker;
-<<<<<<< HEAD
-import com.swirlds.logging.payloads.SavedStateLoadedPayload;
-=======
-import com.swirlds.logging.payloads.PlatformStatusPayload;
->>>>>>> 9509f287
 import com.swirlds.platform.components.EventCreationRules;
 import com.swirlds.platform.components.EventCreator;
 import com.swirlds.platform.components.EventIntake;
@@ -425,236 +420,6 @@
                 eventConfig.eventStreamQueueCapacity(),
                 this::isLastEventBeforeRestart);
 
-<<<<<<< HEAD
-        if (loadedSignedState.isNotNull()) {
-            diskStateHash = loadedSignedState.get().getState().getHash();
-            diskStateRound = loadedSignedState.get().getRound();
-            initialMinimumGenerationNonAncient = loadedSignedState
-                    .get()
-                    .getState()
-                    .getPlatformState()
-                    .getPlatformData()
-                    .getMinimumGenerationNonAncient();
-            startedFromGenesis = false;
-        } else {
-            diskStateHash = null;
-            diskStateRound = -1;
-            initialMinimumGenerationNonAncient = 0;
-            startedFromGenesis = true;
-        }
-
-        final LoadedState loadedState = initializeLoadedStateFromSignedState(loadedSignedState, stateConfig);
-        final PreConsensusEventHandler preConsensusEventHandler;
-        try (loadedState.signedStateFromDisk) {
-            final SignedState signedStateFromDisk = loadedState.signedStateFromDisk.getNullable();
-
-            stateHashSignQueue = PlatformConstructor.stateHashSignQueue(
-                    threadManager, selfId, stateManagementComponent::newSignedStateFromTransactions, metrics);
-            stateHashSignQueue.start();
-
-            final State stateToLoad;
-            if (signedStateFromDisk != null) {
-                logger.debug(STARTUP.getMarker(), () -> new SavedStateLoadedPayload(
-                                signedStateFromDisk.getRound(),
-                                signedStateFromDisk.getConsensusTimestamp(),
-                                startUpEventFrozenManager.getStartUpEventFrozenEndTime())
-                        .toString());
-
-                stateToLoad = loadedState.initialState;
-
-            } else {
-                stateToLoad = buildGenesisState(this, initialAddressBook, appVersion, genesisStateBuilder);
-
-                // if we are not starting from a saved state, don't freeze on startup
-                startUpEventFrozenManager.setStartUpEventFrozenEndTime(null);
-            }
-
-            if (stateToLoad == null) {
-                // this should be impossible
-                throw new IllegalStateException("stateToLoad is null");
-            }
-
-            swirldStateManager = PlatformConstructor.swirldStateManager(
-                    platformContext,
-                    initialAddressBook,
-                    selfId,
-                    preConsensusSystemTransactionManager,
-                    postConsensusSystemTransactionManager,
-                    platformStatusComponent,
-                    freezeManager::isFreezeStarted,
-                    stateToLoad);
-
-            // SwirldStateManager will get a copy of the state loaded, that copy will become stateCons.
-            // The original state will be saved in the SignedStateMgr and will be deleted when it becomes old
-
-            final ThreadConfig threadConfig = platformContext.getConfiguration().getConfigData(ThreadConfig.class);
-            preConsensusEventHandler = components.add(new PreConsensusEventHandler(
-                    metrics, threadManager, selfId, swirldStateManager, consensusMetrics, threadConfig));
-            consensusRoundHandler = components.add(PlatformConstructor.consensusHandler(
-                    platformContext,
-                    threadManager,
-                    selfId,
-                    swirldStateManager,
-                    new ConsensusHandlingMetrics(metrics, time),
-                    eventStreamManager,
-                    stateHashSignQueue,
-                    preconsensusEventWriter::waitUntilDurable,
-                    freezeManager::freezeStarted,
-                    platformStatusComponent,
-                    stateManagementComponent::roundAppliedToState,
-                    appVersion));
-
-            if (signedStateFromDisk != null) {
-                consensusRoundHandler.loadDataFromSignedState(signedStateFromDisk, false);
-            }
-
-            final AddedEventMetrics addedEventMetrics = new AddedEventMetrics(this.selfId, metrics);
-            final PreconsensusEventStreamSequencer sequencer = new PreconsensusEventStreamSequencer();
-
-            final EventObserverDispatcher eventObserverDispatcher = new EventObserverDispatcher(
-                    new ShadowGraphEventObserver(shadowGraph),
-                    consensusRoundHandler,
-                    preConsensusEventHandler,
-                    eventMapper,
-                    addedEventMetrics,
-                    eventIntakeMetrics,
-                    (PreConsensusEventObserver) event -> {
-                        sequencer.assignStreamSequenceNumber(event);
-                        abortAndThrowIfInterrupted(
-                                preconsensusEventWriter::writeEvent,
-                                event,
-                                "Interrupted while attempting to enqueue preconsensus event for writing");
-                    },
-                    (ConsensusRoundObserver) round -> {
-                        abortAndThrowIfInterrupted(
-                                preconsensusEventWriter::setMinimumGenerationNonAncient,
-                                round.getGenerations().getMinGenerationNonAncient(),
-                                "Interrupted while attempting to enqueue change in minimum generation non-ancient");
-
-                        abortAndThrowIfInterrupted(
-                                preconsensusEventWriter::requestFlush,
-                                "Interrupted while requesting preconsensus event flush");
-                    });
-
-            final List<Predicate<EventDescriptor>> isDuplicateChecks = new ArrayList<>();
-            isDuplicateChecks.add(d -> shadowGraph.isHashInGraph(d.getHash()));
-
-            eventLinker = buildEventLinker(isDuplicateChecks);
-
-            final IntakeCycleStats intakeCycleStats = new IntakeCycleStats(time, metrics);
-
-            final EventIntake eventIntake = new EventIntake(
-                    selfId,
-                    eventLinker,
-                    consensusRef::get,
-                    initialAddressBook,
-                    eventObserverDispatcher,
-                    intakeCycleStats,
-                    shadowGraph);
-
-            final EventCreator eventCreator = buildEventCreator(eventIntake);
-            final BasicConfig basicConfig = platformContext.getConfiguration().getConfigData(BasicConfig.class);
-
-            final TransactionConfig transactionConfig =
-                    platformContext.getConfiguration().getConfigData(TransactionConfig.class);
-
-            final List<GossipEventValidator> validators = new ArrayList<>();
-            // it is very important to discard ancient events, otherwise the deduplication will not work, since it
-            // doesn't track ancient events
-            validators.add(new AncientValidator(consensusRef::get));
-            validators.add(new EventDeduplication(isDuplicateChecks, eventIntakeMetrics));
-            validators.add(StaticValidators::isParentDataValid);
-            validators.add(new TransactionSizeValidator(transactionConfig.maxTransactionBytesPerEvent()));
-            if (basicConfig.verifyEventSigs()) {
-                validators.add(new SignatureValidator(initialAddressBook));
-            }
-            final GossipEventValidators eventValidators = new GossipEventValidators(validators);
-
-            /* validates events received from gossip */
-            final EventValidator eventValidator = new EventValidator(eventValidators, eventIntake::addUnlinkedEvent);
-
-            eventTaskDispatcher = new EventTaskDispatcher(
-                    time,
-                    eventValidator,
-                    eventCreator,
-                    eventIntake::addUnlinkedEvent,
-                    eventIntakeMetrics,
-                    intakeCycleStats);
-
-            intakeQueue = components.add(new QueueThreadConfiguration<EventIntakeTask>(threadManager)
-                    .setNodeId(selfId)
-                    .setComponent(PLATFORM_THREAD_POOL_NAME)
-                    .setThreadName("event-intake")
-                    // There is a circular dependency between the intake queue and gossip,
-                    // which the handler lambda sidesteps (since the lambda is not invoked
-                    // until after all things have been constructed).
-                    .setHandler(e -> getGossip().getEventIntakeLambda().accept(e))
-                    .setCapacity(eventConfig.eventIntakeQueueSize())
-                    .setLogAfterPauseDuration(threadConfig.logStackTracePauseDuration())
-                    .setMetricsConfiguration(new QueueThreadMetricsConfiguration(metrics)
-                            .enableMaxSizeMetric()
-                            .enableBusyTimeMetric())
-                    .build());
-
-            tipsetEventCreator = buildTipsetEventCreationManager(
-                    platformContext,
-                    threadManager,
-                    time,
-                    this,
-                    initialAddressBook,
-                    selfId,
-                    appVersion,
-                    swirldStateManager.getTransactionPool(),
-                    intakeQueue,
-                    eventObserverDispatcher,
-                    platformStatusComponent::getCurrentStatus,
-                    startUpEventFrozenManager);
-
-            transactionSubmitter = new SwirldTransactionSubmitter(
-                    platformStatusComponent,
-                    transactionConfig,
-                    swirldStateManager::submitTransaction,
-                    new TransactionMetrics(metrics));
-
-            gossip = GossipFactory.buildGossip(
-                    platformContext,
-                    threadManager,
-                    time,
-                    crypto,
-                    notificationEngine,
-                    initialAddressBook,
-                    selfId,
-                    appVersion,
-                    shadowGraph,
-                    emergencyRecoveryManager,
-                    consensusRef,
-                    intakeQueue,
-                    freezeManager,
-                    startUpEventFrozenManager,
-                    swirldStateManager,
-                    startedFromGenesis,
-                    stateManagementComponent,
-                    eventTaskDispatcher::dispatchTask,
-                    eventObserverDispatcher,
-                    eventMapper,
-                    eventIntakeMetrics,
-                    eventLinker,
-                    platformStatusComponent,
-                    this::loadReconnectState,
-                    this::clearAllPipelines);
-
-            if (signedStateFromDisk != null) {
-                loadStateIntoConsensusAndEventMapper(signedStateFromDisk);
-                loadStateIntoEventCreator(signedStateFromDisk);
-                eventLinker.loadFromSignedState(signedStateFromDisk);
-            } else {
-                consensusRef.set(new ConsensusImpl(
-                        platformContext.getConfiguration().getConfigData(ConsensusConfig.class),
-                        consensusMetrics,
-                        consensusRoundHandler::addMinGenInfo,
-                        getAddressBook()));
-            }
-=======
         initializeState(initialState);
 
         final TransactionConfig transactionConfig =
@@ -667,8 +432,7 @@
                 selfId,
                 preConsensusSystemTransactionManager,
                 postConsensusSystemTransactionManager,
-                metrics,
-                transactionConfig,
+                platformStatusComponent,
                 freezeManager::isFreezeStarted,
                 initialState.getState(),
                 appVersion);
@@ -689,6 +453,7 @@
                 stateHashSignQueue,
                 preconsensusEventWriter::waitUntilDurable,
                 freezeManager::freezeStarted,
+                platformStatusComponent,
                 stateManagementComponent::roundAppliedToState,
                 appVersion));
 
@@ -788,11 +553,11 @@
                 swirldStateManager.getTransactionPool(),
                 intakeQueue,
                 eventObserverDispatcher,
-                currentPlatformStatus::get,
+                platformStatusComponent::getCurrentStatus,
                 startUpEventFrozenManager);
 
         transactionSubmitter = new SwirldTransactionSubmitter(
-                currentPlatformStatus::get,
+                platformStatusComponent::getCurrentStatus,
                 transactionConfig,
                 swirldStateManager::submitTransaction,
                 new TransactionMetrics(metrics));
@@ -822,7 +587,7 @@
                 eventMapper,
                 eventIntakeMetrics,
                 eventLinker,
-                this::checkPlatformStatus,
+                platformStatusComponent,
                 this::loadReconnectState,
                 this::clearAllPipelines);
 
@@ -859,7 +624,6 @@
                 notificationEngine.dispatch(
                         StateLoadedFromDiskCompleteListener.class, new StateLoadedFromDiskNotification());
             });
->>>>>>> 9509f287
         }
 
         clearAllPipelines = new LoggingClearables(
