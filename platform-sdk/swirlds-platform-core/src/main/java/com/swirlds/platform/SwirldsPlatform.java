--- conflicted
+++ resolved
@@ -91,10 +91,7 @@
 import com.swirlds.platform.event.preconsensus.PcesFileManager;
 import com.swirlds.platform.event.preconsensus.PcesFileReader;
 import com.swirlds.platform.event.preconsensus.PcesFileTracker;
-<<<<<<< HEAD
 import com.swirlds.platform.event.preconsensus.PcesFileType;
-=======
->>>>>>> e9a4d509
 import com.swirlds.platform.event.preconsensus.PcesReplayer;
 import com.swirlds.platform.event.preconsensus.PcesSequencer;
 import com.swirlds.platform.event.preconsensus.PcesWriter;
@@ -440,7 +437,6 @@
         try {
             final Path databaseDirectory = getDatabaseDirectory(platformContext, selfId);
 
-<<<<<<< HEAD
             // When we perform the migration to using birth round bounding, we will need to read
             // the old type and start writing the new type.
             final PcesFileType currentFileType = platformContext
@@ -450,19 +446,13 @@
                     ? PcesFileType.BIRTH_ROUND_BOUND
                     : PcesFileType.GENERATION_BOUND;
 
-=======
->>>>>>> e9a4d509
             initialPcesFiles = PcesFileReader.readFilesFromDisk(
                     platformContext,
                     recycleBin,
                     databaseDirectory,
                     initialState.getRound(),
-<<<<<<< HEAD
                     preconsensusEventStreamConfig.permitGaps(),
                     currentFileType);
-=======
-                    preconsensusEventStreamConfig.permitGaps());
->>>>>>> e9a4d509
 
             preconsensusEventFileManager = new PcesFileManager(
                     platformContext, Time.getCurrent(), initialPcesFiles, selfId, initialState.getRound());
