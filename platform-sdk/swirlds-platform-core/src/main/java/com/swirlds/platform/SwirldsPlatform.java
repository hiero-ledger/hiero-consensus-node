--- conflicted
+++ resolved
@@ -851,13 +851,8 @@
             initialMinimumGenerationNonAncient = 0;
         } else {
             initialMinimumGenerationNonAncient =
-<<<<<<< HEAD
                     initialState.getState().getPlatformState().getMinimumGenerationNonAncient();
-
-=======
-                    initialState.getState().getPlatformState().getPlatformData().getMinimumGenerationNonAncient();
             latestImmutableState.setState(initialState.reserve("set latest immutable to initial state"));
->>>>>>> 66caf68a
             stateManagementComponent.stateToLoad(initialState, SourceOfSignedState.DISK);
             consensusRoundHandler.loadDataFromSignedState(initialState, false);
 
