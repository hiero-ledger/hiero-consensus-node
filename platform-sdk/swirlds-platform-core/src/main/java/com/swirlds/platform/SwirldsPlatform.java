/*
 * Copyright (C) 2016-2023 Hedera Hashgraph, LLC
 *
 * Licensed under the Apache License, Version 2.0 (the "License");
 * you may not use this file except in compliance with the License.
 * You may obtain a copy of the License at
 *
 *      http://www.apache.org/licenses/LICENSE-2.0
 *
 * Unless required by applicable law or agreed to in writing, software
 * distributed under the License is distributed on an "AS IS" BASIS,
 * WITHOUT WARRANTIES OR CONDITIONS OF ANY KIND, either express or implied.
 * See the License for the specific language governing permissions and
 * limitations under the License.
 */

package com.swirlds.platform;

import static com.swirlds.common.threading.interrupt.Uninterruptable.abortAndThrowIfInterrupted;
import static com.swirlds.common.threading.manager.AdHocThreadManager.getStaticThreadManager;
import static com.swirlds.logging.legacy.LogMarker.EXCEPTION;
import static com.swirlds.logging.legacy.LogMarker.RECONNECT;
import static com.swirlds.logging.legacy.LogMarker.STARTUP;
import static com.swirlds.logging.legacy.LogMarker.STATE_TO_DISK;
import static com.swirlds.platform.event.creation.EventCreationManagerFactory.buildEventCreationManager;
import static com.swirlds.platform.event.creation.EventCreationManagerFactory.buildLegacyEventCreationManager;
import static com.swirlds.platform.state.address.AddressBookMetrics.registerAddressBookMetrics;
import static com.swirlds.platform.state.iss.ConsensusHashManager.DO_NOT_IGNORE_ROUNDS;
import static com.swirlds.platform.state.signed.SignedStateFileReader.getSavedStateFiles;
import static com.swirlds.platform.system.InitTrigger.GENESIS;
import static com.swirlds.platform.system.InitTrigger.RESTART;
import static com.swirlds.platform.system.SoftwareVersion.NO_VERSION;
import static com.swirlds.platform.system.UptimeData.NO_ROUND;

import com.swirlds.base.state.Startable;
import com.swirlds.base.time.Time;
import com.swirlds.base.utility.Pair;
import com.swirlds.common.config.StateConfig;
import com.swirlds.common.config.TransactionConfig;
import com.swirlds.common.context.PlatformContext;
import com.swirlds.common.crypto.Hash;
import com.swirlds.common.crypto.Signature;
import com.swirlds.common.io.utility.RecycleBin;
import com.swirlds.common.merkle.crypto.MerkleCryptoFactory;
import com.swirlds.common.merkle.utility.SerializableLong;
import com.swirlds.common.metrics.FunctionGauge;
import com.swirlds.common.metrics.Metrics;
import com.swirlds.common.metrics.extensions.PhaseTimer;
import com.swirlds.common.metrics.extensions.PhaseTimerBuilder;
import com.swirlds.common.notification.NotificationEngine;
import com.swirlds.common.platform.NodeId;
import com.swirlds.common.scratchpad.Scratchpad;
import com.swirlds.common.stream.EventStreamManager;
import com.swirlds.common.threading.framework.QueueThread;
import com.swirlds.common.threading.framework.config.QueueThreadConfiguration;
import com.swirlds.common.threading.framework.config.QueueThreadMetricsConfiguration;
import com.swirlds.common.threading.interrupt.InterruptableConsumer;
import com.swirlds.common.threading.manager.ThreadManager;
import com.swirlds.common.utility.AutoCloseableWrapper;
import com.swirlds.common.utility.Clearable;
import com.swirlds.common.utility.LoggingClearables;
import com.swirlds.common.utility.StackTrace;
import com.swirlds.common.wiring.model.WiringModel;
import com.swirlds.logging.legacy.LogMarker;
import com.swirlds.logging.legacy.payload.FatalErrorPayload;
import com.swirlds.platform.components.EventIntake;
import com.swirlds.platform.components.LinkedEventIntake;
import com.swirlds.platform.components.SavedStateController;
import com.swirlds.platform.components.appcomm.AppCommunicationComponent;
import com.swirlds.platform.components.state.DefaultStateManagementComponent;
import com.swirlds.platform.components.state.StateManagementComponent;
import com.swirlds.platform.components.state.output.NewLatestCompleteStateConsumer;
import com.swirlds.platform.components.transaction.system.ConsensusSystemTransactionManager;
import com.swirlds.platform.components.transaction.system.PreconsensusSystemTransactionManager;
import com.swirlds.platform.config.ThreadConfig;
import com.swirlds.platform.consensus.ConsensusConfig;
import com.swirlds.platform.crypto.CryptoStatic;
import com.swirlds.platform.crypto.KeysAndCerts;
import com.swirlds.platform.crypto.PlatformSigner;
import com.swirlds.platform.dispatch.DispatchBuilder;
import com.swirlds.platform.dispatch.DispatchConfiguration;
import com.swirlds.platform.dispatch.triggers.flow.DiskStateLoadedTrigger;
import com.swirlds.platform.dispatch.triggers.flow.ReconnectStateLoadedTrigger;
import com.swirlds.platform.event.EventCounter;
import com.swirlds.platform.event.GossipEvent;
import com.swirlds.platform.event.creation.AsyncEventCreationManager;
import com.swirlds.platform.event.creation.EventCreationManager;
import com.swirlds.platform.event.deduplication.EventDeduplicator;
import com.swirlds.platform.event.linking.EventLinker;
import com.swirlds.platform.event.linking.InOrderLinker;
import com.swirlds.platform.event.linking.OrphanBufferingLinker;
import com.swirlds.platform.event.linking.ParentFinder;
import com.swirlds.platform.event.orphan.OrphanBuffer;
import com.swirlds.platform.event.preconsensus.AsyncPreconsensusEventWriter;
import com.swirlds.platform.event.preconsensus.NoOpPreconsensusEventWriter;
import com.swirlds.platform.event.preconsensus.PreconsensusEventFileManager;
import com.swirlds.platform.event.preconsensus.PreconsensusEventReplayWorkflow;
import com.swirlds.platform.event.preconsensus.PreconsensusEventStreamConfig;
import com.swirlds.platform.event.preconsensus.PreconsensusEventStreamSequencer;
import com.swirlds.platform.event.preconsensus.PreconsensusEventWriter;
import com.swirlds.platform.event.preconsensus.SyncPreconsensusEventWriter;
import com.swirlds.platform.event.validation.AddressBookUpdate;
import com.swirlds.platform.event.validation.AncientValidator;
import com.swirlds.platform.event.validation.EventDeduplication;
import com.swirlds.platform.event.validation.EventSignatureValidator;
import com.swirlds.platform.event.validation.EventValidator;
import com.swirlds.platform.event.validation.GossipEventValidator;
import com.swirlds.platform.event.validation.GossipEventValidators;
import com.swirlds.platform.event.validation.InternalEventValidator;
import com.swirlds.platform.event.validation.SignatureValidator;
import com.swirlds.platform.event.validation.StaticValidators;
import com.swirlds.platform.event.validation.TransactionSizeValidator;
import com.swirlds.platform.eventhandling.ConsensusRoundHandler;
import com.swirlds.platform.eventhandling.EventConfig;
import com.swirlds.platform.eventhandling.PreConsensusEventHandler;
import com.swirlds.platform.eventhandling.TransactionPool;
import com.swirlds.platform.gossip.DefaultIntakeEventCounter;
import com.swirlds.platform.gossip.Gossip;
import com.swirlds.platform.gossip.GossipFactory;
import com.swirlds.platform.gossip.IntakeEventCounter;
import com.swirlds.platform.gossip.NoOpIntakeEventCounter;
import com.swirlds.platform.gossip.chatter.config.ChatterConfig;
import com.swirlds.platform.gossip.shadowgraph.LatestEventTipsetTracker;
import com.swirlds.platform.gossip.shadowgraph.ShadowGraph;
import com.swirlds.platform.gossip.shadowgraph.ShadowGraphEventObserver;
import com.swirlds.platform.gossip.sync.config.SyncConfig;
import com.swirlds.platform.gui.GuiPlatformAccessor;
import com.swirlds.platform.intake.EventIntakePhase;
import com.swirlds.platform.internal.EventImpl;
import com.swirlds.platform.listeners.PlatformStatusChangeListener;
import com.swirlds.platform.listeners.PlatformStatusChangeNotification;
import com.swirlds.platform.listeners.ReconnectCompleteListener;
import com.swirlds.platform.listeners.ReconnectCompleteNotification;
import com.swirlds.platform.listeners.StateLoadedFromDiskCompleteListener;
import com.swirlds.platform.listeners.StateLoadedFromDiskNotification;
import com.swirlds.platform.metrics.AddedEventMetrics;
import com.swirlds.platform.metrics.ConsensusHandlingMetrics;
import com.swirlds.platform.metrics.ConsensusMetrics;
import com.swirlds.platform.metrics.ConsensusMetricsImpl;
import com.swirlds.platform.metrics.EventIntakeMetrics;
import com.swirlds.platform.metrics.IssMetrics;
import com.swirlds.platform.metrics.RuntimeMetrics;
import com.swirlds.platform.metrics.SwirldStateMetrics;
import com.swirlds.platform.metrics.SyncMetrics;
import com.swirlds.platform.metrics.TransactionMetrics;
import com.swirlds.platform.observers.ConsensusRoundObserver;
import com.swirlds.platform.observers.EventObserverDispatcher;
import com.swirlds.platform.observers.PreConsensusEventObserver;
import com.swirlds.platform.recovery.EmergencyRecoveryManager;
import com.swirlds.platform.state.State;
import com.swirlds.platform.state.SwirldStateManager;
import com.swirlds.platform.state.iss.ConsensusHashManager;
import com.swirlds.platform.state.iss.IssHandler;
import com.swirlds.platform.state.iss.IssScratchpad;
import com.swirlds.platform.state.nexus.EmergencyStateNexus;
import com.swirlds.platform.state.nexus.LatestCompleteStateNexus;
import com.swirlds.platform.state.nexus.SignedStateNexus;
import com.swirlds.platform.state.signed.ReservedSignedState;
import com.swirlds.platform.state.signed.SavedStateInfo;
import com.swirlds.platform.state.signed.SignedState;
import com.swirlds.platform.state.signed.SignedStateFileManager;
import com.swirlds.platform.state.signed.SignedStateManager;
import com.swirlds.platform.state.signed.SignedStateMetrics;
import com.swirlds.platform.state.signed.SourceOfSignedState;
import com.swirlds.platform.state.signed.StartupStateUtils;
import com.swirlds.platform.state.signed.StateDumpRequest;
import com.swirlds.platform.state.signed.StateToDiskReason;
import com.swirlds.platform.stats.StatConstructor;
import com.swirlds.platform.system.InitTrigger;
import com.swirlds.platform.system.Platform;
import com.swirlds.platform.system.Shutdown;
import com.swirlds.platform.system.SoftwareVersion;
import com.swirlds.platform.system.SwirldState;
import com.swirlds.platform.system.SystemExitCode;
import com.swirlds.platform.system.SystemExitUtils;
import com.swirlds.platform.system.UptimeData;
import com.swirlds.platform.system.address.Address;
import com.swirlds.platform.system.address.AddressBook;
import com.swirlds.platform.system.address.AddressBookUtils;
import com.swirlds.platform.system.events.EventDescriptor;
import com.swirlds.platform.system.status.PlatformStatus;
import com.swirlds.platform.system.status.PlatformStatusManager;
import com.swirlds.platform.system.status.actions.DoneReplayingEventsAction;
import com.swirlds.platform.system.status.actions.ReconnectCompleteAction;
import com.swirlds.platform.system.status.actions.StartedReplayingEventsAction;
import com.swirlds.platform.system.transaction.StateSignatureTransaction;
import com.swirlds.platform.system.transaction.SwirldTransaction;
import com.swirlds.platform.threading.PauseAndLoad;
import com.swirlds.platform.util.PlatformComponents;
import com.swirlds.platform.wiring.PlatformWiring;
import edu.umd.cs.findbugs.annotations.NonNull;
import edu.umd.cs.findbugs.annotations.Nullable;
import java.io.IOException;
import java.io.UncheckedIOException;
import java.util.ArrayList;
import java.util.List;
import java.util.Objects;
import java.util.concurrent.ExecutionException;
import java.util.concurrent.atomic.AtomicLong;
import java.util.concurrent.atomic.AtomicReference;
import java.util.function.Consumer;
import java.util.function.Predicate;
import org.apache.logging.log4j.LogManager;
import org.apache.logging.log4j.Logger;

public class SwirldsPlatform implements Platform {

    public static final String PLATFORM_THREAD_POOL_NAME = "platform-core";
    /** use this for all logging, as controlled by the optional data/log4j2.xml file */
    private static final Logger logger = LogManager.getLogger(SwirldsPlatform.class);
    /**
     * the ID of the member running this. Since a node can be a main node or a mirror node, the ID is not a primitive
     * value
     */
    private final NodeId selfId;
    /**
     * The shadow graph manager. This wraps a shadow graph, which is an Event graph that adds child pointers to the
     * Hashgraph Event graph. Used for gossiping.
     */
    private final ShadowGraph shadowGraph;

    /**
     * the object used to calculate consensus. it is volatile because the whole object is replaced when reading a state
     * from disk or getting it through reconnect
     */
    private final AtomicReference<Consensus> consensusRef = new AtomicReference<>();
    /** the current nodes in the network and their information */
    private final AddressBook currentAddressBook;

    private final Metrics metrics;

    private final ConsensusMetrics consensusMetrics;

    /** the object that contains all key pairs and CSPRNG state for this member */
    private final KeysAndCerts keysAndCerts;
    /**
     * If a state was loaded from disk, this is the minimum generation non-ancient for that round. If starting from a
     * genesis state, this is 0.
     */
    private final long initialMinimumGenerationNonAncient;

    private final StateManagementComponent stateManagementComponent;
    /** Manages the pipeline of signed states to be written to disk */
    private final SignedStateFileManager signedStateFileManager;

    /**
     * Holds the latest state that is immutable. May be unhashed (in the future), may or may not have all required
     * signatures. State is returned with a reservation.
     * <p>
     * NOTE: This is currently set when a state has finished hashing. In the future, this will be set at the moment a
     * new state is created, before it is hashed.
     */
    private final SignedStateNexus latestImmutableState = new SignedStateNexus();

    private final QueueThread<GossipEvent> intakeQueue;
    private final QueueThread<ReservedSignedState> stateHashSignQueue;
    private final EventLinker eventLinker;

    /**
     * Validates events and passes valid events further down the intake pipeline.
     */
    private final InterruptableConsumer<GossipEvent> intakeHandler;

    /** Contains all validators for events */
    private final GossipEventValidators eventValidators;

    /** Stores and processes consensus events including sending them to {@link SwirldStateManager} for handling */
    private final ConsensusRoundHandler consensusRoundHandler;

    private final TransactionPool transactionPool;
    /** Handles all interaction with {@link SwirldState} */
    private final SwirldStateManager swirldStateManager;
    /** Checks the validity of transactions and submits valid ones to the transaction pool */
    private final SwirldTransactionSubmitter transactionSubmitter;
    /** clears all pipelines to prepare for a reconnect */
    private final Clearable clearAllPipelines;

    /**
     * Responsible for managing the lifecycle of threads on this platform.
     */
    private final ThreadManager threadManager;

    /**
     * All components that need to be started or that have dispatch observers.
     */
    private final PlatformComponents components;

    /**
     * Call this when a reconnect has been completed.
     */
    private final ReconnectStateLoadedTrigger reconnectStateLoadedDispatcher;

    /**
     * Call this when a state has been loaded from disk.
     */
    private final DiskStateLoadedTrigger diskStateLoadedDispatcher;
    /**
     * The current version of the app running on this platform.
     */
    private final SoftwareVersion appVersion;
    /**
     * For passing notifications between the platform and the application.
     */
    private final NotificationEngine notificationEngine;

    /**
     * The platform context for this platform. Should be used to access basic services
     */
    private final PlatformContext platformContext;

    /**
     * Can be used to read preconsensus event files from disk.
     */
    private final PreconsensusEventFileManager preconsensusEventFileManager;

    /**
     * Writes preconsensus events to disk.
     */
    private final PreconsensusEventWriter preconsensusEventWriter;

    /**
     * Manages the status of the platform.
     */
    private final PlatformStatusManager platformStatusManager;

    /**
     * Responsible for transmitting and receiving events from the network.
     */
    private final Gossip gossip;

    /**
     * Allows files to be deleted, and potentially recovered later for debugging.
     */
    private final RecycleBin recycleBin;

    /**
     * Creates new events.
     */
    private final AsyncEventCreationManager eventCreator;

    /**
     * The round of the most recent reconnect state received, or {@link UptimeData#NO_ROUND} if no reconnect state has
     * been received since startup.
     */
    private final AtomicLong latestReconnectRound = new AtomicLong(NO_ROUND);

    final ConsensusHashManager consensusHashManager;

    /** Manages emergency recovery */
    private final EmergencyRecoveryManager emergencyRecoveryManager;
    /** Controls which states are saved to disk */
    private final SavedStateController savedStateController;

    /**
     * Encapsulated wiring for the platform.
     */
    private final PlatformWiring platformWiring;

    /**
     * the browser gives the Platform what app to run. There can be multiple Platforms on one computer.
     *
     * @param platformContext          the context for this platform
     * @param keysAndCerts             an object holding all the public/private key pairs and the CSPRNG state for this
     *                                 member
     * @param recycleBin               used to delete files that may be useful for later debugging
     * @param id                       the ID for this node
     * @param mainClassName            the name of the app class inheriting from SwirldMain
     * @param swirldName               the name of the swirld being run
     * @param appVersion               the current version of the running application
     * @param initialState             the initial state of the platform
     * @param emergencyRecoveryManager used in emergency recovery.
     */
    SwirldsPlatform(
            @NonNull final PlatformContext platformContext,
            @NonNull final KeysAndCerts keysAndCerts,
            @NonNull final RecycleBin recycleBin,
            @NonNull final NodeId id,
            @NonNull final String mainClassName,
            @NonNull final String swirldName,
            @NonNull final SoftwareVersion appVersion,
            @NonNull final SignedState initialState,
            @NonNull final EmergencyRecoveryManager emergencyRecoveryManager) {

        this.platformContext = Objects.requireNonNull(platformContext, "platformContext");
        this.emergencyRecoveryManager = Objects.requireNonNull(emergencyRecoveryManager, "emergencyRecoveryManager");
        final Time time = Time.getCurrent();

        final DispatchBuilder dispatchBuilder =
                new DispatchBuilder(platformContext.getConfiguration().getConfigData(DispatchConfiguration.class));

        components = new PlatformComponents(dispatchBuilder);

        // FUTURE WORK: use a real thread manager here
        threadManager = getStaticThreadManager();

        notificationEngine = NotificationEngine.buildEngine(threadManager);

        dispatchBuilder.registerObservers(this);

        reconnectStateLoadedDispatcher =
                dispatchBuilder.getDispatcher(this, ReconnectStateLoadedTrigger.class)::dispatch;
        diskStateLoadedDispatcher = dispatchBuilder.getDispatcher(this, DiskStateLoadedTrigger.class)::dispatch;

        final StateConfig stateConfig = platformContext.getConfiguration().getConfigData(StateConfig.class);
        final String actualMainClassName = stateConfig.getMainClassName(mainClassName);

        this.appVersion = appVersion;

        this.selfId = id;
        this.currentAddressBook = initialState.getAddressBook();

        final EmergencyStateNexus emergencyState = new EmergencyStateNexus();
        if (emergencyRecoveryManager.isEmergencyState(initialState)) {
            emergencyState.setState(initialState.reserve("emergency state nexus"));
        }
        final Consumer<PlatformStatus> statusChangeConsumer = s -> {
            notificationEngine.dispatch(PlatformStatusChangeListener.class, new PlatformStatusChangeNotification(s));
            emergencyState.platformStatusChanged(s);
        };
        platformStatusManager =
                components.add(new PlatformStatusManager(platformContext, time, threadManager, statusChangeConsumer));

        this.metrics = platformContext.getMetrics();

        metrics.getOrCreate(StatConstructor.createEnumStat(
                "PlatformStatus",
                Metrics.PLATFORM_CATEGORY,
                PlatformStatus.values(),
                platformStatusManager::getCurrentStatus));

        registerAddressBookMetrics(metrics, currentAddressBook, selfId);

        this.recycleBin = components.add(Objects.requireNonNull(recycleBin));

        this.consensusMetrics = new ConsensusMetricsImpl(this.selfId, metrics);

        final EventIntakeMetrics eventIntakeMetrics = new EventIntakeMetrics(metrics, selfId);
        final SyncMetrics syncMetrics = new SyncMetrics(metrics);
        RuntimeMetrics.setup(metrics);

        this.shadowGraph = new ShadowGraph(time, syncMetrics, currentAddressBook, selfId);

        final LatestEventTipsetTracker latestEventTipsetTracker;
        final boolean enableEventFiltering = platformContext
                .getConfiguration()
                .getConfigData(SyncConfig.class)
                .filterLikelyDuplicates();
        if (enableEventFiltering) {
            latestEventTipsetTracker = new LatestEventTipsetTracker(time, currentAddressBook, selfId);
        } else {
            latestEventTipsetTracker = null;
        }

        this.keysAndCerts = keysAndCerts;

        EventCounter.registerEventCounterMetrics(metrics);

        final AppCommunicationComponent appCommunicationComponent =
                new AppCommunicationComponent(notificationEngine, platformContext);

        components.add(appCommunicationComponent);

        metrics.addUpdater(appCommunicationComponent::updateLatestCompleteStateQueueSize);

        final Hash epochHash;
        if (emergencyRecoveryManager.getEmergencyRecoveryFile() != null) {
            epochHash = emergencyRecoveryManager.getEmergencyRecoveryFile().hash();
        } else {
            epochHash = initialState.getState().getPlatformState().getEpochHash();
        }

        StartupStateUtils.doRecoveryCleanup(
                platformContext,
                recycleBin,
                selfId,
                swirldName,
                actualMainClassName,
                epochHash,
                initialState.getRound());

        preconsensusEventFileManager = buildPreconsensusEventFileManager(initialState.getRound());

        preconsensusEventWriter = components.add(buildPreconsensusEventWriter(preconsensusEventFileManager));

        // Only validate preconsensus signature transactions if we are not recovering from an ISS.
        // ISS round == null means we haven't observed an ISS yet.
        // ISS round < current round means there was an ISS prior to the saved state
        //    that has already been recovered from.
        // ISS round >= current round means that the ISS happens in the future relative the initial state, meaning
        //    we may observe ISS-inducing signature transactions in the preconsensus event stream.
        final Scratchpad<IssScratchpad> issScratchpad =
                Scratchpad.create(platformContext, selfId, IssScratchpad.class, "platform.iss");
        issScratchpad.logContents();
        final SerializableLong issRound = issScratchpad.get(IssScratchpad.LAST_ISS_ROUND);

        final boolean forceIgnorePcesSignatures = platformContext
                .getConfiguration()
                .getConfigData(PreconsensusEventStreamConfig.class)
                .forceIgnorePcesSignatures();

        final boolean ignorePreconsensusSignatures;
        if (forceIgnorePcesSignatures) {
            // this is used FOR TESTING ONLY
            ignorePreconsensusSignatures = true;
        } else {
            ignorePreconsensusSignatures = issRound != null && issRound.getValue() >= initialState.getRound();
        }

        // A round that we will completely skip ISS detection for. Needed for tests that do janky state modification
        // without a software upgrade (in production this feature should not be used).
        final long roundToIgnore = stateConfig.validateInitialState() ? DO_NOT_IGNORE_ROUNDS : initialState.getRound();

        consensusHashManager = components.add(new ConsensusHashManager(
                platformContext,
                Time.getCurrent(),
                dispatchBuilder,
                currentAddressBook,
                epochHash,
                appVersion,
                ignorePreconsensusSignatures,
                roundToIgnore));

        components.add(new IssHandler(
                stateConfig,
                selfId,
                platformStatusManager,
                this::haltRequested,
                this::handleFatalError,
                appCommunicationComponent,
                issScratchpad));

        components.add(new IssMetrics(platformContext.getMetrics(), currentAddressBook));

        signedStateFileManager = new SignedStateFileManager(
                platformContext,
                new SignedStateMetrics(platformContext.getMetrics()),
                Time.getCurrent(),
                actualMainClassName,
                selfId,
                swirldName);

        transactionPool = new TransactionPool(platformContext);

        // FUTURE WORK: at some point this should be part of the unified platform wiring
        final WiringModel model = WiringModel.create(platformContext, Time.getCurrent());
        components.add(model);

        platformWiring = components.add(new PlatformWiring(platformContext, time));
        platformWiring.wireExternalComponents(
                preconsensusEventWriter, platformStatusManager, appCommunicationComponent, transactionPool);

        final StateSigner stateSigner = new StateSigner(new PlatformSigner(keysAndCerts), platformStatusManager);
        platformWiring.bind(signedStateFileManager, stateSigner);

        final LatestCompleteStateNexus latestCompleteState =
                new LatestCompleteStateNexus(stateConfig, platformContext.getMetrics());
        savedStateController = new SavedStateController(stateConfig);
        final NewLatestCompleteStateConsumer newLatestCompleteStateConsumer = ss -> {
            // the app comm component will reserve the state, this should be done by the wiring in the future
            appCommunicationComponent.newLatestCompleteStateEvent(ss);
            // the nexus expects a state to be reserved for it
            // in the future, all of these reservations will be done by the wiring
            latestCompleteState.setState(ss.reserve("setting latest complete state"));
        };

        stateManagementComponent = new DefaultStateManagementComponent(
                platformContext,
                threadManager,
                dispatchBuilder,
                newLatestCompleteStateConsumer,
                this::handleFatalError,
                platformWiring.getSaveStateToDiskInput()::put,
                platformWiring.getSignStateInput()::put);

        // Load the minimum generation into the pre-consensus event writer
        final List<SavedStateInfo> savedStates = getSavedStateFiles(actualMainClassName, selfId, swirldName);
        if (!savedStates.isEmpty()) {
            // The minimum generation of non-ancient events for the oldest state snapshot on disk.
            final long minimumGenerationNonAncientForOldestState =
                    savedStates.get(savedStates.size() - 1).metadata().minimumGenerationNonAncient();
            preconsensusEventWriter.setMinimumGenerationToStoreUninterruptably(
                    minimumGenerationNonAncientForOldestState);
        }

        components.add(stateManagementComponent);

        final SignedStateManager signedStateManager = stateManagementComponent.getSignedStateManager();

        final PreconsensusSystemTransactionManager preconsensusSystemTransactionManager =
                new PreconsensusSystemTransactionManager();
        preconsensusSystemTransactionManager.addHandler(
                StateSignatureTransaction.class, signedStateManager::handlePreconsensusSignatureTransaction);

        final ConsensusSystemTransactionManager consensusSystemTransactionManager =
                new ConsensusSystemTransactionManager();
        consensusSystemTransactionManager.addHandler(
                StateSignatureTransaction.class,
                (ignored, nodeId, txn, v) ->
                        consensusHashManager.handlePostconsensusSignatureTransaction(nodeId, txn, v));
        consensusSystemTransactionManager.addHandler(
                StateSignatureTransaction.class,
                (ignored, nodeId, txn, v) -> signedStateManager.handlePostconsensusSignatureTransaction(nodeId, txn));

        // FUTURE WORK remove this when there are no more ShutdownRequestedTriggers being dispatched
        components.add(new Shutdown());

        final EventConfig eventConfig = platformContext.getConfiguration().getConfigData(EventConfig.class);

        final Address address = getSelfAddress();
        final String eventStreamManagerName;
        if (!address.getMemo().isEmpty()) {
            eventStreamManagerName = address.getMemo();
        } else {
            eventStreamManagerName = String.valueOf(selfId);
        }

        final EventStreamManager<EventImpl> eventStreamManager = new EventStreamManager<>(
                platformContext,
                threadManager,
                getSelfId(),
                this,
                eventStreamManagerName,
                eventConfig.enableEventStreaming(),
                eventConfig.eventsLogDir(),
                eventConfig.eventsLogPeriod(),
                eventConfig.eventStreamQueueCapacity(),
                this::isLastEventBeforeRestart);

        initializeState(initialState);

        final TransactionConfig transactionConfig =
                platformContext.getConfiguration().getConfigData(TransactionConfig.class);

        // This object makes a copy of the state. After this point, initialState becomes immutable.
        swirldStateManager = new SwirldStateManager(
                platformContext,
                currentAddressBook,
                selfId,
                preconsensusSystemTransactionManager,
                consensusSystemTransactionManager,
                new SwirldStateMetrics(platformContext.getMetrics()),
                platformStatusManager,
                initialState.getState(),
                appVersion);

        final InterruptableConsumer<ReservedSignedState> newSignedStateFromTransactionsConsumer = rs -> {
            latestImmutableState.setState(rs.getAndReserve("newSignedStateFromTransactionsConsumer"));
            latestCompleteState.newIncompleteState(rs.get().getRound());
            savedStateController.markSavedState(rs.getAndReserve("savedStateController.markSavedState"));
            stateManagementComponent.newSignedStateFromTransactions(rs);
        };

        stateHashSignQueue = components.add(new QueueThreadConfiguration<ReservedSignedState>(threadManager)
                .setNodeId(selfId)
                .setComponent(PLATFORM_THREAD_POOL_NAME)
                .setThreadName("state-hash-sign")
                .setHandler(newSignedStateFromTransactionsConsumer)
                .setCapacity(1)
                .setMetricsConfiguration(new QueueThreadMetricsConfiguration(metrics).enableBusyTimeMetric())
                .build());

        final ThreadConfig threadConfig = platformContext.getConfiguration().getConfigData(ThreadConfig.class);

        final Consumer<EventImpl> preconsensusEventHandlerConsumer;
        final Clearable preconsensusEventHandlerClear;
        if (eventConfig.useLegacyIntake()) {
            final PreConsensusEventHandler preConsensusEventHandler = components.add(new PreConsensusEventHandler(
                    metrics, threadManager, selfId, swirldStateManager, consensusMetrics, threadConfig));
            preconsensusEventHandlerConsumer = preConsensusEventHandler::preconsensusEvent;
            preconsensusEventHandlerClear = preConsensusEventHandler;
        } else {
            preconsensusEventHandlerConsumer = event -> {};
            preconsensusEventHandlerClear = null;
        }

        consensusRoundHandler = components.add(new ConsensusRoundHandler(
                platformContext,
                threadManager,
                selfId,
                swirldStateManager,
                new ConsensusHandlingMetrics(metrics, time),
                eventStreamManager,
                stateHashSignQueue,
                preconsensusEventWriter::waitUntilDurable,
                platformStatusManager,
                consensusHashManager::roundCompleted,
                appVersion));

        final AddedEventMetrics addedEventMetrics = new AddedEventMetrics(this.selfId, metrics);
        final PreconsensusEventStreamSequencer sequencer = new PreconsensusEventStreamSequencer();

        final EventObserverDispatcher eventObserverDispatcher = new EventObserverDispatcher(
                new ShadowGraphEventObserver(shadowGraph, latestEventTipsetTracker),
                consensusRoundHandler,
                addedEventMetrics,
                eventIntakeMetrics,
                (PreConsensusEventObserver) event -> {
                    sequencer.assignStreamSequenceNumber(event.getBaseEvent());
                    abortAndThrowIfInterrupted(
                            preconsensusEventWriter::writeEvent,
                            event.getBaseEvent(),
                            "Interrupted while attempting to enqueue preconsensus event for writing");
                },
                (ConsensusRoundObserver) round -> {
                    abortAndThrowIfInterrupted(
                            preconsensusEventWriter::setMinimumGenerationNonAncient,
                            round.getGenerations().getMinGenerationNonAncient(),
                            "Interrupted while attempting to enqueue change in minimum generation non-ancient");

                    abortAndThrowIfInterrupted(
                            preconsensusEventWriter::requestFlush,
                            "Interrupted while requesting preconsensus event flush");
                });

        final List<Predicate<EventDescriptor>> isDuplicateChecks = new ArrayList<>();
        isDuplicateChecks.add(d -> shadowGraph.isHashInGraph(d.getHash()));

        final SyncConfig syncConfig = platformContext.getConfiguration().getConfigData(SyncConfig.class);
        final IntakeEventCounter intakeEventCounter;
        if (syncConfig.waitForEventsInIntake()) {
            intakeEventCounter = new DefaultIntakeEventCounter(currentAddressBook);
        } else {
            intakeEventCounter = new NoOpIntakeEventCounter();
        }

        eventLinker = buildEventLinker(isDuplicateChecks, intakeEventCounter);

        final PhaseTimer<EventIntakePhase> eventIntakePhaseTimer = new PhaseTimerBuilder<>(
                        platformContext, time, "platform", EventIntakePhase.class)
                .setInitialPhase(EventIntakePhase.IDLE)
                .enableFractionalMetrics()
                .build();

        final EventIntake eventIntake = new EventIntake(
                platformContext,
                threadManager,
                time,
                selfId,
                eventLinker,
                consensusRef::get,
                currentAddressBook,
                eventObserverDispatcher,
                eventIntakePhaseTimer,
                shadowGraph,
                latestEventTipsetTracker,
                preconsensusEventHandlerConsumer,
                intakeEventCounter);

        final List<GossipEventValidator> validators = new ArrayList<>();
        // it is very important to discard ancient events, otherwise the deduplication will not work, since it
        // doesn't track ancient events
        validators.add(new AncientValidator(consensusRef::get));
        validators.add(new EventDeduplication(isDuplicateChecks, eventIntakeMetrics));
        validators.add(StaticValidators.buildParentValidator(currentAddressBook.getSize()));
        validators.add(new TransactionSizeValidator(transactionConfig.maxTransactionBytesPerEvent()));
        // some events in the PCES might have been created by nodes that are no longer in the current
        // address book but are in the previous one, so we need both for signature validation
        validators.add(new SignatureValidator(
                initialState.getState().getPlatformState().getPreviousAddressBook(),
                currentAddressBook,
                appVersion,
                CryptoStatic::verifySignature,
                time));

        eventValidators = new GossipEventValidators(validators);

        final EventValidator eventValidator = new EventValidator(
                eventValidators, eventIntake::addUnlinkedEvent, eventIntakePhaseTimer, intakeEventCounter);

        if (eventConfig.useLegacyIntake()) {
            intakeHandler = eventValidator::validateEvent;
        } else {
            final InternalEventValidator internalEventValidator = new InternalEventValidator(
                    platformContext, time, currentAddressBook.getSize() == 1, intakeEventCounter);
            final EventDeduplicator eventDeduplicator =
                    new EventDeduplicator(platformContext, intakeEventCounter, eventIntakeMetrics);
            final EventSignatureValidator eventSignatureValidator = new EventSignatureValidator(
                    platformContext,
                    time,
                    CryptoStatic::verifySignature,
                    appVersion,
                    initialState.getState().getPlatformState().getPreviousAddressBook(),
                    currentAddressBook,
                    intakeEventCounter);
            final OrphanBuffer orphanBuffer = new OrphanBuffer(platformContext, intakeEventCounter);
            final InOrderLinker inOrderLinker = new InOrderLinker(platformContext, time, intakeEventCounter);
            final LinkedEventIntake linkedEventIntake = new LinkedEventIntake(
                    platformContext,
                    time,
                    consensusRef::get,
                    eventObserverDispatcher,
                    shadowGraph,
                    latestEventTipsetTracker,
                    intakeEventCounter);

            final EventCreationManager eventCreationManager = buildEventCreationManager(
                    platformContext,
                    time,
                    this,
                    currentAddressBook,
                    selfId,
                    appVersion,
                    transactionPool,
                    this::getIntakeQueueSize,
                    platformStatusManager::getCurrentStatus,
                    latestReconnectRound::get);

            platformWiring.bindIntake(
                    internalEventValidator,
                    eventDeduplicator,
                    eventSignatureValidator,
                    orphanBuffer,
                    inOrderLinker,
                    linkedEventIntake,
                    eventCreationManager,
                    swirldStateManager,
                    signedStateManager);

            intakeHandler = platformWiring.getEventInput()::put;
        }

        intakeQueue = components.add(new QueueThreadConfiguration<GossipEvent>(threadManager)
                .setNodeId(selfId)
                .setComponent(PLATFORM_THREAD_POOL_NAME)
                .setThreadName("event-intake")
                .setHandler(intakeHandler)
                .setCapacity(eventConfig.eventIntakeQueueSize())
                .setLogAfterPauseDuration(threadConfig.logStackTracePauseDuration())
                .setMetricsConfiguration(new QueueThreadMetricsConfiguration(metrics).enableMaxSizeMetric())
                .build());

        if (eventConfig.useLegacyIntake()) {
            eventCreator = buildLegacyEventCreationManager(
                    platformContext,
                    threadManager,
                    time,
                    this,
                    currentAddressBook,
                    selfId,
                    appVersion,
                    transactionPool,
                    intakeQueue,
                    eventObserverDispatcher,
                    platformStatusManager::getCurrentStatus,
                    latestReconnectRound::get);
        } else {
            eventCreator = null;
        }

        transactionSubmitter = new SwirldTransactionSubmitter(
                platformStatusManager::getCurrentStatus,
                transactionConfig,
                transaction -> transactionPool.submitTransaction(transaction, false),
                new TransactionMetrics(metrics));

        final boolean startedFromGenesis = initialState.isGenesisState();

        gossip = GossipFactory.buildGossip(
                platformContext,
                threadManager,
                time,
                keysAndCerts,
                notificationEngine,
                currentAddressBook,
                selfId,
                appVersion,
                epochHash,
                shadowGraph,
                latestEventTipsetTracker,
                emergencyRecoveryManager,
                consensusRef,
                intakeQueue,
                swirldStateManager,
                latestCompleteState,
                eventValidator,
                eventObserverDispatcher,
                syncMetrics,
                eventLinker,
                platformStatusManager,
                this::loadReconnectState,
                this::clearAllPipelines,
                intakeEventCounter,
                () -> emergencyState.getState("emergency reconnect"));

        consensusRef.set(new ConsensusImpl(
                platformContext.getConfiguration().getConfigData(ConsensusConfig.class),
                consensusMetrics,
                getAddressBook()));

        if (startedFromGenesis) {
            initialMinimumGenerationNonAncient = 0;
        } else {
            initialMinimumGenerationNonAncient =
                    initialState.getState().getPlatformState().getMinimumGenerationNonAncient();
            latestImmutableState.setState(initialState.reserve("set latest immutable to initial state"));
            stateManagementComponent.stateToLoad(initialState, SourceOfSignedState.DISK);
            savedStateController.registerSignedStateFromDisk(initialState);
            consensusRoundHandler.loadDataFromSignedState(initialState, false);

            loadStateIntoConsensus(initialState);
            loadStateIntoEventCreator(initialState);

            if (eventConfig.useLegacyIntake()) {
                eventLinker.loadFromSignedState(initialState);
            } else {
                platformWiring.updateMinimumGenerationNonAncient(initialMinimumGenerationNonAncient);
            }

            // We don't want to invoke these callbacks until after we are starting up.
            final long round = initialState.getRound();
            final Hash hash = initialState.getState().getHash();
            components.add((Startable) () -> {
                // If we loaded from disk then call the appropriate dispatch.
                // It is important that this is sent after the ConsensusHashManager
                // is initialized.
                diskStateLoadedDispatcher.dispatch(round, hash);

                // Let the app know that a state was loaded.
                notificationEngine.dispatch(
                        StateLoadedFromDiskCompleteListener.class, new StateLoadedFromDiskNotification());
            });
        }

        final Clearable pauseEventCreation;
        if (eventCreator != null) {
            pauseEventCreation = eventCreator::pauseEventCreation;
        } else {
            pauseEventCreation = () -> {};
        }

        if (eventConfig.useLegacyIntake()) {
            clearAllPipelines = new LoggingClearables(
                    RECONNECT.getMarker(),
                    List.of(
                            Pair.of(pauseEventCreation, "eventCreator"),
                            Pair.of(gossip, "gossip"),
                            Pair.of(preconsensusEventHandlerClear, "preConsensusEventHandler"),
                            Pair.of(consensusRoundHandler, "consensusRoundHandler"),
                            Pair.of(transactionPool, "transactionPool")));
        } else {
            clearAllPipelines = new LoggingClearables(
                    RECONNECT.getMarker(),
                    List.of(
                            Pair.of(intakeQueue, "intakeQueue"),
                            Pair.of(platformWiring, "platformWiring"),
                            Pair.of(shadowGraph, "shadowGraph"),
                            Pair.of(consensusRoundHandler, "consensusRoundHandler"),
                            Pair.of(transactionPool, "transactionPool")));
        }

        if (platformContext.getConfiguration().getConfigData(ThreadConfig.class).jvmAnchor()) {
            components.add(new JvmAnchor(threadManager));
        }

        // To be removed once the GUI component is better integrated with the platform.
        GuiPlatformAccessor.getInstance().setShadowGraph(selfId, shadowGraph);
        GuiPlatformAccessor.getInstance().setStateManagementComponent(selfId, stateManagementComponent);
        GuiPlatformAccessor.getInstance().setConsensusReference(selfId, consensusRef);
        GuiPlatformAccessor.getInstance().setLatestCompleteStateComponent(selfId, latestCompleteState);
    }

    /**
     * Get the current size of the intake queue. Helper method to break a circular dependency.
     *
     * @return the current size of the intake queue
     */
    private int getIntakeQueueSize() {
        return intakeQueue.size();
    }

    /**
     * Clears all pipelines in preparation for a reconnect. This method is needed to break a circular dependency.
     */
    private void clearAllPipelines() {
        clearAllPipelines.clear();
    }

    /**
     * {@inheritDoc}
     */
    @Override
    public NodeId getSelfId() {
        return selfId;
    }

    /**
     * Initialize the state.
     *
     * @param signedState the state to initialize
     */
    private void initializeState(@NonNull final SignedState signedState) {

        final SoftwareVersion previousSoftwareVersion;
        final InitTrigger trigger;

        if (signedState.isGenesisState()) {
            previousSoftwareVersion = NO_VERSION;
            trigger = GENESIS;
        } else {
            previousSoftwareVersion = signedState.getState().getPlatformState().getCreationSoftwareVersion();
            trigger = RESTART;
        }

        final State initialState = signedState.getState();

        // Although the state from disk / genesis state is initially hashed, we are actually dealing with a copy
        // of that state here. That copy should have caused the hash to be cleared.
        if (initialState.getHash() != null) {
            throw new IllegalStateException("Expected initial state to be unhashed");
        }
        if (initialState.getSwirldState().getHash() != null) {
            throw new IllegalStateException("Expected initial swirld state to be unhashed");
        }

        initialState.getSwirldState().init(this, initialState.getPlatformState(), trigger, previousSoftwareVersion);

        abortAndThrowIfInterrupted(
                () -> {
                    try {
                        MerkleCryptoFactory.getInstance()
                                .digestTreeAsync(initialState)
                                .get();
                    } catch (final ExecutionException e) {
                        throw new RuntimeException(e);
                    }
                },
                "interrupted while attempting to hash the state");

        // If our hash changes as a result of the new address book then our old signatures may become invalid.
        signedState.pruneInvalidSignatures();

        final StateConfig stateConfig = platformContext.getConfiguration().getConfigData(StateConfig.class);
        logger.info(
                STARTUP.getMarker(),
                """
                        The platform is using the following initial state:
                        {}""",
                signedState.getState().getInfoString(stateConfig.debugHashDepth()));
    }

    /**
     * Load the signed state (either at reboot or reconnect) into the event creator.
     *
     * @param signedState the signed state to load from
     */
    private void loadStateIntoEventCreator(@NonNull final SignedState signedState) {
        Objects.requireNonNull(signedState);

        if (eventCreator == null) {
            // Event creator is null when using the new intake pipeline. New intake pipeline
            // is not compatible with old states that contain events that need to be loaded.
            return;
        }

        try {
            eventCreator.setMinimumGenerationNonAncient(
                    signedState.getState().getPlatformState().getMinimumGenerationNonAncient());
        } catch (final InterruptedException e) {
            Thread.currentThread().interrupt();
            throw new RuntimeException("interrupted while loading state into event creator", e);
        }
    }

    /**
     * Loads the signed state data into consensus
     *
     * @param signedState the state to get the data from
     */
    private void loadStateIntoConsensus(@NonNull final SignedState signedState) {
        Objects.requireNonNull(signedState);

        consensusRef.get().loadFromSignedState(signedState);
<<<<<<< HEAD
        shadowGraph.startFromGeneration(consensusRef.get().getMinGenerationNonAncient());
=======

        // old states will have events in them that need to be loaded, newer states will not
        if (signedState.getEvents() != null) {
            shadowGraph.initFromEvents(
                    EventUtils.prepareForShadowGraph(
                            // we need to pass in a copy of the array, otherwise prepareForShadowGraph will rearrange
                            // the events in the signed state which will cause issues for other components that depend
                            // on it
                            signedState.getEvents().clone()),
                    // we need to provide the minGen from consensus so that expiry matches after a restart/reconnect
                    consensusRef.get().getMinRoundGeneration());

            // Intentionally don't bother initiating the latestEventTipsetTracker here. We don't support this
            // code path way any more.
        } else {
            shadowGraph.startFromGeneration(consensusRef.get().getMinGenerationNonAncient());
        }
>>>>>>> 85d1006f

        gossip.loadFromSignedState(signedState);
    }

    /**
     * Used to load the state received from the sender.
     *
     * @param signedState the signed state that was received from the sender
     */
    private void loadReconnectState(final SignedState signedState) {
        // the state was received, so now we load its data into different objects
        logger.info(LogMarker.STATE_HASH.getMarker(), "RECONNECT: loadReconnectState: reloading state");
        logger.debug(RECONNECT.getMarker(), "`loadReconnectState` : reloading state");
        try {

            reconnectStateLoadedDispatcher.dispatch(
                    signedState.getRound(), signedState.getState().getHash());

            // It's important to call init() before loading the signed state. The loading process makes copies
            // of the state, and we want to be sure that the first state in the chain of copies has been initialized.
            final Hash reconnectHash = signedState.getState().getHash();
            signedState
                    .getSwirldState()
                    .init(
                            this,
                            signedState.getState().getPlatformState(),
                            InitTrigger.RECONNECT,
                            signedState.getState().getPlatformState().getCreationSoftwareVersion());
            if (!Objects.equals(signedState.getState().getHash(), reconnectHash)) {
                throw new IllegalStateException(
                        "State hash is not permitted to change during a reconnect init() call. Previous hash was "
                                + reconnectHash + ", new hash is "
                                + signedState.getState().getHash());
            }

            // Before attempting to load the state, verify that the platform AB matches the state AB.
            AddressBookUtils.verifyReconnectAddressBooks(getAddressBook(), signedState.getAddressBook());

            swirldStateManager.loadFromSignedState(signedState);

            latestReconnectRound.set(signedState.getRound());

            // kick off transition to RECONNECT_COMPLETE before beginning to save the reconnect state to disk
            // this guarantees that the platform status will be RECONNECT_COMPLETE before the state is saved
            platformStatusManager.submitStatusAction(new ReconnectCompleteAction(signedState.getRound()));
            latestImmutableState.setState(signedState.reserve("set latest immutable to reconnect state"));
            stateManagementComponent.stateToLoad(signedState, SourceOfSignedState.RECONNECT);
            savedStateController.reconnectStateReceived(
                    signedState.reserve("savedStateController.reconnectStateReceived"));
            platformWiring.getSaveStateToDiskInput().put(signedState.reserve("save reconnect state to disk"));

            loadStateIntoConsensus(signedState);
            loadStateIntoEventCreator(signedState);
            // eventLinker is not thread safe, which is not a problem regularly because it is only used by a single
            // thread. after a reconnect, it needs to load the minimum generation from a state on a different thread,
            // so the intake thread is paused before the data is loaded and unpaused after. this ensures that the
            // thread will get the up-to-date data loaded
            new PauseAndLoad(intakeQueue, eventLinker).loadFromSignedState(signedState);

            // we need to use the address books from state for validating events, because they might be different
            // from the ones we had before the reconnect
            intakeQueue.pause();
            try {
                final EventConfig eventConfig =
                        platformContext.getConfiguration().getConfigData(EventConfig.class);
                if (eventConfig.useLegacyIntake()) {
                    eventValidators.replaceValidator(
                            SignatureValidator.VALIDATOR_NAME,
                            new SignatureValidator(
                                    signedState.getState().getPlatformState().getPreviousAddressBook(),
                                    signedState.getState().getPlatformState().getAddressBook(),
                                    appVersion,
                                    CryptoStatic::verifySignature,
                                    Time.getCurrent()));
                } else {
                    platformWiring
                            .getAddressBookUpdateInput()
                            .inject(new AddressBookUpdate(
                                    signedState.getState().getPlatformState().getPreviousAddressBook(),
                                    signedState.getState().getPlatformState().getAddressBook()));
                    platformWiring.updateMinimumGenerationNonAncient(signedState.getMinRoundGeneration());
                }
            } finally {
                intakeQueue.resume();
            }

            consensusRoundHandler.loadDataFromSignedState(signedState, true);

            try {
                preconsensusEventWriter.registerDiscontinuity(signedState.getRound());
                preconsensusEventWriter.setMinimumGenerationNonAncient(
                        signedState.getState().getPlatformState().getMinimumGenerationNonAncient());
            } catch (final InterruptedException e) {
                Thread.currentThread().interrupt();
                throw new RuntimeException("interrupted while loading updating PCES after reconnect", e);
            }

            // Notify any listeners that the reconnect has been completed
            notificationEngine.dispatch(
                    ReconnectCompleteListener.class,
                    new ReconnectCompleteNotification(
                            signedState.getRound(),
                            signedState.getConsensusTimestamp(),
                            signedState.getState().getSwirldState()));
        } catch (final RuntimeException e) {
            logger.debug(RECONNECT.getMarker(), "`loadReconnectState` : FAILED, reason: {}", e.getMessage());
            // if the loading fails for whatever reason, we clear all data again in case some of it has been loaded
            clearAllPipelines();
            throw e;
        }

        gossip.resetFallenBehind();

        if (eventCreator != null) {
            eventCreator.resumeEventCreation();
        }
    }

    /**
     * This observer is called when a system freeze is requested. Permanently stops event creation and gossip.
     *
     * @param reason the reason why the system is being frozen.
     */
    private void haltRequested(final String reason) {
        logger.error(EXCEPTION.getMarker(), "System halt requested. Reason: {}", reason);
        gossip.stop();
    }

    /**
     * Build the event linker.
     */
    @NonNull
    private EventLinker buildEventLinker(
            @NonNull final List<Predicate<EventDescriptor>> isDuplicateChecks,
            @NonNull final IntakeEventCounter intakeEventCounter) {

        Objects.requireNonNull(isDuplicateChecks);
        Objects.requireNonNull(intakeEventCounter);

        final ParentFinder parentFinder = new ParentFinder(shadowGraph::hashgraphEvent);
        final ChatterConfig chatterConfig = platformContext.getConfiguration().getConfigData(ChatterConfig.class);

        final OrphanBufferingLinker orphanBuffer = new OrphanBufferingLinker(
                platformContext.getConfiguration().getConfigData(ConsensusConfig.class),
                parentFinder,
                chatterConfig.futureGenerationLimit(),
                intakeEventCounter);
        metrics.getOrCreate(
                new FunctionGauge.Config<>("intake", "numOrphans", Integer.class, orphanBuffer::getNumOrphans)
                        .withDescription("the number of events without parents buffered")
                        .withFormat("%d"));

        isDuplicateChecks.add(orphanBuffer::isOrphan);

        return orphanBuffer;
    }

    /**
     * Build the preconsensus event file manager.
     *
     * @param startingRound the round number of the initial state being loaded into the system
     */
    @NonNull
    private PreconsensusEventFileManager buildPreconsensusEventFileManager(final long startingRound) {
        try {
            return new PreconsensusEventFileManager(
                    platformContext, Time.getCurrent(), recycleBin, selfId, startingRound);
        } catch (final IOException e) {
            throw new UncheckedIOException("unable load preconsensus files", e);
        }
    }

    /**
     * Build the preconsensus event writer.
     */
    @NonNull
    private PreconsensusEventWriter buildPreconsensusEventWriter(
            @NonNull final PreconsensusEventFileManager fileManager) {

        final PreconsensusEventStreamConfig preconsensusEventStreamConfig =
                platformContext.getConfiguration().getConfigData(PreconsensusEventStreamConfig.class);

        if (!preconsensusEventStreamConfig.enableStorage()) {
            return new NoOpPreconsensusEventWriter();
        }

        final PreconsensusEventWriter syncWriter = new SyncPreconsensusEventWriter(platformContext, fileManager);

        return new AsyncPreconsensusEventWriter(platformContext, threadManager, syncWriter);
    }

    /**
     * Start this platform.
     */
    @Override
    public void start() {
        logger.info(STARTUP.getMarker(), "Starting platform {}", selfId);

        components.start();

        metrics.start();

        if (eventCreator != null) {
            // The event creator is intentionally started before replaying the preconsensus event stream.
            // This prevents the event creator's intake queue from filling up and blocking. Note that
            // this component won't actually create events until the platform has the appropriate status.
            eventCreator.start();
        }

        replayPreconsensusEvents();
        gossip.start();
    }

    /**
     * Performs a PCES recovery:
     * <ul>
     *     <li>Starts all components for handling events</li>
     *     <li>Does not start gossip</li>
     *     <li>Replays events from PCES, reaches consensus on them and handles them</li>
     *     <li>Saves the last state produces by this replay to disk</li>
     * </ul>
     */
    public void performPcesRecovery() {
        components.start();
        if (eventCreator != null) {
            eventCreator.start();
        }
        replayPreconsensusEvents();
        try (final ReservedSignedState reservedState = latestImmutableState.getState("Get PCES recovery state")) {
            if (reservedState == null) {
                logger.warn(
                        STATE_TO_DISK.getMarker(),
                        "Trying to dump PCES recovery state to disk, but no state is available.");
            } else {
                final SignedState signedState = reservedState.get();
                signedState.markAsStateToSave(StateToDiskReason.PCES_RECOVERY_COMPLETE);

                final StateDumpRequest request =
                        StateDumpRequest.create(signedState.reserve("dumping PCES recovery state"));

                platformWiring.getDumpStateToDiskInput().put(request);
                request.waitForFinished().run();
            }
        }
    }

    /**
     * If configured to do so, replay preconsensus events.
     */
    private void replayPreconsensusEvents() {
        platformStatusManager.submitStatusAction(new StartedReplayingEventsAction());

        final boolean enableReplay = platformContext
                .getConfiguration()
                .getConfigData(PreconsensusEventStreamConfig.class)
                .enableReplay();
        final boolean emergencyRecoveryNeeded = emergencyRecoveryManager.isEmergencyStateRequired();

        // if we need to do an emergency recovery, replaying the PCES could cause issues if the
        // minimum generation non-ancient is reversed to a smaller value, so we skip it
        if (enableReplay && !emergencyRecoveryNeeded) {
            PreconsensusEventReplayWorkflow.replayPreconsensusEvents(
                    platformContext,
                    threadManager,
                    Time.getCurrent(),
                    preconsensusEventFileManager,
                    preconsensusEventWriter,
                    intakeHandler,
                    intakeQueue,
                    consensusRoundHandler,
                    stateHashSignQueue,
                    initialMinimumGenerationNonAncient,
                    () -> latestImmutableState.getState("PCES replay"),
                    platformWiring::flushIntakePipeline);
        }

        consensusHashManager.signalEndOfPreconsensusReplay();

        platformStatusManager.submitStatusAction(
                new DoneReplayingEventsAction(Time.getCurrent().now()));
    }

    /**
     * {@inheritDoc}
     */
    @Override
    public boolean createTransaction(@NonNull final byte[] transaction) {
        return transactionSubmitter.submitTransaction(new SwirldTransaction(transaction));
    }

    /**
     * {@inheritDoc}
     */
    @Override
    public PlatformContext getContext() {
        return platformContext;
    }

    /**
     * {@inheritDoc}
     */
    @Override
    public NotificationEngine getNotificationEngine() {
        return notificationEngine;
    }

    /**
     * {@inheritDoc}
     */
    @Override
    public Signature sign(final byte[] data) {
        return new PlatformSigner(keysAndCerts).sign(data);
    }

    /**
     * Get the Address Book
     *
     * @return AddressBook
     */
    @Override
    public AddressBook getAddressBook() {
        return currentAddressBook;
    }

    /**
     * {@inheritDoc}
     */
    @SuppressWarnings("unchecked")
    @Override
    public @NonNull <T extends SwirldState> AutoCloseableWrapper<T> getLatestImmutableState(
            @NonNull final String reason) {
        final ReservedSignedState wrapper = latestImmutableState.getState(reason);
        return wrapper == null
                ? AutoCloseableWrapper.empty()
                : new AutoCloseableWrapper<>((T) wrapper.get().getState().getSwirldState(), wrapper::close);
    }

    /**
     * check whether the given event is the last event in its round, and the platform enters freeze period
     *
     * @param event a consensus event
     * @return whether this event is the last event to be added before restart
     */
    private boolean isLastEventBeforeRestart(final EventImpl event) {
        return event.isLastInRoundReceived() && swirldStateManager.isInFreezePeriod(event.getConsensusTimestamp());
    }

    /**
     * Inform all components that a fatal error has occurred, log the error, and shutdown the JVM.
     */
    private void handleFatalError(
            @Nullable final String msg, @Nullable final Throwable throwable, @NonNull final SystemExitCode exitCode) {
        logger.fatal(
                EXCEPTION.getMarker(),
                "{}\nCaller stack trace:\n{}\nThrowable provided:",
                new FatalErrorPayload("Fatal error, node will shut down. Reason: " + msg),
                StackTrace.getStackTrace().toString(),
                throwable);

        SystemExitUtils.exitSystem(exitCode, msg);
    }
}<|MERGE_RESOLUTION|>--- conflicted
+++ resolved
@@ -1070,27 +1070,7 @@
         Objects.requireNonNull(signedState);
 
         consensusRef.get().loadFromSignedState(signedState);
-<<<<<<< HEAD
         shadowGraph.startFromGeneration(consensusRef.get().getMinGenerationNonAncient());
-=======
-
-        // old states will have events in them that need to be loaded, newer states will not
-        if (signedState.getEvents() != null) {
-            shadowGraph.initFromEvents(
-                    EventUtils.prepareForShadowGraph(
-                            // we need to pass in a copy of the array, otherwise prepareForShadowGraph will rearrange
-                            // the events in the signed state which will cause issues for other components that depend
-                            // on it
-                            signedState.getEvents().clone()),
-                    // we need to provide the minGen from consensus so that expiry matches after a restart/reconnect
-                    consensusRef.get().getMinRoundGeneration());
-
-            // Intentionally don't bother initiating the latestEventTipsetTracker here. We don't support this
-            // code path way any more.
-        } else {
-            shadowGraph.startFromGeneration(consensusRef.get().getMinGenerationNonAncient());
-        }
->>>>>>> 85d1006f
 
         gossip.loadFromSignedState(signedState);
     }
