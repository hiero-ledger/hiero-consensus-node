--- conflicted
+++ resolved
@@ -302,12 +302,10 @@
      */
     private final AtomicLong latestReconnectRound = new AtomicLong(NO_ROUND);
 
-<<<<<<< HEAD
     final ConsensusHashManager consensusHashManager;
-=======
+
     /** Manages emergency recovery */
     private final EmergencyRecoveryManager emergencyRecoveryManager;
->>>>>>> fda7a561
 
     /**
      * the browser gives the Platform what app to run. There can be multiple Platforms on one computer.
@@ -418,39 +416,31 @@
 
         preconsensusEventWriter = components.add(buildPreconsensusEventWriter(preconsensusEventFileManager));
 
-<<<<<<< HEAD
-        final Scratchpad<IssScratchpad> issScratchpad =
-                Scratchpad.create(platformContext, selfId, IssScratchpad.class, "platform.iss");
-        issScratchpad.logContents();
-        final SerializableLong issRound = issScratchpad.get(IssScratchpad.LAST_ISS_ROUND);
-
         // Only validate preconsensus signature transactions if we are not recovering from an ISS.
         // ISS round == null means we haven't observed an ISS yet.
         // ISS round < current round means there was an ISS prior to the saved state
         //    that has already been recovered from.
         // ISS round >= current round means that the ISS happens in the future relative the initial state, meaning
         //    we may observe ISS-inducing signature transactions in the preconsensus event stream.
+        final Scratchpad<IssScratchpad> issScratchpad =
+                Scratchpad.create(platformContext, selfId, IssScratchpad.class, "platform.iss");
+        issScratchpad.logContents();
+        final SerializableLong issRound = issScratchpad.get(IssScratchpad.LAST_ISS_ROUND);
         final boolean ignorePreconsensusSignatures = issRound != null && issRound.getValue() >= initialState.getRound();
 
+        // A round that we will completely skip ISS detection for. Needed for tests that do janky state modification
+        // without a software upgrade (in production this feature should not be used).
+        final long roundToIgnore = stateConfig.validateInitialState() ? DO_NOT_IGNORE_ROUNDS : initialState.getRound();
+
         consensusHashManager = components.add(new ConsensusHashManager(
-                Time.getCurrent(),
-                dispatchBuilder,
-                currentAddressBook,
-                platformContext.getConfiguration().getConfigData(ConsensusConfig.class),
-                stateConfig,
-                epochHash,
-                ignorePreconsensusSignatures));
-=======
-        final long roundToIgnore = stateConfig.validateInitialState() ? DO_NOT_IGNORE_ROUNDS : initialState.getRound();
-        final ConsensusHashManager consensusHashManager = components.add(new ConsensusHashManager(
                 platformContext,
                 Time.getCurrent(),
                 dispatchBuilder,
                 currentAddressBook,
                 epochHash,
                 appVersion,
+                ignorePreconsensusSignatures,
                 roundToIgnore));
->>>>>>> fda7a561
 
         components.add(new IssHandler(
                 Time.getCurrent(),
@@ -551,6 +541,7 @@
         final ThreadConfig threadConfig = platformContext.getConfiguration().getConfigData(ThreadConfig.class);
         final PreConsensusEventHandler preConsensusEventHandler = components.add(new PreConsensusEventHandler(
                 metrics, threadManager, selfId, swirldStateManager, consensusMetrics, threadConfig));
+
         consensusRoundHandler = components.add(new ConsensusRoundHandler(
                 platformContext,
                 threadManager,
