/*
 * Copyright (C) 2016-2023 Hedera Hashgraph, LLC
 *
 * Licensed under the Apache License, Version 2.0 (the "License");
 * you may not use this file except in compliance with the License.
 * You may obtain a copy of the License at
 *
 *      http://www.apache.org/licenses/LICENSE-2.0
 *
 * Unless required by applicable law or agreed to in writing, software
 * distributed under the License is distributed on an "AS IS" BASIS,
 * WITHOUT WARRANTIES OR CONDITIONS OF ANY KIND, either express or implied.
 * See the License for the specific language governing permissions and
 * limitations under the License.
 */

package com.swirlds.platform;

import static com.swirlds.common.threading.interrupt.Uninterruptable.abortAndThrowIfInterrupted;
import static com.swirlds.common.threading.manager.AdHocThreadManager.getStaticThreadManager;
import static com.swirlds.logging.legacy.LogMarker.EXCEPTION;
import static com.swirlds.logging.legacy.LogMarker.RECONNECT;
import static com.swirlds.logging.legacy.LogMarker.STARTUP;
import static com.swirlds.logging.legacy.LogMarker.STATE_TO_DISK;
import static com.swirlds.platform.event.creation.EventCreationManagerFactory.buildEventCreationManager;
import static com.swirlds.platform.event.creation.EventCreationManagerFactory.buildLegacyEventCreationManager;
import static com.swirlds.platform.event.preconsensus.PcesUtilities.getDatabaseDirectory;
import static com.swirlds.platform.state.address.AddressBookMetrics.registerAddressBookMetrics;
import static com.swirlds.platform.state.iss.ConsensusHashManager.DO_NOT_IGNORE_ROUNDS;
import static com.swirlds.platform.state.signed.SignedStateFileReader.getSavedStateFiles;
import static com.swirlds.platform.system.InitTrigger.GENESIS;
import static com.swirlds.platform.system.InitTrigger.RESTART;
import static com.swirlds.platform.system.SoftwareVersion.NO_VERSION;
import static com.swirlds.platform.system.UptimeData.NO_ROUND;

import com.swirlds.base.state.Startable;
import com.swirlds.base.time.Time;
import com.swirlds.base.utility.Pair;
import com.swirlds.common.config.StateConfig;
import com.swirlds.common.config.TransactionConfig;
import com.swirlds.common.context.PlatformContext;
import com.swirlds.common.crypto.Hash;
import com.swirlds.common.crypto.Signature;
import com.swirlds.common.io.IOIterator;
import com.swirlds.common.io.utility.RecycleBin;
import com.swirlds.common.merkle.crypto.MerkleCryptoFactory;
import com.swirlds.common.merkle.utility.SerializableLong;
import com.swirlds.common.metrics.FunctionGauge;
import com.swirlds.common.metrics.Metrics;
import com.swirlds.common.metrics.extensions.PhaseTimer;
import com.swirlds.common.metrics.extensions.PhaseTimerBuilder;
import com.swirlds.common.notification.NotificationEngine;
import com.swirlds.common.platform.NodeId;
import com.swirlds.common.scratchpad.Scratchpad;
import com.swirlds.common.stream.EventStreamManager;
import com.swirlds.common.threading.framework.QueueThread;
import com.swirlds.common.threading.framework.config.QueueThreadConfiguration;
import com.swirlds.common.threading.framework.config.QueueThreadMetricsConfiguration;
import com.swirlds.common.threading.interrupt.InterruptableConsumer;
import com.swirlds.common.threading.manager.ThreadManager;
import com.swirlds.common.utility.AutoCloseableWrapper;
import com.swirlds.common.utility.Clearable;
import com.swirlds.common.utility.LoggingClearables;
import com.swirlds.common.utility.StackTrace;
import com.swirlds.common.wiring.model.WiringModel;
import com.swirlds.logging.legacy.LogMarker;
import com.swirlds.logging.legacy.payload.FatalErrorPayload;
import com.swirlds.platform.components.EventIntake;
import com.swirlds.platform.components.LinkedEventIntake;
import com.swirlds.platform.components.SavedStateController;
import com.swirlds.platform.components.appcomm.AppCommunicationComponent;
import com.swirlds.platform.components.state.DefaultStateManagementComponent;
import com.swirlds.platform.components.state.StateManagementComponent;
import com.swirlds.platform.components.state.output.NewLatestCompleteStateConsumer;
import com.swirlds.platform.components.transaction.system.ConsensusSystemTransactionManager;
import com.swirlds.platform.components.transaction.system.PreconsensusSystemTransactionManager;
import com.swirlds.platform.config.ThreadConfig;
import com.swirlds.platform.consensus.ConsensusConfig;
import com.swirlds.platform.crypto.CryptoStatic;
import com.swirlds.platform.crypto.KeysAndCerts;
import com.swirlds.platform.crypto.PlatformSigner;
import com.swirlds.platform.dispatch.DispatchBuilder;
import com.swirlds.platform.dispatch.DispatchConfiguration;
import com.swirlds.platform.dispatch.triggers.flow.DiskStateLoadedTrigger;
import com.swirlds.platform.dispatch.triggers.flow.ReconnectStateLoadedTrigger;
import com.swirlds.platform.event.EventCounter;
import com.swirlds.platform.event.EventUtils;
import com.swirlds.platform.event.GossipEvent;
import com.swirlds.platform.event.creation.AsyncEventCreationManager;
import com.swirlds.platform.event.creation.EventCreationManager;
import com.swirlds.platform.event.deduplication.EventDeduplicator;
import com.swirlds.platform.event.hashing.EventHasher;
import com.swirlds.platform.event.linking.EventLinker;
import com.swirlds.platform.event.linking.InOrderLinker;
import com.swirlds.platform.event.linking.OrphanBufferingLinker;
import com.swirlds.platform.event.linking.ParentFinder;
import com.swirlds.platform.event.orphan.OrphanBuffer;
import com.swirlds.platform.event.preconsensus.EventDurabilityNexus;
import com.swirlds.platform.event.preconsensus.PcesFileManager;
import com.swirlds.platform.event.preconsensus.PcesFileReader;
import com.swirlds.platform.event.preconsensus.PcesFileTracker;
import com.swirlds.platform.event.preconsensus.PcesReplayer;
import com.swirlds.platform.event.preconsensus.PcesSequencer;
import com.swirlds.platform.event.preconsensus.PcesWriter;
import com.swirlds.platform.event.preconsensus.PreconsensusEventStreamConfig;
import com.swirlds.platform.event.validation.AddressBookUpdate;
import com.swirlds.platform.event.validation.AncientValidator;
import com.swirlds.platform.event.validation.EventDeduplication;
import com.swirlds.platform.event.validation.EventSignatureValidator;
import com.swirlds.platform.event.validation.EventValidator;
import com.swirlds.platform.event.validation.GossipEventValidator;
import com.swirlds.platform.event.validation.GossipEventValidators;
import com.swirlds.platform.event.validation.InternalEventValidator;
import com.swirlds.platform.event.validation.SignatureValidator;
import com.swirlds.platform.event.validation.StaticValidators;
import com.swirlds.platform.event.validation.TransactionSizeValidator;
import com.swirlds.platform.eventhandling.ConsensusRoundHandler;
import com.swirlds.platform.eventhandling.EventConfig;
import com.swirlds.platform.eventhandling.PreConsensusEventHandler;
import com.swirlds.platform.eventhandling.TransactionPool;
import com.swirlds.platform.gossip.DefaultIntakeEventCounter;
import com.swirlds.platform.gossip.Gossip;
import com.swirlds.platform.gossip.GossipFactory;
import com.swirlds.platform.gossip.IntakeEventCounter;
import com.swirlds.platform.gossip.NoOpIntakeEventCounter;
import com.swirlds.platform.gossip.chatter.config.ChatterConfig;
import com.swirlds.platform.gossip.shadowgraph.LatestEventTipsetTracker;
import com.swirlds.platform.gossip.shadowgraph.ShadowGraph;
import com.swirlds.platform.gossip.shadowgraph.ShadowGraphEventObserver;
import com.swirlds.platform.gossip.sync.config.SyncConfig;
import com.swirlds.platform.gui.GuiPlatformAccessor;
import com.swirlds.platform.intake.EventIntakePhase;
import com.swirlds.platform.internal.EventImpl;
import com.swirlds.platform.listeners.PlatformStatusChangeListener;
import com.swirlds.platform.listeners.PlatformStatusChangeNotification;
import com.swirlds.platform.listeners.ReconnectCompleteListener;
import com.swirlds.platform.listeners.ReconnectCompleteNotification;
import com.swirlds.platform.listeners.StateLoadedFromDiskCompleteListener;
import com.swirlds.platform.listeners.StateLoadedFromDiskNotification;
import com.swirlds.platform.metrics.AddedEventMetrics;
import com.swirlds.platform.metrics.ConsensusHandlingMetrics;
import com.swirlds.platform.metrics.ConsensusMetrics;
import com.swirlds.platform.metrics.ConsensusMetricsImpl;
import com.swirlds.platform.metrics.EventIntakeMetrics;
import com.swirlds.platform.metrics.IssMetrics;
import com.swirlds.platform.metrics.RuntimeMetrics;
import com.swirlds.platform.metrics.SwirldStateMetrics;
import com.swirlds.platform.metrics.SyncMetrics;
import com.swirlds.platform.metrics.TransactionMetrics;
import com.swirlds.platform.observers.ConsensusRoundObserver;
import com.swirlds.platform.observers.EventObserver;
import com.swirlds.platform.observers.EventObserverDispatcher;
import com.swirlds.platform.observers.PreConsensusEventObserver;
import com.swirlds.platform.recovery.EmergencyRecoveryManager;
import com.swirlds.platform.state.State;
import com.swirlds.platform.state.SwirldStateManager;
import com.swirlds.platform.state.iss.ConsensusHashManager;
import com.swirlds.platform.state.iss.IssHandler;
import com.swirlds.platform.state.iss.IssScratchpad;
import com.swirlds.platform.state.nexus.EmergencyStateNexus;
import com.swirlds.platform.state.nexus.LatestCompleteStateNexus;
import com.swirlds.platform.state.nexus.SignedStateNexus;
import com.swirlds.platform.state.signed.ReservedSignedState;
import com.swirlds.platform.state.signed.SavedStateInfo;
import com.swirlds.platform.state.signed.SignedState;
import com.swirlds.platform.state.signed.SignedStateFileManager;
import com.swirlds.platform.state.signed.SignedStateManager;
import com.swirlds.platform.state.signed.SignedStateMetrics;
import com.swirlds.platform.state.signed.SourceOfSignedState;
import com.swirlds.platform.state.signed.StartupStateUtils;
import com.swirlds.platform.state.signed.StateDumpRequest;
import com.swirlds.platform.state.signed.StateToDiskReason;
import com.swirlds.platform.stats.StatConstructor;
import com.swirlds.platform.system.InitTrigger;
import com.swirlds.platform.system.Platform;
import com.swirlds.platform.system.Shutdown;
import com.swirlds.platform.system.SoftwareVersion;
import com.swirlds.platform.system.SwirldState;
import com.swirlds.platform.system.SystemExitCode;
import com.swirlds.platform.system.SystemExitUtils;
import com.swirlds.platform.system.UptimeData;
import com.swirlds.platform.system.address.Address;
import com.swirlds.platform.system.address.AddressBook;
import com.swirlds.platform.system.address.AddressBookUtils;
import com.swirlds.platform.system.events.EventDescriptor;
import com.swirlds.platform.system.status.PlatformStatus;
import com.swirlds.platform.system.status.PlatformStatusManager;
import com.swirlds.platform.system.status.actions.DoneReplayingEventsAction;
import com.swirlds.platform.system.status.actions.ReconnectCompleteAction;
import com.swirlds.platform.system.status.actions.StartedReplayingEventsAction;
import com.swirlds.platform.system.transaction.StateSignatureTransaction;
import com.swirlds.platform.system.transaction.SwirldTransaction;
import com.swirlds.platform.threading.PauseAndLoad;
import com.swirlds.platform.util.PlatformComponents;
import com.swirlds.platform.wiring.PlatformWiring;
import edu.umd.cs.findbugs.annotations.NonNull;
import edu.umd.cs.findbugs.annotations.Nullable;
import java.io.IOException;
import java.io.UncheckedIOException;
import java.nio.file.Path;
import java.util.ArrayList;
import java.util.HashMap;
import java.util.List;
import java.util.Map;
import java.util.Objects;
import java.util.concurrent.ExecutionException;
import java.util.concurrent.atomic.AtomicLong;
import java.util.concurrent.atomic.AtomicReference;
import java.util.function.Consumer;
import java.util.function.Predicate;
import org.apache.logging.log4j.LogManager;
import org.apache.logging.log4j.Logger;

public class SwirldsPlatform implements Platform {

    public static final String PLATFORM_THREAD_POOL_NAME = "platform-core";
    /** use this for all logging, as controlled by the optional data/log4j2.xml file */
    private static final Logger logger = LogManager.getLogger(SwirldsPlatform.class);
    /**
     * the ID of the member running this. Since a node can be a main node or a mirror node, the ID is not a primitive
     * value
     */
    private final NodeId selfId;
    /**
     * The shadow graph manager. This wraps a shadow graph, which is an Event graph that adds child pointers to the
     * Hashgraph Event graph. Used for gossiping.
     */
    private final ShadowGraph shadowGraph;

    /**
     * the object used to calculate consensus. it is volatile because the whole object is replaced when reading a state
     * from disk or getting it through reconnect
     */
    private final AtomicReference<Consensus> consensusRef = new AtomicReference<>();
    /** the current nodes in the network and their information */
    private final AddressBook currentAddressBook;

    private final Metrics metrics;

    /** the object that contains all key pairs and CSPRNG state for this member */
    private final KeysAndCerts keysAndCerts;
    /**
     * If a state was loaded from disk, this is the minimum generation non-ancient for that round. If starting from a
     * genesis state, this is 0.
     */
    private final long initialMinimumGenerationNonAncient;

    /**
     * The latest round to have reached consensus in the initial state
     */
    private final long startingRound;

    private final StateManagementComponent stateManagementComponent;

    /**
     * Holds the latest state that is immutable. May be unhashed (in the future), may or may not have all required
     * signatures. State is returned with a reservation.
     * <p>
     * NOTE: This is currently set when a state has finished hashing. In the future, this will be set at the moment a
     * new state is created, before it is hashed.
     */
    private final SignedStateNexus latestImmutableState = new SignedStateNexus();

    private final QueueThread<GossipEvent> intakeQueue;
    private final EventLinker eventLinker;

    /** Contains all validators for events */
    private final GossipEventValidators eventValidators;

    /** Stores and processes consensus events including sending them to {@link SwirldStateManager} for handling */
    private final ConsensusRoundHandler consensusRoundHandler;

    private final TransactionPool transactionPool;
    /** Handles all interaction with {@link SwirldState} */
    private final SwirldStateManager swirldStateManager;
    /** Checks the validity of transactions and submits valid ones to the transaction pool */
    private final SwirldTransactionSubmitter transactionSubmitter;
    /** clears all pipelines to prepare for a reconnect */
    private final Clearable clearAllPipelines;

    /**
     * All components that need to be started or that have dispatch observers.
     */
    private final PlatformComponents components;

    /**
     * Call this when a reconnect has been completed.
     */
    private final ReconnectStateLoadedTrigger reconnectStateLoadedDispatcher;

    /**
     * Call this when a state has been loaded from disk.
     */
    private final DiskStateLoadedTrigger diskStateLoadedDispatcher;
    /**
     * The current version of the app running on this platform.
     */
    private final SoftwareVersion appVersion;
    /**
     * For passing notifications between the platform and the application.
     */
    private final NotificationEngine notificationEngine;

    /**
     * The platform context for this platform. Should be used to access basic services
     */
    private final PlatformContext platformContext;

    /**
     * The initial preconsensus event files read from disk.
     */
    private final PcesFileTracker initialPcesFiles;

    /**
     * Manages the status of the platform.
     */
    private final PlatformStatusManager platformStatusManager;

    /**
     * Responsible for transmitting and receiving events from the network.
     */
    private final Gossip gossip;

    /**
     * Creates new events.
     */
    private final AsyncEventCreationManager eventCreator;

    /**
     * The round of the most recent reconnect state received, or {@link UptimeData#NO_ROUND} if no reconnect state has
     * been received since startup.
     */
    private final AtomicLong latestReconnectRound = new AtomicLong(NO_ROUND);

    final ConsensusHashManager consensusHashManager;

    /** Manages emergency recovery */
    private final EmergencyRecoveryManager emergencyRecoveryManager;
    /** Controls which states are saved to disk */
    private final SavedStateController savedStateController;

    /**
     * Encapsulated wiring for the platform.
     */
    private final PlatformWiring platformWiring;

    /**
     * the browser gives the Platform what app to run. There can be multiple Platforms on one computer.
     *
     * @param platformContext          the context for this platform
     * @param keysAndCerts             an object holding all the public/private key pairs and the CSPRNG state for this
     *                                 member
     * @param recycleBin               used to delete files that may be useful for later debugging
     * @param id                       the ID for this node
     * @param mainClassName            the name of the app class inheriting from SwirldMain
     * @param swirldName               the name of the swirld being run
     * @param appVersion               the current version of the running application
     * @param initialState             the initial state of the platform
     * @param emergencyRecoveryManager used in emergency recovery.
     */
    SwirldsPlatform(
            @NonNull final PlatformContext platformContext,
            @NonNull final KeysAndCerts keysAndCerts,
            @NonNull final RecycleBin recycleBin,
            @NonNull final NodeId id,
            @NonNull final String mainClassName,
            @NonNull final String swirldName,
            @NonNull final SoftwareVersion appVersion,
            @NonNull final SignedState initialState,
            @NonNull final EmergencyRecoveryManager emergencyRecoveryManager) {

        this.platformContext = Objects.requireNonNull(platformContext, "platformContext");
        this.emergencyRecoveryManager = Objects.requireNonNull(emergencyRecoveryManager, "emergencyRecoveryManager");
        final Time time = Time.getCurrent();

        final DispatchBuilder dispatchBuilder =
                new DispatchBuilder(platformContext.getConfiguration().getConfigData(DispatchConfiguration.class));

        components = new PlatformComponents(dispatchBuilder);

        // FUTURE WORK: use a real thread manager here
        final ThreadManager threadManager = getStaticThreadManager();

        notificationEngine = NotificationEngine.buildEngine(threadManager);

        dispatchBuilder.registerObservers(this);

        reconnectStateLoadedDispatcher =
                dispatchBuilder.getDispatcher(this, ReconnectStateLoadedTrigger.class)::dispatch;
        diskStateLoadedDispatcher = dispatchBuilder.getDispatcher(this, DiskStateLoadedTrigger.class)::dispatch;

        final StateConfig stateConfig = platformContext.getConfiguration().getConfigData(StateConfig.class);
        final String actualMainClassName = stateConfig.getMainClassName(mainClassName);

        this.appVersion = appVersion;

        this.selfId = id;
        this.currentAddressBook = initialState.getAddressBook();

        final EmergencyStateNexus emergencyState = new EmergencyStateNexus();
        if (emergencyRecoveryManager.isEmergencyState(initialState)) {
            emergencyState.setState(initialState.reserve("emergency state nexus"));
        }
        final Consumer<PlatformStatus> statusChangeConsumer = s -> {
            notificationEngine.dispatch(PlatformStatusChangeListener.class, new PlatformStatusChangeNotification(s));
            emergencyState.platformStatusChanged(s);
        };
        platformStatusManager =
                components.add(new PlatformStatusManager(platformContext, time, threadManager, statusChangeConsumer));

        this.metrics = platformContext.getMetrics();

        metrics.getOrCreate(StatConstructor.createEnumStat(
                "PlatformStatus",
                Metrics.PLATFORM_CATEGORY,
                PlatformStatus.values(),
                platformStatusManager::getCurrentStatus));

        registerAddressBookMetrics(metrics, currentAddressBook, selfId);

        components.add(Objects.requireNonNull(recycleBin));

        final ConsensusMetrics consensusMetrics = new ConsensusMetricsImpl(this.selfId, metrics);

        final EventIntakeMetrics eventIntakeMetrics = new EventIntakeMetrics(metrics, selfId);
        final SyncMetrics syncMetrics = new SyncMetrics(metrics);
        RuntimeMetrics.setup(metrics);

        this.shadowGraph = new ShadowGraph(time, syncMetrics, currentAddressBook, selfId);

        final LatestEventTipsetTracker latestEventTipsetTracker;
        final boolean enableEventFiltering = platformContext
                .getConfiguration()
                .getConfigData(SyncConfig.class)
                .filterLikelyDuplicates();
        if (enableEventFiltering) {
            latestEventTipsetTracker = new LatestEventTipsetTracker(time, currentAddressBook, selfId);
        } else {
            latestEventTipsetTracker = null;
        }

        this.keysAndCerts = keysAndCerts;

        EventCounter.registerEventCounterMetrics(metrics);

        final AppCommunicationComponent appCommunicationComponent =
                new AppCommunicationComponent(notificationEngine, platformContext);

        components.add(appCommunicationComponent);

        metrics.addUpdater(appCommunicationComponent::updateLatestCompleteStateQueueSize);

        final Hash epochHash;
        if (emergencyRecoveryManager.getEmergencyRecoveryFile() != null) {
            epochHash = emergencyRecoveryManager.getEmergencyRecoveryFile().hash();
        } else {
            epochHash =
                    initialState.getState().getPlatformState().getPlatformData().getEpochHash();
        }

        StartupStateUtils.doRecoveryCleanup(
                platformContext,
                recycleBin,
                selfId,
                swirldName,
                actualMainClassName,
                epochHash,
                initialState.getRound());

        final PreconsensusEventStreamConfig preconsensusEventStreamConfig =
                platformContext.getConfiguration().getConfigData(PreconsensusEventStreamConfig.class);

        final PcesFileManager preconsensusEventFileManager;
        try {
            final Path databaseDirectory = getDatabaseDirectory(platformContext, selfId);

            initialPcesFiles = PcesFileReader.readFilesFromDisk(
                    platformContext,
                    recycleBin,
                    databaseDirectory,
                    initialState.getRound(),
                    preconsensusEventStreamConfig.permitGaps());

            preconsensusEventFileManager = new PcesFileManager(
                    platformContext, Time.getCurrent(), initialPcesFiles, selfId, initialState.getRound());
        } catch (final IOException e) {
            throw new UncheckedIOException(e);
        }

        final PcesWriter pcesWriter = new PcesWriter(platformContext, preconsensusEventFileManager);

        // Only validate preconsensus signature transactions if we are not recovering from an ISS.
        // ISS round == null means we haven't observed an ISS yet.
        // ISS round < current round means there was an ISS prior to the saved state
        //    that has already been recovered from.
        // ISS round >= current round means that the ISS happens in the future relative the initial state, meaning
        //    we may observe ISS-inducing signature transactions in the preconsensus event stream.
        final Scratchpad<IssScratchpad> issScratchpad =
                Scratchpad.create(platformContext, selfId, IssScratchpad.class, "platform.iss");
        issScratchpad.logContents();
        final SerializableLong issRound = issScratchpad.get(IssScratchpad.LAST_ISS_ROUND);

        final boolean forceIgnorePcesSignatures = platformContext
                .getConfiguration()
                .getConfigData(PreconsensusEventStreamConfig.class)
                .forceIgnorePcesSignatures();

        final boolean ignorePreconsensusSignatures;
        if (forceIgnorePcesSignatures) {
            // this is used FOR TESTING ONLY
            ignorePreconsensusSignatures = true;
        } else {
            ignorePreconsensusSignatures = issRound != null && issRound.getValue() >= initialState.getRound();
        }

        // A round that we will completely skip ISS detection for. Needed for tests that do janky state modification
        // without a software upgrade (in production this feature should not be used).
        final long roundToIgnore = stateConfig.validateInitialState() ? DO_NOT_IGNORE_ROUNDS : initialState.getRound();

        consensusHashManager = components.add(new ConsensusHashManager(
                platformContext,
                Time.getCurrent(),
                dispatchBuilder,
                currentAddressBook,
                epochHash,
                appVersion,
                ignorePreconsensusSignatures,
                roundToIgnore));

        components.add(new IssHandler(
                stateConfig,
                selfId,
                platformStatusManager,
                this::haltRequested,
                this::handleFatalError,
                appCommunicationComponent,
                issScratchpad));

        components.add(new IssMetrics(platformContext.getMetrics(), currentAddressBook));

        final SignedStateFileManager signedStateFileManager = new SignedStateFileManager(
                platformContext,
                new SignedStateMetrics(platformContext.getMetrics()),
                Time.getCurrent(),
                actualMainClassName,
                selfId,
                swirldName);

        transactionPool = new TransactionPool(platformContext);

        // FUTURE WORK: at some point this should be part of the unified platform wiring
        final WiringModel model = WiringModel.create(platformContext, Time.getCurrent());
        components.add(model);

        platformWiring = components.add(new PlatformWiring(platformContext, time));

        final LatestCompleteStateNexus latestCompleteState =
                new LatestCompleteStateNexus(stateConfig, platformContext.getMetrics());
        savedStateController = new SavedStateController(stateConfig);
        final NewLatestCompleteStateConsumer newLatestCompleteStateConsumer = ss -> {
            // the app comm component will reserve the state, this should be done by the wiring in the future
            appCommunicationComponent.newLatestCompleteStateEvent(ss);
            // the nexus expects a state to be reserved for it
            // in the future, all of these reservations will be done by the wiring
            latestCompleteState.setState(ss.reserve("setting latest complete state"));
        };

        stateManagementComponent = new DefaultStateManagementComponent(
                platformContext,
                threadManager,
                dispatchBuilder,
                newLatestCompleteStateConsumer,
                this::handleFatalError,
                platformWiring.getSaveStateToDiskInput()::put,
                platformWiring.getSignStateInput()::put);

        final EventHasher eventHasher = new EventHasher(platformContext);
        final StateSigner stateSigner = new StateSigner(new PlatformSigner(keysAndCerts), platformStatusManager);
        final PcesReplayer pcesReplayer = new PcesReplayer(
                time,
                platformWiring.getPcesReplayerEventOutput(),
                platformWiring::flushIntakePipeline,
                () -> latestImmutableState.getState("PCES replay"));
        final EventDurabilityNexus eventDurabilityNexus = new EventDurabilityNexus();
        platformWiring.bind(
                eventHasher, signedStateFileManager, stateSigner, pcesReplayer, pcesWriter, eventDurabilityNexus);

        // Load the minimum generation into the pre-consensus event writer
        final List<SavedStateInfo> savedStates = getSavedStateFiles(actualMainClassName, selfId, swirldName);
        if (!savedStates.isEmpty()) {
            // The minimum generation of non-ancient events for the oldest state snapshot on disk.
            final long minimumGenerationNonAncientForOldestState =
                    savedStates.get(savedStates.size() - 1).metadata().minimumGenerationNonAncient();
            platformWiring.getPcesMinimumGenerationToStoreInput().inject(minimumGenerationNonAncientForOldestState);
        }

        components.add(stateManagementComponent);

        final SignedStateManager signedStateManager = stateManagementComponent.getSignedStateManager();

        final PreconsensusSystemTransactionManager preconsensusSystemTransactionManager =
                new PreconsensusSystemTransactionManager();
        preconsensusSystemTransactionManager.addHandler(
                StateSignatureTransaction.class, signedStateManager::handlePreconsensusSignatureTransaction);

        final ConsensusSystemTransactionManager consensusSystemTransactionManager =
                new ConsensusSystemTransactionManager();
        consensusSystemTransactionManager.addHandler(
                StateSignatureTransaction.class,
                (ignored, nodeId, txn, v) ->
                        consensusHashManager.handlePostconsensusSignatureTransaction(nodeId, txn, v));
        consensusSystemTransactionManager.addHandler(
                StateSignatureTransaction.class,
                (ignored, nodeId, txn, v) -> signedStateManager.handlePostconsensusSignatureTransaction(nodeId, txn));

        // FUTURE WORK remove this when there are no more ShutdownRequestedTriggers being dispatched
        components.add(new Shutdown());

        final EventConfig eventConfig = platformContext.getConfiguration().getConfigData(EventConfig.class);

        final Address address = getSelfAddress();
        final String eventStreamManagerName;
        if (!address.getMemo().isEmpty()) {
            eventStreamManagerName = address.getMemo();
        } else {
            eventStreamManagerName = String.valueOf(selfId);
        }

        final EventStreamManager<EventImpl> eventStreamManager = new EventStreamManager<>(
                platformContext,
                threadManager,
                getSelfId(),
                this,
                eventStreamManagerName,
                eventConfig.enableEventStreaming(),
                eventConfig.eventsLogDir(),
                eventConfig.eventsLogPeriod(),
                eventConfig.eventStreamQueueCapacity(),
                this::isLastEventBeforeRestart);

        initializeState(initialState);

        final TransactionConfig transactionConfig =
                platformContext.getConfiguration().getConfigData(TransactionConfig.class);

        // This object makes a copy of the state. After this point, initialState becomes immutable.
        swirldStateManager = new SwirldStateManager(
                platformContext,
                currentAddressBook,
                selfId,
                preconsensusSystemTransactionManager,
                consensusSystemTransactionManager,
                new SwirldStateMetrics(platformContext.getMetrics()),
                platformStatusManager,
                initialState.getState(),
                appVersion);

        final InterruptableConsumer<ReservedSignedState> newSignedStateFromTransactionsConsumer = rs -> {
            latestImmutableState.setState(rs.getAndReserve("newSignedStateFromTransactionsConsumer"));
            latestCompleteState.newIncompleteState(rs.get().getRound());
            savedStateController.markSavedState(rs.getAndReserve("savedStateController.markSavedState"));
            stateManagementComponent.newSignedStateFromTransactions(rs);
        };

        final QueueThread<ReservedSignedState> stateHashSignQueue =
                components.add(new QueueThreadConfiguration<ReservedSignedState>(threadManager)
                        .setNodeId(selfId)
                        .setComponent(PLATFORM_THREAD_POOL_NAME)
                        .setThreadName("state-hash-sign")
                        .setHandler(newSignedStateFromTransactionsConsumer)
                        .setCapacity(1)
                        .setMetricsConfiguration(new QueueThreadMetricsConfiguration(metrics).enableBusyTimeMetric())
                        .build());

        final ThreadConfig threadConfig = platformContext.getConfiguration().getConfigData(ThreadConfig.class);

        final Consumer<EventImpl> preconsensusEventHandlerConsumer;
        final Clearable preconsensusEventHandlerClear;
        if (eventConfig.useLegacyIntake()) {
            final PreConsensusEventHandler preConsensusEventHandler = components.add(new PreConsensusEventHandler(
                    metrics, threadManager, selfId, swirldStateManager, consensusMetrics, threadConfig));
            preconsensusEventHandlerConsumer = preConsensusEventHandler::preconsensusEvent;
            preconsensusEventHandlerClear = preConsensusEventHandler;
        } else {
            preconsensusEventHandlerConsumer = event -> {};
            preconsensusEventHandlerClear = null;
        }

        consensusRoundHandler = components.add(new ConsensusRoundHandler(
                platformContext,
                threadManager,
                selfId,
                swirldStateManager,
                new ConsensusHandlingMetrics(metrics, time),
                eventStreamManager,
                stateHashSignQueue,
                eventDurabilityNexus::waitUntilDurable,
                platformStatusManager,
                consensusHashManager::roundCompleted,
                appVersion));

        final AddedEventMetrics addedEventMetrics = new AddedEventMetrics(this.selfId, metrics);
        final PcesSequencer sequencer = new PcesSequencer();

<<<<<<< HEAD
        final List<EventObserver> eventObservers = new ArrayList<>(List.of(
                new ShadowGraphEventObserver(shadowGraph),
=======
        final EventObserverDispatcher eventObserverDispatcher = new EventObserverDispatcher(
                new ShadowGraphEventObserver(shadowGraph, latestEventTipsetTracker),
>>>>>>> e4d88a11
                consensusRoundHandler,
                addedEventMetrics,
                eventIntakeMetrics));

        if (eventConfig.useLegacyIntake()) {
            eventObservers.addAll(List.of(
                    (PreConsensusEventObserver) event -> {
                        sequencer.assignStreamSequenceNumber(event.getBaseEvent());
                        platformWiring.getPcesWriterEventInput().put(event.getBaseEvent());
                    },
                    (ConsensusRoundObserver) round -> {
                        platformWiring
                                .getPcesWriterMinimumGenerationNonAncientInput()
                                .put(round.getGenerations().getMinGenerationNonAncient());
                        platformWiring.getPcesWriterFlushRunnable().run();
                    }));
        }

        final EventObserverDispatcher eventObserverDispatcher = new EventObserverDispatcher(eventObservers);

        final List<Predicate<EventDescriptor>> isDuplicateChecks = new ArrayList<>();
        isDuplicateChecks.add(d -> shadowGraph.isHashInGraph(d.getHash()));

        final SyncConfig syncConfig = platformContext.getConfiguration().getConfigData(SyncConfig.class);
        final IntakeEventCounter intakeEventCounter;
        if (syncConfig.waitForEventsInIntake()) {
            intakeEventCounter = new DefaultIntakeEventCounter(currentAddressBook);
        } else {
            intakeEventCounter = new NoOpIntakeEventCounter();
        }

        eventLinker = buildEventLinker(isDuplicateChecks, intakeEventCounter);

        final PhaseTimer<EventIntakePhase> eventIntakePhaseTimer = new PhaseTimerBuilder<>(
                        platformContext, time, "platform", EventIntakePhase.class)
                .setInitialPhase(EventIntakePhase.IDLE)
                .enableFractionalMetrics()
                .build();

        final EventIntake eventIntake = new EventIntake(
                platformContext,
                threadManager,
                time,
                selfId,
                eventLinker,
                consensusRef::get,
                currentAddressBook,
                eventObserverDispatcher,
                eventIntakePhaseTimer,
                shadowGraph,
                latestEventTipsetTracker,
                preconsensusEventHandlerConsumer,
                intakeEventCounter);

        final List<GossipEventValidator> validators = new ArrayList<>();
        // it is very important to discard ancient events, otherwise the deduplication will not work, since it
        // doesn't track ancient events
        validators.add(new AncientValidator(consensusRef::get));
        validators.add(new EventDeduplication(isDuplicateChecks, eventIntakeMetrics));
        validators.add(StaticValidators.buildParentValidator(currentAddressBook.getSize()));
        validators.add(new TransactionSizeValidator(transactionConfig.maxTransactionBytesPerEvent()));
        // some events in the PCES might have been created by nodes that are no longer in the current
        // address book but are in the previous one, so we need both for signature validation
        validators.add(new SignatureValidator(
                initialState.getState().getPlatformState().getPreviousAddressBook(),
                currentAddressBook,
                appVersion,
                CryptoStatic::verifySignature,
                time));

        eventValidators = new GossipEventValidators(validators);

        final EventValidator eventValidator = new EventValidator(
                eventValidators, eventIntake::addUnlinkedEvent, eventIntakePhaseTimer, intakeEventCounter);

        final InterruptableConsumer<GossipEvent> intakeHandler;
        if (eventConfig.useLegacyIntake()) {
            intakeHandler = eventValidator::validateEvent;
        } else {
            final InternalEventValidator internalEventValidator = new InternalEventValidator(
                    platformContext, time, currentAddressBook.getSize() == 1, intakeEventCounter);
            final EventDeduplicator eventDeduplicator =
                    new EventDeduplicator(platformContext, intakeEventCounter, eventIntakeMetrics);
            final EventSignatureValidator eventSignatureValidator = new EventSignatureValidator(
                    platformContext,
                    time,
                    CryptoStatic::verifySignature,
                    appVersion,
                    initialState.getState().getPlatformState().getPreviousAddressBook(),
                    currentAddressBook,
                    intakeEventCounter);
            final OrphanBuffer orphanBuffer = new OrphanBuffer(platformContext, intakeEventCounter);
            final InOrderLinker inOrderLinker = new InOrderLinker(platformContext, time, intakeEventCounter);
            final LinkedEventIntake linkedEventIntake = new LinkedEventIntake(
                    platformContext,
                    time,
                    consensusRef::get,
                    eventObserverDispatcher,
                    shadowGraph,
                    latestEventTipsetTracker,
                    intakeEventCounter);

            final EventCreationManager eventCreationManager = buildEventCreationManager(
                    platformContext,
                    time,
                    this,
                    currentAddressBook,
                    selfId,
                    appVersion,
                    transactionPool,
                    this::getIntakeQueueSize,
                    platformStatusManager::getCurrentStatus,
                    latestReconnectRound::get);

            platformWiring.bindIntake(
                    internalEventValidator,
                    eventDeduplicator,
                    eventSignatureValidator,
                    orphanBuffer,
                    inOrderLinker,
                    linkedEventIntake,
                    eventCreationManager,
                    sequencer,
                    swirldStateManager,
                    signedStateManager);

            intakeHandler = platformWiring.getEventInput()::put;
        }

        intakeQueue = components.add(new QueueThreadConfiguration<GossipEvent>(threadManager)
                .setNodeId(selfId)
                .setComponent(PLATFORM_THREAD_POOL_NAME)
                .setThreadName("event-intake")
                .setHandler(intakeHandler)
                .setCapacity(eventConfig.eventIntakeQueueSize())
                .setLogAfterPauseDuration(threadConfig.logStackTracePauseDuration())
                .setMetricsConfiguration(new QueueThreadMetricsConfiguration(metrics).enableMaxSizeMetric())
                .build());

        platformWiring.wireExternalComponents(
                platformStatusManager, appCommunicationComponent, transactionPool, intakeQueue);

        if (eventConfig.useLegacyIntake()) {
            eventCreator = buildLegacyEventCreationManager(
                    platformContext,
                    threadManager,
                    time,
                    this,
                    currentAddressBook,
                    selfId,
                    appVersion,
                    transactionPool,
                    intakeQueue,
                    eventObserverDispatcher,
                    platformStatusManager::getCurrentStatus,
                    latestReconnectRound::get);
        } else {
            eventCreator = null;
        }

        transactionSubmitter = new SwirldTransactionSubmitter(
                platformStatusManager::getCurrentStatus,
                transactionConfig,
                transaction -> transactionPool.submitTransaction(transaction, false),
                new TransactionMetrics(metrics));

        final boolean startedFromGenesis = initialState.isGenesisState();

        gossip = GossipFactory.buildGossip(
                platformContext,
                threadManager,
                time,
                keysAndCerts,
                notificationEngine,
                currentAddressBook,
                selfId,
                appVersion,
                epochHash,
                shadowGraph,
                latestEventTipsetTracker,
                emergencyRecoveryManager,
                consensusRef,
                intakeQueue,
                swirldStateManager,
                latestCompleteState,
                eventValidator,
                eventObserverDispatcher,
                syncMetrics,
                eventLinker,
                platformStatusManager,
                this::loadReconnectState,
                this::clearAllPipelines,
                intakeEventCounter,
                () -> emergencyState.getState("emergency reconnect"));

        consensusRef.set(new ConsensusImpl(
                platformContext.getConfiguration().getConfigData(ConsensusConfig.class),
                consensusMetrics,
                getAddressBook()));

        if (startedFromGenesis) {
            initialMinimumGenerationNonAncient = 0;
            startingRound = 0;
        } else {
            initialMinimumGenerationNonAncient =
                    initialState.getState().getPlatformState().getPlatformData().getMinimumGenerationNonAncient();
            startingRound = initialState.getRound();

            latestImmutableState.setState(initialState.reserve("set latest immutable to initial state"));
            stateManagementComponent.stateToLoad(initialState, SourceOfSignedState.DISK);
            savedStateController.registerSignedStateFromDisk(initialState);
            consensusRoundHandler.loadDataFromSignedState(initialState, false);

            loadStateIntoConsensus(initialState);
            loadStateIntoEventCreator(initialState);

            if (eventConfig.useLegacyIntake()) {
                eventLinker.loadFromSignedState(initialState);
            } else {
                platformWiring.updateMinimumGenerationNonAncient(initialMinimumGenerationNonAncient);
            }

            // We don't want to invoke these callbacks until after we are starting up.
            final long round = initialState.getRound();
            final Hash hash = initialState.getState().getHash();
            components.add((Startable) () -> {
                // If we loaded from disk then call the appropriate dispatch.
                // It is important that this is sent after the ConsensusHashManager
                // is initialized.
                diskStateLoadedDispatcher.dispatch(round, hash);

                // Let the app know that a state was loaded.
                notificationEngine.dispatch(
                        StateLoadedFromDiskCompleteListener.class, new StateLoadedFromDiskNotification());
            });
        }

        final Clearable pauseEventCreation;
        if (eventCreator != null) {
            pauseEventCreation = eventCreator::pauseEventCreation;
        } else {
            pauseEventCreation = () -> {};
        }

        if (eventConfig.useLegacyIntake()) {
            clearAllPipelines = new LoggingClearables(
                    RECONNECT.getMarker(),
                    List.of(
                            Pair.of(pauseEventCreation, "eventCreator"),
                            Pair.of(gossip, "gossip"),
                            Pair.of(preconsensusEventHandlerClear, "preConsensusEventHandler"),
                            Pair.of(consensusRoundHandler, "consensusRoundHandler"),
                            Pair.of(transactionPool, "transactionPool")));
        } else {
            clearAllPipelines = new LoggingClearables(
                    RECONNECT.getMarker(),
                    List.of(
                            Pair.of(intakeQueue, "intakeQueue"),
                            Pair.of(platformWiring, "platformWiring"),
                            Pair.of(shadowGraph, "shadowGraph"),
                            Pair.of(consensusRoundHandler, "consensusRoundHandler"),
                            Pair.of(transactionPool, "transactionPool")));
        }

        if (platformContext.getConfiguration().getConfigData(ThreadConfig.class).jvmAnchor()) {
            components.add(new JvmAnchor(threadManager));
        }

        // To be removed once the GUI component is better integrated with the platform.
        GuiPlatformAccessor.getInstance().setShadowGraph(selfId, shadowGraph);
        GuiPlatformAccessor.getInstance().setStateManagementComponent(selfId, stateManagementComponent);
        GuiPlatformAccessor.getInstance().setConsensusReference(selfId, consensusRef);
        GuiPlatformAccessor.getInstance().setLatestCompleteStateComponent(selfId, latestCompleteState);
    }

    /**
     * Get the current size of the intake queue. Helper method to break a circular dependency.
     *
     * @return the current size of the intake queue
     */
    private int getIntakeQueueSize() {
        return intakeQueue.size();
    }

    /**
     * Clears all pipelines in preparation for a reconnect. This method is needed to break a circular dependency.
     */
    private void clearAllPipelines() {
        clearAllPipelines.clear();
    }

    /**
     * {@inheritDoc}
     */
    @Override
    public NodeId getSelfId() {
        return selfId;
    }

    /**
     * Initialize the state.
     *
     * @param signedState the state to initialize
     */
    private void initializeState(@NonNull final SignedState signedState) {

        final SoftwareVersion previousSoftwareVersion;
        final InitTrigger trigger;

        if (signedState.isGenesisState()) {
            previousSoftwareVersion = NO_VERSION;
            trigger = GENESIS;
        } else {
            previousSoftwareVersion =
                    signedState.getState().getPlatformState().getPlatformData().getCreationSoftwareVersion();
            trigger = RESTART;
        }

        final State initialState = signedState.getState();

        // Although the state from disk / genesis state is initially hashed, we are actually dealing with a copy
        // of that state here. That copy should have caused the hash to be cleared.
        if (initialState.getHash() != null) {
            throw new IllegalStateException("Expected initial state to be unhashed");
        }
        if (initialState.getSwirldState().getHash() != null) {
            throw new IllegalStateException("Expected initial swirld state to be unhashed");
        }

        initialState.getSwirldState().init(this, initialState.getSwirldDualState(), trigger, previousSoftwareVersion);

        abortAndThrowIfInterrupted(
                () -> {
                    try {
                        MerkleCryptoFactory.getInstance()
                                .digestTreeAsync(initialState)
                                .get();
                    } catch (final ExecutionException e) {
                        throw new RuntimeException(e);
                    }
                },
                "interrupted while attempting to hash the state");

        // If our hash changes as a result of the new address book then our old signatures may become invalid.
        signedState.pruneInvalidSignatures();

        final StateConfig stateConfig = platformContext.getConfiguration().getConfigData(StateConfig.class);
        logger.info(
                STARTUP.getMarker(),
                """
                        The platform is using the following initial state:
                        {}""",
                signedState.getState().getInfoString(stateConfig.debugHashDepth()));
    }

    /**
     * Load the signed state (either at reboot or reconnect) into the event creator.
     *
     * @param signedState the signed state to load from
     */
    private void loadStateIntoEventCreator(@NonNull final SignedState signedState) {
        Objects.requireNonNull(signedState);

        if (eventCreator == null) {
            // Event creator is null when using the new intake pipeline. New intake pipeline
            // is not compatible with old states that contain events that need to be loaded.
            return;
        }

        try {
            eventCreator.setMinimumGenerationNonAncient(
                    signedState.getState().getPlatformState().getPlatformData().getMinimumGenerationNonAncient());

            // newer states will not have events, so we need to check for null
            if (signedState.getState().getPlatformState().getPlatformData().getEvents() == null) {
                return;
            }

            // The event creator may not be started yet. To avoid filling up queues, only register
            // the latest event from each creator. These are the only ones the event creator cares about.

            final Map<NodeId, EventImpl> latestEvents = new HashMap<>();

            for (final EventImpl event :
                    signedState.getState().getPlatformState().getPlatformData().getEvents()) {
                latestEvents.put(event.getCreatorId(), event);
            }

            for (final EventImpl event : latestEvents.values()) {
                eventCreator.registerEvent(event);
            }

        } catch (final InterruptedException e) {
            Thread.currentThread().interrupt();
            throw new RuntimeException("interrupted while loading state into event creator", e);
        }
    }

    /**
     * Loads the signed state data into consensus
     *
     * @param signedState the state to get the data from
     */
    private void loadStateIntoConsensus(@NonNull final SignedState signedState) {
        Objects.requireNonNull(signedState);

        consensusRef.get().loadFromSignedState(signedState);

        // old states will have events in them that need to be loaded, newer states will not
        if (signedState.getEvents() != null) {
            shadowGraph.initFromEvents(
                    EventUtils.prepareForShadowGraph(
                            // we need to pass in a copy of the array, otherwise prepareForShadowGraph will rearrange
                            // the events in the signed state which will cause issues for other components that depend
                            // on it
                            signedState.getEvents().clone()),
                    // we need to provide the minGen from consensus so that expiry matches after a restart/reconnect
                    consensusRef.get().getMinRoundGeneration());

            // Intentionally don't bother initiating the latestEventTipsetTracker here. We don't support this
            // code path way any more.
        } else {
            shadowGraph.startFromGeneration(consensusRef.get().getMinGenerationNonAncient());
        }

        gossip.loadFromSignedState(signedState);
    }

    /**
     * Used to load the state received from the sender.
     *
     * @param signedState the signed state that was received from the sender
     */
    private void loadReconnectState(final SignedState signedState) {
        // the state was received, so now we load its data into different objects
        logger.info(LogMarker.STATE_HASH.getMarker(), "RECONNECT: loadReconnectState: reloading state");
        logger.debug(RECONNECT.getMarker(), "`loadReconnectState` : reloading state");
        try {

            reconnectStateLoadedDispatcher.dispatch(
                    signedState.getRound(), signedState.getState().getHash());

            // It's important to call init() before loading the signed state. The loading process makes copies
            // of the state, and we want to be sure that the first state in the chain of copies has been initialized.
            final Hash reconnectHash = signedState.getState().getHash();
            signedState
                    .getSwirldState()
                    .init(
                            this,
                            signedState.getState().getSwirldDualState(),
                            InitTrigger.RECONNECT,
                            signedState
                                    .getState()
                                    .getPlatformState()
                                    .getPlatformData()
                                    .getCreationSoftwareVersion());
            if (!Objects.equals(signedState.getState().getHash(), reconnectHash)) {
                throw new IllegalStateException(
                        "State hash is not permitted to change during a reconnect init() call. Previous hash was "
                                + reconnectHash + ", new hash is "
                                + signedState.getState().getHash());
            }

            // Before attempting to load the state, verify that the platform AB matches the state AB.
            AddressBookUtils.verifyReconnectAddressBooks(getAddressBook(), signedState.getAddressBook());

            swirldStateManager.loadFromSignedState(signedState);

            latestReconnectRound.set(signedState.getRound());

            // kick off transition to RECONNECT_COMPLETE before beginning to save the reconnect state to disk
            // this guarantees that the platform status will be RECONNECT_COMPLETE before the state is saved
            platformStatusManager.submitStatusAction(new ReconnectCompleteAction(signedState.getRound()));
            latestImmutableState.setState(signedState.reserve("set latest immutable to reconnect state"));
            stateManagementComponent.stateToLoad(signedState, SourceOfSignedState.RECONNECT);
            savedStateController.reconnectStateReceived(
                    signedState.reserve("savedStateController.reconnectStateReceived"));
            platformWiring.getSaveStateToDiskInput().put(signedState.reserve("save reconnect state to disk"));

            loadStateIntoConsensus(signedState);
            loadStateIntoEventCreator(signedState);
            // eventLinker is not thread safe, which is not a problem regularly because it is only used by a single
            // thread. after a reconnect, it needs to load the minimum generation from a state on a different thread,
            // so the intake thread is paused before the data is loaded and unpaused after. this ensures that the
            // thread will get the up-to-date data loaded
            new PauseAndLoad(intakeQueue, eventLinker).loadFromSignedState(signedState);

            // we need to use the address books from state for validating events, because they might be different
            // from the ones we had before the reconnect
            intakeQueue.pause();
            try {
                final EventConfig eventConfig =
                        platformContext.getConfiguration().getConfigData(EventConfig.class);
                if (eventConfig.useLegacyIntake()) {
                    eventValidators.replaceValidator(
                            SignatureValidator.VALIDATOR_NAME,
                            new SignatureValidator(
                                    signedState.getState().getPlatformState().getPreviousAddressBook(),
                                    signedState.getState().getPlatformState().getAddressBook(),
                                    appVersion,
                                    CryptoStatic::verifySignature,
                                    Time.getCurrent()));
                    platformWiring
                            .getPcesWriterMinimumGenerationNonAncientInput()
                            .inject(signedState.getMinRoundGeneration());
                } else {
                    platformWiring
                            .getAddressBookUpdateInput()
                            .inject(new AddressBookUpdate(
                                    signedState.getState().getPlatformState().getPreviousAddressBook(),
                                    signedState.getState().getPlatformState().getAddressBook()));
                    platformWiring.updateMinimumGenerationNonAncient(signedState.getMinRoundGeneration());
                }
            } finally {
                intakeQueue.resume();
            }

            consensusRoundHandler.loadDataFromSignedState(signedState, true);

            platformWiring.getPcesWriterRegisterDiscontinuityInput().inject(signedState.getRound());

            // Notify any listeners that the reconnect has been completed
            notificationEngine.dispatch(
                    ReconnectCompleteListener.class,
                    new ReconnectCompleteNotification(
                            signedState.getRound(),
                            signedState.getConsensusTimestamp(),
                            signedState.getState().getSwirldState()));
        } catch (final RuntimeException e) {
            logger.debug(RECONNECT.getMarker(), "`loadReconnectState` : FAILED, reason: {}", e.getMessage());
            // if the loading fails for whatever reason, we clear all data again in case some of it has been loaded
            clearAllPipelines();
            throw e;
        }

        gossip.resetFallenBehind();

        if (eventCreator != null) {
            eventCreator.resumeEventCreation();
        }
    }

    /**
     * This observer is called when a system freeze is requested. Permanently stops event creation and gossip.
     *
     * @param reason the reason why the system is being frozen.
     */
    private void haltRequested(final String reason) {
        logger.error(EXCEPTION.getMarker(), "System halt requested. Reason: {}", reason);
        gossip.stop();
    }

    /**
     * Build the event linker.
     */
    @NonNull
    private EventLinker buildEventLinker(
            @NonNull final List<Predicate<EventDescriptor>> isDuplicateChecks,
            @NonNull final IntakeEventCounter intakeEventCounter) {

        Objects.requireNonNull(isDuplicateChecks);
        Objects.requireNonNull(intakeEventCounter);

        final ParentFinder parentFinder = new ParentFinder(shadowGraph::hashgraphEvent);
        final ChatterConfig chatterConfig = platformContext.getConfiguration().getConfigData(ChatterConfig.class);

        final OrphanBufferingLinker orphanBuffer = new OrphanBufferingLinker(
                platformContext.getConfiguration().getConfigData(ConsensusConfig.class),
                parentFinder,
                chatterConfig.futureGenerationLimit(),
                intakeEventCounter);
        metrics.getOrCreate(
                new FunctionGauge.Config<>("intake", "numOrphans", Integer.class, orphanBuffer::getNumOrphans)
                        .withDescription("the number of events without parents buffered")
                        .withFormat("%d"));

        isDuplicateChecks.add(orphanBuffer::isOrphan);

        return orphanBuffer;
    }

    /**
     * Start this platform.
     */
    @Override
    public void start() {
        logger.info(STARTUP.getMarker(), "Starting platform {}", selfId);

        components.start();

        metrics.start();

        if (eventCreator != null) {
            // The event creator is intentionally started before replaying the preconsensus event stream.
            // This prevents the event creator's intake queue from filling up and blocking. Note that
            // this component won't actually create events until the platform has the appropriate status.
            eventCreator.start();
        }

        replayPreconsensusEvents();
        gossip.start();
    }

    /**
     * Performs a PCES recovery:
     * <ul>
     *     <li>Starts all components for handling events</li>
     *     <li>Does not start gossip</li>
     *     <li>Replays events from PCES, reaches consensus on them and handles them</li>
     *     <li>Saves the last state produces by this replay to disk</li>
     * </ul>
     */
    public void performPcesRecovery() {
        components.start();
        if (eventCreator != null) {
            eventCreator.start();
        }
        replayPreconsensusEvents();
        try (final ReservedSignedState reservedState = latestImmutableState.getState("Get PCES recovery state")) {
            if (reservedState == null) {
                logger.warn(
                        STATE_TO_DISK.getMarker(),
                        "Trying to dump PCES recovery state to disk, but no state is available.");
            } else {
                final SignedState signedState = reservedState.get();
                signedState.markAsStateToSave(StateToDiskReason.PCES_RECOVERY_COMPLETE);

                final StateDumpRequest request =
                        StateDumpRequest.create(signedState.reserve("dumping PCES recovery state"));

                platformWiring.getDumpStateToDiskInput().put(request);
                request.waitForFinished().run();
            }
        }
    }

    /**
     * Replay preconsensus events.
     */
    private void replayPreconsensusEvents() {
        platformStatusManager.submitStatusAction(new StartedReplayingEventsAction());

        final boolean emergencyRecoveryNeeded = emergencyRecoveryManager.isEmergencyStateRequired();

        // if we need to do an emergency recovery, replaying the PCES could cause issues if the
        // minimum generation non-ancient is reversed to a smaller value, so we skip it
        if (!emergencyRecoveryNeeded) {
            final IOIterator<GossipEvent> iterator =
                    initialPcesFiles.getEventIterator(initialMinimumGenerationNonAncient, startingRound);

            logger.info(
                    STARTUP.getMarker(),
                    "replaying preconsensus event stream starting at generation {}",
                    initialMinimumGenerationNonAncient);

            platformWiring.getPcesReplayerIteratorInput().inject(iterator);
        }

        consensusHashManager.signalEndOfPreconsensusReplay();

        platformStatusManager.submitStatusAction(
                new DoneReplayingEventsAction(Time.getCurrent().now()));
    }

    /**
     * {@inheritDoc}
     */
    @Override
    public boolean createTransaction(@NonNull final byte[] transaction) {
        return transactionSubmitter.submitTransaction(new SwirldTransaction(transaction));
    }

    /**
     * {@inheritDoc}
     */
    @Override
    public PlatformContext getContext() {
        return platformContext;
    }

    /**
     * {@inheritDoc}
     */
    @Override
    public NotificationEngine getNotificationEngine() {
        return notificationEngine;
    }

    /**
     * {@inheritDoc}
     */
    @Override
    public Signature sign(final byte[] data) {
        return new PlatformSigner(keysAndCerts).sign(data);
    }

    /**
     * Get the Address Book
     *
     * @return AddressBook
     */
    @Override
    public AddressBook getAddressBook() {
        return currentAddressBook;
    }

    /**
     * {@inheritDoc}
     */
    @SuppressWarnings("unchecked")
    @Override
    public @NonNull <T extends SwirldState> AutoCloseableWrapper<T> getLatestImmutableState(
            @NonNull final String reason) {
        final ReservedSignedState wrapper = latestImmutableState.getState(reason);
        return wrapper == null
                ? AutoCloseableWrapper.empty()
                : new AutoCloseableWrapper<>((T) wrapper.get().getState().getSwirldState(), wrapper::close);
    }

    /**
     * check whether the given event is the last event in its round, and the platform enters freeze period
     *
     * @param event a consensus event
     * @return whether this event is the last event to be added before restart
     */
    private boolean isLastEventBeforeRestart(final EventImpl event) {
        return event.isLastInRoundReceived() && swirldStateManager.isInFreezePeriod(event.getConsensusTimestamp());
    }

    /**
     * Inform all components that a fatal error has occurred, log the error, and shutdown the JVM.
     */
    private void handleFatalError(
            @Nullable final String msg, @Nullable final Throwable throwable, @NonNull final SystemExitCode exitCode) {
        logger.fatal(
                EXCEPTION.getMarker(),
                "{}\nCaller stack trace:\n{}\nThrowable provided:",
                new FatalErrorPayload("Fatal error, node will shut down. Reason: " + msg),
                StackTrace.getStackTrace().toString(),
                throwable);

        SystemExitUtils.exitSystem(exitCode, msg);
    }
}<|MERGE_RESOLUTION|>--- conflicted
+++ resolved
@@ -702,13 +702,8 @@
         final AddedEventMetrics addedEventMetrics = new AddedEventMetrics(this.selfId, metrics);
         final PcesSequencer sequencer = new PcesSequencer();
 
-<<<<<<< HEAD
         final List<EventObserver> eventObservers = new ArrayList<>(List.of(
-                new ShadowGraphEventObserver(shadowGraph),
-=======
-        final EventObserverDispatcher eventObserverDispatcher = new EventObserverDispatcher(
                 new ShadowGraphEventObserver(shadowGraph, latestEventTipsetTracker),
->>>>>>> e4d88a11
                 consensusRoundHandler,
                 addedEventMetrics,
                 eventIntakeMetrics));
