--- conflicted
+++ resolved
@@ -1278,14 +1278,11 @@
                 new ReconnectLearnerThrottle(selfId, reconnectConfig),
                 this::loadReconnectState,
                 new ReconnectLearnerFactory(
-<<<<<<< HEAD
+                        platformContext,
                         threadManager,
                         initialAddressBook,
                         reconnectConfig.asyncStreamTimeoutMilliseconds(),
                         reconnectMetrics));
-=======
-                        platformContext, threadManager, initialAddressBook, settings.getReconnect(), reconnectMetrics));
->>>>>>> efc2775e
         if (settings.getChatter().isChatterUsed()) {
             reconnectController.set(new ReconnectController(threadManager, reconnectHelper, chatterCore::startChatter));
             startChatterNetwork();
@@ -1449,16 +1446,9 @@
                                             threadManager,
                                             otherId,
                                             reconnectThrottle,
-<<<<<<< HEAD
-                                            () -> stateManagementComponent
-                                                    .getLatestSignedState()
-                                                    .get(),
-                                            reconnectConfig.asyncStreamTimeoutMilliseconds(),
-=======
                                             () -> stateManagementComponent.getLatestSignedState(
                                                     "SwirldsPlatform: ReconnectProtocol"),
-                                            settings.getReconnect().getAsyncStreamTimeoutMilliseconds(),
->>>>>>> efc2775e
+                                            reconnectConfig.asyncStreamTimeoutMilliseconds(),
                                             reconnectMetrics,
                                             reconnectController.get(),
                                             new DefaultSignedStateValidator(),
