/*
 * Copyright (C) 2016-2024 Hedera Hashgraph, LLC
 *
 * Licensed under the Apache License, Version 2.0 (the "License");
 * you may not use this file except in compliance with the License.
 * You may obtain a copy of the License at
 *
 *      http://www.apache.org/licenses/LICENSE-2.0
 *
 * Unless required by applicable law or agreed to in writing, software
 * distributed under the License is distributed on an "AS IS" BASIS,
 * WITHOUT WARRANTIES OR CONDITIONS OF ANY KIND, either express or implied.
 * See the License for the specific language governing permissions and
 * limitations under the License.
 */

package com.swirlds.platform;

import static com.swirlds.common.utility.CompareTo.isLessThan;
import static com.swirlds.logging.legacy.LogMarker.STARTUP;
import static com.swirlds.logging.legacy.LogMarker.STATE_TO_DISK;
import static com.swirlds.platform.StateInitializer.initializeState;
import static com.swirlds.platform.event.preconsensus.PcesBirthRoundMigration.migratePcesToBirthRoundMode;
import static com.swirlds.platform.state.BirthRoundStateMigration.modifyStateForBirthRoundMigration;
import static com.swirlds.platform.state.address.AddressBookMetrics.registerAddressBookMetrics;
import static com.swirlds.platform.state.snapshot.SignedStateFileReader.getSavedStateFiles;

import com.swirlds.common.context.PlatformContext;
import com.swirlds.common.crypto.Hash;
import com.swirlds.common.crypto.Signature;
import com.swirlds.common.io.IOIterator;
import com.swirlds.common.notification.NotificationEngine;
import com.swirlds.common.platform.NodeId;
import com.swirlds.common.stream.RunningEventHashOverride;
import com.swirlds.common.utility.AutoCloseableWrapper;
import com.swirlds.platform.builder.PlatformBuildingBlocks;
import com.swirlds.platform.builder.PlatformComponentBuilder;
import com.swirlds.platform.components.AppNotifier;
import com.swirlds.platform.components.DefaultAppNotifier;
import com.swirlds.platform.components.DefaultEventWindowManager;
import com.swirlds.platform.components.DefaultSavedStateController;
import com.swirlds.platform.components.EventWindowManager;
import com.swirlds.platform.components.SavedStateController;
import com.swirlds.platform.config.StateConfig;
import com.swirlds.platform.consensus.EventWindow;
import com.swirlds.platform.crypto.KeysAndCerts;
import com.swirlds.platform.crypto.PlatformSigner;
import com.swirlds.platform.event.AncientMode;
import com.swirlds.platform.event.EventCounter;
import com.swirlds.platform.event.GossipEvent;
import com.swirlds.platform.event.preconsensus.PcesConfig;
import com.swirlds.platform.event.preconsensus.PcesFileTracker;
import com.swirlds.platform.event.preconsensus.PcesReplayer;
import com.swirlds.platform.eventhandling.EventConfig;
import com.swirlds.platform.gossip.SyncGossip;
import com.swirlds.platform.metrics.RuntimeMetrics;
import com.swirlds.platform.pool.TransactionPoolNexus;
import com.swirlds.platform.publisher.DefaultPlatformPublisher;
import com.swirlds.platform.publisher.PlatformPublisher;
import com.swirlds.platform.state.PlatformState;
import com.swirlds.platform.state.State;
import com.swirlds.platform.state.SwirldStateManager;
import com.swirlds.platform.state.nexus.DefaultLatestCompleteStateNexus;
import com.swirlds.platform.state.nexus.LatestCompleteStateNexus;
import com.swirlds.platform.state.nexus.LockFreeStateNexus;
import com.swirlds.platform.state.nexus.SignedStateNexus;
import com.swirlds.platform.state.signed.DefaultStateSignatureCollector;
import com.swirlds.platform.state.signed.ReservedSignedState;
import com.swirlds.platform.state.signed.SignedState;
import com.swirlds.platform.state.signed.SignedStateMetrics;
import com.swirlds.platform.state.signed.StateSignatureCollector;
import com.swirlds.platform.state.snapshot.SavedStateInfo;
import com.swirlds.platform.state.snapshot.StateDumpRequest;
import com.swirlds.platform.state.snapshot.StateToDiskReason;
import com.swirlds.platform.system.Platform;
import com.swirlds.platform.system.SoftwareVersion;
import com.swirlds.platform.system.SwirldState;
import com.swirlds.platform.system.address.AddressBook;
import com.swirlds.platform.system.events.BirthRoundMigrationShim;
import com.swirlds.platform.system.events.DefaultBirthRoundMigrationShim;
import com.swirlds.platform.system.status.actions.DoneReplayingEventsAction;
import com.swirlds.platform.system.status.actions.StartedReplayingEventsAction;
import com.swirlds.platform.system.transaction.SwirldTransaction;
import com.swirlds.platform.wiring.PlatformWiring;
import edu.umd.cs.findbugs.annotations.NonNull;
import edu.umd.cs.findbugs.annotations.Nullable;
import java.io.IOException;
import java.io.UncheckedIOException;
import java.time.Duration;
import java.util.List;
import java.util.Objects;
import java.util.function.LongSupplier;
import org.apache.logging.log4j.LogManager;
import org.apache.logging.log4j.Logger;

/**
 * The swirlds consensus node platform. Responsible for the creation, gossip, and consensus of events. Also manages the
 * transaction handling and state management.
 */
public class SwirldsPlatform implements Platform {

    private static final Logger logger = LogManager.getLogger(SwirldsPlatform.class);

    /**
     * The unique ID of this node.
     */
    private final NodeId selfId;

    /**
     * the current nodes in the network and their information
     */
    private final AddressBook currentAddressBook;

    /**
     * the object that contains all key pairs and CSPRNG state for this member
     */
    private final KeysAndCerts keysAndCerts;

    /**
     * If a state was loaded from disk, this is the minimum generation non-ancient for that round. If starting from a
     * genesis state, this is 0.
     */
    private final long initialAncientThreshold;

    /**
     * The latest round to have reached consensus in the initial state
     */
    private final long startingRound;

    /**
     * Holds the latest state that is immutable. May be unhashed (in the future), may or may not have all required
     * signatures. State is returned with a reservation.
     * <p>
     * NOTE: This is currently set when a state has finished hashing. In the future, this will be set at the moment a
     * new state is created, before it is hashed.
     */
    private final SignedStateNexus latestImmutableStateNexus = new LockFreeStateNexus();

    /**
     * Handles all interaction with {@link SwirldState}
     */
    private final SwirldStateManager swirldStateManager;

    /**
     * For passing notifications between the platform and the application.
     */
    private final NotificationEngine notificationEngine;

    /**
     * The platform context for this platform. Should be used to access basic services
     */
    private final PlatformContext platformContext;

    /**
     * The initial preconsensus event files read from disk.
     */
    private final PcesFileTracker initialPcesFiles;

    /**
     * Controls which states are saved to disk
     */
    private final SavedStateController savedStateController;

    /**
     * Used to submit application transactions.
     */
    private final TransactionPoolNexus transactionPoolNexus;

    /**
     * Encapsulated wiring for the platform.
     */
    private final PlatformWiring platformWiring;

    /**
     * Constructor.
     *
     * @param builder this object is responsible for building platform components and other things needed by the
     *                platform
     */
    public SwirldsPlatform(@NonNull final PlatformComponentBuilder builder) {
        final PlatformBuildingBlocks blocks = builder.getBuildingBlocks();
        platformContext = blocks.platformContext();

        final AncientMode ancientMode = platformContext
                .getConfiguration()
                .getConfigData(EventConfig.class)
                .getAncientMode();

        // The reservation on this state is held by the caller of this constructor.
        final SignedState initialState = blocks.initialState().get();

        // This method is a no-op if we are not in birth round mode, or if we have already migrated.
        final SoftwareVersion appVersion = blocks.appVersion();
        modifyStateForBirthRoundMigration(initialState, ancientMode, appVersion);

        if (ancientMode == AncientMode.BIRTH_ROUND_THRESHOLD) {
            try {
                // This method is a no-op if we have already completed birth round migration or if we are at genesis.
                migratePcesToBirthRoundMode(
                        platformContext,
                        blocks.selfId(),
                        initialState.getRound(),
                        initialState.getState().getPlatformState().getLowestJudgeGenerationBeforeBirthRoundMode());
            } catch (final IOException e) {
                throw new UncheckedIOException("Birth round migration failed during PCES migration.", e);
            }
        }

        selfId = blocks.selfId();
        initialPcesFiles = blocks.initialPcesFiles();
        notificationEngine = blocks.notificationEngine();

        currentAddressBook = initialState.getAddressBook();

        platformWiring = new PlatformWiring(platformContext, blocks.model(), blocks.applicationCallbacks());

        registerAddressBookMetrics(platformContext.getMetrics(), currentAddressBook, selfId);

        RuntimeMetrics.setup(platformContext.getMetrics());

        keysAndCerts = blocks.keysAndCerts();

        EventCounter.registerEventCounterMetrics(platformContext.getMetrics());

        final LatestCompleteStateNexus latestCompleteStateNexus = new DefaultLatestCompleteStateNexus(platformContext);

        savedStateController = new DefaultSavedStateController(platformContext);

        final SignedStateMetrics signedStateMetrics = new SignedStateMetrics(platformContext.getMetrics());
        final StateSignatureCollector stateSignatureCollector =
                new DefaultStateSignatureCollector(platformContext, signedStateMetrics);

<<<<<<< HEAD
        final PlatformStatusNexus statusNexus = new DefaultPlatformStatusNexus(platformContext);
        // Future work: all interaction with platform status should happen over the wiring framework.
        // Once this is done, these hacky references can be removed.
        blocks.platformStatusSupplierReference().set(statusNexus::getCurrentStatus);
=======
        final LatestCompleteStateNotifier latestCompleteStateNotifier = new DefaultLatestCompleteStateNotifier();

>>>>>>> c0b1e4f6
        blocks.statusActionSubmitterReference()
                .set(x -> platformWiring.getStatusActionSubmitter().submitStatusAction(x));

        final Duration replayHealthThreshold = platformContext
                .getConfiguration()
                .getConfigData(PcesConfig.class)
                .replayHealthThreshold();
        final PcesReplayer pcesReplayer = new PcesReplayer(
                platformContext.getTime(),
                platformWiring.getPcesReplayerEventOutput(),
                platformWiring::flushIntakePipeline,
                platformWiring::flushTransactionHandler,
                () -> latestImmutableStateNexus.getState("PCES replay"),
                () -> isLessThan(blocks.model().getUnhealthyDuration(), replayHealthThreshold));

        initializeState(this, platformContext, initialState);

        // This object makes a copy of the state. After this point, initialState becomes immutable.
        swirldStateManager = blocks.swirldStateManager();
        swirldStateManager.setInitialState(initialState.getState());

        final EventWindowManager eventWindowManager = new DefaultEventWindowManager();

        final boolean useOldStyleIntakeQueue = platformContext
                .getConfiguration()
                .getConfigData(EventConfig.class)
                .useOldStyleIntakeQueue();

        final LongSupplier intakeQueueSizeSupplier;
        if (useOldStyleIntakeQueue) {
            final SyncGossip gossip = (SyncGossip) builder.buildGossip();
            intakeQueueSizeSupplier = () -> gossip.getOldStyleIntakeQueueSize();
        } else {
            intakeQueueSizeSupplier = platformWiring.getIntakeQueueSizeSupplier();
        }

        blocks.intakeQueueSizeSupplierSupplier().set(intakeQueueSizeSupplier);
        blocks.isInFreezePeriodReference().set(swirldStateManager::isInFreezePeriod);

        final BirthRoundMigrationShim birthRoundMigrationShim = buildBirthRoundMigrationShim(initialState, ancientMode);

        final AppNotifier appNotifier = new DefaultAppNotifier(blocks.notificationEngine());

        final PlatformPublisher publisher = new DefaultPlatformPublisher(blocks.applicationCallbacks());

        platformWiring.bind(
                builder,
                pcesReplayer,
                stateSignatureCollector,
                eventWindowManager,
                birthRoundMigrationShim,
                latestImmutableStateNexus,
                latestCompleteStateNexus,
                savedStateController,
                appNotifier,
                publisher);

        final Hash legacyRunningEventHash =
                initialState.getState().getPlatformState().getLegacyRunningEventHash() == null
                        ? platformContext.getCryptography().getNullHash()
                        : initialState.getState().getPlatformState().getLegacyRunningEventHash();
        final RunningEventHashOverride runningEventHashOverride =
                new RunningEventHashOverride(legacyRunningEventHash, false);
        platformWiring.updateRunningHash(runningEventHashOverride);

        // Load the minimum generation into the pre-consensus event writer
        final String actualMainClassName = platformContext
                .getConfiguration()
                .getConfigData(StateConfig.class)
                .getMainClassName(blocks.mainClassName());
        final List<SavedStateInfo> savedStates =
                getSavedStateFiles(platformContext, actualMainClassName, selfId, blocks.swirldName());
        if (!savedStates.isEmpty()) {
            // The minimum generation of non-ancient events for the oldest state snapshot on disk.
            final long minimumGenerationNonAncientForOldestState =
                    savedStates.get(savedStates.size() - 1).metadata().minimumGenerationNonAncient();
            platformWiring.getPcesMinimumGenerationToStoreInput().inject(minimumGenerationNonAncientForOldestState);
        }

        transactionPoolNexus = blocks.transactionPoolNexus();

        final boolean startedFromGenesis = initialState.isGenesisState();

        latestImmutableStateNexus.setState(initialState.reserve("set latest immutable to initial state"));

        if (startedFromGenesis) {
            initialAncientThreshold = 0;
            startingRound = 0;
            platformWiring.updateEventWindow(EventWindow.getGenesisEventWindow(ancientMode));
        } else {
            initialAncientThreshold = initialState.getState().getPlatformState().getAncientThreshold();
            startingRound = initialState.getRound();

            platformWiring.sendStateToHashLogger(initialState);
            platformWiring
                    .getSignatureCollectorStateInput()
                    .put(initialState.reserve("loading initial state into sig collector"));

            savedStateController.registerSignedStateFromDisk(initialState);

            platformWiring.consensusSnapshotOverride(Objects.requireNonNull(
                    initialState.getState().getPlatformState().getSnapshot()));

            // We only load non-ancient events during start up, so the initial expired threshold will be
            // equal to the ancient threshold when the system first starts. Over time as we get more events,
            // the expired threshold will continue to expand until it reaches its full size.
            platformWiring.updateEventWindow(new EventWindow(
                    initialState.getRound(),
                    initialAncientThreshold,
                    initialAncientThreshold,
                    AncientMode.getAncientMode(platformContext)));
            platformWiring.overrideIssDetectorState(initialState.reserve("initialize issDetector"));
        }

        blocks.getLatestCompleteStateReference()
                .set(() -> latestCompleteStateNexus.getState("get latest complete state for reconnect"));

        final ReconnectStateLoader reconnectStateLoader = new ReconnectStateLoader(
                this,
                platformContext,
                platformWiring,
                swirldStateManager,
                latestImmutableStateNexus,
                savedStateController,
                currentAddressBook);

        blocks.loadReconnectStateReference().set(reconnectStateLoader::loadReconnectState);
        blocks.clearAllPipelinesForReconnectReference().set(platformWiring::clear);
        blocks.latestImmutableStateProviderReference().set(latestImmutableStateNexus::getState);
    }

    /**
     * Builds the birth round migration shim if necessary.
     *
     * @param initialState the initial state
     * @param ancientMode  the ancient mode
     * @return the birth round migration shim, or null if it is not needed
     */
    @Nullable
    private BirthRoundMigrationShim buildBirthRoundMigrationShim(
            @NonNull final SignedState initialState, @NonNull final AncientMode ancientMode) {

        if (ancientMode == AncientMode.GENERATION_THRESHOLD) {
            // We don't need the shim if we haven't migrated to birth round mode.
            return null;
        }

        final State state = initialState.getState();
        final PlatformState platformState = state.getPlatformState();

        return new DefaultBirthRoundMigrationShim(
                platformContext,
                platformState.getFirstVersionInBirthRoundMode(),
                platformState.getLastRoundBeforeBirthRoundMode(),
                platformState.getLowestJudgeGenerationBeforeBirthRoundMode());
    }

    /**
     * {@inheritDoc}
     */
    @Override
    @NonNull
    public NodeId getSelfId() {
        return selfId;
    }

    /**
     * Start this platform.
     */
    @Override
    public void start() {
        logger.info(STARTUP.getMarker(), "Starting platform {}", selfId);

        platformContext.getRecycleBin().start();
        platformContext.getMetrics().start();
        platformWiring.start();

        replayPreconsensusEvents();
        platformWiring.startGossip();
    }

    /**
     * Performs a PCES recovery:
     * <ul>
     *     <li>Starts all components for handling events</li>
     *     <li>Does not start gossip</li>
     *     <li>Replays events from PCES, reaches consensus on them and handles them</li>
     *     <li>Saves the last state produces by this replay to disk</li>
     * </ul>
     */
    public void performPcesRecovery() {
        platformContext.getRecycleBin().start();
        platformContext.getMetrics().start();
        platformWiring.start();

        replayPreconsensusEvents();
        try (final ReservedSignedState reservedState = latestImmutableStateNexus.getState("Get PCES recovery state")) {
            if (reservedState == null) {
                logger.warn(
                        STATE_TO_DISK.getMarker(),
                        "Trying to dump PCES recovery state to disk, but no state is available.");
            } else {
                final SignedState signedState = reservedState.get();
                signedState.markAsStateToSave(StateToDiskReason.PCES_RECOVERY_COMPLETE);

                final StateDumpRequest request =
                        StateDumpRequest.create(signedState.reserve("dumping PCES recovery state"));

                platformWiring.getDumpStateToDiskInput().put(request);
                request.waitForFinished().run();
            }
        }
    }

    /**
     * Replay preconsensus events.
     */
    private void replayPreconsensusEvents() {
        platformWiring.getStatusActionSubmitter().submitStatusAction(new StartedReplayingEventsAction());

        final IOIterator<GossipEvent> iterator =
                initialPcesFiles.getEventIterator(initialAncientThreshold, startingRound);

        logger.info(
                STARTUP.getMarker(),
                "replaying preconsensus event stream starting at generation {}",
                initialAncientThreshold);

        platformWiring.getPcesReplayerIteratorInput().inject(iterator);

        // We have to wait for all the PCES transactions to reach the ISS detector before telling it that PCES replay is
        // done. The PCES replay will flush the intake pipeline, but we have to flush the hasher

        // FUTURE WORK: These flushes can be done by the PCES replayer.
        platformWiring.flushStateHasher();
        platformWiring.signalEndOfPcesReplay();

        platformWiring
                .getStatusActionSubmitter()
                .submitStatusAction(
                        new DoneReplayingEventsAction(platformContext.getTime().now()));
    }

    /**
     * {@inheritDoc}
     */
    @Override
    public boolean createTransaction(@NonNull final byte[] transaction) {
        return transactionPoolNexus.submitApplicationTransaction(new SwirldTransaction(transaction));
    }

    /**
     * {@inheritDoc}
     */
    @Override
    @NonNull
    public PlatformContext getContext() {
        return platformContext;
    }

    /**
     * {@inheritDoc}
     */
    @Override
    @NonNull
    public NotificationEngine getNotificationEngine() {
        return notificationEngine;
    }

    /**
     * {@inheritDoc}
     */
    @Override
    @NonNull
    public Signature sign(@NonNull final byte[] data) {
        return new PlatformSigner(keysAndCerts).sign(data);
    }

    /**
     * {@inheritDoc}
     */
    @Override
    @NonNull
    public AddressBook getAddressBook() {
        return currentAddressBook;
    }

    /**
     * {@inheritDoc}
     */
    @SuppressWarnings("unchecked")
    @Override
    @NonNull
    public <T extends SwirldState> AutoCloseableWrapper<T> getLatestImmutableState(@NonNull final String reason) {
        final ReservedSignedState wrapper = latestImmutableStateNexus.getState(reason);
        return wrapper == null
                ? AutoCloseableWrapper.empty()
                : new AutoCloseableWrapper<>((T) wrapper.get().getState().getSwirldState(), wrapper::close);
    }
}<|MERGE_RESOLUTION|>--- conflicted
+++ resolved
@@ -230,15 +230,6 @@
         final StateSignatureCollector stateSignatureCollector =
                 new DefaultStateSignatureCollector(platformContext, signedStateMetrics);
 
-<<<<<<< HEAD
-        final PlatformStatusNexus statusNexus = new DefaultPlatformStatusNexus(platformContext);
-        // Future work: all interaction with platform status should happen over the wiring framework.
-        // Once this is done, these hacky references can be removed.
-        blocks.platformStatusSupplierReference().set(statusNexus::getCurrentStatus);
-=======
-        final LatestCompleteStateNotifier latestCompleteStateNotifier = new DefaultLatestCompleteStateNotifier();
-
->>>>>>> c0b1e4f6
         blocks.statusActionSubmitterReference()
                 .set(x -> platformWiring.getStatusActionSubmitter().submitStatusAction(x));
 
