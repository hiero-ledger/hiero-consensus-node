--- conflicted
+++ resolved
@@ -841,9 +841,8 @@
     private void loadStateIntoConsensusAndEventMapper(@NonNull final SignedState signedState) {
         Objects.requireNonNull(signedState);
 
-<<<<<<< HEAD
         consensusRef.get().loadFromSignedState(signedState);
-
+        
         // old states will have events in them that need to be loaded, newer states will not
         if (signedState.getEvents() != null) {
             shadowGraph.initFromEvents(
@@ -861,29 +860,6 @@
             }
         } else {
             shadowGraph.startFromGeneration(consensusRef.get().getMinGenerationNonAncient());
-=======
-        consensusRef.set(new ConsensusImpl(
-                platformContext.getConfiguration().getConfigData(ConsensusConfig.class),
-                consensusMetrics,
-                consensusRoundHandler::addMinGenInfo,
-                getAddressBook(),
-                signedState));
-
-        if (signedState.getEvents().length > 0) {
-            shadowGraph.initFromEvents(
-                    EventUtils.prepareForShadowGraph(
-                            // we need to pass in a copy of the array, otherwise prepareForShadowGraph will rearrange
-                            // the events in the signed state which will cause issues for other components
-                            // that depend on it
-                            signedState.getEvents().clone()),
-                    // we need to provide the minGen from consensus so that expiry matches after a restart/reconnect
-                    consensusRef.get().getMinRoundGeneration());
-        }
-
-        // Data that is needed for the intake system to work
-        for (final EventImpl e : signedState.getEvents()) {
-            eventMapper.eventAdded(e);
->>>>>>> bd7977dc
         }
 
         gossip.loadFromSignedState(signedState);
