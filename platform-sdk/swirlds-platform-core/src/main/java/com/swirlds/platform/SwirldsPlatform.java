--- conflicted
+++ resolved
@@ -250,17 +250,6 @@
 
         final String swirldName = blocks.swirldName();
 
-<<<<<<< HEAD
-        final SignedStateFileManager signedStateFileManager = new SignedStateFileManager(
-                platformContext,
-                new SignedStateMetrics(platformContext.getMetrics()),
-                platformContext.getTime(),
-                actualMainClassName,
-                selfId,
-                swirldName);
-
-=======
->>>>>>> b86dab5a
         final LatestCompleteStateNexus latestCompleteStateNexus =
                 new DefaultLatestCompleteStateNexus(stateConfig, platformContext.getMetrics());
 
