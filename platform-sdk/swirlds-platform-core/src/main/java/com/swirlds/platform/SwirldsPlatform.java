/*
 * Copyright (C) 2016-2023 Hedera Hashgraph, LLC
 *
 * Licensed under the Apache License, Version 2.0 (the "License");
 * you may not use this file except in compliance with the License.
 * You may obtain a copy of the License at
 *
 *      http://www.apache.org/licenses/LICENSE-2.0
 *
 * Unless required by applicable law or agreed to in writing, software
 * distributed under the License is distributed on an "AS IS" BASIS,
 * WITHOUT WARRANTIES OR CONDITIONS OF ANY KIND, either express or implied.
 * See the License for the specific language governing permissions and
 * limitations under the License.
 */

package com.swirlds.platform;

import static com.swirlds.common.threading.interrupt.Uninterruptable.abortAndThrowIfInterrupted;
import static com.swirlds.common.threading.manager.AdHocThreadManager.getStaticThreadManager;
import static com.swirlds.common.utility.CommonUtils.combineConsumers;
import static com.swirlds.logging.LogMarker.EXCEPTION;
import static com.swirlds.logging.LogMarker.PLATFORM_STATUS;
import static com.swirlds.logging.LogMarker.RECONNECT;
import static com.swirlds.logging.LogMarker.STARTUP;
import static com.swirlds.platform.state.GenesisStateBuilder.buildGenesisState;
import static com.swirlds.platform.state.signed.ReservedSignedState.createNullReservation;

import com.swirlds.base.state.Startable;
import com.swirlds.common.config.BasicConfig;
import com.swirlds.common.config.ConsensusConfig;
import com.swirlds.common.config.StateConfig;
import com.swirlds.common.config.singleton.ConfigurationHolder;
import com.swirlds.common.context.PlatformContext;
import com.swirlds.common.crypto.CryptographyHolder;
import com.swirlds.common.crypto.Hash;
import com.swirlds.common.crypto.Signature;
import com.swirlds.common.crypto.config.CryptoConfig;
import com.swirlds.common.merkle.MerkleNode;
import com.swirlds.common.merkle.crypto.MerkleCryptoFactory;
import com.swirlds.common.merkle.route.MerkleRouteIterator;
import com.swirlds.common.merkle.utility.MerkleTreeVisualizer;
import com.swirlds.common.metrics.FunctionGauge;
import com.swirlds.common.metrics.Metrics;
import com.swirlds.common.notification.NotificationEngine;
import com.swirlds.common.notification.listeners.PlatformStatusChangeListener;
import com.swirlds.common.notification.listeners.PlatformStatusChangeNotification;
import com.swirlds.common.notification.listeners.ReconnectCompleteListener;
import com.swirlds.common.notification.listeners.ReconnectCompleteNotification;
import com.swirlds.common.notification.listeners.StateLoadedFromDiskCompleteListener;
import com.swirlds.common.notification.listeners.StateLoadedFromDiskNotification;
import com.swirlds.common.stream.EventStreamManager;
import com.swirlds.common.system.InitTrigger;
import com.swirlds.common.system.NodeId;
import com.swirlds.common.system.Platform;
import com.swirlds.common.system.PlatformStatus;
import com.swirlds.common.system.PlatformWithDeprecatedMethods;
import com.swirlds.common.system.SoftwareVersion;
import com.swirlds.common.system.SwirldState;
import com.swirlds.common.system.address.Address;
import com.swirlds.common.system.address.AddressBook;
import com.swirlds.common.system.events.PlatformEvent;
import com.swirlds.common.system.transaction.internal.SwirldTransaction;
import com.swirlds.common.system.transaction.internal.SystemTransaction;
import com.swirlds.common.threading.SyncPermitProvider;
import com.swirlds.common.threading.framework.QueueThread;
import com.swirlds.common.threading.framework.StoppableThread;
import com.swirlds.common.threading.framework.config.QueueThreadConfiguration;
import com.swirlds.common.threading.framework.config.StoppableThreadConfiguration;
import com.swirlds.common.threading.framework.config.ThreadConfiguration;
import com.swirlds.common.threading.interrupt.InterruptableConsumer;
import com.swirlds.common.threading.manager.ThreadManager;
import com.swirlds.common.threading.pool.CachedPoolParallelExecutor;
import com.swirlds.common.threading.pool.ParallelExecutor;
import com.swirlds.common.threading.utility.SequenceCycle;
import com.swirlds.common.time.OSTime;
import com.swirlds.common.time.Time;
import com.swirlds.common.utility.AutoCloseableWrapper;
import com.swirlds.common.utility.Clearable;
import com.swirlds.common.utility.LoggingClearables;
import com.swirlds.common.utility.PlatformVersion;
import com.swirlds.logging.LogMarker;
import com.swirlds.logging.payloads.PlatformStatusPayload;
import com.swirlds.logging.payloads.SavedStateLoadedPayload;
import com.swirlds.platform.components.CriticalQuorum;
import com.swirlds.platform.components.CriticalQuorumImpl;
import com.swirlds.platform.components.EventCreationRules;
import com.swirlds.platform.components.EventCreator;
import com.swirlds.platform.components.EventIntake;
import com.swirlds.platform.components.EventMapper;
import com.swirlds.platform.components.EventTaskCreator;
import com.swirlds.platform.components.EventTaskDispatcher;
import com.swirlds.platform.components.appcomm.AppCommunicationComponent;
import com.swirlds.platform.components.state.StateManagementComponent;
import com.swirlds.platform.components.transaction.system.PostConsensusSystemTransactionManager;
import com.swirlds.platform.components.transaction.system.PostConsensusSystemTransactionManagerFactory;
import com.swirlds.platform.components.transaction.system.PreConsensusSystemTransactionManager;
import com.swirlds.platform.components.transaction.system.PreConsensusSystemTransactionManagerFactory;
import com.swirlds.platform.components.wiring.ManualWiring;
import com.swirlds.platform.config.ThreadConfig;
import com.swirlds.platform.crypto.CryptoStatic;
import com.swirlds.platform.dispatch.DispatchBuilder;
import com.swirlds.platform.dispatch.DispatchConfiguration;
import com.swirlds.platform.dispatch.triggers.flow.DiskStateLoadedTrigger;
import com.swirlds.platform.dispatch.triggers.flow.ReconnectStateLoadedTrigger;
import com.swirlds.platform.event.EventCreatorThread;
import com.swirlds.platform.event.EventIntakeTask;
import com.swirlds.platform.event.EventUtils;
import com.swirlds.platform.event.GossipEvent;
import com.swirlds.platform.event.creation.AncientParentsRule;
import com.swirlds.platform.event.creation.BelowIntCreationRule;
import com.swirlds.platform.event.creation.ChatterEventCreator;
import com.swirlds.platform.event.creation.ChatteringRule;
import com.swirlds.platform.event.creation.LoggingEventCreationRules;
import com.swirlds.platform.event.creation.OtherParentTracker;
import com.swirlds.platform.event.creation.StaticCreationRules;
import com.swirlds.platform.event.intake.ChatterEventMapper;
import com.swirlds.platform.event.linking.EventLinker;
import com.swirlds.platform.event.linking.InOrderLinker;
import com.swirlds.platform.event.linking.OrphanBufferingLinker;
import com.swirlds.platform.event.linking.ParentFinder;
import com.swirlds.platform.event.preconsensus.AsyncPreConsensusEventWriter;
import com.swirlds.platform.event.preconsensus.NoOpPreConsensusEventWriter;
import com.swirlds.platform.event.preconsensus.PreConsensusEventFileManager;
import com.swirlds.platform.event.preconsensus.PreConsensusEventStreamConfig;
import com.swirlds.platform.event.preconsensus.PreConsensusEventWriter;
import com.swirlds.platform.event.preconsensus.PreconsensusEventStreamSequencer;
import com.swirlds.platform.event.preconsensus.SyncPreConsensusEventWriter;
import com.swirlds.platform.event.validation.AncientValidator;
import com.swirlds.platform.event.validation.EventDeduplication;
import com.swirlds.platform.event.validation.EventValidator;
import com.swirlds.platform.event.validation.GossipEventValidator;
import com.swirlds.platform.event.validation.GossipEventValidators;
import com.swirlds.platform.event.validation.SignatureValidator;
import com.swirlds.platform.event.validation.StaticValidators;
import com.swirlds.platform.event.validation.TransactionSizeValidator;
import com.swirlds.platform.eventhandling.ConsensusRoundHandler;
import com.swirlds.platform.eventhandling.PreConsensusEventHandler;
import com.swirlds.platform.gossip.FallenBehindManagerImpl;
import com.swirlds.platform.gossip.chatter.ChatterNotifier;
import com.swirlds.platform.gossip.chatter.ChatterSyncProtocol;
import com.swirlds.platform.gossip.chatter.PrepareChatterEvent;
import com.swirlds.platform.gossip.chatter.communication.ChatterProtocol;
import com.swirlds.platform.gossip.chatter.config.ChatterConfig;
import com.swirlds.platform.gossip.chatter.protocol.ChatterCore;
import com.swirlds.platform.gossip.chatter.protocol.messages.ChatterEventDescriptor;
import com.swirlds.platform.gossip.chatter.protocol.peer.PeerInstance;
import com.swirlds.platform.gossip.shadowgraph.ShadowGraph;
import com.swirlds.platform.gossip.shadowgraph.ShadowGraphEventObserver;
import com.swirlds.platform.gossip.shadowgraph.ShadowGraphSynchronizer;
import com.swirlds.platform.gossip.shadowgraph.SimultaneousSyncThrottle;
import com.swirlds.platform.gossip.shadowgraph.SingleNodeNetworkSync;
import com.swirlds.platform.gossip.sync.SyncCaller;
import com.swirlds.platform.gossip.sync.SyncManagerImpl;
import com.swirlds.platform.gossip.sync.SyncProtocolResponder;
import com.swirlds.platform.gossip.sync.config.SyncConfig;
import com.swirlds.platform.gossip.sync.protocol.PeerAgnosticSyncChecks;
import com.swirlds.platform.gossip.sync.protocol.SyncProtocol;
import com.swirlds.platform.heartbeats.HeartbeatProtocol;
import com.swirlds.platform.intake.IntakeCycleStats;
import com.swirlds.platform.internal.EventImpl;
import com.swirlds.platform.metrics.AddedEventMetrics;
import com.swirlds.platform.metrics.ConsensusHandlingMetrics;
import com.swirlds.platform.metrics.ConsensusMetrics;
import com.swirlds.platform.metrics.ConsensusMetricsImpl;
import com.swirlds.platform.metrics.EventIntakeMetrics;
import com.swirlds.platform.metrics.ReconnectMetrics;
import com.swirlds.platform.metrics.RuntimeMetrics;
import com.swirlds.platform.metrics.SyncMetrics;
import com.swirlds.platform.metrics.TransactionMetrics;
import com.swirlds.platform.network.Connection;
import com.swirlds.platform.network.ConnectionTracker;
import com.swirlds.platform.network.NetworkMetrics;
import com.swirlds.platform.network.NetworkStatsTransmitter;
import com.swirlds.platform.network.communication.NegotiationProtocols;
import com.swirlds.platform.network.communication.NegotiatorThread;
import com.swirlds.platform.network.communication.handshake.VersionCompareHandshake;
import com.swirlds.platform.network.connectivity.ConnectionServer;
import com.swirlds.platform.network.connectivity.InboundConnectionHandler;
import com.swirlds.platform.network.connectivity.OutboundConnectionCreator;
import com.swirlds.platform.network.connectivity.SocketFactory;
import com.swirlds.platform.network.topology.NetworkTopology;
import com.swirlds.platform.network.topology.StaticConnectionManagers;
import com.swirlds.platform.network.topology.StaticTopology;
import com.swirlds.platform.network.unidirectional.HeartbeatProtocolResponder;
import com.swirlds.platform.network.unidirectional.HeartbeatSender;
import com.swirlds.platform.network.unidirectional.Listener;
import com.swirlds.platform.network.unidirectional.MultiProtocolResponder;
import com.swirlds.platform.network.unidirectional.ProtocolMapping;
import com.swirlds.platform.network.unidirectional.SharedConnectionLocks;
import com.swirlds.platform.network.unidirectional.UnidirectionalProtocols;
import com.swirlds.platform.observers.ConsensusRoundObserver;
import com.swirlds.platform.observers.EventObserverDispatcher;
import com.swirlds.platform.observers.PreConsensusEventObserver;
import com.swirlds.platform.reconnect.DefaultSignedStateValidator;
import com.swirlds.platform.reconnect.ReconnectController;
import com.swirlds.platform.reconnect.ReconnectHelper;
import com.swirlds.platform.reconnect.ReconnectLearnerFactory;
import com.swirlds.platform.reconnect.ReconnectLearnerThrottle;
import com.swirlds.platform.reconnect.ReconnectProtocol;
import com.swirlds.platform.reconnect.ReconnectProtocolResponder;
import com.swirlds.platform.reconnect.ReconnectThrottle;
import com.swirlds.platform.reconnect.emergency.EmergencyReconnectProtocol;
import com.swirlds.platform.state.EmergencyRecoveryManager;
import com.swirlds.platform.state.State;
import com.swirlds.platform.state.StateSettings;
import com.swirlds.platform.state.SwirldStateManager;
import com.swirlds.platform.state.signed.ReservedSignedState;
import com.swirlds.platform.state.signed.SignedState;
import com.swirlds.platform.state.signed.SourceOfSignedState;
import com.swirlds.platform.stats.StatConstructor;
import com.swirlds.platform.system.Shutdown;
import com.swirlds.platform.system.SystemExitReason;
import com.swirlds.platform.system.SystemUtils;
import com.swirlds.platform.threading.PauseAndClear;
import com.swirlds.platform.threading.PauseAndLoad;
import com.swirlds.platform.util.PlatformComponents;
import edu.umd.cs.findbugs.annotations.NonNull;
import edu.umd.cs.findbugs.annotations.Nullable;
import java.io.IOException;
import java.io.UncheckedIOException;
import java.time.Duration;
import java.time.Instant;
import java.util.ArrayList;
import java.util.Arrays;
import java.util.LinkedList;
import java.util.List;
import java.util.Objects;
import java.util.Timer;
import java.util.TimerTask;
import java.util.concurrent.ExecutionException;
import java.util.concurrent.ThreadLocalRandom;
import java.util.concurrent.atomic.AtomicBoolean;
import java.util.concurrent.atomic.AtomicInteger;
import java.util.concurrent.atomic.AtomicReference;
import java.util.function.Predicate;
import java.util.function.Supplier;
import org.apache.commons.lang3.tuple.Pair;
import org.apache.logging.log4j.LogManager;
import org.apache.logging.log4j.Logger;

public class SwirldsPlatform implements Platform, PlatformWithDeprecatedMethods, ConnectionTracker, Startable {

    public static final String PLATFORM_THREAD_POOL_NAME = "platform-core";
    /** use this for all logging, as controlled by the optional data/log4j2.xml file */
    private static final Logger logger = LogManager.getLogger(SwirldsPlatform.class);
    /** alert threshold for java app pause */
    private static final long PAUSE_ALERT_INTERVAL = 5000;
    /** logging string prefix for hash stream operation logged events. */
    private static final String HASH_STREAM_OPERATION_PREFIX = ">>> ";
    /**
     * the ID of the member running this. Since a node can be a main node or a mirror node, the ID is not a primitive
     * value
     */
    private final NodeId selfId;
    /** tell which pairs of members should establish connections */
    private final NetworkTopology topology;
    /**
     * This object is responsible for rate limiting reconnect attempts (in the role of sender)
     */
    private final ReconnectThrottle reconnectThrottle;

    private final Settings settings = Settings.getInstance();
    /** A type used by Hashgraph, Statistics, and SyncUtils. Only Hashgraph modifies this type instance. */
    private final EventMapper eventMapper;
    /**
     * A simpler event mapper used for chatter. Stores the thread-safe GossipEvent and has less functionality. The plan
     * is for this to replace EventMapper once syncing is removed from the code
     */
    private final ChatterEventMapper chatterEventMapper;
    /** this is the Nth Platform running on this machine (N=winNum) */
    private final int instanceNumber;
    /** parameters given to the app when it starts */
    private final String[] parameters;
    /** Handles all system transactions pre-consensus */
    private final PreConsensusSystemTransactionManager preConsensusSystemTransactionManager;
    /** Handles all system transactions post-consensus */
    private final PostConsensusSystemTransactionManager postConsensusSystemTransactionManager;
    /** The platforms freeze manager */
    private final FreezeManager freezeManager;
    /** is used for pausing event creation for a while at start up */
    private final StartUpEventFrozenManager startUpEventFrozenManager;
    /**
     * The shadow graph manager. This wraps a shadow graph, which is an Event graph that adds child pointers to the
     * Hashgraph Event graph. Used for gossiping.
     */
    private final ShadowGraph shadowGraph;
    /** The last status of the platform that was determined, is null until the platform starts up */
    private final AtomicReference<PlatformStatus> currentPlatformStatus = new AtomicReference<>(null);
    /** the number of active connections this node has to other nodes */
    private final AtomicInteger activeConnectionNumber = new AtomicInteger(0);
    /**
     * the object used to calculate consensus. it is volatile because the whole object is replaced when reading a state
     * from disk or getting it through reconnect
     */
    private final AtomicReference<Consensus> consensusRef;
    /** set in the constructor and given to the SwirldState object in run() */
    private final AddressBook initialAddressBook;

    private final Metrics metrics;
    private final PlatformMetrics platformMetrics;

    private final SimultaneousSyncThrottle simultaneousSyncThrottle;
    private final ConsensusMetrics consensusMetrics;
    private final EventIntakeMetrics eventIntakeMetrics;
    private final SyncMetrics syncMetrics;
    private final NetworkMetrics networkMetrics;
    private final ReconnectMetrics reconnectMetrics;
    /** Reference to the instance responsible for executing reconnect when chatter is used */
    private final AtomicReference<ReconnectController> reconnectController = new AtomicReference<>();
    /** tracks if we have fallen behind or not, takes appropriate action if we have */
    private final FallenBehindManagerImpl fallenBehindManager;

    private final ChatterCore<GossipEvent> chatterCore;
    /** all the events and other data about the hashgraph */
    private EventTaskCreator eventTaskCreator;
    /** ID number of the swirld being run */
    private final byte[] swirldId;
    /** the object that contains all key pairs and CSPRNG state for this member */
    private final Crypto crypto;
    /** a long name including (app, swirld, member id, member self name) */
    private final String platformName;
    /** is used for calculating runningHash of all consensus events and writing consensus events to file */
    private final EventStreamManager<EventImpl> eventStreamManager;
    /**
     * True if this node started from genesis.
     */
    private boolean startedFromGenesis;
    /**
     * If a state was loaded from disk, this will have the round of that state.
     */
    private long diskStateRound;
    /**
     * If a state was loaded from disk, this will have the hash of that state.
     */
    private Hash diskStateHash;
    /** Helps when executing a reconnect */
    private ReconnectHelper reconnectHelper;
    /** tells callers who to sync with and keeps track of whether we have fallen behind */
    private SyncManagerImpl syncManager;
    /** locks used to synchronize usage of outbound connections */
    private SharedConnectionLocks sharedConnectionLocks;

    private final StateManagementComponent stateManagementComponent;
    /** last time stamp when pause check timer is active */
    private long pauseCheckTimeStamp;
    /** Tracks recent events created in the network */
    private final CriticalQuorum criticalQuorum;

    private final QueueThread<EventIntakeTask> intakeQueue;
    private final EventLinker eventLinker;
    private SequenceCycle<EventIntakeTask> intakeCycle = null;
    /** sleep in ms after each sync in SyncCaller. A public setter for this exists. */
    private long delayAfterSync = 0;
    /**
     * Executes a sync with a remote node. Only used for sync, not chatter.
     */
    private ShadowGraphSynchronizer syncShadowgraphSynchronizer;
    /** Stores and passes pre-consensus events to {@link SwirldStateManager} for handling */
    private final PreConsensusEventHandler preConsensusEventHandler;
    /** Stores and processes consensus events including sending them to {@link SwirldStateManager} for handling */
    private final ConsensusRoundHandler consensusRoundHandler;
    /** Handles all interaction with {@link SwirldState} */
    private final SwirldStateManager swirldStateManager;
    /** Checks the validity of transactions and submits valid ones to the event transaction pool */
    private final SwirldTransactionSubmitter transactionSubmitter;
    /** clears all pipelines to prepare for a reconnect */
    private Clearable clearAllPipelines;
    /** Contains all information and state required for emergency recovery */
    private final EmergencyRecoveryManager emergencyRecoveryManager;

    /**
     * Responsible for managing the lifecycle of threads on this platform.
     */
    private final ThreadManager threadManager;

    /**
     * A list of threads that execute the chatter protocol.
     */
    private final List<StoppableThread> chatterThreads = new LinkedList<>();

    /**
     * A list of threads that execute the sync protocol using bidirectional connections
     */
    private final List<StoppableThread> syncProtocolThreads = new ArrayList<>();

    /**
     * All components that need to be started or that have dispatch observers.
     */
    private final PlatformComponents components;

    /**
     * Call this when a reconnect has been completed.
     */
    private final ReconnectStateLoadedTrigger reconnectStateLoadedDispatcher;

    /**
     * Call this when a state has been loaded from disk.
     */
    private final DiskStateLoadedTrigger diskStateLoadedDispatcher;
    /**
     * The current version of the app running on this platform.
     */
    private final SoftwareVersion appVersion;
    /**
     * For passing notifications between the platform and the application.
     */
    private final NotificationEngine notificationEngine;
    /**
     * This should be used when reading time.
     */
    private final Time time = OSTime.getInstance();

    /**
     * The platform context for this platform. Should be used to access basic services
     */
    private final PlatformContext platformContext;

    /**
     * Writes pre-consensus events to disk.
     */
    private final PreConsensusEventWriter preConsensusEventWriter;

    /**
     * True if gossip has been halted. Only relevant for sync-as-a-protocol
     */
    private final AtomicBoolean gossipHalted = new AtomicBoolean(false);

    /**
     * The permit provider for syncs. Only relevant when sync is running as a protocol
     */
    private SyncPermitProvider syncPermitProvider;

    /**
     * the browser gives the Platform what app to run. There can be multiple Platforms on one computer.
     *
     * @param instanceNumber           this is the Nth copy of the Platform running on this machine (N=instanceNumber)
     * @param parameters               parameters given to the Platform at the start, for app to use
     * @param crypto                   an object holding all the public/private key pairs and the CSPRNG state for this
     *                                 member
     * @param swirldId                 the ID of the swirld being run
     * @param id                       the ID number for this member (if this computer has multiple members in one
     *                                 swirld)
     * @param initialAddressBook       the address book listing all members in the community
     * @param platformContext          the context for this platform
     * @param mainClassName            the name of the app class inheriting from SwirldMain
     * @param swirldName               the name of the swirld being run
     * @param appVersion               the current version of the running application
     * @param genesisStateBuilder      used to construct a genesis state if no suitable state from disk can be found
     * @param loadedSignedState        used to initialize the loaded state
     * @param emergencyRecoveryManager used in emergency recovery.
     */
    SwirldsPlatform(
            final int instanceNumber,
            @NonNull final String[] parameters,
            @NonNull final Crypto crypto,
            @NonNull final byte[] swirldId,
            @NonNull final NodeId id,
            @NonNull final AddressBook initialAddressBook,
            @NonNull final PlatformContext platformContext,
            @NonNull final String platformName,
            @NonNull final String mainClassName,
            @NonNull final String swirldName,
            @NonNull final SoftwareVersion appVersion,
            @NonNull final Supplier<SwirldState> genesisStateBuilder,
            @NonNull final ReservedSignedState loadedSignedState,
            @NonNull final EmergencyRecoveryManager emergencyRecoveryManager) {

        this.platformContext = Objects.requireNonNull(platformContext, "platformContext");

        final DispatchBuilder dispatchBuilder =
                new DispatchBuilder(platformContext.getConfiguration().getConfigData(DispatchConfiguration.class));

        components = new PlatformComponents(dispatchBuilder);

        // FUTURE WORK: use a real thread manager here
        threadManager = getStaticThreadManager();

        notificationEngine = NotificationEngine.buildEngine(threadManager);

        dispatchBuilder.registerObservers(this);

        reconnectStateLoadedDispatcher =
                dispatchBuilder.getDispatcher(this, ReconnectStateLoadedTrigger.class)::dispatch;
        diskStateLoadedDispatcher = dispatchBuilder.getDispatcher(this, DiskStateLoadedTrigger.class)::dispatch;

        this.emergencyRecoveryManager = emergencyRecoveryManager;

        this.simultaneousSyncThrottle =
                new SimultaneousSyncThrottle(settings.getMaxIncomingSyncsInc() + settings.getMaxOutgoingSyncs());

        final StateConfig stateConfig = platformContext.getConfiguration().getConfigData(StateConfig.class);
        final String actualMainClassName = stateConfig.getMainClassName(mainClassName);

        this.appVersion = appVersion;

        this.instanceNumber = instanceNumber;
        this.parameters = parameters;
        // the memberId of the member running this Platform object
        this.selfId = id;
        // set here, then given to the state in run(). A copy of it is given to hashgraph.
        this.initialAddressBook = initialAddressBook;

        this.eventMapper = new EventMapper(selfId);
        this.chatterEventMapper = new ChatterEventMapper();

        this.metrics = platformContext.getMetrics();
        this.platformName = platformName;

        metrics.getOrCreate(StatConstructor.createEnumStat(
                "PlatformStatus", Metrics.PLATFORM_CATEGORY, PlatformStatus.values(), currentPlatformStatus::get));

        this.platformMetrics = new PlatformMetrics(this);
        metrics.addUpdater(platformMetrics::update);
        this.consensusMetrics = new ConsensusMetricsImpl(this.selfId, metrics);
        this.eventIntakeMetrics = new EventIntakeMetrics(metrics, time);
        this.syncMetrics = new SyncMetrics(metrics);
        this.networkMetrics =
                new NetworkMetrics(metrics, selfId, getAddressBook().getSize());
        metrics.addUpdater(networkMetrics::update);
        this.reconnectMetrics = new ReconnectMetrics(metrics);
        RuntimeMetrics.setup(metrics);

        ChatterConfig chatterConfig = platformContext.getConfiguration().getConfigData(ChatterConfig.class);
        if (chatterConfig.useChatter()) {
            chatterCore = new ChatterCore<>(
                    time,
                    GossipEvent.class,
                    new PrepareChatterEvent(CryptographyHolder.get()),
                    chatterConfig,
                    networkMetrics::recordPingTime,
                    metrics);
        } else {
            chatterCore = null;
        }

        this.shadowGraph = new ShadowGraph(syncMetrics, initialAddressBook.getSize());

        this.swirldId = swirldId.clone();
        this.crypto = crypto;

        startUpEventFrozenManager = new StartUpEventFrozenManager(metrics, Instant::now);
        freezeManager = new FreezeManager(this::checkPlatformStatus);

        // Manually wire components for now.
        final ManualWiring wiring = new ManualWiring(platformContext, threadManager, getAddressBook(), freezeManager);
        metrics.addUpdater(wiring::updateMetrics);
        final AppCommunicationComponent appCommunicationComponent =
                wiring.wireAppCommunicationComponent(notificationEngine);

        preConsensusEventWriter = components.add(buildPreConsensusEventWriter());

        stateManagementComponent = wiring.wireStateManagementComponent(
                PlatformConstructor.platformSigner(crypto.getKeysAndCerts()),
                actualMainClassName,
                selfId,
                swirldName,
                this::createPrioritySystemTransaction,
                this::haltRequested,
                appCommunicationComponent,
                preConsensusEventWriter,
                currentPlatformStatus::get);
        wiring.registerComponents(components);

        final NetworkStatsTransmitter networkStatsTransmitter =
                new NetworkStatsTransmitter(platformContext, this::createSystemTransaction, networkMetrics);
        components.add(networkStatsTransmitter);

        preConsensusSystemTransactionManager = new PreConsensusSystemTransactionManagerFactory()
                .addHandlers(stateManagementComponent.getPreConsensusHandleMethods())
                .build();

        postConsensusSystemTransactionManager = new PostConsensusSystemTransactionManagerFactory()
                .addHandlers(stateManagementComponent.getPostConsensusHandleMethods())
                .build();

        consensusRef = new AtomicReference<>();

        reconnectThrottle = new ReconnectThrottle(settings.getReconnect());

        final SyncConfig syncConfig = platformContext.getConfiguration().getConfigData(SyncConfig.class);

        topology = new StaticTopology(
                selfId,
                initialAddressBook.getSize(),
                settings.getNumConnections(),
                // unidirectional connections are ONLY used for old-style syncs, that don't run as a protocol
                !chatterConfig.useChatter() && !syncConfig.syncAsProtocolEnabled());

        fallenBehindManager = new FallenBehindManagerImpl(
                selfId,
                topology.getConnectionGraph(),
                this::checkPlatformStatus,
                () -> {
                    // if we are using old-style syncs, don't start the reconnect controller
                    if (!chatterConfig.useChatter() && !syncConfig.syncAsProtocolEnabled()) {
                        return;
                    }
                    reconnectController.get().start();
                },
                settings.getReconnect());

        // FUTURE WORK remove this when there are no more ShutdownRequestedTriggers being dispatched
        components.add(new Shutdown());

        // if this setting is 0 or less, there is no startup freeze
        if (settings.getFreezeSecondsAfterStartup() > 0) {
            final Instant startUpEventFrozenEndTime =
                    Instant.now().plusSeconds(settings.getFreezeSecondsAfterStartup());
            startUpEventFrozenManager.setStartUpEventFrozenEndTime(startUpEventFrozenEndTime);
            logger.info(STARTUP.getMarker(), "startUpEventFrozenEndTime: {}", () -> startUpEventFrozenEndTime);
        }

        final Address address = getSelfAddress();
        final String eventStreamManagerName;
        if (address.getMemo() != null && !address.getMemo().isEmpty()) {
            eventStreamManagerName = address.getMemo();
        } else {
            eventStreamManagerName = String.valueOf(selfId);
        }
        logger.info(STARTUP.getMarker(), "initialize eventStreamManager");
        eventStreamManager = new EventStreamManager<>(
                threadManager,
                getSelfId(),
                this,
                eventStreamManagerName,
                settings.isEnableEventStreaming(),
                settings.getEventsLogDir(),
                settings.getEventsLogPeriod(),
                settings.getEventStreamQueueCapacity(),
                this::isLastEventBeforeRestart);

        if (chatterConfig.useChatter()) {
            criticalQuorum = new CriticalQuorumImpl(initialAddressBook, false, chatterConfig.criticalQuorumSoftening());
        } else {
            criticalQuorum = new CriticalQuorumImpl(initialAddressBook);
        }

        final LoadedState loadedState = initializeLoadedStateFromSignedState(loadedSignedState);
        try (loadedState.signedStateFromDisk) {
            final SignedState signedStateFromDisk = loadedState.signedStateFromDisk.getNullable();

            // Queue thread that stores and handles signed states that need to be hashed and have signatures collected.
            final QueueThread<ReservedSignedState> stateHashSignQueueThread = PlatformConstructor.stateHashSignQueue(
                    threadManager, selfId.getId(), stateManagementComponent::newSignedStateFromTransactions);
            stateHashSignQueueThread.start();

            final State stateToLoad;
            if (signedStateFromDisk != null) {
                logger.debug(STARTUP.getMarker(), () -> new SavedStateLoadedPayload(
                                signedStateFromDisk.getRound(),
                                signedStateFromDisk.getConsensusTimestamp(),
                                startUpEventFrozenManager.getStartUpEventFrozenEndTime())
                        .toString());

                stateToLoad = loadedState.initialState;

            } else {
                stateToLoad = buildGenesisState(this, initialAddressBook, appVersion, genesisStateBuilder);

                // if we are not starting from a saved state, don't freeze on startup
                startUpEventFrozenManager.setStartUpEventFrozenEndTime(null);
            }

            if (stateToLoad == null) {
                // this should be impossible
                throw new IllegalStateException("stateToLoad is null");
            }

            swirldStateManager = PlatformConstructor.swirldStateManager(
                    platformContext,
                    initialAddressBook,
                    selfId,
                    preConsensusSystemTransactionManager,
                    postConsensusSystemTransactionManager,
                    metrics,
                    PlatformConstructor.settingsProvider(),
                    freezeManager::isFreezeStarted,
                    stateToLoad);

            // SwirldStateManager will get a copy of the state loaded, that copy will become stateCons.
            // The original state will be saved in the SignedStateMgr and will be deleted when it becomes old

            preConsensusEventHandler = components.add(PlatformConstructor.preConsensusEventHandler(
                    threadManager, selfId, swirldStateManager, consensusMetrics));
            consensusRoundHandler = components.add(PlatformConstructor.consensusHandler(
                    platformContext,
                    threadManager,
                    selfId.getId(),
                    PlatformConstructor.settingsProvider(),
                    swirldStateManager,
                    new ConsensusHandlingMetrics(metrics, time),
                    eventStreamManager,
                    stateHashSignQueueThread,
                    preConsensusEventWriter::waitUntilDurable,
                    freezeManager::freezeStarted,
                    stateManagementComponent::roundAppliedToState,
                    appVersion));

            if (signedStateFromDisk != null) {
                consensusRoundHandler.loadDataFromSignedState(signedStateFromDisk, false);
            }

            final AddedEventMetrics addedEventMetrics = new AddedEventMetrics(this.selfId, metrics);
            final PreconsensusEventStreamSequencer sequencer = new PreconsensusEventStreamSequencer();

            final EventObserverDispatcher dispatcher = new EventObserverDispatcher(
                    new ShadowGraphEventObserver(shadowGraph),
                    consensusRoundHandler,
                    preConsensusEventHandler,
                    eventMapper,
                    addedEventMetrics,
                    criticalQuorum,
                    eventIntakeMetrics,
                    (PreConsensusEventObserver) event -> {
                        sequencer.assignStreamSequenceNumber(event);
                        abortAndThrowIfInterrupted(
                                preConsensusEventWriter::writeEvent,
                                event,
                                "Interrupted while attempting to enqueue preconsensus event for writing");
                    },
                    (ConsensusRoundObserver) round -> {
                        abortAndThrowIfInterrupted(
                                preConsensusEventWriter::setMinimumGenerationNonAncient,
                                round.getGenerations().getMinGenerationNonAncient(),
                                "Interrupted while attempting to enqueue change in minimum generation non-ancient");

                        abortAndThrowIfInterrupted(
                                preConsensusEventWriter::requestFlush,
                                "Interrupted while requesting preconsensus event flush");
                    });
            if (chatterConfig.useChatter()) {
                dispatcher.addObserver(new ChatterNotifier(selfId, chatterCore));
                dispatcher.addObserver(chatterEventMapper);
            }

            final ParentFinder parentFinder = new ParentFinder(shadowGraph::hashgraphEvent);

            final List<Predicate<ChatterEventDescriptor>> isDuplicateChecks = new ArrayList<>();
            isDuplicateChecks.add(d -> shadowGraph.isHashInGraph(d.getHash()));
            if (chatterConfig.useChatter()) {
                final OrphanBufferingLinker orphanBuffer = new OrphanBufferingLinker(
                        platformContext.getConfiguration().getConfigData(ConsensusConfig.class),
                        parentFinder,
                        chatterConfig.futureGenerationLimit());
                metrics.getOrCreate(
                        new FunctionGauge.Config<>("intake", "numOrphans", Integer.class, orphanBuffer::getNumOrphans)
                                .withDescription("the number of events without parents buffered")
                                .withFormat("%d"));
                eventLinker = orphanBuffer;
                // when using chatter an event could be an orphan, in this case it will be stored in the orphan set
                // when its parents are found, or become ancient, it will move to the shadowgraph
                // non-orphans are also stored in the shadowgraph
                // to dedupe, we need to check both
                isDuplicateChecks.add(orphanBuffer::isOrphan);
            } else {
                eventLinker = new InOrderLinker(
                        platformContext.getConfiguration().getConfigData(ConsensusConfig.class),
                        parentFinder,
                        eventMapper::getMostRecentEvent);
            }

            final IntakeCycleStats intakeCycleStats = new IntakeCycleStats(time, metrics);
            final EventIntake eventIntake = new EventIntake(
                    selfId,
                    eventLinker,
                    consensusRef::get,
                    initialAddressBook,
                    dispatcher,
                    intakeCycleStats,
                    shadowGraph);

            final EventCreator eventCreator;
            if (chatterConfig.useChatter()) {
                // chatter has a separate event creator in a different thread. having 2 event creators creates the risk
                // of forking, so a NPE is preferable to a fork
                eventCreator = null;
            } else {
                eventCreator = new EventCreator(
                        this.appVersion,
                        selfId,
                        PlatformConstructor.platformSigner(crypto.getKeysAndCerts()),
                        consensusRef::get,
                        swirldStateManager.getTransactionPool(),
                        eventIntake::addEvent,
                        eventMapper,
                        eventMapper,
                        swirldStateManager.getTransactionPool(),
                        freezeManager::isFreezeStarted,
                        new EventCreationRules(List.of()));
            }

            final List<GossipEventValidator> validators = new ArrayList<>();
            // it is very important to discard ancient events, otherwise the deduplication will not work, since it
            // doesn't
            // track ancient events
            validators.add(new AncientValidator(consensusRef::get));
            validators.add(new EventDeduplication(isDuplicateChecks, eventIntakeMetrics));
            validators.add(StaticValidators::isParentDataValid);
            validators.add(new TransactionSizeValidator(settings.getMaxTransactionBytesPerEvent()));
            if (settings.isVerifyEventSigs()) {
                validators.add(new SignatureValidator(initialAddressBook));
            }
            final GossipEventValidators eventValidators = new GossipEventValidators(validators);

            /* validates events received from gossip */
            final EventValidator eventValidator = new EventValidator(eventValidators, eventIntake::addUnlinkedEvent);

            final EventTaskDispatcher taskDispatcher = new EventTaskDispatcher(
                    time,
                    eventValidator,
                    eventCreator,
                    eventIntake::addUnlinkedEvent,
                    eventIntakeMetrics,
                    intakeCycleStats);

            final InterruptableConsumer<EventIntakeTask> intakeHandler;
            if (chatterConfig.useChatter()) {
                intakeCycle = new SequenceCycle<>(taskDispatcher::dispatchTask);
                intakeHandler = intakeCycle;
            } else {
                intakeHandler = taskDispatcher::dispatchTask;
            }

            intakeQueue = components.add(new QueueThreadConfiguration<EventIntakeTask>(threadManager)
                    .setNodeId(selfId.id())
                    .setComponent(PLATFORM_THREAD_POOL_NAME)
                    .setThreadName("event-intake")
                    .setHandler(intakeHandler)
                    .setCapacity(settings.getEventIntakeQueueSize())
                    .setLogAfterPauseDuration(ConfigurationHolder.getInstance()
                            .get()
                            .getConfigData(ThreadConfig.class)
                            .logStackTracePauseDuration())
                    .enableMaxSizeMetric(metrics)
                    .build());

            if (signedStateFromDisk != null) {
                loadIntoConsensusAndEventMapper(signedStateFromDisk);
                eventLinker.loadFromSignedState(signedStateFromDisk);
            } else {
                consensusRef.set(new ConsensusImpl(
                        platformContext.getConfiguration().getConfigData(ConsensusConfig.class),
                        consensusMetrics,
                        consensusRoundHandler::addMinGenInfo,
                        getAddressBook()));
            }
        }

        transactionSubmitter = new SwirldTransactionSubmitter(
                currentPlatformStatus::get,
                PlatformConstructor.settingsProvider(),
                swirldStateManager::submitTransaction,
                new TransactionMetrics(metrics));

        clearAllPipelines = new LoggingClearables(
                RECONNECT.getMarker(),
                List.of(
                        Pair.of(getIntakeQueue(), "intakeQueue"),
                        Pair.of(getEventMapper(), "eventMapper"),
                        Pair.of(getShadowGraph(), "shadowGraph"),
                        Pair.of(preConsensusEventHandler, "preConsensusEventHandler"),
                        Pair.of(consensusRoundHandler, "consensusRoundHandler"),
                        Pair.of(swirldStateManager, "swirldStateManager")));
    }

    /**
     * Check if the platform was started from genesis.
     *
     * @return true if the platform was started from genesis, false if it was started from a saved state
     */
    public boolean isStartedFromGenesis() {
        return startedFromGenesis;
    }

    /**
     * If there are multiple platforms running in the same JVM, each will have a unique instance number.
     *
     * @return this platform's instance number
     */
    @Override
    public int getInstanceNumber() {
        return instanceNumber;
    }

    /**
     * Get the transactionMaxBytes in Settings
     *
     * @return integer representing the maximum number of bytes allowed in a transaction
     */
    public static int getTransactionMaxBytes() {
        return Settings.getInstance().getTransactionMaxBytes();
    }

    /**
     * {@inheritDoc}
     */
    @Override
    public NodeId getSelfId() {
        return selfId;
    }

    /**
     * returns a name for this Platform, which includes the app, the swirld, the member id, and the member name. This is
     * useful in the Browser window for showing data about each of the running Platform objects.
     *
     * @return the name for this Platform
     */
    public String getPlatformName() {
        // this will be the empty string until the Browser calls setInfoMember. Then it will be correct.
        return platformName;
    }

    /**
     * Stores a new system transaction that will be added to an event in the future. Transactions submitted here are not
     * given priority. Any priority transactions waiting to be included in an event will be included first.
     *
     * @param systemTransaction the new system transaction to be included in a future event
     * @return {@code true} if successful, {@code false} otherwise
     */
    public boolean createSystemTransaction(final SystemTransaction systemTransaction) {
        return createSystemTransaction(systemTransaction, false);
    }

    /**
     * Stores a new system transaction that will be added to an event in the future. Transactions submitted here are not
     * given priority, meaning any priority transaction waiting to be included in an event will be selected first.
     *
     * @param systemTransaction the new system transaction to be included in a future event
     * @return {@code true} if successful, {@code false} otherwise
     */
    public boolean createPrioritySystemTransaction(final SystemTransaction systemTransaction) {
        return createSystemTransaction(systemTransaction, true);
    }

    private boolean createSystemTransaction(final SystemTransaction systemTransaction, final boolean priority) {
        if (systemTransaction == null) {
            return false;
        }

        return swirldStateManager.submitTransaction(systemTransaction, priority);
    }

    /**
     * A container for the initial state.
     *
     * @param signedStateFromDisk the initial signed state loaded from disk
     * @param initialState        the initial {@link State} object. This is a fast copy of the state loaded from disk
     */
    private record LoadedState(@NonNull ReservedSignedState signedStateFromDisk, @Nullable State initialState) {}

    /**
     * Update the address book with the current address book read from config.txt. Eventually we will not do this, and
     * only transactions will be capable of modifying the address book.
     *
     * @param signedState the state that was loaded from disk
     * @param addressBook the address book specified in config.txt
     */
    private static void updateLoadedStateAddressBook(final SignedState signedState, final AddressBook addressBook) {
        final State state = signedState.getState();

        // Update the address book with the current address book read from config.txt.
        // Eventually we will not do this, and only transactions will be capable of
        // modifying the address book.
        state.getPlatformState().setAddressBook(addressBook.copy());

        // Invalidate a path down to the new address book
        new MerkleRouteIterator(state, state.getPlatformState().getAddressBook().getRoute())
                .forEachRemaining(MerkleNode::invalidateHash);

        // We should only have to rehash a few nodes, so simpler to use the synchronous algorithm.
        MerkleCryptoFactory.getInstance().digestTreeSync(state);

        // If our hash changes as a result of the new address book then our old signatures may become invalid.
        signedState.pruneInvalidSignatures();
    }

    /**
     * Create the LoadedState from the SignedState loaded from disk, if it is present.
     *
     * @param signedStateFromDisk the SignedState loaded from disk.
     * @return the LoadedState
     */
    @NonNull
    private LoadedState initializeLoadedStateFromSignedState(@NonNull final ReservedSignedState signedStateFromDisk) {
        try (signedStateFromDisk) {
            if (signedStateFromDisk.isNotNull()) {
                updateLoadedStateAddressBook(signedStateFromDisk.get(), initialAddressBook);
                diskStateHash = signedStateFromDisk.get().getState().getHash();
                diskStateRound = signedStateFromDisk.get().getRound();
                final State initialState = loadSavedState(signedStateFromDisk.get());
                return new LoadedState(
                        signedStateFromDisk.getAndReserve("SwirldsPlatform.initializeLoadedStateFromSignedState()"),
                        initialState);
            } else {
                startedFromGenesis = true;
            }
        } catch (final Exception e) {
            logger.error(EXCEPTION.getMarker(), "Saved state not loaded:", e);
            // if requireStateLoad is on, we exit. if not, we just log it
            if (Settings.getInstance().isRequireStateLoad()) {
                SystemUtils.exitSystem(SystemExitReason.SAVED_STATE_NOT_LOADED);
            }
        }
        return new LoadedState(createNullReservation(), null);
    }

    private State loadSavedState(final SignedState signedStateFromDisk) {
        logger.info(
                STARTUP.getMarker(),
                "Information for state loaded from disk:\n{}\n{}",
                () -> signedStateFromDisk.getState().getPlatformState().getInfoString(),
                () -> new MerkleTreeVisualizer(signedStateFromDisk.getState())
                        .setDepth(StateSettings.getDebugHashDepth())
                        .render());

        /**
         * The previous version of the software that was run. Null if this is the first time running, or if the previous
         * version ran before the concept of application software versioning was introduced.
         */
        final SoftwareVersion previousSoftwareVersion = signedStateFromDisk
                .getState()
                .getPlatformState()
                .getPlatformData()
                .getCreationSoftwareVersion();
        final State initialState = signedStateFromDisk.getState().copy();
        initialState.getPlatformState().getPlatformData().setCreationSoftwareVersion(appVersion);

        final Hash initialHash = initialState.getSwirldState().getHash();
        initialState
                .getSwirldState()
                .init(this, initialState.getSwirldDualState(), InitTrigger.RESTART, previousSoftwareVersion);
        initialState.markAsInitialized();

        final Hash currentHash = initialState.getSwirldState().getHash();

        // If the current hash is null, we must hash the state
        // It's also possible that the application modified the state and hashed itself in init(), if so we need to
        // rehash the state as a whole.
        if (currentHash == null || !Objects.equals(initialHash, currentHash)) {
            initialState.invalidateHash();
            abortAndThrowIfInterrupted(
                    () -> {
                        try {
                            MerkleCryptoFactory.getInstance()
                                    .digestTreeAsync(initialState)
                                    .get();
                        } catch (final ExecutionException e) {
                            throw new RuntimeException(e);
                        }
                    },
                    "interrupted while attempting to hash the state");
        }

        stateManagementComponent.stateToLoad(signedStateFromDisk, SourceOfSignedState.DISK);

        return initialState;
    }

    /**
     * Loads the signed state data into consensus and event mapper
     *
     * @param signedState the state to get the data from
     */
    void loadIntoConsensusAndEventMapper(final SignedState signedState) {
        consensusRef.set(new ConsensusImpl(
                platformContext.getConfiguration().getConfigData(ConsensusConfig.class),
                consensusMetrics,
                consensusRoundHandler::addMinGenInfo,
                getAddressBook(),
                signedState));

        shadowGraph.initFromEvents(
                EventUtils.prepareForShadowGraph(
                        // we need to pass in a copy of the array, otherwise prepareForShadowGraph will rearrange the
                        // events in the signed state which will cause issues for other components that depend on it
                        signedState.getEvents().clone()),
                // we need to provide the minGen from consensus so that expiry matches after a restart/reconnect
                consensusRef.get().getMinRoundGeneration());

        // Data that is needed for the intake system to work
        for (final EventImpl e : signedState.getEvents()) {
            eventMapper.eventAdded(e);
        }

        final ChatterConfig chatterConfig = platformContext.getConfiguration().getConfigData(ChatterConfig.class);
        if (chatterConfig.useChatter()) {
            chatterEventMapper.loadFromSignedState(signedState);
            chatterCore.loadFromSignedState(signedState);
        }

        logger.info(
                STARTUP.getMarker(),
                "Last known events after restart are {}",
                eventMapper.getMostRecentEventsByEachCreator());
    }

    /**
     * Used to load the state received from the sender.
     *
     * @param signedState the signed state that was received from the sender
     */
    void loadReconnectState(final SignedState signedState) {
        // the state was received, so now we load its data into different objects
        logger.info(
                LogMarker.STATE_HASH.getMarker(),
                "{}RECONNECT: loadReconnectState: reloading state",
                HASH_STREAM_OPERATION_PREFIX);
        logger.debug(RECONNECT.getMarker(), "`loadReconnectState` : reloading state");
        try {

            reconnectStateLoadedDispatcher.dispatch(
                    signedState.getRound(), signedState.getState().getHash());

            // It's important to call init() before loading the signed state. The loading process makes copies
            // of the state, and we want to be sure that the first state in the chain of copies has been initialized.
            final Hash reconnectHash = signedState.getState().getHash();
            signedState
                    .getSwirldState()
                    .init(
                            this,
                            signedState.getState().getSwirldDualState(),
                            InitTrigger.RECONNECT,
                            signedState
                                    .getState()
                                    .getPlatformState()
                                    .getPlatformData()
                                    .getCreationSoftwareVersion());
            if (!Objects.equals(signedState.getState().getHash(), reconnectHash)) {
                throw new IllegalStateException(
                        "State hash is not permitted to change during a reconnect init() call. Previous hash was "
                                + reconnectHash + ", new hash is "
                                + signedState.getState().getHash());
            }
            signedState.getState().markAsInitialized();

            swirldStateManager.loadFromSignedState(signedState);

            stateManagementComponent.stateToLoad(signedState, SourceOfSignedState.RECONNECT);

            loadIntoConsensusAndEventMapper(signedState);
            // eventLinker is not thread safe, which is not a problem regularly because it is only used by a single
            // thread. after a reconnect, it needs to load the minimum generation from a state on a different thread,
            // so the intake thread is paused before the data is loaded and unpaused after. this ensures that the
            // thread will get the up-to-date data loaded
            new PauseAndLoad(getIntakeQueue(), eventLinker).loadFromSignedState(signedState);

            getConsensusHandler().loadDataFromSignedState(signedState, true);

            // Notify any listeners that the reconnect has been completed
            notificationEngine.dispatch(
                    ReconnectCompleteListener.class,
                    new ReconnectCompleteNotification(
                            signedState.getRound(),
                            signedState.getConsensusTimestamp(),
                            signedState.getState().getSwirldState()));
        } catch (final RuntimeException e) {
            logger.debug(RECONNECT.getMarker(), "`loadReconnectState` : FAILED, reason: {}", e.getMessage());
            // if the loading fails for whatever reason, we clear all data again in case some of it has been loaded
            clearAllPipelines.clear();
            throw e;
        }

        logger.debug(
                RECONNECT.getMarker(),
                "`loadReconnectState` : reconnect complete notifications finished. Resetting fallen-behind");
        getSyncManager().resetFallenBehind();
        logger.debug(
                RECONNECT.getMarker(),
                "`loadReconnectState` : resetting fallen-behind & reloading state, finished, succeeded`");
    }

    /**
     * This observer is called when a system freeze is requested. Permanently stops event creation and gossip.
     *
     * @param reason the reason why the system is being frozen.
     */
    private void haltRequested(final String reason) {
        logger.error(EXCEPTION.getMarker(), "System halt requested. Reason: {}", reason);
        freezeManager.freezeEventCreation();
        for (final StoppableThread thread : chatterThreads) {
            thread.stop();
        }
        for (final StoppableThread thread : syncProtocolThreads) {
            thread.stop();
        }

        final SyncConfig syncConfig = platformContext.getConfiguration().getConfigData(SyncConfig.class);
        if (syncConfig.syncAsProtocolEnabled()) {
            gossipHalted.set(true);
        }

        if (syncManager != null) {
            syncManager.haltRequestedObserver(reason);
        }
    }

    /**
     * Build the pre-consensus event writer.
     */
    private PreConsensusEventWriter buildPreConsensusEventWriter() {
        final PreConsensusEventStreamConfig preConsensusEventStreamConfig =
                platformContext.getConfiguration().getConfigData(PreConsensusEventStreamConfig.class);

        if (!preConsensusEventStreamConfig.enableStorage()) {
            return new NoOpPreConsensusEventWriter();
        }

        final PreConsensusEventFileManager fileManager;
        try {
            fileManager = new PreConsensusEventFileManager(platformContext, OSTime.getInstance(), selfId.id());
        } catch (final IOException e) {
            throw new UncheckedIOException("unable load preconsensus files", e);
        }

        final PreConsensusEventWriter syncWriter = new SyncPreConsensusEventWriter(platformContext, fileManager);

        return new AsyncPreConsensusEventWriter(platformContext, threadManager, syncWriter);
    }

    /**
<<<<<<< HEAD
     * Build all the classes required for events and transactions to flow through the system
     */
    private void buildEventHandlers(
            @Nullable final SignedState signedStateFromDisk,
            @Nullable final State initialState,
            @NonNull final Supplier<SwirldState> genesisStateBuilder) {

        // Queue thread that stores and handles signed states that need to be hashed and have signatures collected.
        final QueueThread<ReservedSignedState> stateHashSignQueueThread = PlatformConstructor.stateHashSignQueue(
                threadManager, selfId.id(), stateManagementComponent::newSignedStateFromTransactions);
        stateHashSignQueueThread.start();

        if (signedStateFromDisk != null) {
            logger.debug(STARTUP.getMarker(), () -> new SavedStateLoadedPayload(
                            signedStateFromDisk.getRound(),
                            signedStateFromDisk.getConsensusTimestamp(),
                            startUpEventFrozenManager.getStartUpEventFrozenEndTime())
                    .toString());

            buildEventHandlersFromState(initialState, stateHashSignQueueThread);

            consensusRoundHandler.loadDataFromSignedState(signedStateFromDisk, false);
        } else {
            final State state = buildGenesisState(this, initialAddressBook, appVersion, genesisStateBuilder);
            buildEventHandlersFromState(state, stateHashSignQueueThread);

            // if we are not starting from a saved state, don't freeze on startup
            startUpEventFrozenManager.setStartUpEventFrozenEndTime(null);
        }
    }

    private void buildEventHandlersFromState(
            final State state, final QueueThread<ReservedSignedState> stateHashSignQueueThread) {

        swirldStateManager = PlatformConstructor.swirldStateManager(
                platformContext,
                initialAddressBook,
                selfId,
                preConsensusSystemTransactionManager,
                postConsensusSystemTransactionManager,
                metrics,
                PlatformConstructor.settingsProvider(),
                freezeManager::isFreezeStarted,
                state);

        // SwirldStateManager will get a copy of the state loaded, that copy will become stateCons.
        // The original state will be saved in the SignedStateMgr and will be deleted when it becomes old

        preConsensusEventHandler = components.add(PlatformConstructor.preConsensusEventHandler(
                threadManager, selfId, swirldStateManager, consensusMetrics));
        consensusRoundHandler = components.add(PlatformConstructor.consensusHandler(
                platformContext,
                threadManager,
                selfId.id(),
                PlatformConstructor.settingsProvider(),
                swirldStateManager,
                new ConsensusHandlingMetrics(metrics, time),
                eventStreamManager,
                stateHashSignQueueThread,
                preConsensusEventWriter::waitUntilDurable,
                freezeManager::freezeStarted,
                stateManagementComponent::roundAppliedToState,
                appVersion));
    }

    /**
=======
>>>>>>> 943079a8
     * Start this platform.
     */
    @Override
    public void start() {
        syncManager = components.add(new SyncManagerImpl(
                intakeQueue,
                topology.getConnectionGraph(),
                selfId,
                new EventCreationRules(
                        List.of(swirldStateManager.getTransactionPool(), startUpEventFrozenManager, freezeManager)),
                criticalQuorum,
                initialAddressBook,
                fallenBehindManager));

        components.start();

        if (!startedFromGenesis) {
            // If we loaded from disk then call the appropriate dispatch. This dispatch
            // must wait until after components have been started.
            diskStateLoadedDispatcher.dispatch(diskStateRound, diskStateHash);

            // Let the app know that a state was loaded.
            notificationEngine.dispatch(
                    StateLoadedFromDiskCompleteListener.class, new StateLoadedFromDiskNotification());
        }

        if (Thread.getDefaultUncaughtExceptionHandler() == null) {
            // If there is no default uncaught exception handler already provided, make sure we set one to avoid threads
            // silently dying from exceptions.
            Thread.setDefaultUncaughtExceptionHandler((Thread t, Throwable e) ->
                    logger.error(EXCEPTION.getMarker(), "exception on thread {}", t.getName(), e));
        }

        this.eventTaskCreator = new EventTaskCreator(
                eventMapper,
                // hashgraph and state get separate copies of the address book
                initialAddressBook.copy(),
                selfId,
                eventIntakeMetrics,
                intakeQueue,
                StaticSettingsProvider.getSingleton(),
                syncManager,
                ThreadLocalRandom::current);

        // a genesis event could be created here, but it isn't needed. This member will naturally create an
        // event after their first sync, where the first sync will involve sending no events.

        final SyncConfig syncConfig = platformContext.getConfiguration().getConfigData(SyncConfig.class);

        final ParallelExecutor shadowgraphExecutor = PlatformConstructor.parallelExecutor(threadManager);
        shadowgraphExecutor.start();
        syncShadowgraphSynchronizer = new ShadowGraphSynchronizer(
                getShadowGraph(),
                getAddressBook().getSize(),
                syncMetrics,
                consensusRef::get,
                eventTaskCreator::syncDone,
                eventTaskCreator::addEvent,
                syncManager,
                shadowgraphExecutor,
                // don't send or receive init bytes if running sync as a protocol. the negotiator handles this
                !syncConfig.syncAsProtocolEnabled(),
                () -> {});

        final ChatterConfig chatterConfig = platformContext.getConfiguration().getConfigData(ChatterConfig.class);
        syncPermitProvider = new SyncPermitProvider(syncConfig.syncProtocolPermitCount());

        final Runnable stopGossip;
        if (chatterConfig.useChatter()) {
            stopGossip = chatterCore::stopChatter;
        } else if (syncConfig.syncAsProtocolEnabled()) {
            stopGossip = () -> {
                gossipHalted.set(true);
                // wait for all existing syncs to stop. no new ones will be started, since gossip has been halted, and
                // we've fallen behind
                syncPermitProvider.waitForAllSyncsToFinish();
            };
        } else {
            // wait and acquire all sync ongoing locks and release them immediately
            // this will ensure any ongoing sync are finished before we start reconnect
            // no new sync will start because we have a fallen behind status
            stopGossip = getSimultaneousSyncThrottle()::waitForAllSyncsToFinish;
        }

        reconnectHelper = new ReconnectHelper(
                stopGossip,
                clearAllPipelines,
                getSwirldStateManager()::getConsensusState,
                stateManagementComponent::getLastCompleteRound,
                new ReconnectLearnerThrottle(selfId, settings.getReconnect()),
                this::loadReconnectState,
                new ReconnectLearnerFactory(
                        platformContext, threadManager, initialAddressBook, settings.getReconnect(), reconnectMetrics));
        if (chatterConfig.useChatter()) {
            reconnectController.set(new ReconnectController(threadManager, reconnectHelper, chatterCore::startChatter));
            startChatterNetwork();
        } else {
            startSyncNetwork();
        }

        metrics.start();

        if (settings.isRunPauseCheckTimer()) {
            // periodically check current time stamp to detect whether the java application
            // has been paused for a long period
            final Timer pauseCheckTimer = new Timer("pause check", true);
            pauseCheckTimer.schedule(
                    new TimerTask() {
                        @Override
                        public void run() {
                            final long currentTimeStamp = System.currentTimeMillis();
                            if ((currentTimeStamp - pauseCheckTimeStamp) > PAUSE_ALERT_INTERVAL
                                    && pauseCheckTimeStamp != 0) {
                                logger.error(
                                        EXCEPTION.getMarker(),
                                        "ERROR, a pause larger than {} is detected ",
                                        PAUSE_ALERT_INTERVAL);
                            }
                            pauseCheckTimeStamp = currentTimeStamp;
                        }
                    },
                    0,
                    PAUSE_ALERT_INTERVAL / 2);
        }

        // FUTURE WORK: validate that status is still STARTING_UP (sanity check until we refactor platform status)
        // FUTURE WORK: set platform status REPLAYING_EVENTS
        // FUTURE WORK: replay the preconsensus event stream
        // FUTURE WORK: validate that status is still REPLAYING_EVENTS (sanity check until we refactor platform status)
        abortAndThrowIfInterrupted(
                preConsensusEventWriter::beginStreamingNewEvents,
                "interrupted while attempting to begin streaming new preconsensus events");
        // FUTURE WORK: set platform status READY
        // FUTURE WORK: start gossip & new event creation here

        // in case of a single node network, the platform status update will not be triggered by connections, so it
        // needs to be triggered now
        checkPlatformStatus();
    }

    /**
     * Construct and start all networking components that are common to both types of networks, sync and chatter. This
     * is everything related to creating and managing connections to neighbors.Only the connection managers are returned
     * since this should be the only point of entry for other components.
     *
     * @return an instance that maintains connection managers for all connections to neighbors
     */
    public StaticConnectionManagers startCommonNetwork() {
        final SyncConfig syncConfig = platformContext.getConfiguration().getConfigData(SyncConfig.class);

        final SocketFactory socketFactory = PlatformConstructor.socketFactory(
                crypto.getKeysAndCerts(), platformContext.getConfiguration().getConfigData(CryptoConfig.class));
        final ChatterConfig chatterConfig = platformContext.getConfiguration().getConfigData(ChatterConfig.class);

        // create an instance that can create new outbound connections
        final OutboundConnectionCreator connectionCreator = new OutboundConnectionCreator(
                selfId,
                StaticSettingsProvider.getSingleton(),
                this,
                socketFactory,
                initialAddressBook,
                // only do a version check for old-style sync
                !chatterConfig.useChatter() && !syncConfig.syncAsProtocolEnabled(),
                appVersion);
        final StaticConnectionManagers connectionManagers = new StaticConnectionManagers(topology, connectionCreator);
        final InboundConnectionHandler inboundConnectionHandler = new InboundConnectionHandler(
                this,
                selfId,
                initialAddressBook,
                connectionManagers::newConnection,
                StaticSettingsProvider.getSingleton(),
                // only do a version check for old-style sync
                !chatterConfig.useChatter() && !syncConfig.syncAsProtocolEnabled(),
                appVersion);
        // allow other members to create connections to me
        final Address address = getSelfAddress();
        final ConnectionServer connectionServer = new ConnectionServer(
                threadManager,
                address.getListenAddressIpv4(),
                address.getListenPortIpv4(),
                socketFactory,
                inboundConnectionHandler::handle);
        new StoppableThreadConfiguration<>(threadManager)
                .setPriority(settings.getThreadPrioritySync())
                .setNodeId(selfId.id())
                .setComponent(PLATFORM_THREAD_POOL_NAME)
                .setThreadName("connectionServer")
                .setWork(connectionServer)
                .build()
                .start();
        return connectionManagers;
    }

    /**
     * Constructs and starts all networking components needed for a chatter network to run: readers, writers and a
     * separate event creation thread.
     */
    public void startChatterNetwork() {
        final BasicConfig basicConfig = platformContext.getConfiguration().getConfigData(BasicConfig.class);

        final StaticConnectionManagers connectionManagers = startCommonNetwork();

        // first create all instances because of thread safety
        for (final NodeId otherId : topology.getNeighbors()) {
            chatterCore.newPeerInstance(otherId.id(), eventTaskCreator::addEvent);
        }

        // If we still need an emergency recovery state, we need it via emergency reconnect.
        // Start the helper now so that it is ready to receive a connection to perform reconnect with when the
        // protocol is initiated.
        // This must be after all chatter peer instances are created so that the chatter comm state can be suspended
        if (emergencyRecoveryManager.isEmergencyStateRequired()) {
            reconnectController.get().start();
        }

        final ParallelExecutor parallelExecutor = new CachedPoolParallelExecutor(threadManager, "chatter");
        parallelExecutor.start();
        for (final NodeId otherId : topology.getNeighbors()) {
            final PeerInstance chatterPeer = chatterCore.getPeerInstance(otherId.id());
            final ParallelExecutor shadowgraphExecutor = PlatformConstructor.parallelExecutor(threadManager);
            shadowgraphExecutor.start();
            final ShadowGraphSynchronizer chatterSynchronizer = new ShadowGraphSynchronizer(
                    getShadowGraph(),
                    getAddressBook().getSize(),
                    syncMetrics,
                    consensusRef::get,
                    sr -> {},
                    eventTaskCreator::addEvent,
                    syncManager,
                    shadowgraphExecutor,
                    false,
                    () -> {
                        // start accepting events into the chatter queue
                        chatterPeer.communicationState().chatterSyncStartingPhase3();
                        // wait for any intake event currently being processed to finish
                        intakeCycle.waitForCurrentSequenceEnd();
                    });

            final ChatterConfig chatterConfig =
                    platformContext.getConfiguration().getConfigData(ChatterConfig.class);

            chatterThreads.add(new StoppableThreadConfiguration<>(threadManager)
                    .setPriority(Thread.NORM_PRIORITY)
                    .setNodeId(selfId.id())
                    .setComponent(PLATFORM_THREAD_POOL_NAME)
                    .setOtherNodeId(otherId.id())
                    .setThreadName("ChatterReader")
                    .setHangingThreadPeriod(basicConfig.hangingThreadDuration())
                    .setWork(new NegotiatorThread(
                            connectionManagers.getManager(otherId, topology.shouldConnectTo(otherId)),
                            chatterConfig.sleepAfterFailedNegotiation(),
                            List.of(
                                    new VersionCompareHandshake(appVersion, !settings.isGossipWithDifferentVersions()),
                                    new VersionCompareHandshake(
                                            PlatformVersion.locateOrDefault(),
                                            !settings.isGossipWithDifferentVersions())),
                            new NegotiationProtocols(List.of(
                                    new EmergencyReconnectProtocol(
                                            threadManager,
                                            notificationEngine,
                                            otherId,
                                            emergencyRecoveryManager,
                                            reconnectThrottle,
                                            stateManagementComponent,
                                            settings.getReconnect().getAsyncStreamTimeoutMilliseconds(),
                                            reconnectMetrics,
                                            reconnectController.get()),
                                    new ReconnectProtocol(
                                            threadManager,
                                            otherId,
                                            reconnectThrottle,
                                            () -> stateManagementComponent.getLatestSignedState(
                                                    "SwirldsPlatform: ReconnectProtocol"),
                                            settings.getReconnect().getAsyncStreamTimeoutMilliseconds(),
                                            reconnectMetrics,
                                            reconnectController.get(),
                                            new DefaultSignedStateValidator(),
                                            fallenBehindManager),
                                    new ChatterSyncProtocol(
                                            otherId,
                                            chatterPeer.communicationState(),
                                            chatterPeer.outputAggregator(),
                                            chatterSynchronizer,
                                            fallenBehindManager),
                                    new ChatterProtocol(chatterPeer, parallelExecutor)))))
                    .build(true));
        }
        final OtherParentTracker otherParentTracker = new OtherParentTracker();
        final ChatterConfig chatterConfig = platformContext.getConfiguration().getConfigData(ChatterConfig.class);
        final EventCreationRules eventCreationRules = LoggingEventCreationRules.create(
                List.of(
                        startUpEventFrozenManager,
                        freezeManager,
                        fallenBehindManager,
                        new ChatteringRule(
                                chatterConfig.chatteringCreationThreshold(),
                                chatterCore.getPeerInstances().stream()
                                        .map(PeerInstance::communicationState)
                                        .toList()),
                        swirldStateManager.getTransactionPool(),
                        new BelowIntCreationRule(intakeQueue::size, chatterConfig.chatterIntakeThrottle())),
                List.of(
                        StaticCreationRules::nullOtherParent,
                        otherParentTracker,
                        new AncientParentsRule(consensusRef::get),
                        criticalQuorum));
        final ChatterEventCreator chatterEventCreator = new ChatterEventCreator(
                appVersion,
                selfId,
                PlatformConstructor.platformSigner(crypto.getKeysAndCerts()),
                swirldStateManager.getTransactionPool(),
                combineConsumers(
                        eventTaskCreator::createdEvent, otherParentTracker::track, chatterEventMapper::mapEvent),
                chatterEventMapper::getMostRecentEvent,
                eventCreationRules,
                CryptographyHolder.get(),
                OSTime.getInstance());

        if (isStartedFromGenesis()) {
            // if we are starting from genesis, we will create a genesis event, which is the only event that will
            // ever be created without an other-parent
            chatterEventCreator.createGenesisEvent();
        }
        final EventCreatorThread eventCreatorThread = new EventCreatorThread(
                threadManager,
                selfId,
                chatterConfig.attemptedChatterEventPerSecond(),
                initialAddressBook,
                chatterEventCreator::createEvent,
                CryptoStatic.getNonDetRandom());

        clearAllPipelines = new LoggingClearables(
                RECONNECT.getMarker(),
                List.of(
                        // chatter event creator needs to be cleared first, because it sends event to intake
                        Pair.of(eventCreatorThread, "eventCreatorThread"),
                        Pair.of(getIntakeQueue(), "intakeQueue"),
                        // eventLinker is not thread safe, so the intake thread needs to be paused while its being
                        // cleared
                        Pair.of(new PauseAndClear(getIntakeQueue(), eventLinker), "eventLinker"),
                        Pair.of(eventMapper, "eventMapper"),
                        Pair.of(chatterEventMapper, "chatterEventMapper"),
                        Pair.of(getShadowGraph(), "shadowGraph"),
                        Pair.of(preConsensusEventHandler, "preConsensusEventHandler"),
                        Pair.of(consensusRoundHandler, "consensusRoundHandler"),
                        Pair.of(swirldStateManager, "swirldStateManager")));
        eventCreatorThread.start();
    }

    /**
     * Constructs and starts all networking components needed for a sync network to run: heartbeats, callers, listeners
     */
    public void startSyncNetwork() {
        final SyncConfig syncConfig = platformContext.getConfiguration().getConfigData(SyncConfig.class);

        final StaticConnectionManagers connectionManagers = startCommonNetwork();

        if (syncConfig.syncAsProtocolEnabled()) {
            reconnectController.set(
                    new ReconnectController(threadManager, reconnectHelper, () -> gossipHalted.set(false)));
            startSyncAsProtocolNetwork(connectionManagers);
            return;
        }

        sharedConnectionLocks = new SharedConnectionLocks(topology, connectionManagers);
        final MultiProtocolResponder protocolHandlers = new MultiProtocolResponder(List.of(
                ProtocolMapping.map(
                        UnidirectionalProtocols.SYNC.getInitialByte(),
                        new SyncProtocolResponder(
                                simultaneousSyncThrottle,
                                syncShadowgraphSynchronizer,
                                syncManager,
                                syncManager::shouldAcceptSync)),
                ProtocolMapping.map(
                        UnidirectionalProtocols.RECONNECT.getInitialByte(),
                        new ReconnectProtocolResponder(
                                threadManager,
                                stateManagementComponent,
                                settings.getReconnect(),
                                reconnectThrottle,
                                reconnectMetrics)),
                ProtocolMapping.map(
                        UnidirectionalProtocols.HEARTBEAT.getInitialByte(),
                        HeartbeatProtocolResponder::heartbeatProtocol)));

        for (final NodeId otherId : topology.getNeighbors()) {
            // create and start new threads to listen for incoming sync requests
            new StoppableThreadConfiguration<>(threadManager)
                    .setPriority(Thread.NORM_PRIORITY)
                    .setNodeId(selfId.id())
                    .setComponent(PLATFORM_THREAD_POOL_NAME)
                    .setOtherNodeId(otherId.id())
                    .setThreadName("listener")
                    .setWork(new Listener(protocolHandlers, connectionManagers.getManager(otherId, false)))
                    .build()
                    .start();

            // create and start new thread to send heartbeats on the SyncCaller channels
            new StoppableThreadConfiguration<>(threadManager)
                    .setPriority(settings.getThreadPrioritySync())
                    .setNodeId(selfId.id())
                    .setComponent(PLATFORM_THREAD_POOL_NAME)
                    .setThreadName("heartbeat")
                    .setOtherNodeId(otherId.id())
                    .setWork(new HeartbeatSender(
                            otherId, sharedConnectionLocks, networkMetrics, PlatformConstructor.settingsProvider()))
                    .build()
                    .start();
        }

        // start the timing AFTER the initial pause
        metrics.resetAll();
        // create and start threads to call other members
        for (int i = 0; i < settings.getMaxOutgoingSyncs(); i++) {
            spawnSyncCaller(i);
        }
    }

    /**
     * Starts sync as a protocol network, with work managed by a {@link NegotiatorThread}
     * <p>
     * Starting sync with this method supports emergency reconnect
     *
     * @param connectionManagers the constructed connection managers
     */
    private void startSyncAsProtocolNetwork(@NonNull final StaticConnectionManagers connectionManagers) {
        Objects.requireNonNull(connectionManagers);

        final BasicConfig basicConfig = platformContext.getConfiguration().getConfigData(BasicConfig.class);
        final SyncConfig syncConfig = platformContext.getConfiguration().getConfigData(SyncConfig.class);

        final Duration hangingThreadDuration = basicConfig.hangingThreadDuration();

        // if this is a single node network, start dedicated thread to "sync" and create events
        if (initialAddressBook.getSize() == 1) {
            syncProtocolThreads.add(new StoppableThreadConfiguration<>(threadManager)
                    .setPriority(Thread.NORM_PRIORITY)
                    .setNodeId(selfId.id())
                    .setComponent(PLATFORM_THREAD_POOL_NAME)
                    .setOtherNodeId(selfId.id())
                    .setThreadName("SingleNodeNetworkSync")
                    .setHangingThreadPeriod(hangingThreadDuration)
                    .setWork(new SingleNodeNetworkSync(
                            this::checkPlatformStatus,
                            eventTaskCreator::createEvent,
                            this::getSleepAfterSync,
                            selfId.id()))
                    .build(true));

            return;
        }

        // If we still need an emergency recovery state, we need it via emergency reconnect.
        // Start the helper now so that it is ready to receive a connection to perform reconnect with when the
        // protocol is initiated.
        if (emergencyRecoveryManager.isEmergencyStateRequired()) {
            reconnectController.get().start();
        }

        final PeerAgnosticSyncChecks peerAgnosticSyncChecks = new PeerAgnosticSyncChecks(List.of(
                () -> !gossipHalted.get(), () -> intakeQueue.size() < settings.getEventIntakeQueueThrottleSize()));

        for (final NodeId otherId : topology.getNeighbors()) {
            syncProtocolThreads.add(new StoppableThreadConfiguration<>(threadManager)
                    .setPriority(Thread.NORM_PRIORITY)
                    .setNodeId(selfId.id())
                    .setComponent(PLATFORM_THREAD_POOL_NAME)
                    .setOtherNodeId(otherId.id())
                    .setThreadName("SyncProtocolWith" + otherId.id())
                    .setHangingThreadPeriod(hangingThreadDuration)
                    .setWork(new NegotiatorThread(
                            connectionManagers.getManager(otherId, topology.shouldConnectTo(otherId)),
                            syncConfig.syncSleepAfterFailedNegotiation(),
                            List.of(
                                    new VersionCompareHandshake(appVersion, !settings.isGossipWithDifferentVersions()),
                                    new VersionCompareHandshake(
                                            PlatformVersion.locateOrDefault(),
                                            !settings.isGossipWithDifferentVersions())),
                            new NegotiationProtocols(List.of(
                                    new HeartbeatProtocol(
                                            otherId,
                                            Duration.ofMillis(syncConfig.syncProtocolHeartbeatPeriod()),
                                            networkMetrics,
                                            time),
                                    new EmergencyReconnectProtocol(
                                            threadManager,
                                            notificationEngine,
                                            otherId,
                                            emergencyRecoveryManager,
                                            reconnectThrottle,
                                            stateManagementComponent,
                                            settings.getReconnect().getAsyncStreamTimeoutMilliseconds(),
                                            reconnectMetrics,
                                            reconnectController.get()),
                                    new ReconnectProtocol(
                                            threadManager,
                                            otherId,
                                            reconnectThrottle,
                                            () -> stateManagementComponent.getLatestSignedState(
                                                    "SwirldsPlatform: ReconnectProtocol"),
                                            settings.getReconnect().getAsyncStreamTimeoutMilliseconds(),
                                            reconnectMetrics,
                                            reconnectController.get(),
                                            new DefaultSignedStateValidator(),
                                            fallenBehindManager),
                                    new SyncProtocol(
                                            otherId,
                                            syncShadowgraphSynchronizer,
                                            fallenBehindManager,
                                            syncPermitProvider,
                                            criticalQuorum,
                                            peerAgnosticSyncChecks,
                                            Duration.ofMillis(getSleepAfterSync()),
                                            syncMetrics,
                                            time)))))
                    .build(true));
        }
    }

    /**
     * Spawn a thread to initiate syncs with other users
     */
    private void spawnSyncCaller(final int callerNumber) {
        // create a caller that will run repeatedly to call random members other than selfId
        final SyncCaller syncCaller = new SyncCaller(
                this,
                getAddressBook(),
                selfId,
                callerNumber,
                reconnectHelper,
                new DefaultSignedStateValidator(),
                platformMetrics);

        /* the thread that repeatedly initiates syncs with other members */
        final Thread syncCallerThread = new ThreadConfiguration(threadManager)
                .setPriority(settings.getThreadPrioritySync())
                .setNodeId(selfId.id())
                .setComponent(PLATFORM_THREAD_POOL_NAME)
                .setThreadName("syncCaller-" + callerNumber)
                .setRunnable(syncCaller)
                .build();

        syncCallerThread.start();
    }

    /**
     * {@inheritDoc}
     */
    public FreezeManager getFreezeManager() {
        return freezeManager;
    }

    /**
     * @return the SyncManager used by this platform
     */
    public SyncManagerImpl getSyncManager() {
        return syncManager;
    }

    /**
     * Get the shadow graph used by this platform
     *
     * @return the {@link ShadowGraph} used by this platform
     */
    public ShadowGraph getShadowGraph() {
        return shadowGraph;
    }

    /**
     * @return the signed state manager for this platform
     */
    public StateManagementComponent getStateManagementComponent() {
        return stateManagementComponent;
    }

    /**
     * @return locks used to synchronize usage of outbound connections
     */
    public SharedConnectionLocks getSharedConnectionLocks() {
        return sharedConnectionLocks;
    }

    /**
     * @return the instance responsible for creating event tasks
     */
    public EventTaskCreator getEventTaskCreator() {
        return eventTaskCreator;
    }

    /**
     * Get the {@link EventMapper} for this platform.
     */
    public EventMapper getEventMapper() {
        return eventMapper;
    }

    /**
     * Get the event intake queue for this platform.
     */
    public QueueThread<EventIntakeTask> getIntakeQueue() {
        return intakeQueue;
    }

    /**
     * @return the consensus object used by this platform
     */
    public Consensus getConsensus() {
        return consensusRef.get();
    }

    /**
     * @return the object that tracks recent events created
     */
    public CriticalQuorum getCriticalQuorum() {
        return criticalQuorum;
    }

    /**
     * Checks the status of the platform and notifies the SwirldMain if there is a change in status
     */
    public void checkPlatformStatus() {
        final int numNodes = initialAddressBook.getSize();

        synchronized (currentPlatformStatus) {
            final PlatformStatus newStatus;
            if (numNodes > 1 && activeConnectionNumber.get() == 0) {
                newStatus = PlatformStatus.DISCONNECTED;
            } else if (getSyncManager().hasFallenBehind()) {
                newStatus = PlatformStatus.BEHIND;
            } else if (freezeManager.isFreezeStarted()) {
                newStatus = PlatformStatus.MAINTENANCE;
            } else if (freezeManager.isFreezeComplete()) {
                newStatus = PlatformStatus.FREEZE_COMPLETE;
            } else {
                newStatus = PlatformStatus.ACTIVE;
            }

            final PlatformStatus oldStatus = currentPlatformStatus.getAndSet(newStatus);
            if (oldStatus != newStatus) {
                final PlatformStatus ns = newStatus;
                logger.info(PLATFORM_STATUS.getMarker(), () -> new PlatformStatusPayload(
                                "Platform status changed.", oldStatus == null ? "" : oldStatus.name(), ns.name())
                        .toString());

                logger.info(PLATFORM_STATUS.getMarker(), "Platform status changed to: {}", newStatus.toString());

                notificationEngine.dispatch(
                        PlatformStatusChangeListener.class, new PlatformStatusChangeNotification(newStatus));
            }
        }
    }

    /**
     * {@inheritDoc}
     */
    @Override
    public void newConnectionOpened(final Connection sc) {
        activeConnectionNumber.getAndIncrement();
        checkPlatformStatus();
        networkMetrics.connectionEstablished(sc);
    }

    /**
     * {@inheritDoc}
     */
    @Override
    public void connectionClosed(final boolean outbound, final Connection conn) {
        final int connectionNumber = activeConnectionNumber.decrementAndGet();
        if (connectionNumber < 0) {
            logger.error(EXCEPTION.getMarker(), "activeConnectionNumber is {}, this is a bug!", connectionNumber);
        }
        checkPlatformStatus();

        if (outbound) {
            platformMetrics.incrementInterruptedCallSyncs();
        } else {
            platformMetrics.incrementInterruptedRecSyncs();
        }
        networkMetrics.recordDisconnect(conn);
    }

    /**
     * @return the instance that manages interactions with the {@link SwirldState}
     */
    public SwirldStateManager getSwirldStateManager() {
        return swirldStateManager;
    }

    /**
     * @return the handler that applies consensus events to state and creates signed states
     */
    public ConsensusRoundHandler getConsensusHandler() {
        return consensusRoundHandler;
    }

    /**
     * @return the handler that applies pre-consensus events to state
     */
    public PreConsensusEventHandler getPreConsensusHandler() {
        return preConsensusEventHandler;
    }

    /** {@inheritDoc} */
    @Override
    public boolean createTransaction(@NonNull final byte[] transaction) {
        return transactionSubmitter.submitTransaction(new SwirldTransaction(transaction));
    }

    /**
     * {@inheritDoc}
     */
    @Override
    public PlatformEvent[] getAllEvents() {
        // There is currently a race condition that can cause an exception if event order changes at
        // just the right moment. Since this is just a testing utility method and not used in production
        // environments, we can just retry until we succeed.
        int maxRetries = 100;
        while (maxRetries-- > 0) {
            try {
                final EventImpl[] allEvents = shadowGraph.getAllEvents();
                Arrays.sort(allEvents, (o1, o2) -> {
                    if (o1.getConsensusOrder() != -1 && o2.getConsensusOrder() != -1) {
                        // both are consensus
                        return Long.compare(o1.getConsensusOrder(), o2.getConsensusOrder());
                    } else if (o1.getConsensusTimestamp() == null && o2.getConsensusTimestamp() == null) {
                        // neither are consensus
                        return o1.getTimeReceived().compareTo(o2.getTimeReceived());
                    } else {
                        // one is consensus, the other is not
                        if (o1.getConsensusTimestamp() == null) {
                            return 1;
                        } else {
                            return -1;
                        }
                    }
                });
                return allEvents;
            } catch (final IllegalArgumentException e) {
                logger.error(EXCEPTION.getMarker(), "Exception while sorting events", e);
            }
        }
        throw new IllegalStateException("Unable to sort events after 100 retries");
    }

    /**
     * get the highest generation number of all events with the given creator
     *
     * @param creatorId the ID of the node in question
     * @return the highest generation number known stored for the given creator ID
     */
    public long getLastGen(final long creatorId) {
        return eventMapper.getHighestGenerationNumber(creatorId);
    }

    /**
     * {@inheritDoc}
     */
    @Override
    public long getSleepAfterSync() {
        return delayAfterSync;
    }

    /**
     * {@inheritDoc}
     */
    @Override
    public void setSleepAfterSync(final long delay) {
        delayAfterSync = delay;
    }

    /**
     * {@inheritDoc}
     */
    @Override
    public PlatformContext getContext() {
        return platformContext;
    }

    /**
     * {@inheritDoc}
     */
    @Override
    public NotificationEngine getNotificationEngine() {
        return notificationEngine;
    }

    /**
     * {@inheritDoc}
     */
    @Override
    public String[] getParameters() {
        return parameters;
    }

    /**
     * {@inheritDoc}
     */
    @Override
    public byte[] getSwirldId() {
        return swirldId.clone();
    }

    /** {@inheritDoc} */
    @Override
    public Signature sign(final byte[] data) {
        return crypto.sign(data);
    }

    /**
     * Get the Address Book
     *
     * @return AddressBook
     */
    @Override
    public AddressBook getAddressBook() {
        return initialAddressBook;
    }

    /**
     * {@inheritDoc}
     */
    @Override
    @Nullable
    public Instant getLastSignedStateTimestamp() {
        try (final ReservedSignedState wrapper =
                stateManagementComponent.getLatestImmutableState("SwirldsPlatform.getLastSignedStateTimestamp()")) {
            if (wrapper.isNotNull()) {
                return wrapper.get().getConsensusTimestamp();
            }
        }
        return null;
    }

    /**
     * {@inheritDoc}
     */
    @Override
    public <T extends SwirldState> T getState() {
        return (T) swirldStateManager.getCurrentSwirldState();
    }

    /**
     * {@inheritDoc}
     */
    @Override
    public void releaseState() {
        swirldStateManager.releaseCurrentSwirldState();
    }

    /**
     * {@inheritDoc}
     */
    @SuppressWarnings("unchecked")
    @Override
    public <T extends SwirldState> AutoCloseableWrapper<T> getLatestImmutableState(@NonNull final String reason) {
        final ReservedSignedState wrapper = stateManagementComponent.getLatestImmutableState(reason);
        return new AutoCloseableWrapper<>(
                wrapper.isNull() ? null : (T) wrapper.get().getState().getSwirldState(), wrapper::close);
    }

    /**
     * {@inheritDoc}
     */
    @SuppressWarnings("unchecked")
    @Override
    public <T extends SwirldState> AutoCloseableWrapper<T> getLatestSignedState(@NonNull final String reason) {
        final ReservedSignedState wrapper = stateManagementComponent.getLatestSignedState(reason);
        return new AutoCloseableWrapper<>(
                wrapper.isNull() ? null : (T) wrapper.get().getState().getSwirldState(), wrapper::close);
    }

    /**
     * @return the instance for calculating runningHash and writing event stream files
     */
    EventStreamManager<EventImpl> getEventStreamManager() {
        return eventStreamManager;
    }

    /**
     * get the StartUpEventFrozenManager used by this platform
     *
     * @return The StartUpEventFrozenManager used by this platform
     */
    StartUpEventFrozenManager getStartUpEventFrozenManager() {
        return startUpEventFrozenManager;
    }

    /**
     * check whether the given event is the last event in its round, and the platform enters freeze period
     *
     * @param event a consensus event
     * @return whether this event is the last event to be added before restart
     */
    private boolean isLastEventBeforeRestart(final EventImpl event) {
        return event.isLastInRoundReceived() && swirldStateManager.isInFreezePeriod(event.getConsensusTimestamp());
    }

    /**
     * @return the platform instance of the {@link ShadowGraphSynchronizer} used for sync
     */
    public ShadowGraphSynchronizer getSyncShadowGraphSynchronizer() {
        return syncShadowgraphSynchronizer;
    }

    /**
     * @return the instance that throttles simultaneous syncs
     */
    public SimultaneousSyncThrottle getSimultaneousSyncThrottle() {
        return simultaneousSyncThrottle;
    }
}<|MERGE_RESOLUTION|>--- conflicted
+++ resolved
@@ -1219,75 +1219,6 @@
     }
 
     /**
-<<<<<<< HEAD
-     * Build all the classes required for events and transactions to flow through the system
-     */
-    private void buildEventHandlers(
-            @Nullable final SignedState signedStateFromDisk,
-            @Nullable final State initialState,
-            @NonNull final Supplier<SwirldState> genesisStateBuilder) {
-
-        // Queue thread that stores and handles signed states that need to be hashed and have signatures collected.
-        final QueueThread<ReservedSignedState> stateHashSignQueueThread = PlatformConstructor.stateHashSignQueue(
-                threadManager, selfId.id(), stateManagementComponent::newSignedStateFromTransactions);
-        stateHashSignQueueThread.start();
-
-        if (signedStateFromDisk != null) {
-            logger.debug(STARTUP.getMarker(), () -> new SavedStateLoadedPayload(
-                            signedStateFromDisk.getRound(),
-                            signedStateFromDisk.getConsensusTimestamp(),
-                            startUpEventFrozenManager.getStartUpEventFrozenEndTime())
-                    .toString());
-
-            buildEventHandlersFromState(initialState, stateHashSignQueueThread);
-
-            consensusRoundHandler.loadDataFromSignedState(signedStateFromDisk, false);
-        } else {
-            final State state = buildGenesisState(this, initialAddressBook, appVersion, genesisStateBuilder);
-            buildEventHandlersFromState(state, stateHashSignQueueThread);
-
-            // if we are not starting from a saved state, don't freeze on startup
-            startUpEventFrozenManager.setStartUpEventFrozenEndTime(null);
-        }
-    }
-
-    private void buildEventHandlersFromState(
-            final State state, final QueueThread<ReservedSignedState> stateHashSignQueueThread) {
-
-        swirldStateManager = PlatformConstructor.swirldStateManager(
-                platformContext,
-                initialAddressBook,
-                selfId,
-                preConsensusSystemTransactionManager,
-                postConsensusSystemTransactionManager,
-                metrics,
-                PlatformConstructor.settingsProvider(),
-                freezeManager::isFreezeStarted,
-                state);
-
-        // SwirldStateManager will get a copy of the state loaded, that copy will become stateCons.
-        // The original state will be saved in the SignedStateMgr and will be deleted when it becomes old
-
-        preConsensusEventHandler = components.add(PlatformConstructor.preConsensusEventHandler(
-                threadManager, selfId, swirldStateManager, consensusMetrics));
-        consensusRoundHandler = components.add(PlatformConstructor.consensusHandler(
-                platformContext,
-                threadManager,
-                selfId.id(),
-                PlatformConstructor.settingsProvider(),
-                swirldStateManager,
-                new ConsensusHandlingMetrics(metrics, time),
-                eventStreamManager,
-                stateHashSignQueueThread,
-                preConsensusEventWriter::waitUntilDurable,
-                freezeManager::freezeStarted,
-                stateManagementComponent::roundAppliedToState,
-                appVersion));
-    }
-
-    /**
-=======
->>>>>>> 943079a8
      * Start this platform.
      */
     @Override
