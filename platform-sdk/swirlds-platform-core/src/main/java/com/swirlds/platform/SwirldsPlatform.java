--- conflicted
+++ resolved
@@ -124,6 +124,7 @@
 import com.swirlds.platform.metrics.SyncMetrics;
 import com.swirlds.platform.metrics.TransactionMetrics;
 import com.swirlds.platform.recovery.EmergencyRecoveryManager;
+import com.swirlds.platform.state.MinimumJudgeInfo;
 import com.swirlds.platform.state.State;
 import com.swirlds.platform.state.SwirldStateManager;
 import com.swirlds.platform.state.iss.IssDetector;
@@ -156,13 +157,7 @@
 import com.swirlds.platform.system.address.Address;
 import com.swirlds.platform.system.address.AddressBook;
 import com.swirlds.platform.system.address.AddressBookUtils;
-<<<<<<< HEAD
 import com.swirlds.platform.system.events.BirthRoundMigrationShim;
-import com.swirlds.platform.system.state.notifications.IssListener;
-import com.swirlds.platform.system.state.notifications.IssNotification;
-import com.swirlds.platform.system.state.notifications.IssNotification.IssType;
-=======
->>>>>>> ef52e022
 import com.swirlds.platform.system.status.PlatformStatus;
 import com.swirlds.platform.system.status.PlatformStatusManager;
 import com.swirlds.platform.system.status.actions.DoneReplayingEventsAction;
@@ -856,8 +851,11 @@
 
         final long lastRoundBeforeMigration =
                 initialState.getState().getPlatformState().getRound();
+
+        final List<MinimumJudgeInfo> judgeInfoList =
+                initialState.getState().getPlatformState().getSnapshot().getMinimumJudgeInfoList();
         final long lowestJudgeGenerationBeforeMigration =
-                initialState.getState().getPlatformState().getMinimumJudgeAncientIndicator(lastRoundBeforeMigration);
+                judgeInfoList.getLast().minimumJudgeAncientThreshold();
 
         // update the state so that we properly initiate the shim if we restart in the future
         initialState.getState().getPlatformState().setFirstVersionInBirthRoundMode(appVersion);
