/*
 * Copyright (C) 2016-2023 Hedera Hashgraph, LLC
 *
 * Licensed under the Apache License, Version 2.0 (the "License");
 * you may not use this file except in compliance with the License.
 * You may obtain a copy of the License at
 *
 *      http://www.apache.org/licenses/LICENSE-2.0
 *
 * Unless required by applicable law or agreed to in writing, software
 * distributed under the License is distributed on an "AS IS" BASIS,
 * WITHOUT WARRANTIES OR CONDITIONS OF ANY KIND, either express or implied.
 * See the License for the specific language governing permissions and
 * limitations under the License.
 */

package com.swirlds.platform;

import static com.swirlds.common.threading.interrupt.Uninterruptable.abortAndThrowIfInterrupted;
import static com.swirlds.common.threading.manager.AdHocThreadManager.getStaticThreadManager;
import static com.swirlds.logging.LogMarker.EXCEPTION;
import static com.swirlds.logging.LogMarker.PLATFORM_STATUS;
import static com.swirlds.logging.LogMarker.RECONNECT;
import static com.swirlds.logging.LogMarker.STARTUP;
import static com.swirlds.platform.state.GenesisStateBuilder.buildGenesisState;
import static com.swirlds.platform.state.address.AddressBookMetrics.registerAddressBookMetrics;
import static com.swirlds.platform.state.signed.ReservedSignedState.createNullReservation;

import com.swirlds.base.state.Startable;
import com.swirlds.common.config.BasicConfig;
import com.swirlds.common.config.ConsensusConfig;
import com.swirlds.common.config.StateConfig;
import com.swirlds.common.context.PlatformContext;
import com.swirlds.common.crypto.Hash;
import com.swirlds.common.crypto.Signature;
import com.swirlds.common.io.utility.RecycleBin;
import com.swirlds.common.merkle.MerkleNode;
import com.swirlds.common.merkle.crypto.MerkleCryptoFactory;
import com.swirlds.common.merkle.route.MerkleRouteIterator;
import com.swirlds.common.merkle.utility.MerkleTreeVisualizer;
import com.swirlds.common.metrics.FunctionGauge;
import com.swirlds.common.metrics.Metrics;
import com.swirlds.common.notification.NotificationEngine;
import com.swirlds.common.notification.listeners.PlatformStatusChangeListener;
import com.swirlds.common.notification.listeners.PlatformStatusChangeNotification;
import com.swirlds.common.notification.listeners.ReconnectCompleteListener;
import com.swirlds.common.notification.listeners.ReconnectCompleteNotification;
import com.swirlds.common.notification.listeners.StateLoadedFromDiskCompleteListener;
import com.swirlds.common.notification.listeners.StateLoadedFromDiskNotification;
import com.swirlds.common.stream.EventStreamManager;
import com.swirlds.common.system.InitTrigger;
import com.swirlds.common.system.NodeId;
import com.swirlds.common.system.Platform;
import com.swirlds.common.system.SoftwareVersion;
import com.swirlds.common.system.SwirldState;
import com.swirlds.common.system.address.Address;
import com.swirlds.common.system.address.AddressBook;
import com.swirlds.common.system.platformstatus.PlatformStatus;
import com.swirlds.common.system.transaction.internal.SwirldTransaction;
import com.swirlds.common.system.transaction.internal.SystemTransaction;
import com.swirlds.common.threading.framework.QueueThread;
import com.swirlds.common.threading.framework.config.QueueThreadConfiguration;
import com.swirlds.common.threading.framework.config.QueueThreadMetricsConfiguration;
import com.swirlds.common.threading.manager.ThreadManager;
import com.swirlds.common.time.OSTime;
import com.swirlds.common.time.Time;
import com.swirlds.common.utility.AutoCloseableWrapper;
import com.swirlds.common.utility.Clearable;
import com.swirlds.common.utility.LoggingClearables;
import com.swirlds.logging.LogMarker;
import com.swirlds.logging.payloads.PlatformStatusPayload;
import com.swirlds.logging.payloads.SavedStateLoadedPayload;
import com.swirlds.platform.components.EventCreationRules;
import com.swirlds.platform.components.EventCreator;
import com.swirlds.platform.components.EventIntake;
import com.swirlds.platform.components.EventMapper;
import com.swirlds.platform.components.EventTaskDispatcher;
import com.swirlds.platform.components.appcomm.AppCommunicationComponent;
import com.swirlds.platform.components.state.StateManagementComponent;
import com.swirlds.platform.components.transaction.system.PostConsensusSystemTransactionManager;
import com.swirlds.platform.components.transaction.system.PostConsensusSystemTransactionManagerFactory;
import com.swirlds.platform.components.transaction.system.PreConsensusSystemTransactionManager;
import com.swirlds.platform.components.transaction.system.PreConsensusSystemTransactionManagerFactory;
import com.swirlds.platform.components.wiring.ManualWiring;
import com.swirlds.platform.config.ThreadConfig;
import com.swirlds.platform.dispatch.DispatchBuilder;
import com.swirlds.platform.dispatch.DispatchConfiguration;
import com.swirlds.platform.dispatch.triggers.flow.DiskStateLoadedTrigger;
import com.swirlds.platform.dispatch.triggers.flow.ReconnectStateLoadedTrigger;
import com.swirlds.platform.event.EventCounter;
import com.swirlds.platform.event.EventIntakeTask;
import com.swirlds.platform.event.EventUtils;
import com.swirlds.platform.event.linking.EventLinker;
import com.swirlds.platform.event.linking.InOrderLinker;
import com.swirlds.platform.event.linking.OrphanBufferingLinker;
import com.swirlds.platform.event.linking.ParentFinder;
import com.swirlds.platform.event.preconsensus.AsyncPreconsensusEventWriter;
import com.swirlds.platform.event.preconsensus.NoOpPreconsensusEventWriter;
import com.swirlds.platform.event.preconsensus.PreconsensusEventFileManager;
import com.swirlds.platform.event.preconsensus.PreconsensusEventReplayWorkflow;
import com.swirlds.platform.event.preconsensus.PreconsensusEventStreamConfig;
import com.swirlds.platform.event.preconsensus.PreconsensusEventStreamSequencer;
import com.swirlds.platform.event.preconsensus.PreconsensusEventWriter;
import com.swirlds.platform.event.preconsensus.SyncPreconsensusEventWriter;
import com.swirlds.platform.event.validation.AncientValidator;
import com.swirlds.platform.event.validation.EventDeduplication;
import com.swirlds.platform.event.validation.EventValidator;
import com.swirlds.platform.event.validation.GossipEventValidator;
import com.swirlds.platform.event.validation.GossipEventValidators;
import com.swirlds.platform.event.validation.SignatureValidator;
import com.swirlds.platform.event.validation.StaticValidators;
import com.swirlds.platform.event.validation.TransactionSizeValidator;
import com.swirlds.platform.eventhandling.ConsensusRoundHandler;
import com.swirlds.platform.eventhandling.PreConsensusEventHandler;
import com.swirlds.platform.gossip.Gossip;
import com.swirlds.platform.gossip.GossipFactory;
import com.swirlds.platform.gossip.chatter.config.ChatterConfig;
import com.swirlds.platform.gossip.chatter.protocol.messages.EventDescriptor;
import com.swirlds.platform.gossip.shadowgraph.ShadowGraph;
import com.swirlds.platform.gossip.shadowgraph.ShadowGraphEventObserver;
import com.swirlds.platform.gui.GuiPlatformAccessor;
import com.swirlds.platform.intake.IntakeCycleStats;
import com.swirlds.platform.internal.EventImpl;
import com.swirlds.platform.metrics.AddedEventMetrics;
import com.swirlds.platform.metrics.ConsensusHandlingMetrics;
import com.swirlds.platform.metrics.ConsensusMetrics;
import com.swirlds.platform.metrics.ConsensusMetricsImpl;
import com.swirlds.platform.metrics.EventIntakeMetrics;
import com.swirlds.platform.metrics.RuntimeMetrics;
import com.swirlds.platform.metrics.SyncMetrics;
import com.swirlds.platform.metrics.TransactionMetrics;
import com.swirlds.platform.observers.ConsensusRoundObserver;
import com.swirlds.platform.observers.EventObserverDispatcher;
import com.swirlds.platform.observers.PreConsensusEventObserver;
import com.swirlds.platform.state.EmergencyRecoveryManager;
import com.swirlds.platform.state.State;
import com.swirlds.platform.state.StateSettings;
import com.swirlds.platform.state.SwirldStateManager;
import com.swirlds.platform.state.signed.ReservedSignedState;
import com.swirlds.platform.state.signed.SignedState;
import com.swirlds.platform.state.signed.SourceOfSignedState;
import com.swirlds.platform.stats.StatConstructor;
import com.swirlds.platform.system.Shutdown;
import com.swirlds.platform.system.SystemExitCode;
import com.swirlds.platform.system.SystemExitUtils;
import com.swirlds.platform.threading.PauseAndLoad;
import com.swirlds.platform.util.PlatformComponents;
import edu.umd.cs.findbugs.annotations.NonNull;
import edu.umd.cs.findbugs.annotations.Nullable;
import java.io.IOException;
import java.io.UncheckedIOException;
import java.time.Instant;
import java.util.ArrayList;
import java.util.List;
import java.util.Objects;
import java.util.concurrent.ExecutionException;
import java.util.concurrent.atomic.AtomicReference;
import java.util.function.Predicate;
import java.util.function.Supplier;
import org.apache.commons.lang3.tuple.Pair;
import org.apache.logging.log4j.LogManager;
import org.apache.logging.log4j.Logger;

public class SwirldsPlatform implements Platform, Startable {

    public static final String PLATFORM_THREAD_POOL_NAME = "platform-core";
    /** use this for all logging, as controlled by the optional data/log4j2.xml file */
    private static final Logger logger = LogManager.getLogger(SwirldsPlatform.class);
    /**
     * the ID of the member running this. Since a node can be a main node or a mirror node, the ID is not a primitive
     * value
     */
    private final NodeId selfId;

    /** A type used by Hashgraph, Statistics, and SyncUtils. Only Hashgraph modifies this type instance. */
    private final EventMapper eventMapper;
    /** The platforms freeze manager */
    private final FreezeManager freezeManager;
    /** is used for pausing event creation for a while at start up */
    private final StartUpEventFrozenManager startUpEventFrozenManager;
    /**
     * The shadow graph manager. This wraps a shadow graph, which is an Event graph that adds child pointers to the
     * Hashgraph Event graph. Used for gossiping.
     */
    private final ShadowGraph shadowGraph;
    /** The last status of the platform that was determined */
    private final AtomicReference<PlatformStatus> currentPlatformStatus =
            new AtomicReference<>(PlatformStatus.STARTING_UP);
    /**
     * the object used to calculate consensus. it is volatile because the whole object is replaced when reading a state
     * from disk or getting it through reconnect
     */
    private final AtomicReference<Consensus> consensusRef = new AtomicReference<>();
    /** set in the constructor and given to the SwirldState object in run() */
    private final AddressBook initialAddressBook;

    private final Metrics metrics;

    private final ConsensusMetrics consensusMetrics;

    /** the object that contains all key pairs and CSPRNG state for this member */
    private final Crypto crypto;
    /**
     * True if this node started from genesis.
     */
    private final boolean startedFromGenesis;
    /**
     * If a state was loaded from disk, this will have the round of that state.
     */
    private final long diskStateRound;
    /**
     * If a state was loaded from disk, this is the minimum generation non-ancient for that round. If starting from a
     * genesis state, this is 0.
     */
    private final long initialMinimumGenerationNonAncient;
    /**
     * If a state was loaded from disk, this will have the hash of that state.
     */
    private final Hash diskStateHash;

    private final StateManagementComponent stateManagementComponent;
    private final EventTaskDispatcher eventTaskDispatcher;
    private final QueueThread<EventIntakeTask> intakeQueue;
    private final QueueThread<ReservedSignedState> stateHashSignQueue;
    private final EventLinker eventLinker;
    /** Stores and processes consensus events including sending them to {@link SwirldStateManager} for handling */
    private final ConsensusRoundHandler consensusRoundHandler;
    /** Handles all interaction with {@link SwirldState} */
    private final SwirldStateManager swirldStateManager;
    /** Checks the validity of transactions and submits valid ones to the event transaction pool */
    private final SwirldTransactionSubmitter transactionSubmitter;
    /** clears all pipelines to prepare for a reconnect */
    private final Clearable clearAllPipelines;

    /**
     * Responsible for managing the lifecycle of threads on this platform.
     */
    private final ThreadManager threadManager;

    /**
     * All components that need to be started or that have dispatch observers.
     */
    private final PlatformComponents components;

    /**
     * Call this when a reconnect has been completed.
     */
    private final ReconnectStateLoadedTrigger reconnectStateLoadedDispatcher;

    /**
     * Call this when a state has been loaded from disk.
     */
    private final DiskStateLoadedTrigger diskStateLoadedDispatcher;
    /**
     * The current version of the app running on this platform.
     */
    private final SoftwareVersion appVersion;
    /**
     * For passing notifications between the platform and the application.
     */
    private final NotificationEngine notificationEngine;

    /**
     * The platform context for this platform. Should be used to access basic services
     */
    private final PlatformContext platformContext;

    /**
     * Can be used to read preconsensus event files from disk.
     */
    private final PreconsensusEventFileManager preconsensusEventFileManager;

    /**
     * Writes preconsensus events to disk.
     */
    private final PreconsensusEventWriter preconsensusEventWriter;

    /**
     * Responsible for transmitting and receiving events from the network.
     */
    private final Gossip gossip;

    /**
     * Allows files to be deleted, and potentially recovered later for debugging.
     */
    private final RecycleBin recycleBin;

    /**
     * the browser gives the Platform what app to run. There can be multiple Platforms on one computer.
     *
     * @param platformContext          the context for this platform
     * @param crypto                   an object holding all the public/private key pairs and the CSPRNG state for this
     *                                 member
     * @param initialAddressBook       the address book listing all members in the community
     * @param id                       the ID number for this member (if this computer has multiple members in one
     *                                 swirld)
     * @param mainClassName            the name of the app class inheriting from SwirldMain
     * @param swirldName               the name of the swirld being run
     * @param appVersion               the current version of the running application
     * @param genesisStateBuilder      used to construct a genesis state if no suitable state from disk can be found
     * @param loadedSignedState        used to initialize the loaded state
     * @param emergencyRecoveryManager used in emergency recovery.
     * @param softwareUpgrade          if true this is a software upgrade, if false then this is just a restart
     */
    SwirldsPlatform(
            @NonNull final PlatformContext platformContext,
            @NonNull final Crypto crypto,
            @NonNull final AddressBook initialAddressBook,
            @NonNull final NodeId id,
            @NonNull final String mainClassName,
            @NonNull final String swirldName,
            @NonNull final SoftwareVersion appVersion,
            @NonNull final Supplier<SwirldState> genesisStateBuilder,
            @NonNull final ReservedSignedState loadedSignedState,
            @NonNull final EmergencyRecoveryManager emergencyRecoveryManager,
            final boolean softwareUpgrade) {

        this.platformContext = Objects.requireNonNull(platformContext, "platformContext");
        final Time time = OSTime.getInstance();

        final DispatchBuilder dispatchBuilder =
                new DispatchBuilder(platformContext.getConfiguration().getConfigData(DispatchConfiguration.class));

        components = new PlatformComponents(dispatchBuilder);

        // FUTURE WORK: use a real thread manager here
        threadManager = getStaticThreadManager();

        notificationEngine = NotificationEngine.buildEngine(threadManager);

        dispatchBuilder.registerObservers(this);

        reconnectStateLoadedDispatcher =
                dispatchBuilder.getDispatcher(this, ReconnectStateLoadedTrigger.class)::dispatch;
        diskStateLoadedDispatcher = dispatchBuilder.getDispatcher(this, DiskStateLoadedTrigger.class)::dispatch;

        final StateConfig stateConfig = platformContext.getConfiguration().getConfigData(StateConfig.class);
        final String actualMainClassName = stateConfig.getMainClassName(mainClassName);

        this.appVersion = appVersion;

        this.selfId = id;
        this.initialAddressBook = initialAddressBook;

        this.eventMapper = new EventMapper(platformContext.getMetrics(), selfId);

        this.metrics = platformContext.getMetrics();

        metrics.getOrCreate(StatConstructor.createEnumStat(
                "PlatformStatus", Metrics.PLATFORM_CATEGORY, PlatformStatus.values(), currentPlatformStatus::get));

        registerAddressBookMetrics(metrics, initialAddressBook, selfId);

        try {
            recycleBin = new RecycleBin(platformContext.getConfiguration(), selfId);
            if (softwareUpgrade) {
                recycleBin.clear();
            }
        } catch (final IOException e) {
            throw new UncheckedIOException("Failed to initialize recycle bin", e);
        }

        this.consensusMetrics = new ConsensusMetricsImpl(this.selfId, metrics);

        final EventIntakeMetrics eventIntakeMetrics = new EventIntakeMetrics(metrics, time);
        final SyncMetrics syncMetrics = new SyncMetrics(metrics);
        RuntimeMetrics.setup(metrics);

        this.shadowGraph = new ShadowGraph(syncMetrics, initialAddressBook.getSize());

        this.crypto = crypto;

        startUpEventFrozenManager = new StartUpEventFrozenManager(metrics, Instant::now);
        freezeManager = new FreezeManager(this::checkPlatformStatus);
        FreezeMetrics.registerFreezeMetrics(metrics, freezeManager, startUpEventFrozenManager);
        EventCounter.registerEventCounterMetrics(metrics);

        // Manually wire components for now.
        final ManualWiring wiring = new ManualWiring(platformContext, threadManager, getAddressBook(), freezeManager);
        metrics.addUpdater(wiring::updateMetrics);
        final AppCommunicationComponent appCommunicationComponent =
                wiring.wireAppCommunicationComponent(notificationEngine);

        preconsensusEventFileManager = buildPreconsensusEventFileManager();
        preconsensusEventWriter = components.add(buildPreconsensusEventWriter(preconsensusEventFileManager));

        stateManagementComponent = wiring.wireStateManagementComponent(
                PlatformConstructor.platformSigner(crypto.getKeysAndCerts()),
                actualMainClassName,
                selfId,
                swirldName,
                txn -> this.createSystemTransaction(txn, true),
                this::haltRequested,
                appCommunicationComponent,
                preconsensusEventWriter,
                currentPlatformStatus::get);
        wiring.registerComponents(components);

        final PreConsensusSystemTransactionManager preConsensusSystemTransactionManager =
                new PreConsensusSystemTransactionManagerFactory()
                        .addHandlers(stateManagementComponent.getPreConsensusHandleMethods())
                        .build();

        final PostConsensusSystemTransactionManager postConsensusSystemTransactionManager =
                new PostConsensusSystemTransactionManagerFactory()
                        .addHandlers(stateManagementComponent.getPostConsensusHandleMethods())
                        .build();

        // FUTURE WORK remove this when there are no more ShutdownRequestedTriggers being dispatched
        components.add(new Shutdown());

        final Settings settings = Settings.getInstance();

        final Address address = getSelfAddress();
        final String eventStreamManagerName;
        if (address.getMemo() != null && !address.getMemo().isEmpty()) {
            eventStreamManagerName = address.getMemo();
        } else {
            eventStreamManagerName = String.valueOf(selfId);
        }
        logger.info(STARTUP.getMarker(), "initialize eventStreamManager");

        final EventStreamManager<EventImpl> eventStreamManager = new EventStreamManager<>(
                platformContext,
                threadManager,
                getSelfId(),
                this,
                eventStreamManagerName,
                settings.isEnableEventStreaming(),
                settings.getEventsLogDir(),
                settings.getEventsLogPeriod(),
                settings.getEventStreamQueueCapacity(),
                this::isLastEventBeforeRestart);

        if (loadedSignedState.isNotNull()) {
            diskStateHash = loadedSignedState.get().getState().getHash();
            diskStateRound = loadedSignedState.get().getRound();
            initialMinimumGenerationNonAncient = loadedSignedState
                    .get()
                    .getState()
                    .getPlatformState()
                    .getPlatformData()
                    .getMinimumGenerationNonAncient();
            startedFromGenesis = false;
        } else {
            diskStateHash = null;
            diskStateRound = -1;
            initialMinimumGenerationNonAncient = 0;
            startedFromGenesis = true;
        }

        final LoadedState loadedState = initializeLoadedStateFromSignedState(loadedSignedState);
        final PreConsensusEventHandler preConsensusEventHandler;
        try (loadedState.signedStateFromDisk) {
            final SignedState signedStateFromDisk = loadedState.signedStateFromDisk.getNullable();

            stateHashSignQueue = PlatformConstructor.stateHashSignQueue(
                    threadManager, selfId, stateManagementComponent::newSignedStateFromTransactions, metrics);
            stateHashSignQueue.start();

            final State stateToLoad;
            if (signedStateFromDisk != null) {
                logger.debug(STARTUP.getMarker(), () -> new SavedStateLoadedPayload(
                                signedStateFromDisk.getRound(),
                                signedStateFromDisk.getConsensusTimestamp(),
                                startUpEventFrozenManager.getStartUpEventFrozenEndTime())
                        .toString());

                stateToLoad = loadedState.initialState;

            } else {
                stateToLoad = buildGenesisState(this, initialAddressBook, appVersion, genesisStateBuilder);

                // if we are not starting from a saved state, don't freeze on startup
                startUpEventFrozenManager.setStartUpEventFrozenEndTime(null);
            }

            if (stateToLoad == null) {
                // this should be impossible
                throw new IllegalStateException("stateToLoad is null");
            }

            swirldStateManager = PlatformConstructor.swirldStateManager(
                    platformContext,
                    initialAddressBook,
                    selfId,
                    preConsensusSystemTransactionManager,
                    postConsensusSystemTransactionManager,
                    metrics,
                    PlatformConstructor.settingsProvider(),
                    freezeManager::isFreezeStarted,
                    stateToLoad);

            // SwirldStateManager will get a copy of the state loaded, that copy will become stateCons.
            // The original state will be saved in the SignedStateMgr and will be deleted when it becomes old

            preConsensusEventHandler = components.add(
                    new PreConsensusEventHandler(metrics, threadManager, selfId, swirldStateManager, consensusMetrics));
            consensusRoundHandler = components.add(PlatformConstructor.consensusHandler(
                    platformContext,
                    threadManager,
                    selfId,
                    PlatformConstructor.settingsProvider(),
                    swirldStateManager,
                    new ConsensusHandlingMetrics(metrics, time),
                    eventStreamManager,
                    stateHashSignQueue,
                    preconsensusEventWriter::waitUntilDurable,
                    freezeManager::freezeStarted,
                    stateManagementComponent::roundAppliedToState,
                    appVersion));

            if (signedStateFromDisk != null) {
                consensusRoundHandler.loadDataFromSignedState(signedStateFromDisk, false);
            }

            final AddedEventMetrics addedEventMetrics = new AddedEventMetrics(this.selfId, metrics);
            final PreconsensusEventStreamSequencer sequencer = new PreconsensusEventStreamSequencer();

            final EventObserverDispatcher eventObserverDispatcher = new EventObserverDispatcher(
                    new ShadowGraphEventObserver(shadowGraph),
                    consensusRoundHandler,
                    preConsensusEventHandler,
                    eventMapper,
                    addedEventMetrics,
                    eventIntakeMetrics,
                    (PreConsensusEventObserver) event -> {
                        sequencer.assignStreamSequenceNumber(event);
                        abortAndThrowIfInterrupted(
                                preconsensusEventWriter::writeEvent,
                                event,
                                "Interrupted while attempting to enqueue preconsensus event for writing");
                    },
                    (ConsensusRoundObserver) round -> {
                        abortAndThrowIfInterrupted(
                                preconsensusEventWriter::setMinimumGenerationNonAncient,
                                round.getGenerations().getMinGenerationNonAncient(),
                                "Interrupted while attempting to enqueue change in minimum generation non-ancient");

                        abortAndThrowIfInterrupted(
                                preconsensusEventWriter::requestFlush,
                                "Interrupted while requesting preconsensus event flush");
                    });

            final List<Predicate<EventDescriptor>> isDuplicateChecks = new ArrayList<>();
            isDuplicateChecks.add(d -> shadowGraph.isHashInGraph(d.getHash()));

            eventLinker = buildEventLinker(isDuplicateChecks);

            final IntakeCycleStats intakeCycleStats = new IntakeCycleStats(time, metrics);

            final EventIntake eventIntake = new EventIntake(
                    selfId,
                    eventLinker,
                    consensusRef::get,
                    initialAddressBook,
                    eventObserverDispatcher,
                    intakeCycleStats,
                    shadowGraph);

            final EventCreator eventCreator = buildEventCreator(eventIntake);

            final List<GossipEventValidator> validators = new ArrayList<>();
            // it is very important to discard ancient events, otherwise the deduplication will not work, since it
            // doesn't track ancient events
            validators.add(new AncientValidator(consensusRef::get));
            validators.add(new EventDeduplication(isDuplicateChecks, eventIntakeMetrics));
            validators.add(StaticValidators::isParentDataValid);
            validators.add(new TransactionSizeValidator(settings.getMaxTransactionBytesPerEvent()));
            if (settings.isVerifyEventSigs()) {
                validators.add(new SignatureValidator(initialAddressBook));
            }
            final GossipEventValidators eventValidators = new GossipEventValidators(validators);

            /* validates events received from gossip */
            final EventValidator eventValidator = new EventValidator(eventValidators, eventIntake::addUnlinkedEvent);

            eventTaskDispatcher = new EventTaskDispatcher(
                    time,
                    eventValidator,
                    eventCreator,
                    eventIntake::addUnlinkedEvent,
                    eventIntakeMetrics,
                    intakeCycleStats);

            intakeQueue = components.add(new QueueThreadConfiguration<EventIntakeTask>(threadManager)
                    .setNodeId(selfId)
                    .setComponent(PLATFORM_THREAD_POOL_NAME)
                    .setThreadName("event-intake")
                    // There is a circular dependency between the intake queue and gossip,
                    // which the handler lambda sidesteps (since the lambda is not invoked
                    // until after all things have been constructed).
                    .setHandler(e -> getGossip().getEventIntakeLambda().accept(e))
                    .setCapacity(settings.getEventIntakeQueueSize())
                    .setLogAfterPauseDuration(platformContext
                            .getConfiguration()
                            .getConfigData(ThreadConfig.class)
                            .logStackTracePauseDuration())
                    .setMetricsConfiguration(new QueueThreadMetricsConfiguration(metrics)
                            .enableMaxSizeMetric()
                            .enableBusyTimeMetric())
                    .build());

            transactionSubmitter = new SwirldTransactionSubmitter(
                    currentPlatformStatus::get,
                    PlatformConstructor.settingsProvider(),
                    swirldStateManager::submitTransaction,
                    new TransactionMetrics(metrics));

            gossip = GossipFactory.buildGossip(
                    platformContext,
                    threadManager,
                    time,
                    crypto,
                    notificationEngine,
                    initialAddressBook,
                    selfId,
                    appVersion,
                    shadowGraph,
                    emergencyRecoveryManager,
                    consensusRef,
                    intakeQueue,
                    freezeManager,
                    startUpEventFrozenManager,
                    swirldStateManager,
                    startedFromGenesis,
                    stateManagementComponent,
                    eventTaskDispatcher::dispatchTask,
                    eventObserverDispatcher,
                    eventMapper,
                    eventIntakeMetrics,
                    eventLinker,
                    this::checkPlatformStatus,
                    this::loadReconnectState,
                    this::clearAllPipelines);

            if (signedStateFromDisk != null) {
                loadIntoConsensusAndEventMapper(signedStateFromDisk);
                eventLinker.loadFromSignedState(signedStateFromDisk);
            } else {
                consensusRef.set(new ConsensusImpl(
                        platformContext.getConfiguration().getConfigData(ConsensusConfig.class),
                        consensusMetrics,
                        consensusRoundHandler::addMinGenInfo,
                        getAddressBook()));
            }
        }

        clearAllPipelines = new LoggingClearables(
                RECONNECT.getMarker(),
                List.of(
                        Pair.of(gossip, "gossip"),
                        Pair.of(preConsensusEventHandler, "preConsensusEventHandler"),
                        Pair.of(consensusRoundHandler, "consensusRoundHandler"),
                        Pair.of(swirldStateManager, "swirldStateManager")));

        // To be removed once the GUI component is better integrated with the platform.
        GuiPlatformAccessor.getInstance().setShadowGraph(selfId, shadowGraph);
        GuiPlatformAccessor.getInstance().setStateManagementComponent(selfId, stateManagementComponent);
        GuiPlatformAccessor.getInstance().setConsensusReference(selfId, consensusRef);
    }

    /**
     * Clears all pipelines in preparation for a reconnect. This method is needed to break a circular dependency.
     */
    private void clearAllPipelines() {
        clearAllPipelines.clear();
    }

    /**
     * Get the gossip engine. This method exists to break a circular dependency.
     */
    private Gossip getGossip() {
        return gossip;
    }

    /**
     * {@inheritDoc}
     */
    @Override
    public NodeId getSelfId() {
        return selfId;
    }

    /**
     * Stores a new system transaction that will be added to an event in the future.
     *
     * @param systemTransaction the new system transaction to be included in a future event
     * @return {@code true} if successful, {@code false} otherwise
     */
    private boolean createSystemTransaction(
            @NonNull final SystemTransaction systemTransaction, final boolean priority) {
        Objects.requireNonNull(systemTransaction);
        return swirldStateManager.submitTransaction(systemTransaction, priority);
    }

    /**
     * A container for the initial state.
     *
     * @param signedStateFromDisk the initial signed state loaded from disk
     * @param initialState        the initial {@link State} object. This is a fast copy of the state loaded from disk
     */
    private record LoadedState(@NonNull ReservedSignedState signedStateFromDisk, @Nullable State initialState) {}

    /**
     * Update the address book with the current address book read from config.txt. Eventually we will not do this, and
     * only transactions will be capable of modifying the address book.
     *
     * @param signedState the state that was loaded from disk
     * @param addressBook the address book specified in config.txt
     */
    private static void updateLoadedStateAddressBook(final SignedState signedState, final AddressBook addressBook) {
        final State state = signedState.getState();

        // Update the address book with the current address book read from config.txt.
        // Eventually we will not do this, and only transactions will be capable of
        // modifying the address book.
        state.getPlatformState().setAddressBook(addressBook.copy());

        // Invalidate a path down to the new address book
        new MerkleRouteIterator(state, state.getPlatformState().getAddressBook().getRoute())
                .forEachRemaining(MerkleNode::invalidateHash);

        // We should only have to rehash a few nodes, so simpler to use the synchronous algorithm.
        MerkleCryptoFactory.getInstance().digestTreeSync(state);

        // If our hash changes as a result of the new address book then our old signatures may become invalid.
        signedState.pruneInvalidSignatures();
    }

    /**
     * Create the LoadedState from the SignedState loaded from disk, if it is present.
     *
     * @param signedStateFromDisk the SignedState loaded from disk.
     * @return the LoadedState
     */
    @NonNull
    private LoadedState initializeLoadedStateFromSignedState(@NonNull final ReservedSignedState signedStateFromDisk) {
        try (signedStateFromDisk) {
            if (signedStateFromDisk.isNotNull()) {
                updateLoadedStateAddressBook(signedStateFromDisk.get(), initialAddressBook);
                final State initialState = loadSavedState(signedStateFromDisk.get());
                return new LoadedState(
                        signedStateFromDisk.getAndReserve("SwirldsPlatform.initializeLoadedStateFromSignedState()"),
                        initialState);
            }
        } catch (final Exception e) {
            logger.error(EXCEPTION.getMarker(), "Saved state not loaded:", e);
            // if requireStateLoad is on, we exit. if not, we just log it
            if (Settings.getInstance().isRequireStateLoad()) {
                SystemExitUtils.exitSystem(SystemExitCode.SAVED_STATE_NOT_LOADED);
            }
        }
        return new LoadedState(createNullReservation(), null);
    }

    private State loadSavedState(final SignedState signedStateFromDisk) {
        logger.info(
                STARTUP.getMarker(),
                "Information for state loaded from disk:\n{}\n{}",
                () -> signedStateFromDisk.getState().getPlatformState().getInfoString(),
                () -> new MerkleTreeVisualizer(signedStateFromDisk.getState())
                        .setDepth(StateSettings.getDebugHashDepth())
                        .render());

        // The previous version of the software that was run. Null if this is the first time running, or if the previous
        // version ran before the concept of application software versioning was introduced.
        final SoftwareVersion previousSoftwareVersion = signedStateFromDisk
                .getState()
                .getPlatformState()
                .getPlatformData()
                .getCreationSoftwareVersion();
        final State initialState = signedStateFromDisk.getState().copy();
        initialState.getPlatformState().getPlatformData().setCreationSoftwareVersion(appVersion);

        final Hash initialHash = initialState.getSwirldState().getHash();
        initialState
                .getSwirldState()
                .init(this, initialState.getSwirldDualState(), InitTrigger.RESTART, previousSoftwareVersion);
        initialState.markAsInitialized();

        final Hash currentHash = initialState.getSwirldState().getHash();

        // If the current hash is null, we must hash the state
        // It's also possible that the application modified the state and hashed itself in init(), if so we need to
        // rehash the state as a whole.
        if (currentHash == null || !Objects.equals(initialHash, currentHash)) {
            initialState.invalidateHash();
            abortAndThrowIfInterrupted(
                    () -> {
                        try {
                            MerkleCryptoFactory.getInstance()
                                    .digestTreeAsync(initialState)
                                    .get();
                        } catch (final ExecutionException e) {
                            throw new RuntimeException(e);
                        }
                    },
                    "interrupted while attempting to hash the state");
        }

        stateManagementComponent.stateToLoad(signedStateFromDisk, SourceOfSignedState.DISK);

        return initialState;
    }

    /**
     * Loads the signed state data into consensus and event mapper
     *
     * @param signedState the state to get the data from
     */
    void loadIntoConsensusAndEventMapper(final SignedState signedState) {
        consensusRef.set(new ConsensusImpl(
                platformContext.getConfiguration().getConfigData(ConsensusConfig.class),
                consensusMetrics,
                consensusRoundHandler::addMinGenInfo,
                getAddressBook(),
                signedState));

        shadowGraph.initFromEvents(
                EventUtils.prepareForShadowGraph(
                        // we need to pass in a copy of the array, otherwise prepareForShadowGraph will rearrange the
                        // events in the signed state which will cause issues for other components that depend on it
                        signedState.getEvents().clone()),
                // we need to provide the minGen from consensus so that expiry matches after a restart/reconnect
                consensusRef.get().getMinRoundGeneration());

        // Data that is needed for the intake system to work
        for (final EventImpl e : signedState.getEvents()) {
            eventMapper.eventAdded(e);
        }

        gossip.loadFromSignedState(signedState);

        logger.info(
                STARTUP.getMarker(),
                "Last known events after restart are {}",
                eventMapper.getMostRecentEventsByEachCreator());
    }

    /**
     * Used to load the state received from the sender.
     *
     * @param signedState the signed state that was received from the sender
     */
    void loadReconnectState(final SignedState signedState) {
        // the state was received, so now we load its data into different objects
        logger.info(LogMarker.STATE_HASH.getMarker(), "RECONNECT: loadReconnectState: reloading state");
        logger.debug(RECONNECT.getMarker(), "`loadReconnectState` : reloading state");
        try {

            reconnectStateLoadedDispatcher.dispatch(
                    signedState.getRound(), signedState.getState().getHash());

            // It's important to call init() before loading the signed state. The loading process makes copies
            // of the state, and we want to be sure that the first state in the chain of copies has been initialized.
            final Hash reconnectHash = signedState.getState().getHash();
            signedState
                    .getSwirldState()
                    .init(
                            this,
                            signedState.getState().getSwirldDualState(),
                            InitTrigger.RECONNECT,
                            signedState
                                    .getState()
                                    .getPlatformState()
                                    .getPlatformData()
                                    .getCreationSoftwareVersion());
            if (!Objects.equals(signedState.getState().getHash(), reconnectHash)) {
                throw new IllegalStateException(
                        "State hash is not permitted to change during a reconnect init() call. Previous hash was "
                                + reconnectHash + ", new hash is "
                                + signedState.getState().getHash());
            }
            signedState.getState().markAsInitialized();

            swirldStateManager.loadFromSignedState(signedState);

            stateManagementComponent.stateToLoad(signedState, SourceOfSignedState.RECONNECT);

            loadIntoConsensusAndEventMapper(signedState);
            // eventLinker is not thread safe, which is not a problem regularly because it is only used by a single
            // thread. after a reconnect, it needs to load the minimum generation from a state on a different thread,
            // so the intake thread is paused before the data is loaded and unpaused after. this ensures that the
            // thread will get the up-to-date data loaded
            new PauseAndLoad(intakeQueue, eventLinker).loadFromSignedState(signedState);

            consensusRoundHandler.loadDataFromSignedState(signedState, true);

            try {
                preconsensusEventWriter.registerDiscontinuity();
                preconsensusEventWriter.setMinimumGenerationNonAncient(signedState
                        .getState()
                        .getPlatformState()
                        .getPlatformData()
                        .getMinimumGenerationNonAncient());
            } catch (final InterruptedException e) {
                Thread.currentThread().interrupt();
                throw new RuntimeException("interrupted while loading updating PCES after reconnect", e);
            }

            // Notify any listeners that the reconnect has been completed
            notificationEngine.dispatch(
                    ReconnectCompleteListener.class,
                    new ReconnectCompleteNotification(
                            signedState.getRound(),
                            signedState.getConsensusTimestamp(),
                            signedState.getState().getSwirldState()));
        } catch (final RuntimeException e) {
            logger.debug(RECONNECT.getMarker(), "`loadReconnectState` : FAILED, reason: {}", e.getMessage());
            // if the loading fails for whatever reason, we clear all data again in case some of it has been loaded
            clearAllPipelines();
            throw e;
        }

        gossip.resetFallenBehind();
    }

    /**
     * This observer is called when a system freeze is requested. Permanently stops event creation and gossip.
     *
     * @param reason the reason why the system is being frozen.
     */
    private void haltRequested(final String reason) {
        logger.error(EXCEPTION.getMarker(), "System halt requested. Reason: {}", reason);
        freezeManager.freezeEventCreation();
        gossip.stop();
    }

    /**
     * Build the event creator.
     */
    @Nullable
    private EventCreator buildEventCreator(@NonNull final EventIntake eventIntake) {
        Objects.requireNonNull(eventIntake);
        final ChatterConfig chatterConfig = platformContext.getConfiguration().getConfigData(ChatterConfig.class);
        if (chatterConfig.useChatter()) {
            // chatter has a separate event creator in a different thread. having 2 event creators creates the risk
            // of forking, so a NPE is preferable to a fork
            return null;
        } else {
            return new EventCreator(
                    this.appVersion,
                    selfId,
                    PlatformConstructor.platformSigner(crypto.getKeysAndCerts()),
                    consensusRef::get,
                    swirldStateManager.getTransactionPool(),
                    eventIntake::addEvent,
                    eventMapper,
                    eventMapper,
                    swirldStateManager.getTransactionPool(),
                    freezeManager::isFreezeStarted,
                    new EventCreationRules(List.of()));
        }
    }

    /**
     * Build the event linker.
     */
    @NonNull
    private EventLinker buildEventLinker(@NonNull final List<Predicate<EventDescriptor>> isDuplicateChecks) {
        Objects.requireNonNull(isDuplicateChecks);
        final ParentFinder parentFinder = new ParentFinder(shadowGraph::hashgraphEvent);
        final ChatterConfig chatterConfig = platformContext.getConfiguration().getConfigData(ChatterConfig.class);
        if (chatterConfig.useChatter()) {
            final OrphanBufferingLinker orphanBuffer = new OrphanBufferingLinker(
                    platformContext.getConfiguration().getConfigData(ConsensusConfig.class),
                    parentFinder,
                    chatterConfig.futureGenerationLimit());
            metrics.getOrCreate(
                    new FunctionGauge.Config<>("intake", "numOrphans", Integer.class, orphanBuffer::getNumOrphans)
                            .withDescription("the number of events without parents buffered")
                            .withFormat("%d"));

            // when using chatter an event could be an orphan, in this case it will be stored in the orphan set
            // when its parents are found, or become ancient, it will move to the shadowgraph
            // non-orphans are also stored in the shadowgraph
            // to dedupe, we need to check both
            isDuplicateChecks.add(orphanBuffer::isOrphan);

            return orphanBuffer;
        } else {
            return new InOrderLinker(
                    platformContext.getConfiguration().getConfigData(ConsensusConfig.class),
                    parentFinder,
                    eventMapper::getMostRecentEvent);
        }
    }

    /**
     * Build the preconsensus event file manager.
     */
    @NonNull
    private PreconsensusEventFileManager buildPreconsensusEventFileManager() {
        try {
            return new PreconsensusEventFileManager(platformContext, OSTime.getInstance(), selfId);
        } catch (final IOException e) {
            throw new UncheckedIOException("unable load preconsensus files", e);
        }
    }

    /**
     * Build the preconsensus event writer.
     */
    @NonNull
    private PreconsensusEventWriter buildPreconsensusEventWriter(
            @NonNull final PreconsensusEventFileManager fileManager) {

        final PreconsensusEventStreamConfig preconsensusEventStreamConfig =
                platformContext.getConfiguration().getConfigData(PreconsensusEventStreamConfig.class);

        if (!preconsensusEventStreamConfig.enableStorage()) {
            return new NoOpPreconsensusEventWriter();
        }

        final PreconsensusEventWriter syncWriter = new SyncPreconsensusEventWriter(platformContext, fileManager);

        return new AsyncPreconsensusEventWriter(platformContext, threadManager, syncWriter);
    }

    /**
     * Start this platform.
     */
    @Override
    public void start() {
        components.start();

        sendStartupNotifications();

        metrics.start();

        replayPreconsensusEvents();
        configureStartupEventFreeze();
        gossip.start();

        // in case of a single node network, the platform status update will not be triggered by connections, so it
        // needs to be triggered now
        checkPlatformStatus();
    }

    /**
     * Send notifications that can only be sent after components have been started.
     */
    private void sendStartupNotifications() {
        if (!startedFromGenesis) {
            // If we loaded from disk then call the appropriate dispatch. This dispatch
            // must wait until after components have been started.
            diskStateLoadedDispatcher.dispatch(diskStateRound, diskStateHash);

            // Let the app know that a state was loaded.
            notificationEngine.dispatch(
                    StateLoadedFromDiskCompleteListener.class, new StateLoadedFromDiskNotification());
        }
    }

    /**
     * If configured to do so, replay preconsensus events.
     */
    private void replayPreconsensusEvents() {
        final boolean enableReplay = platformContext
                .getConfiguration()
                .getConfigData(PreconsensusEventStreamConfig.class)
                .enableReplay();
        if (!enableReplay) {
            setPlatformStatus(PlatformStatus.OBSERVING);
        } else {
            PreconsensusEventReplayWorkflow.replayPreconsensusEvents(
                    platformContext,
                    threadManager,
                    OSTime.getInstance(),
                    preconsensusEventFileManager,
                    preconsensusEventWriter,
                    eventTaskDispatcher,
                    intakeQueue,
                    consensusRoundHandler,
                    stateHashSignQueue,
                    stateManagementComponent,
                    currentPlatformStatus::get,
                    this::setPlatformStatus,
                    initialMinimumGenerationNonAncient);
        }
    }

    /**
     * We don't want to create events right after starting up. Configure that pause in event creation.
     */
    private void configureStartupEventFreeze() {
        final int freezeSecondsAfterStartup = platformContext
                .getConfiguration()
                .getConfigData(BasicConfig.class)
                .freezeSecondsAfterStartup();
        if (freezeSecondsAfterStartup > 0) {
            final Instant startUpEventFrozenEndTime = Instant.now().plusSeconds(freezeSecondsAfterStartup);
            startUpEventFrozenManager.setStartUpEventFrozenEndTime(startUpEventFrozenEndTime);
            logger.info(STARTUP.getMarker(), "startUpEventFrozenEndTime: {}", () -> startUpEventFrozenEndTime);
        }
    }

    /**
     * Checks the status of the platform and notifies the SwirldMain if there is a change in status
     */
    private void checkPlatformStatus() {
        final int numNodes = initialAddressBook.getSize();

        synchronized (currentPlatformStatus) {
            if (numNodes > 1 && gossip.activeConnectionNumber() == 0) {
                setPlatformStatus(PlatformStatus.DISCONNECTED);
            } else if (gossip.hasFallenBehind()) {
                setPlatformStatus(PlatformStatus.BEHIND);
            } else if (freezeManager.isFreezeStarted()) {
<<<<<<< HEAD
                newStatus = PlatformStatus.FREEZING;
=======
                setPlatformStatus(PlatformStatus.FREEZING);
>>>>>>> a34e56a4
            } else if (freezeManager.isFreezeComplete()) {
                setPlatformStatus(PlatformStatus.FREEZE_COMPLETE);
            } else {
                setPlatformStatus(PlatformStatus.ACTIVE);
            }
        }
    }

    /**
     * Change the current platform status.
     * @param newStatus the new platform status
     */
    private void setPlatformStatus(@NonNull final PlatformStatus newStatus) {
        final PlatformStatus oldStatus = currentPlatformStatus.getAndSet(newStatus);
        if (oldStatus != newStatus) {
            logger.info(PLATFORM_STATUS.getMarker(), () -> new PlatformStatusPayload(
                            "Platform status changed.", oldStatus == null ? "" : oldStatus.name(), newStatus.name())
                    .toString());

            notificationEngine.dispatch(
                    PlatformStatusChangeListener.class, new PlatformStatusChangeNotification(newStatus));
        }
    }

    /** {@inheritDoc} */
    @Override
    public boolean createTransaction(@NonNull final byte[] transaction) {
        return transactionSubmitter.submitTransaction(new SwirldTransaction(transaction));
    }

    /**
     * {@inheritDoc}
     */
    @Override
    public PlatformContext getContext() {
        return platformContext;
    }

    /**
     * {@inheritDoc}
     */
    @Override
    public NotificationEngine getNotificationEngine() {
        return notificationEngine;
    }

    /** {@inheritDoc} */
    @Override
    public Signature sign(final byte[] data) {
        return crypto.sign(data);
    }

    /**
     * Get the Address Book
     *
     * @return AddressBook
     */
    @Override
    public AddressBook getAddressBook() {
        return initialAddressBook;
    }

    /**
     * {@inheritDoc}
     */
    @SuppressWarnings("unchecked")
    @Override
    public <T extends SwirldState> AutoCloseableWrapper<T> getLatestImmutableState(@NonNull final String reason) {
        final ReservedSignedState wrapper = stateManagementComponent.getLatestImmutableState(reason);
        return new AutoCloseableWrapper<>(
                wrapper.isNull() ? null : (T) wrapper.get().getState().getSwirldState(), wrapper::close);
    }

    /**
     * {@inheritDoc}
     */
    @SuppressWarnings("unchecked")
    @Override
    public <T extends SwirldState> AutoCloseableWrapper<T> getLatestSignedState(@NonNull final String reason) {
        final ReservedSignedState wrapper = stateManagementComponent.getLatestSignedState(reason);
        return new AutoCloseableWrapper<>(
                wrapper.isNull() ? null : (T) wrapper.get().getState().getSwirldState(), wrapper::close);
    }

    /**
     * check whether the given event is the last event in its round, and the platform enters freeze period
     *
     * @param event a consensus event
     * @return whether this event is the last event to be added before restart
     */
    private boolean isLastEventBeforeRestart(final EventImpl event) {
        return event.isLastInRoundReceived() && swirldStateManager.isInFreezePeriod(event.getConsensusTimestamp());
    }
}<|MERGE_RESOLUTION|>--- conflicted
+++ resolved
@@ -1108,11 +1108,7 @@
             } else if (gossip.hasFallenBehind()) {
                 setPlatformStatus(PlatformStatus.BEHIND);
             } else if (freezeManager.isFreezeStarted()) {
-<<<<<<< HEAD
-                newStatus = PlatformStatus.FREEZING;
-=======
                 setPlatformStatus(PlatformStatus.FREEZING);
->>>>>>> a34e56a4
             } else if (freezeManager.isFreezeComplete()) {
                 setPlatformStatus(PlatformStatus.FREEZE_COMPLETE);
             } else {
