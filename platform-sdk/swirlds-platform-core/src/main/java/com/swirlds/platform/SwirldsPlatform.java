--- conflicted
+++ resolved
@@ -603,13 +603,6 @@
 
         platformWiring.bind(
                 builder,
-<<<<<<< HEAD
-                builder.buildEventHasher(),
-                builder.buildInternalEventValidator(),
-                builder.buildEventDeduplicator(),
-                builder.buildEventSignatureValidator(),
-=======
->>>>>>> 2be84490
                 orphanBuffer,
                 inOrderLinker,
                 consensusEngine,
