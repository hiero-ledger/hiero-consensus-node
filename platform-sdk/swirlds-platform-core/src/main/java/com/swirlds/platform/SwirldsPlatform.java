/*
 * Copyright (C) 2016-2024 Hedera Hashgraph, LLC
 *
 * Licensed under the Apache License, Version 2.0 (the "License");
 * you may not use this file except in compliance with the License.
 * You may obtain a copy of the License at
 *
 *      http://www.apache.org/licenses/LICENSE-2.0
 *
 * Unless required by applicable law or agreed to in writing, software
 * distributed under the License is distributed on an "AS IS" BASIS,
 * WITHOUT WARRANTIES OR CONDITIONS OF ANY KIND, either express or implied.
 * See the License for the specific language governing permissions and
 * limitations under the License.
 */

package com.swirlds.platform;

import static com.swirlds.common.utility.CompareTo.isLessThan;
import static com.swirlds.logging.legacy.LogMarker.STARTUP;
import static com.swirlds.logging.legacy.LogMarker.STATE_TO_DISK;
import static com.swirlds.platform.StateInitializer.initializeState;
import static com.swirlds.platform.event.preconsensus.PcesBirthRoundMigration.migratePcesToBirthRoundMode;
import static com.swirlds.platform.state.BirthRoundStateMigration.modifyStateForBirthRoundMigration;
import static com.swirlds.platform.state.address.AddressBookMetrics.registerAddressBookMetrics;
import static com.swirlds.platform.state.snapshot.SignedStateFileReader.getSavedStateFiles;

import com.hedera.hapi.node.state.roster.Roster;
import com.hedera.pbj.runtime.io.buffer.Bytes;
import com.swirlds.common.context.PlatformContext;
import com.swirlds.common.crypto.Hash;
import com.swirlds.common.crypto.Signature;
import com.swirlds.common.io.IOIterator;
import com.swirlds.common.notification.NotificationEngine;
import com.swirlds.common.platform.NodeId;
import com.swirlds.common.stream.RunningEventHashOverride;
import com.swirlds.common.utility.AutoCloseableWrapper;
import com.swirlds.platform.builder.PlatformBuildingBlocks;
import com.swirlds.platform.builder.PlatformComponentBuilder;
import com.swirlds.platform.components.AppNotifier;
import com.swirlds.platform.components.DefaultAppNotifier;
import com.swirlds.platform.components.DefaultEventWindowManager;
import com.swirlds.platform.components.DefaultSavedStateController;
import com.swirlds.platform.components.EventWindowManager;
import com.swirlds.platform.components.SavedStateController;
import com.swirlds.platform.config.StateConfig;
import com.swirlds.platform.consensus.EventWindow;
import com.swirlds.platform.crypto.KeysAndCerts;
import com.swirlds.platform.crypto.PlatformSigner;
import com.swirlds.platform.event.AncientMode;
import com.swirlds.platform.event.EventCounter;
import com.swirlds.platform.event.PlatformEvent;
import com.swirlds.platform.event.preconsensus.PcesConfig;
import com.swirlds.platform.event.preconsensus.PcesFileTracker;
import com.swirlds.platform.event.preconsensus.PcesReplayer;
import com.swirlds.platform.eventhandling.EventConfig;
import com.swirlds.platform.metrics.RuntimeMetrics;
import com.swirlds.platform.pool.TransactionPoolNexus;
import com.swirlds.platform.publisher.DefaultPlatformPublisher;
import com.swirlds.platform.publisher.PlatformPublisher;
<<<<<<< HEAD
import com.swirlds.platform.roster.RosterRetriever;
=======
import com.swirlds.platform.roster.RosterUtils;
>>>>>>> 0899eaec
import com.swirlds.platform.state.MerkleRoot;
import com.swirlds.platform.state.PlatformStateAccessor;
import com.swirlds.platform.state.SwirldStateManager;
import com.swirlds.platform.state.nexus.DefaultLatestCompleteStateNexus;
import com.swirlds.platform.state.nexus.LatestCompleteStateNexus;
import com.swirlds.platform.state.nexus.LockFreeStateNexus;
import com.swirlds.platform.state.nexus.SignedStateNexus;
import com.swirlds.platform.state.signed.DefaultStateSignatureCollector;
import com.swirlds.platform.state.signed.ReservedSignedState;
import com.swirlds.platform.state.signed.SignedState;
import com.swirlds.platform.state.signed.SignedStateMetrics;
import com.swirlds.platform.state.signed.StateSignatureCollector;
import com.swirlds.platform.state.snapshot.SavedStateInfo;
import com.swirlds.platform.state.snapshot.StateDumpRequest;
import com.swirlds.platform.state.snapshot.StateToDiskReason;
import com.swirlds.platform.system.Platform;
import com.swirlds.platform.system.SoftwareVersion;
import com.swirlds.platform.system.SwirldState;
import com.swirlds.platform.system.address.AddressBook;
import com.swirlds.platform.system.events.BirthRoundMigrationShim;
import com.swirlds.platform.system.events.DefaultBirthRoundMigrationShim;
import com.swirlds.platform.system.status.actions.DoneReplayingEventsAction;
import com.swirlds.platform.system.status.actions.StartedReplayingEventsAction;
import com.swirlds.platform.wiring.PlatformWiring;
import edu.umd.cs.findbugs.annotations.NonNull;
import edu.umd.cs.findbugs.annotations.Nullable;
import java.io.IOException;
import java.io.UncheckedIOException;
import java.time.Duration;
import java.util.List;
import java.util.Objects;
import org.apache.logging.log4j.LogManager;
import org.apache.logging.log4j.Logger;

/**
 * The swirlds consensus node platform. Responsible for the creation, gossip, and consensus of events. Also manages the
 * transaction handling and state management.
 */
public class SwirldsPlatform implements Platform {

    private static final Logger logger = LogManager.getLogger(SwirldsPlatform.class);

    /**
     * The unique ID of this node.
     */
    private final NodeId selfId;

    /**
     * the current nodes in the network and their information
     */
    private final Roster currentRoster;

    /**
     * the current nodes in the network and their information
     */
    private final AddressBook currentAddressBook;

    /**
     * the object that contains all key pairs and CSPRNG state for this member
     */
    private final KeysAndCerts keysAndCerts;

    /**
     * If a state was loaded from disk, this is the minimum generation non-ancient for that round. If starting from a
     * genesis state, this is 0.
     */
    private final long initialAncientThreshold;

    /**
     * The latest round to have reached consensus in the initial state
     */
    private final long startingRound;

    /**
     * Holds the latest state that is immutable. May be unhashed (in the future), may or may not have all required
     * signatures. State is returned with a reservation.
     * <p>
     * NOTE: This is currently set when a state has finished hashing. In the future, this will be set at the moment a
     * new state is created, before it is hashed.
     */
    private final SignedStateNexus latestImmutableStateNexus = new LockFreeStateNexus();

    /**
     * Handles all interaction with {@link SwirldState}
     */
    private final SwirldStateManager swirldStateManager;

    /**
     * For passing notifications between the platform and the application.
     */
    private final NotificationEngine notificationEngine;

    /**
     * The platform context for this platform. Should be used to access basic services
     */
    private final PlatformContext platformContext;

    /**
     * The initial preconsensus event files read from disk.
     */
    private final PcesFileTracker initialPcesFiles;

    /**
     * Controls which states are saved to disk
     */
    private final SavedStateController savedStateController;

    /**
     * Used to submit application transactions.
     */
    private final TransactionPoolNexus transactionPoolNexus;

    /**
     * Encapsulated wiring for the platform.
     */
    private final PlatformWiring platformWiring;

    /**
     * Constructor.
     *
     * @param builder this object is responsible for building platform components and other things needed by the
     *                platform
     */
    public SwirldsPlatform(@NonNull final PlatformComponentBuilder builder) {
        final PlatformBuildingBlocks blocks = builder.getBuildingBlocks();
        platformContext = blocks.platformContext();

        final AncientMode ancientMode = platformContext
                .getConfiguration()
                .getConfigData(EventConfig.class)
                .getAncientMode();

        // The reservation on this state is held by the caller of this constructor.
        final SignedState initialState = blocks.initialState().get();

        // This method is a no-op if we are not in birth round mode, or if we have already migrated.
        final SoftwareVersion appVersion = blocks.appVersion();
        modifyStateForBirthRoundMigration(initialState, ancientMode, appVersion);

        if (ancientMode == AncientMode.BIRTH_ROUND_THRESHOLD) {
            try {
                // This method is a no-op if we have already completed birth round migration or if we are at genesis.
                migratePcesToBirthRoundMode(
                        platformContext,
                        blocks.selfId(),
                        initialState.getRound(),
                        initialState
                                .getState()
                                .getReadablePlatformState()
                                .getLowestJudgeGenerationBeforeBirthRoundMode());
            } catch (final IOException e) {
                throw new UncheckedIOException("Birth round migration failed during PCES migration.", e);
            }
        }

        selfId = blocks.selfId();
        initialPcesFiles = blocks.initialPcesFiles();
        notificationEngine = blocks.notificationEngine();

<<<<<<< HEAD
        currentAddressBook = initialState.getAddressBook();
        currentRoster = RosterRetriever.buildRoster(currentAddressBook);
=======
        currentAddressBook = RosterUtils.buildAddressBook(blocks.rosterHistory().getCurrentRoster());
>>>>>>> 0899eaec

        platformWiring = new PlatformWiring(platformContext, blocks.model(), blocks.applicationCallbacks());

        registerAddressBookMetrics(platformContext.getMetrics(), currentAddressBook, selfId);

        RuntimeMetrics.setup(platformContext.getMetrics());

        keysAndCerts = blocks.keysAndCerts();

        EventCounter.registerEventCounterMetrics(platformContext.getMetrics());

        final LatestCompleteStateNexus latestCompleteStateNexus = new DefaultLatestCompleteStateNexus(platformContext);

        savedStateController = new DefaultSavedStateController(platformContext);

        final SignedStateMetrics signedStateMetrics = new SignedStateMetrics(platformContext.getMetrics());
        final StateSignatureCollector stateSignatureCollector =
                new DefaultStateSignatureCollector(platformContext, signedStateMetrics);

        blocks.statusActionSubmitterReference()
                .set(x -> platformWiring.getStatusActionSubmitter().submitStatusAction(x));

        final Duration replayHealthThreshold = platformContext
                .getConfiguration()
                .getConfigData(PcesConfig.class)
                .replayHealthThreshold();
        final PcesReplayer pcesReplayer = new PcesReplayer(
                platformContext,
                platformWiring.getPcesReplayerEventOutput(),
                platformWiring::flushIntakePipeline,
                platformWiring::flushTransactionHandler,
                () -> latestImmutableStateNexus.getState("PCES replay"),
                () -> isLessThan(blocks.model().getUnhealthyDuration(), replayHealthThreshold));

        initializeState(this, platformContext, initialState);

        // This object makes a copy of the state. After this point, initialState becomes immutable.
        swirldStateManager = blocks.swirldStateManager();
        swirldStateManager.setInitialState(initialState.getState());

        final EventWindowManager eventWindowManager = new DefaultEventWindowManager();

        blocks.isInFreezePeriodReference().set(swirldStateManager::isInFreezePeriod);

        final BirthRoundMigrationShim birthRoundMigrationShim = buildBirthRoundMigrationShim(initialState, ancientMode);

        final AppNotifier appNotifier = new DefaultAppNotifier(blocks.notificationEngine());

        final PlatformPublisher publisher = new DefaultPlatformPublisher(blocks.applicationCallbacks());

        platformWiring.bind(
                builder,
                pcesReplayer,
                stateSignatureCollector,
                eventWindowManager,
                birthRoundMigrationShim,
                latestImmutableStateNexus,
                latestCompleteStateNexus,
                savedStateController,
                appNotifier,
                publisher);

        final Hash legacyRunningEventHash =
                initialState.getState().getReadablePlatformState().getLegacyRunningEventHash() == null
                        ? platformContext.getCryptography().getNullHash()
                        : initialState.getState().getReadablePlatformState().getLegacyRunningEventHash();
        final RunningEventHashOverride runningEventHashOverride =
                new RunningEventHashOverride(legacyRunningEventHash, false);
        platformWiring.updateRunningHash(runningEventHashOverride);

        // Load the minimum generation into the pre-consensus event writer
        final String actualMainClassName = platformContext
                .getConfiguration()
                .getConfigData(StateConfig.class)
                .getMainClassName(blocks.mainClassName());
        final List<SavedStateInfo> savedStates =
                getSavedStateFiles(platformContext, actualMainClassName, selfId, blocks.swirldName());
        if (!savedStates.isEmpty()) {
            // The minimum generation of non-ancient events for the oldest state snapshot on disk.
            final long minimumGenerationNonAncientForOldestState =
                    savedStates.get(savedStates.size() - 1).metadata().minimumGenerationNonAncient();
            platformWiring.getPcesMinimumGenerationToStoreInput().inject(minimumGenerationNonAncientForOldestState);
        }

        transactionPoolNexus = blocks.transactionPoolNexus();

        final boolean startedFromGenesis = initialState.isGenesisState();

        latestImmutableStateNexus.setState(initialState.reserve("set latest immutable to initial state"));

        if (startedFromGenesis) {
            initialAncientThreshold = 0;
            startingRound = 0;
            platformWiring.updateEventWindow(EventWindow.getGenesisEventWindow(ancientMode));
        } else {
            initialAncientThreshold =
                    initialState.getState().getReadablePlatformState().getAncientThreshold();
            startingRound = initialState.getRound();

            platformWiring.sendStateToHashLogger(initialState);
            platformWiring
                    .getSignatureCollectorStateInput()
                    .put(initialState.reserve("loading initial state into sig collector"));

            savedStateController.registerSignedStateFromDisk(initialState);

            platformWiring.consensusSnapshotOverride(Objects.requireNonNull(
                    initialState.getState().getReadablePlatformState().getSnapshot()));

            // We only load non-ancient events during start up, so the initial expired threshold will be
            // equal to the ancient threshold when the system first starts. Over time as we get more events,
            // the expired threshold will continue to expand until it reaches its full size.
            platformWiring.updateEventWindow(new EventWindow(
                    initialState.getRound(),
                    initialAncientThreshold,
                    initialAncientThreshold,
                    AncientMode.getAncientMode(platformContext)));
            platformWiring.overrideIssDetectorState(initialState.reserve("initialize issDetector"));
        }

        blocks.getLatestCompleteStateReference()
                .set(() -> latestCompleteStateNexus.getState("get latest complete state for reconnect"));

        final ReconnectStateLoader reconnectStateLoader = new ReconnectStateLoader(
                this,
                platformContext,
                platformWiring,
                swirldStateManager,
                latestImmutableStateNexus,
                savedStateController,
                currentAddressBook);

        blocks.loadReconnectStateReference().set(reconnectStateLoader::loadReconnectState);
        blocks.clearAllPipelinesForReconnectReference().set(platformWiring::clear);
        blocks.latestImmutableStateProviderReference().set(latestImmutableStateNexus::getState);
    }

    /**
     * Builds the birth round migration shim if necessary.
     *
     * @param initialState the initial state
     * @param ancientMode  the ancient mode
     * @return the birth round migration shim, or null if it is not needed
     */
    @Nullable
    private BirthRoundMigrationShim buildBirthRoundMigrationShim(
            @NonNull final SignedState initialState, @NonNull final AncientMode ancientMode) {

        if (ancientMode == AncientMode.GENERATION_THRESHOLD) {
            // We don't need the shim if we haven't migrated to birth round mode.
            return null;
        }

        final MerkleRoot state = initialState.getState();
        final PlatformStateAccessor platformState = state.getReadablePlatformState();

        return new DefaultBirthRoundMigrationShim(
                platformContext,
                platformState.getFirstVersionInBirthRoundMode(),
                platformState.getLastRoundBeforeBirthRoundMode(),
                platformState.getLowestJudgeGenerationBeforeBirthRoundMode());
    }

    /**
     * {@inheritDoc}
     */
    @Override
    @NonNull
    public NodeId getSelfId() {
        return selfId;
    }

    /**
     * Start this platform.
     */
    @Override
    public void start() {
        logger.info(STARTUP.getMarker(), "Starting platform {}", selfId);

        platformContext.getRecycleBin().start();
        platformContext.getMetrics().start();
        platformWiring.start();

        replayPreconsensusEvents();
        platformWiring.startGossip();
    }

    /**
     * Performs a PCES recovery:
     * <ul>
     *     <li>Starts all components for handling events</li>
     *     <li>Does not start gossip</li>
     *     <li>Replays events from PCES, reaches consensus on them and handles them</li>
     *     <li>Saves the last state produces by this replay to disk</li>
     * </ul>
     */
    public void performPcesRecovery() {
        platformContext.getRecycleBin().start();
        platformContext.getMetrics().start();
        platformWiring.start();

        replayPreconsensusEvents();
        try (final ReservedSignedState reservedState = latestImmutableStateNexus.getState("Get PCES recovery state")) {
            if (reservedState == null) {
                logger.warn(
                        STATE_TO_DISK.getMarker(),
                        "Trying to dump PCES recovery state to disk, but no state is available.");
            } else {
                final SignedState signedState = reservedState.get();
                signedState.markAsStateToSave(StateToDiskReason.PCES_RECOVERY_COMPLETE);

                final StateDumpRequest request =
                        StateDumpRequest.create(signedState.reserve("dumping PCES recovery state"));

                platformWiring.getDumpStateToDiskInput().put(request);
                request.waitForFinished().run();
            }
        }
    }

    /**
     * Replay preconsensus events.
     */
    private void replayPreconsensusEvents() {
        platformWiring.getStatusActionSubmitter().submitStatusAction(new StartedReplayingEventsAction());

        final IOIterator<PlatformEvent> iterator =
                initialPcesFiles.getEventIterator(initialAncientThreshold, startingRound);

        logger.info(
                STARTUP.getMarker(),
                "replaying preconsensus event stream starting at generation {}",
                initialAncientThreshold);

        platformWiring.getPcesReplayerIteratorInput().inject(iterator);

        // We have to wait for all the PCES transactions to reach the ISS detector before telling it that PCES replay is
        // done. The PCES replay will flush the intake pipeline, but we have to flush the hasher

        // FUTURE WORK: These flushes can be done by the PCES replayer.
        platformWiring.flushStateHasher();
        platformWiring.signalEndOfPcesReplay();

        platformWiring
                .getStatusActionSubmitter()
                .submitStatusAction(
                        new DoneReplayingEventsAction(platformContext.getTime().now()));
    }

    /**
     * {@inheritDoc}
     */
    @Override
    public boolean createTransaction(@NonNull final byte[] transaction) {
        return transactionPoolNexus.submitApplicationTransaction(Bytes.wrap(transaction));
    }

    /**
     * {@inheritDoc}
     */
    @Override
    @NonNull
    public PlatformContext getContext() {
        return platformContext;
    }

    /**
     * {@inheritDoc}
     */
    @Override
    @NonNull
    public NotificationEngine getNotificationEngine() {
        return notificationEngine;
    }

    /**
     * {@inheritDoc}
     */
    @Override
    @NonNull
    public Signature sign(@NonNull final byte[] data) {
        return new PlatformSigner(keysAndCerts).sign(data);
    }

    /**
     * {@inheritDoc}
     */
    @Override
    @NonNull
    public Roster getRoster() {
        return currentRoster;
    }

    /**
     * {@inheritDoc}
     */
    @Override
    @NonNull
    public AddressBook getAddressBook() {
        return currentAddressBook;
    }

    /**
     * {@inheritDoc}
     */
    @SuppressWarnings("unchecked")
    @Override
    @NonNull
    public <T extends SwirldState> AutoCloseableWrapper<T> getLatestImmutableState(@NonNull final String reason) {
        final ReservedSignedState wrapper = latestImmutableStateNexus.getState(reason);
        return wrapper == null
                ? AutoCloseableWrapper.empty()
                : new AutoCloseableWrapper<>((T) wrapper.get().getState().getSwirldState(), wrapper::close);
    }
}<|MERGE_RESOLUTION|>--- conflicted
+++ resolved
@@ -58,11 +58,6 @@
 import com.swirlds.platform.pool.TransactionPoolNexus;
 import com.swirlds.platform.publisher.DefaultPlatformPublisher;
 import com.swirlds.platform.publisher.PlatformPublisher;
-<<<<<<< HEAD
-import com.swirlds.platform.roster.RosterRetriever;
-=======
-import com.swirlds.platform.roster.RosterUtils;
->>>>>>> 0899eaec
 import com.swirlds.platform.state.MerkleRoot;
 import com.swirlds.platform.state.PlatformStateAccessor;
 import com.swirlds.platform.state.SwirldStateManager;
@@ -222,12 +217,8 @@
         initialPcesFiles = blocks.initialPcesFiles();
         notificationEngine = blocks.notificationEngine();
 
-<<<<<<< HEAD
         currentAddressBook = initialState.getAddressBook();
-        currentRoster = RosterRetriever.buildRoster(currentAddressBook);
-=======
-        currentAddressBook = RosterUtils.buildAddressBook(blocks.rosterHistory().getCurrentRoster());
->>>>>>> 0899eaec
+        currentRoster = blocks.rosterHistory().getCurrentRoster();
 
         platformWiring = new PlatformWiring(platformContext, blocks.model(), blocks.applicationCallbacks());
 
