/*
 * Copyright (C) 2016-2023 Hedera Hashgraph, LLC
 *
 * Licensed under the Apache License, Version 2.0 (the "License");
 * you may not use this file except in compliance with the License.
 * You may obtain a copy of the License at
 *
 *      http://www.apache.org/licenses/LICENSE-2.0
 *
 * Unless required by applicable law or agreed to in writing, software
 * distributed under the License is distributed on an "AS IS" BASIS,
 * WITHOUT WARRANTIES OR CONDITIONS OF ANY KIND, either express or implied.
 * See the License for the specific language governing permissions and
 * limitations under the License.
 */

package com.swirlds.platform;

import static com.swirlds.common.threading.interrupt.Uninterruptable.abortAndThrowIfInterrupted;
import static com.swirlds.common.threading.manager.AdHocThreadManager.getStaticThreadManager;
import static com.swirlds.logging.LogMarker.EXCEPTION;
import static com.swirlds.logging.LogMarker.PLATFORM_STATUS;
import static com.swirlds.logging.LogMarker.RECONNECT;
import static com.swirlds.logging.LogMarker.STARTUP;
import static com.swirlds.platform.state.GenesisStateBuilder.buildGenesisState;
import static com.swirlds.platform.state.address.AddressBookMetrics.registerAddressBookMetrics;
import static com.swirlds.platform.state.signed.ReservedSignedState.createNullReservation;

import com.swirlds.base.state.Startable;
import com.swirlds.common.config.BasicConfig;
import com.swirlds.common.config.ConsensusConfig;
import com.swirlds.common.config.StateConfig;
import com.swirlds.common.context.PlatformContext;
import com.swirlds.common.crypto.Hash;
import com.swirlds.common.crypto.Signature;
import com.swirlds.common.merkle.MerkleNode;
import com.swirlds.common.merkle.crypto.MerkleCryptoFactory;
import com.swirlds.common.merkle.route.MerkleRouteIterator;
import com.swirlds.common.merkle.utility.MerkleTreeVisualizer;
import com.swirlds.common.metrics.FunctionGauge;
import com.swirlds.common.metrics.Metrics;
import com.swirlds.common.notification.NotificationEngine;
import com.swirlds.common.notification.listeners.PlatformStatusChangeListener;
import com.swirlds.common.notification.listeners.PlatformStatusChangeNotification;
import com.swirlds.common.notification.listeners.ReconnectCompleteListener;
import com.swirlds.common.notification.listeners.ReconnectCompleteNotification;
import com.swirlds.common.notification.listeners.StateLoadedFromDiskCompleteListener;
import com.swirlds.common.notification.listeners.StateLoadedFromDiskNotification;
import com.swirlds.common.stream.EventStreamManager;
import com.swirlds.common.system.InitTrigger;
import com.swirlds.common.system.NodeId;
import com.swirlds.common.system.Platform;
import com.swirlds.common.system.PlatformStatus;
import com.swirlds.common.system.SoftwareVersion;
import com.swirlds.common.system.SwirldState;
import com.swirlds.common.system.address.Address;
import com.swirlds.common.system.address.AddressBook;
import com.swirlds.common.system.transaction.internal.SwirldTransaction;
import com.swirlds.common.system.transaction.internal.SystemTransaction;
import com.swirlds.common.threading.framework.QueueThread;
import com.swirlds.common.threading.framework.config.QueueThreadConfiguration;
import com.swirlds.common.threading.framework.config.QueueThreadMetricsConfiguration;
import com.swirlds.common.threading.manager.ThreadManager;
import com.swirlds.common.time.OSTime;
import com.swirlds.common.time.Time;
import com.swirlds.common.utility.AutoCloseableWrapper;
import com.swirlds.common.utility.Clearable;
import com.swirlds.common.utility.LoggingClearables;
import com.swirlds.logging.LogMarker;
import com.swirlds.logging.payloads.PlatformStatusPayload;
import com.swirlds.logging.payloads.SavedStateLoadedPayload;
import com.swirlds.platform.components.EventCreationRules;
import com.swirlds.platform.components.EventCreator;
import com.swirlds.platform.components.EventIntake;
import com.swirlds.platform.components.EventMapper;
import com.swirlds.platform.components.EventTaskDispatcher;
import com.swirlds.platform.components.appcomm.AppCommunicationComponent;
import com.swirlds.platform.components.state.StateManagementComponent;
import com.swirlds.platform.components.transaction.system.PostConsensusSystemTransactionManager;
import com.swirlds.platform.components.transaction.system.PostConsensusSystemTransactionManagerFactory;
import com.swirlds.platform.components.transaction.system.PreConsensusSystemTransactionManager;
import com.swirlds.platform.components.transaction.system.PreConsensusSystemTransactionManagerFactory;
import com.swirlds.platform.components.wiring.ManualWiring;
import com.swirlds.platform.config.ThreadConfig;
import com.swirlds.platform.dispatch.DispatchBuilder;
import com.swirlds.platform.dispatch.DispatchConfiguration;
import com.swirlds.platform.dispatch.triggers.flow.DiskStateLoadedTrigger;
import com.swirlds.platform.dispatch.triggers.flow.ReconnectStateLoadedTrigger;
import com.swirlds.platform.event.EventCounter;
import com.swirlds.platform.event.EventIntakeTask;
import com.swirlds.platform.event.EventUtils;
import com.swirlds.platform.event.linking.EventLinker;
import com.swirlds.platform.event.linking.InOrderLinker;
import com.swirlds.platform.event.linking.OrphanBufferingLinker;
import com.swirlds.platform.event.linking.ParentFinder;
import com.swirlds.platform.event.preconsensus.AsyncPreconsensusEventWriter;
import com.swirlds.platform.event.preconsensus.NoOpPreconsensusEventWriter;
import com.swirlds.platform.event.preconsensus.PreconsensusEventFileManager;
import com.swirlds.platform.event.preconsensus.PreconsensusEventReplayWorkflow;
import com.swirlds.platform.event.preconsensus.PreconsensusEventStreamConfig;
import com.swirlds.platform.event.preconsensus.PreconsensusEventStreamSequencer;
import com.swirlds.platform.event.preconsensus.PreconsensusEventWriter;
import com.swirlds.platform.event.preconsensus.SyncPreconsensusEventWriter;
import com.swirlds.platform.event.validation.AncientValidator;
import com.swirlds.platform.event.validation.EventDeduplication;
import com.swirlds.platform.event.validation.EventValidator;
import com.swirlds.platform.event.validation.GossipEventValidator;
import com.swirlds.platform.event.validation.GossipEventValidators;
import com.swirlds.platform.event.validation.SignatureValidator;
import com.swirlds.platform.event.validation.StaticValidators;
import com.swirlds.platform.event.validation.TransactionSizeValidator;
import com.swirlds.platform.eventhandling.ConsensusRoundHandler;
import com.swirlds.platform.eventhandling.PreConsensusEventHandler;
import com.swirlds.platform.gossip.Gossip;
import com.swirlds.platform.gossip.GossipFactory;
import com.swirlds.platform.gossip.chatter.config.ChatterConfig;
import com.swirlds.platform.gossip.chatter.protocol.messages.EventDescriptor;
import com.swirlds.platform.gossip.shadowgraph.ShadowGraph;
import com.swirlds.platform.gossip.shadowgraph.ShadowGraphEventObserver;
import com.swirlds.platform.gui.GuiPlatformAccessor;
import com.swirlds.platform.intake.IntakeCycleStats;
import com.swirlds.platform.internal.EventImpl;
import com.swirlds.platform.metrics.AddedEventMetrics;
import com.swirlds.platform.metrics.ConsensusHandlingMetrics;
import com.swirlds.platform.metrics.ConsensusMetrics;
import com.swirlds.platform.metrics.ConsensusMetricsImpl;
import com.swirlds.platform.metrics.EventIntakeMetrics;
import com.swirlds.platform.metrics.RuntimeMetrics;
import com.swirlds.platform.metrics.SyncMetrics;
import com.swirlds.platform.metrics.TransactionMetrics;
import com.swirlds.platform.observers.ConsensusRoundObserver;
import com.swirlds.platform.observers.EventObserverDispatcher;
import com.swirlds.platform.observers.PreConsensusEventObserver;
import com.swirlds.platform.state.EmergencyRecoveryManager;
import com.swirlds.platform.state.State;
import com.swirlds.platform.state.StateSettings;
import com.swirlds.platform.state.SwirldStateManager;
import com.swirlds.platform.state.signed.ReservedSignedState;
import com.swirlds.platform.state.signed.SignedState;
import com.swirlds.platform.state.signed.SourceOfSignedState;
import com.swirlds.platform.stats.StatConstructor;
import com.swirlds.platform.system.Shutdown;
import com.swirlds.platform.system.SystemExitCode;
import com.swirlds.platform.system.SystemExitUtils;
import com.swirlds.platform.threading.PauseAndLoad;
import com.swirlds.platform.util.PlatformComponents;
import edu.umd.cs.findbugs.annotations.NonNull;
import edu.umd.cs.findbugs.annotations.Nullable;
import java.io.IOException;
import java.io.UncheckedIOException;
import java.time.Instant;
import java.util.ArrayList;
import java.util.List;
import java.util.Objects;
import java.util.concurrent.ExecutionException;
import java.util.concurrent.atomic.AtomicReference;
import java.util.function.Predicate;
import java.util.function.Supplier;
import org.apache.commons.lang3.tuple.Pair;
import org.apache.logging.log4j.LogManager;
import org.apache.logging.log4j.Logger;

public class SwirldsPlatform implements Platform, Startable {

    public static final String PLATFORM_THREAD_POOL_NAME = "platform-core";
    /** use this for all logging, as controlled by the optional data/log4j2.xml file */
    private static final Logger logger = LogManager.getLogger(SwirldsPlatform.class);
    /**
     * the ID of the member running this. Since a node can be a main node or a mirror node, the ID is not a primitive
     * value
     */
    private final NodeId selfId;

    /** A type used by Hashgraph, Statistics, and SyncUtils. Only Hashgraph modifies this type instance. */
    private final EventMapper eventMapper;
    /** The platforms freeze manager */
    private final FreezeManager freezeManager;
    /** is used for pausing event creation for a while at start up */
    private final StartUpEventFrozenManager startUpEventFrozenManager;
    /**
     * The shadow graph manager. This wraps a shadow graph, which is an Event graph that adds child pointers to the
     * Hashgraph Event graph. Used for gossiping.
     */
    private final ShadowGraph shadowGraph;
    /** The last status of the platform that was determined */
    private final AtomicReference<PlatformStatus> currentPlatformStatus =
            new AtomicReference<>(PlatformStatus.STARTING_UP);
    /**
     * the object used to calculate consensus. it is volatile because the whole object is replaced when reading a state
     * from disk or getting it through reconnect
     */
    private final AtomicReference<Consensus> consensusRef = new AtomicReference<>();
    /** set in the constructor and given to the SwirldState object in run() */
    private final AddressBook initialAddressBook;

    private final Metrics metrics;

    private final ConsensusMetrics consensusMetrics;

    /** the object that contains all key pairs and CSPRNG state for this member */
    private final Crypto crypto;
    /**
     * True if this node started from genesis.
     */
    private final boolean startedFromGenesis;
    /**
     * If a state was loaded from disk, this will have the round of that state.
     */
    private final long diskStateRound;
    /**
     * If a state was loaded from disk, this is the minimum generation non-ancient for that round. If starting from a
     * genesis state, this is 0.
     */
    private final long initialMinimumGenerationNonAncient;
    /**
     * If a state was loaded from disk, this will have the hash of that state.
     */
    private final Hash diskStateHash;

    private final StateManagementComponent stateManagementComponent;
    private final EventTaskDispatcher eventTaskDispatcher;
    private final QueueThread<EventIntakeTask> intakeQueue;
    private final QueueThread<ReservedSignedState> stateHashSignQueue;
    private final EventLinker eventLinker;
    /** Stores and processes consensus events including sending them to {@link SwirldStateManager} for handling */
    private final ConsensusRoundHandler consensusRoundHandler;
    /** Handles all interaction with {@link SwirldState} */
    private final SwirldStateManager swirldStateManager;
    /** Checks the validity of transactions and submits valid ones to the event transaction pool */
    private final SwirldTransactionSubmitter transactionSubmitter;
    /** clears all pipelines to prepare for a reconnect */
    private final Clearable clearAllPipelines;

    /**
     * Responsible for managing the lifecycle of threads on this platform.
     */
    private final ThreadManager threadManager;

    /**
     * All components that need to be started or that have dispatch observers.
     */
    private final PlatformComponents components;

    /**
     * Call this when a reconnect has been completed.
     */
    private final ReconnectStateLoadedTrigger reconnectStateLoadedDispatcher;

    /**
     * Call this when a state has been loaded from disk.
     */
    private final DiskStateLoadedTrigger diskStateLoadedDispatcher;
    /**
     * The current version of the app running on this platform.
     */
    private final SoftwareVersion appVersion;
    /**
     * For passing notifications between the platform and the application.
     */
    private final NotificationEngine notificationEngine;

    /**
     * The platform context for this platform. Should be used to access basic services
     */
    private final PlatformContext platformContext;

    /**
     * Can be used to read preconsensus event files from disk.
     */
    private final PreconsensusEventFileManager preconsensusEventFileManager;

    /**
     * Writes preconsensus events to disk.
     */
    private final PreconsensusEventWriter preconsensusEventWriter;

    /**
     * Responsible for transmitting and receiving events from the network.
     */
    private final Gossip gossip;

    /**
     * the browser gives the Platform what app to run. There can be multiple Platforms on one computer.
     *
     * @param platformContext          the context for this platform
     * @param crypto                   an object holding all the public/private key pairs and the CSPRNG state for this
     *                                 member
     * @param initialAddressBook       the address book listing all members in the community
     * @param id                       the ID number for this member (if this computer has multiple members in one
     *                                 swirld)
     * @param mainClassName            the name of the app class inheriting from SwirldMain
     * @param swirldName               the name of the swirld being run
     * @param appVersion               the current version of the running application
     * @param genesisStateBuilder      used to construct a genesis state if no suitable state from disk can be found
     * @param loadedSignedState        used to initialize the loaded state
     * @param emergencyRecoveryManager used in emergency recovery.
     */
    SwirldsPlatform(
            @NonNull final PlatformContext platformContext,
            @NonNull final Crypto crypto,
            @NonNull final AddressBook initialAddressBook,
            @NonNull final NodeId id,
            @NonNull final String mainClassName,
            @NonNull final String swirldName,
            @NonNull final SoftwareVersion appVersion,
            @NonNull final Supplier<SwirldState> genesisStateBuilder,
            @NonNull final ReservedSignedState loadedSignedState,
            @NonNull final EmergencyRecoveryManager emergencyRecoveryManager) {

        this.platformContext = Objects.requireNonNull(platformContext, "platformContext");
        final Time time = OSTime.getInstance();

        final DispatchBuilder dispatchBuilder =
                new DispatchBuilder(platformContext.getConfiguration().getConfigData(DispatchConfiguration.class));

        components = new PlatformComponents(dispatchBuilder);

        // FUTURE WORK: use a real thread manager here
        threadManager = getStaticThreadManager();

        notificationEngine = NotificationEngine.buildEngine(threadManager);

        dispatchBuilder.registerObservers(this);

        reconnectStateLoadedDispatcher =
                dispatchBuilder.getDispatcher(this, ReconnectStateLoadedTrigger.class)::dispatch;
        diskStateLoadedDispatcher = dispatchBuilder.getDispatcher(this, DiskStateLoadedTrigger.class)::dispatch;

        final StateConfig stateConfig = platformContext.getConfiguration().getConfigData(StateConfig.class);
        final String actualMainClassName = stateConfig.getMainClassName(mainClassName);

        this.appVersion = appVersion;

        this.selfId = id;
        this.initialAddressBook = initialAddressBook;

        this.eventMapper = new EventMapper(platformContext.getMetrics(), selfId);

        this.metrics = platformContext.getMetrics();

        metrics.getOrCreate(StatConstructor.createEnumStat(
                "PlatformStatus", Metrics.PLATFORM_CATEGORY, PlatformStatus.values(), currentPlatformStatus::get));

        registerAddressBookMetrics(metrics, initialAddressBook, selfId);

        this.consensusMetrics = new ConsensusMetricsImpl(this.selfId, metrics);

        final EventIntakeMetrics eventIntakeMetrics = new EventIntakeMetrics(metrics, time);
        final SyncMetrics syncMetrics = new SyncMetrics(metrics);
        RuntimeMetrics.setup(metrics);

        this.shadowGraph = new ShadowGraph(syncMetrics, initialAddressBook.getSize());

        this.crypto = crypto;

        startUpEventFrozenManager = new StartUpEventFrozenManager(metrics, Instant::now);
        freezeManager = new FreezeManager(this::checkPlatformStatus);
        FreezeMetrics.registerFreezeMetrics(metrics, freezeManager, startUpEventFrozenManager);
        EventCounter.registerEventCounterMetrics(metrics);

        // Manually wire components for now.
        final ManualWiring wiring = new ManualWiring(platformContext, threadManager, getAddressBook(), freezeManager);
        metrics.addUpdater(wiring::updateMetrics);
        final AppCommunicationComponent appCommunicationComponent =
                wiring.wireAppCommunicationComponent(notificationEngine);

        preconsensusEventFileManager = buildPreconsensusEventFileManager();
        preconsensusEventWriter = components.add(buildPreconsensusEventWriter(preconsensusEventFileManager));

        stateManagementComponent = wiring.wireStateManagementComponent(
                PlatformConstructor.platformSigner(crypto.getKeysAndCerts()),
                actualMainClassName,
                selfId,
                swirldName,
                txn -> this.createSystemTransaction(txn, true),
                this::haltRequested,
                appCommunicationComponent,
                preconsensusEventWriter,
                currentPlatformStatus::get);
        wiring.registerComponents(components);

        final PreConsensusSystemTransactionManager preConsensusSystemTransactionManager =
                new PreConsensusSystemTransactionManagerFactory()
                        .addHandlers(stateManagementComponent.getPreConsensusHandleMethods())
                        .build();

        final PostConsensusSystemTransactionManager postConsensusSystemTransactionManager =
                new PostConsensusSystemTransactionManagerFactory()
                        .addHandlers(stateManagementComponent.getPostConsensusHandleMethods())
                        .build();

        // FUTURE WORK remove this when there are no more ShutdownRequestedTriggers being dispatched
        components.add(new Shutdown());

        final Settings settings = Settings.getInstance();

        final Address address = getSelfAddress();
        final String eventStreamManagerName;
        if (address.getMemo() != null && !address.getMemo().isEmpty()) {
            eventStreamManagerName = address.getMemo();
        } else {
            eventStreamManagerName = String.valueOf(selfId);
        }
        logger.info(STARTUP.getMarker(), "initialize eventStreamManager");

        final EventStreamManager<EventImpl> eventStreamManager = new EventStreamManager<>(
                platformContext,
                threadManager,
                getSelfId(),
                this,
                eventStreamManagerName,
                settings.isEnableEventStreaming(),
                settings.getEventsLogDir(),
                settings.getEventsLogPeriod(),
                settings.getEventStreamQueueCapacity(),
                this::isLastEventBeforeRestart);

        if (loadedSignedState.isNotNull()) {
            diskStateHash = loadedSignedState.get().getState().getHash();
            diskStateRound = loadedSignedState.get().getRound();
            initialMinimumGenerationNonAncient = loadedSignedState
                    .get()
                    .getState()
                    .getPlatformState()
                    .getPlatformData()
                    .getMinimumGenerationNonAncient();
            startedFromGenesis = false;
        } else {
            diskStateHash = null;
            diskStateRound = -1;
            initialMinimumGenerationNonAncient = 0;
            startedFromGenesis = true;
        }

        final LoadedState loadedState = initializeLoadedStateFromSignedState(loadedSignedState);
        final PreConsensusEventHandler preConsensusEventHandler;
        try (loadedState.signedStateFromDisk) {
            final SignedState signedStateFromDisk = loadedState.signedStateFromDisk.getNullable();

            stateHashSignQueue = PlatformConstructor.stateHashSignQueue(
                    threadManager, selfId, stateManagementComponent::newSignedStateFromTransactions, metrics);
            stateHashSignQueue.start();

            final State stateToLoad;
            if (signedStateFromDisk != null) {
                logger.debug(STARTUP.getMarker(), () -> new SavedStateLoadedPayload(
                                signedStateFromDisk.getRound(),
                                signedStateFromDisk.getConsensusTimestamp(),
                                startUpEventFrozenManager.getStartUpEventFrozenEndTime())
                        .toString());

                stateToLoad = loadedState.initialState;

            } else {
                stateToLoad = buildGenesisState(this, initialAddressBook, appVersion, genesisStateBuilder);

                // if we are not starting from a saved state, don't freeze on startup
                startUpEventFrozenManager.setStartUpEventFrozenEndTime(null);
            }

            if (stateToLoad == null) {
                // this should be impossible
                throw new IllegalStateException("stateToLoad is null");
            }

            swirldStateManager = PlatformConstructor.swirldStateManager(
                    platformContext,
                    initialAddressBook,
                    selfId,
                    preConsensusSystemTransactionManager,
                    postConsensusSystemTransactionManager,
                    metrics,
                    PlatformConstructor.settingsProvider(),
                    freezeManager::isFreezeStarted,
                    stateToLoad);

            // SwirldStateManager will get a copy of the state loaded, that copy will become stateCons.
            // The original state will be saved in the SignedStateMgr and will be deleted when it becomes old

            preConsensusEventHandler = components.add(
                    new PreConsensusEventHandler(metrics, threadManager, selfId, swirldStateManager, consensusMetrics));
            consensusRoundHandler = components.add(PlatformConstructor.consensusHandler(
                    platformContext,
                    threadManager,
                    selfId,
                    PlatformConstructor.settingsProvider(),
                    swirldStateManager,
                    new ConsensusHandlingMetrics(metrics, time),
                    eventStreamManager,
                    stateHashSignQueue,
                    preconsensusEventWriter::waitUntilDurable,
                    freezeManager::freezeStarted,
                    stateManagementComponent::roundAppliedToState,
                    appVersion));

            if (signedStateFromDisk != null) {
                consensusRoundHandler.loadDataFromSignedState(signedStateFromDisk, false);
            }

            final AddedEventMetrics addedEventMetrics = new AddedEventMetrics(this.selfId, metrics);
            final PreconsensusEventStreamSequencer sequencer = new PreconsensusEventStreamSequencer();

            final EventObserverDispatcher eventObserverDispatcher = new EventObserverDispatcher(
                    new ShadowGraphEventObserver(shadowGraph),
                    consensusRoundHandler,
                    preConsensusEventHandler,
                    eventMapper,
                    addedEventMetrics,
                    eventIntakeMetrics,
                    (PreConsensusEventObserver) event -> {
                        sequencer.assignStreamSequenceNumber(event);
                        abortAndThrowIfInterrupted(
                                preconsensusEventWriter::writeEvent,
                                event,
                                "Interrupted while attempting to enqueue preconsensus event for writing");
                    },
                    (ConsensusRoundObserver) round -> {
                        abortAndThrowIfInterrupted(
                                preconsensusEventWriter::setMinimumGenerationNonAncient,
                                round.getGenerations().getMinGenerationNonAncient(),
                                "Interrupted while attempting to enqueue change in minimum generation non-ancient");

                        abortAndThrowIfInterrupted(
                                preconsensusEventWriter::requestFlush,
                                "Interrupted while requesting preconsensus event flush");
                    });

            final List<Predicate<EventDescriptor>> isDuplicateChecks = new ArrayList<>();
            isDuplicateChecks.add(d -> shadowGraph.isHashInGraph(d.getHash()));

            eventLinker = buildEventLinker(isDuplicateChecks);

            final IntakeCycleStats intakeCycleStats = new IntakeCycleStats(time, metrics);

            final EventIntake eventIntake = new EventIntake(
                    selfId,
                    eventLinker,
                    consensusRef::get,
                    initialAddressBook,
                    eventObserverDispatcher,
                    intakeCycleStats,
                    shadowGraph);

            final EventCreator eventCreator = buildEventCreator(eventIntake);

            final List<GossipEventValidator> validators = new ArrayList<>();
            // it is very important to discard ancient events, otherwise the deduplication will not work, since it
            // doesn't track ancient events
            validators.add(new AncientValidator(consensusRef::get));
            validators.add(new EventDeduplication(isDuplicateChecks, eventIntakeMetrics));
            validators.add(StaticValidators::isParentDataValid);
            validators.add(new TransactionSizeValidator(settings.getMaxTransactionBytesPerEvent()));
            if (settings.isVerifyEventSigs()) {
                validators.add(new SignatureValidator(initialAddressBook));
            }
            final GossipEventValidators eventValidators = new GossipEventValidators(validators);

            /* validates events received from gossip */
            final EventValidator eventValidator = new EventValidator(eventValidators, eventIntake::addUnlinkedEvent);

            eventTaskDispatcher = new EventTaskDispatcher(
                    time,
                    eventValidator,
                    eventCreator,
                    eventIntake::addUnlinkedEvent,
                    eventIntakeMetrics,
                    intakeCycleStats);

            intakeQueue = components.add(new QueueThreadConfiguration<EventIntakeTask>(threadManager)
                    .setNodeId(selfId)
                    .setComponent(PLATFORM_THREAD_POOL_NAME)
                    .setThreadName("event-intake")
                    // There is a circular dependency between the intake queue and gossip,
                    // which the handler lambda sidesteps (since the lambda is not invoked
                    // until after all things have been constructed).
                    .setHandler(e -> getGossip().getEventIntakeLambda().accept(e))
                    .setCapacity(settings.getEventIntakeQueueSize())
                    .setLogAfterPauseDuration(platformContext
                            .getConfiguration()
                            .getConfigData(ThreadConfig.class)
                            .logStackTracePauseDuration())
                    .setMetricsConfiguration(new QueueThreadMetricsConfiguration(metrics)
                            .enableMaxSizeMetric()
                            .enableBusyTimeMetric())
                    .build());

            transactionSubmitter = new SwirldTransactionSubmitter(
                    currentPlatformStatus::get,
                    PlatformConstructor.settingsProvider(),
                    swirldStateManager::submitTransaction,
                    new TransactionMetrics(metrics));

            gossip = GossipFactory.buildGossip(
                    platformContext,
                    threadManager,
                    time,
                    crypto,
                    notificationEngine,
                    initialAddressBook,
                    selfId,
                    appVersion,
                    shadowGraph,
                    emergencyRecoveryManager,
                    consensusRef,
                    intakeQueue,
                    freezeManager,
                    startUpEventFrozenManager,
                    swirldStateManager,
                    startedFromGenesis,
                    stateManagementComponent,
                    eventTaskDispatcher::dispatchTask,
                    eventObserverDispatcher,
                    eventMapper,
                    eventIntakeMetrics,
                    eventLinker,
                    this::checkPlatformStatus,
                    this::loadReconnectState,
                    this::clearAllPipelines);

            if (signedStateFromDisk != null) {
                loadIntoConsensusAndEventMapper(signedStateFromDisk);
                eventLinker.loadFromSignedState(signedStateFromDisk);
            } else {
                consensusRef.set(new ConsensusImpl(
                        platformContext.getConfiguration().getConfigData(ConsensusConfig.class),
                        consensusMetrics,
                        consensusRoundHandler::addMinGenInfo,
                        getAddressBook()));
            }
        }

        clearAllPipelines = new LoggingClearables(
                RECONNECT.getMarker(),
                List.of(
                        Pair.of(gossip, "gossip"),
                        Pair.of(preConsensusEventHandler, "preConsensusEventHandler"),
                        Pair.of(consensusRoundHandler, "consensusRoundHandler"),
                        Pair.of(swirldStateManager, "swirldStateManager")));

        // To be removed once the GUI component is better integrated with the platform.
        GuiPlatformAccessor.getInstance().setShadowGraph(selfId, shadowGraph);
        GuiPlatformAccessor.getInstance().setStateManagementComponent(selfId, stateManagementComponent);
        GuiPlatformAccessor.getInstance().setConsensusReference(selfId, consensusRef);
    }

    /**
     * Clears all pipelines in preparation for a reconnect. This method is needed to break a circular dependency.
     */
    private void clearAllPipelines() {
        clearAllPipelines.clear();
    }

    /**
     * Get the gossip engine. This method exists to break a circular dependency.
     */
    private Gossip getGossip() {
        return gossip;
    }

    /**
     * {@inheritDoc}
     */
    @Override
    public NodeId getSelfId() {
        return selfId;
    }

    /**
     * Stores a new system transaction that will be added to an event in the future.
     *
     * @param systemTransaction the new system transaction to be included in a future event
     * @return {@code true} if successful, {@code false} otherwise
     */
    private boolean createSystemTransaction(
            @NonNull final SystemTransaction systemTransaction, final boolean priority) {
        Objects.requireNonNull(systemTransaction);
        return swirldStateManager.submitTransaction(systemTransaction, priority);
    }

    /**
     * A container for the initial state.
     *
     * @param signedStateFromDisk the initial signed state loaded from disk
     * @param initialState        the initial {@link State} object. This is a fast copy of the state loaded from disk
     */
    private record LoadedState(@NonNull ReservedSignedState signedStateFromDisk, @Nullable State initialState) {}

    /**
     * Update the address book with the current address book read from config.txt. Eventually we will not do this, and
     * only transactions will be capable of modifying the address book.
     *
     * @param signedState the state that was loaded from disk
     * @param addressBook the address book specified in config.txt
     */
    private static void updateLoadedStateAddressBook(final SignedState signedState, final AddressBook addressBook) {
        final State state = signedState.getState();

        // Update the address book with the current address book read from config.txt.
        // Eventually we will not do this, and only transactions will be capable of
        // modifying the address book.
        state.getPlatformState().setAddressBook(addressBook.copy());

        // Invalidate a path down to the new address book
        new MerkleRouteIterator(state, state.getPlatformState().getAddressBook().getRoute())
                .forEachRemaining(MerkleNode::invalidateHash);

        // We should only have to rehash a few nodes, so simpler to use the synchronous algorithm.
        MerkleCryptoFactory.getInstance().digestTreeSync(state);

        // If our hash changes as a result of the new address book then our old signatures may become invalid.
        signedState.pruneInvalidSignatures();
    }

    /**
     * Create the LoadedState from the SignedState loaded from disk, if it is present.
     *
     * @param signedStateFromDisk the SignedState loaded from disk.
     * @return the LoadedState
     */
    @NonNull
    private LoadedState initializeLoadedStateFromSignedState(@NonNull final ReservedSignedState signedStateFromDisk) {
        try (signedStateFromDisk) {
            if (signedStateFromDisk.isNotNull()) {
                updateLoadedStateAddressBook(signedStateFromDisk.get(), initialAddressBook);
                final State initialState = loadSavedState(signedStateFromDisk.get());
                return new LoadedState(
                        signedStateFromDisk.getAndReserve("SwirldsPlatform.initializeLoadedStateFromSignedState()"),
                        initialState);
            }
        } catch (final Exception e) {
            logger.error(EXCEPTION.getMarker(), "Saved state not loaded:", e);
            // if requireStateLoad is on, we exit. if not, we just log it
            if (Settings.getInstance().isRequireStateLoad()) {
                SystemExitUtils.exitSystem(SystemExitCode.SAVED_STATE_NOT_LOADED);
            }
        }
        return new LoadedState(createNullReservation(), null);
    }

    private State loadSavedState(final SignedState signedStateFromDisk) {
        logger.info(
                STARTUP.getMarker(),
                "Information for state loaded from disk:\n{}\n{}",
                () -> signedStateFromDisk.getState().getPlatformState().getInfoString(),
                () -> new MerkleTreeVisualizer(signedStateFromDisk.getState())
                        .setDepth(StateSettings.getDebugHashDepth())
                        .render());

        // The previous version of the software that was run. Null if this is the first time running, or if the previous
        // version ran before the concept of application software versioning was introduced.
        final SoftwareVersion previousSoftwareVersion = signedStateFromDisk
                .getState()
                .getPlatformState()
                .getPlatformData()
                .getCreationSoftwareVersion();
        final State initialState = signedStateFromDisk.getState().copy();
        initialState.getPlatformState().getPlatformData().setCreationSoftwareVersion(appVersion);

        final Hash initialHash = initialState.getSwirldState().getHash();
        initialState
                .getSwirldState()
                .init(this, initialState.getSwirldDualState(), InitTrigger.RESTART, previousSoftwareVersion);
        initialState.markAsInitialized();

        final Hash currentHash = initialState.getSwirldState().getHash();

        // If the current hash is null, we must hash the state
        // It's also possible that the application modified the state and hashed itself in init(), if so we need to
        // rehash the state as a whole.
        if (currentHash == null || !Objects.equals(initialHash, currentHash)) {
            initialState.invalidateHash();
            abortAndThrowIfInterrupted(
                    () -> {
                        try {
                            MerkleCryptoFactory.getInstance()
                                    .digestTreeAsync(initialState)
                                    .get();
                        } catch (final ExecutionException e) {
                            throw new RuntimeException(e);
                        }
                    },
                    "interrupted while attempting to hash the state");
        }

        stateManagementComponent.stateToLoad(signedStateFromDisk, SourceOfSignedState.DISK);

        return initialState;
    }

    /**
     * Loads the signed state data into consensus and event mapper
     *
     * @param signedState the state to get the data from
     */
    void loadIntoConsensusAndEventMapper(final SignedState signedState) {
        consensusRef.set(new ConsensusImpl(
                platformContext.getConfiguration().getConfigData(ConsensusConfig.class),
                consensusMetrics,
                consensusRoundHandler::addMinGenInfo,
                getAddressBook(),
                signedState));

        shadowGraph.initFromEvents(
                EventUtils.prepareForShadowGraph(
                        // we need to pass in a copy of the array, otherwise prepareForShadowGraph will rearrange the
                        // events in the signed state which will cause issues for other components that depend on it
                        signedState.getEvents().clone()),
                // we need to provide the minGen from consensus so that expiry matches after a restart/reconnect
                consensusRef.get().getMinRoundGeneration());

        // Data that is needed for the intake system to work
        for (final EventImpl e : signedState.getEvents()) {
            eventMapper.eventAdded(e);
        }

        gossip.loadFromSignedState(signedState);

        logger.info(
                STARTUP.getMarker(),
                "Last known events after restart are {}",
                eventMapper.getMostRecentEventsByEachCreator());
    }

    /**
     * Used to load the state received from the sender.
     *
     * @param signedState the signed state that was received from the sender
     */
    void loadReconnectState(final SignedState signedState) {
        // the state was received, so now we load its data into different objects
        logger.info(LogMarker.STATE_HASH.getMarker(), "RECONNECT: loadReconnectState: reloading state");
        logger.debug(RECONNECT.getMarker(), "`loadReconnectState` : reloading state");
        try {

            reconnectStateLoadedDispatcher.dispatch(
                    signedState.getRound(), signedState.getState().getHash());

            // It's important to call init() before loading the signed state. The loading process makes copies
            // of the state, and we want to be sure that the first state in the chain of copies has been initialized.
            final Hash reconnectHash = signedState.getState().getHash();
            signedState
                    .getSwirldState()
                    .init(
                            this,
                            signedState.getState().getSwirldDualState(),
                            InitTrigger.RECONNECT,
                            signedState
                                    .getState()
                                    .getPlatformState()
                                    .getPlatformData()
                                    .getCreationSoftwareVersion());
            if (!Objects.equals(signedState.getState().getHash(), reconnectHash)) {
                throw new IllegalStateException(
                        "State hash is not permitted to change during a reconnect init() call. Previous hash was "
                                + reconnectHash + ", new hash is "
                                + signedState.getState().getHash());
            }
            signedState.getState().markAsInitialized();

            swirldStateManager.loadFromSignedState(signedState);

            stateManagementComponent.stateToLoad(signedState, SourceOfSignedState.RECONNECT);

            loadIntoConsensusAndEventMapper(signedState);
            // eventLinker is not thread safe, which is not a problem regularly because it is only used by a single
            // thread. after a reconnect, it needs to load the minimum generation from a state on a different thread,
            // so the intake thread is paused before the data is loaded and unpaused after. this ensures that the
            // thread will get the up-to-date data loaded
            new PauseAndLoad(intakeQueue, eventLinker).loadFromSignedState(signedState);

            consensusRoundHandler.loadDataFromSignedState(signedState, true);

            try {
                preconsensusEventWriter.registerDiscontinuity();
                preconsensusEventWriter.setMinimumGenerationNonAncient(signedState
                        .getState()
                        .getPlatformState()
                        .getPlatformData()
                        .getMinimumGenerationNonAncient());
            } catch (final InterruptedException e) {
                Thread.currentThread().interrupt();
                throw new RuntimeException("interrupted while loading updating PCES after reconnect", e);
            }

            // Notify any listeners that the reconnect has been completed
            notificationEngine.dispatch(
                    ReconnectCompleteListener.class,
                    new ReconnectCompleteNotification(
                            signedState.getRound(),
                            signedState.getConsensusTimestamp(),
                            signedState.getState().getSwirldState()));
        } catch (final RuntimeException e) {
            logger.debug(RECONNECT.getMarker(), "`loadReconnectState` : FAILED, reason: {}", e.getMessage());
            // if the loading fails for whatever reason, we clear all data again in case some of it has been loaded
            clearAllPipelines();
            throw e;
        }

        gossip.resetFallenBehind();
    }

    /**
     * This observer is called when a system freeze is requested. Permanently stops event creation and gossip.
     *
     * @param reason the reason why the system is being frozen.
     */
    private void haltRequested(final String reason) {
        logger.error(EXCEPTION.getMarker(), "System halt requested. Reason: {}", reason);
        freezeManager.freezeEventCreation();
        gossip.stop();
    }

    /**
     * Build the event creator.
     */
    @Nullable
    private EventCreator buildEventCreator(@NonNull final EventIntake eventIntake) {
        Objects.requireNonNull(eventIntake);
        final ChatterConfig chatterConfig = platformContext.getConfiguration().getConfigData(ChatterConfig.class);
        if (chatterConfig.useChatter()) {
            // chatter has a separate event creator in a different thread. having 2 event creators creates the risk
            // of forking, so a NPE is preferable to a fork
            return null;
        } else {
            return new EventCreator(
                    this.appVersion,
                    selfId,
                    PlatformConstructor.platformSigner(crypto.getKeysAndCerts()),
                    consensusRef::get,
                    swirldStateManager.getTransactionPool(),
                    eventIntake::addEvent,
                    eventMapper,
                    eventMapper,
                    swirldStateManager.getTransactionPool(),
                    freezeManager::isFreezeStarted,
                    new EventCreationRules(List.of()));
        }
    }

    /**
     * Build the event linker.
     */
    @NonNull
    private EventLinker buildEventLinker(@NonNull final List<Predicate<EventDescriptor>> isDuplicateChecks) {
        Objects.requireNonNull(isDuplicateChecks);
        final ParentFinder parentFinder = new ParentFinder(shadowGraph::hashgraphEvent);
        final ChatterConfig chatterConfig = platformContext.getConfiguration().getConfigData(ChatterConfig.class);
        if (chatterConfig.useChatter()) {
            final OrphanBufferingLinker orphanBuffer = new OrphanBufferingLinker(
                    platformContext.getConfiguration().getConfigData(ConsensusConfig.class),
                    parentFinder,
                    chatterConfig.futureGenerationLimit());
            metrics.getOrCreate(
                    new FunctionGauge.Config<>("intake", "numOrphans", Integer.class, orphanBuffer::getNumOrphans)
                            .withDescription("the number of events without parents buffered")
                            .withFormat("%d"));

            // when using chatter an event could be an orphan, in this case it will be stored in the orphan set
            // when its parents are found, or become ancient, it will move to the shadowgraph
            // non-orphans are also stored in the shadowgraph
            // to dedupe, we need to check both
            isDuplicateChecks.add(orphanBuffer::isOrphan);

            return orphanBuffer;
        } else {
            return new InOrderLinker(
                    platformContext.getConfiguration().getConfigData(ConsensusConfig.class),
                    parentFinder,
                    eventMapper::getMostRecentEvent);
        }
    }

    /**
     * Build the preconsensus event file manager.
     */
    @NonNull
    private PreconsensusEventFileManager buildPreconsensusEventFileManager() {
        try {
<<<<<<< HEAD
            return new PreconsensusEventFileManager(platformContext, OSTime.getInstance(), selfId.id());
=======
            fileManager = new PreConsensusEventFileManager(platformContext, OSTime.getInstance(), selfId);
>>>>>>> be7c6afc
        } catch (final IOException e) {
            throw new UncheckedIOException("unable load preconsensus files", e);
        }
    }

    /**
     * Build the preconsensus event writer.
     */
    @NonNull
    private PreconsensusEventWriter buildPreconsensusEventWriter(
            @NonNull final PreconsensusEventFileManager fileManager) {

        final PreconsensusEventStreamConfig preconsensusEventStreamConfig =
                platformContext.getConfiguration().getConfigData(PreconsensusEventStreamConfig.class);

        if (!preconsensusEventStreamConfig.enableStorage()) {
            return new NoOpPreconsensusEventWriter();
        }

        final PreconsensusEventWriter syncWriter = new SyncPreconsensusEventWriter(platformContext, fileManager);

        return new AsyncPreconsensusEventWriter(platformContext, threadManager, syncWriter);
    }

    /**
     * Start this platform.
     */
    @Override
    public void start() {
        components.start();

        sendStartupNotifications();

        metrics.start();

        replayPreconsensusEvents();
        configureStartupEventFreeze();
        gossip.start();

        // in case of a single node network, the platform status update will not be triggered by connections, so it
        // needs to be triggered now
        checkPlatformStatus();
    }

    /**
     * Send notifications that can only be sent after components have been started.
     */
    private void sendStartupNotifications() {
        if (!startedFromGenesis) {
            // If we loaded from disk then call the appropriate dispatch. This dispatch
            // must wait until after components have been started.
            diskStateLoadedDispatcher.dispatch(diskStateRound, diskStateHash);

            // Let the app know that a state was loaded.
            notificationEngine.dispatch(
                    StateLoadedFromDiskCompleteListener.class, new StateLoadedFromDiskNotification());
        }
    }

    /**
     * If configured to do so, replay preconsensus events.
     */
    private void replayPreconsensusEvents() {
        final boolean enableReplay = platformContext
                .getConfiguration()
                .getConfigData(PreconsensusEventStreamConfig.class)
                .enableReplay();
        if (!enableReplay) {
            setPlatformStatus(PlatformStatus.READY);
        } else {
            PreconsensusEventReplayWorkflow.replayPreconsensusEvents(
                    platformContext,
                    threadManager,
                    OSTime.getInstance(),
                    preconsensusEventFileManager,
                    preconsensusEventWriter,
                    eventTaskDispatcher,
                    intakeQueue,
                    consensusRoundHandler,
                    stateHashSignQueue,
                    stateManagementComponent,
                    currentPlatformStatus::get,
                    this::setPlatformStatus,
                    initialMinimumGenerationNonAncient);
        }
    }

    /**
     * We don't want to create events right after starting up. Configure that pause in event creation.
     */
    private void configureStartupEventFreeze() {
        final int freezeSecondsAfterStartup = platformContext
                .getConfiguration()
                .getConfigData(BasicConfig.class)
                .freezeSecondsAfterStartup();
        if (freezeSecondsAfterStartup > 0) {
            final Instant startUpEventFrozenEndTime = Instant.now().plusSeconds(freezeSecondsAfterStartup);
            startUpEventFrozenManager.setStartUpEventFrozenEndTime(startUpEventFrozenEndTime);
            logger.info(STARTUP.getMarker(), "startUpEventFrozenEndTime: {}", () -> startUpEventFrozenEndTime);
        }
    }

    /**
     * Checks the status of the platform and notifies the SwirldMain if there is a change in status
     */
    private void checkPlatformStatus() {
        final int numNodes = initialAddressBook.getSize();

        synchronized (currentPlatformStatus) {
            if (numNodes > 1 && gossip.activeConnectionNumber() == 0) {
                setPlatformStatus(PlatformStatus.DISCONNECTED);
            } else if (gossip.hasFallenBehind()) {
                setPlatformStatus(PlatformStatus.BEHIND);
            } else if (freezeManager.isFreezeStarted()) {
                setPlatformStatus(PlatformStatus.MAINTENANCE);
            } else if (freezeManager.isFreezeComplete()) {
                setPlatformStatus(PlatformStatus.FREEZE_COMPLETE);
            } else {
                setPlatformStatus(PlatformStatus.ACTIVE);
            }
        }
    }

    /**
     * Change the current platform status.
     * @param newStatus the new platform status
     */
    private void setPlatformStatus(@NonNull final PlatformStatus newStatus) {
        final PlatformStatus oldStatus = currentPlatformStatus.getAndSet(newStatus);
        if (oldStatus != newStatus) {
            logger.info(PLATFORM_STATUS.getMarker(), () -> new PlatformStatusPayload(
                            "Platform status changed.", oldStatus == null ? "" : oldStatus.name(), newStatus.name())
                    .toString());

            notificationEngine.dispatch(
                    PlatformStatusChangeListener.class, new PlatformStatusChangeNotification(newStatus));
        }
    }

    /** {@inheritDoc} */
    @Override
    public boolean createTransaction(@NonNull final byte[] transaction) {
        return transactionSubmitter.submitTransaction(new SwirldTransaction(transaction));
    }

    /**
     * {@inheritDoc}
     */
    @Override
    public PlatformContext getContext() {
        return platformContext;
    }

    /**
     * {@inheritDoc}
     */
    @Override
    public NotificationEngine getNotificationEngine() {
        return notificationEngine;
    }

    /** {@inheritDoc} */
    @Override
    public Signature sign(final byte[] data) {
        return crypto.sign(data);
    }

    /**
     * Get the Address Book
     *
     * @return AddressBook
     */
    @Override
    public AddressBook getAddressBook() {
        return initialAddressBook;
    }

    /**
     * {@inheritDoc}
     */
    @SuppressWarnings("unchecked")
    @Override
    public <T extends SwirldState> AutoCloseableWrapper<T> getLatestImmutableState(@NonNull final String reason) {
        final ReservedSignedState wrapper = stateManagementComponent.getLatestImmutableState(reason);
        return new AutoCloseableWrapper<>(
                wrapper.isNull() ? null : (T) wrapper.get().getState().getSwirldState(), wrapper::close);
    }

    /**
     * {@inheritDoc}
     */
    @SuppressWarnings("unchecked")
    @Override
    public <T extends SwirldState> AutoCloseableWrapper<T> getLatestSignedState(@NonNull final String reason) {
        final ReservedSignedState wrapper = stateManagementComponent.getLatestSignedState(reason);
        return new AutoCloseableWrapper<>(
                wrapper.isNull() ? null : (T) wrapper.get().getState().getSwirldState(), wrapper::close);
    }

    /**
     * check whether the given event is the last event in its round, and the platform enters freeze period
     *
     * @param event a consensus event
     * @return whether this event is the last event to be added before restart
     */
    private boolean isLastEventBeforeRestart(final EventImpl event) {
        return event.isLastInRoundReceived() && swirldStateManager.isInFreezePeriod(event.getConsensusTimestamp());
    }
}<|MERGE_RESOLUTION|>--- conflicted
+++ resolved
@@ -976,11 +976,7 @@
     @NonNull
     private PreconsensusEventFileManager buildPreconsensusEventFileManager() {
         try {
-<<<<<<< HEAD
-            return new PreconsensusEventFileManager(platformContext, OSTime.getInstance(), selfId.id());
-=======
-            fileManager = new PreConsensusEventFileManager(platformContext, OSTime.getInstance(), selfId);
->>>>>>> be7c6afc
+            return new PreconsensusEventFileManager(platformContext, OSTime.getInstance(), selfId);
         } catch (final IOException e) {
             throw new UncheckedIOException("unable load preconsensus files", e);
         }
