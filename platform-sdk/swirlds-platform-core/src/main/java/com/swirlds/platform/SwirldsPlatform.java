--- conflicted
+++ resolved
@@ -55,11 +55,8 @@
 import com.swirlds.common.utility.Clearable;
 import com.swirlds.common.utility.LoggingClearables;
 import com.swirlds.common.utility.StackTrace;
-<<<<<<< HEAD
 import com.swirlds.common.wiring.model.WiringModel;
 import com.swirlds.common.wiring.wires.output.OutputWire;
-=======
->>>>>>> 9b243177
 import com.swirlds.logging.legacy.LogMarker;
 import com.swirlds.logging.legacy.payload.FatalErrorPayload;
 import com.swirlds.metrics.api.Metrics;
@@ -570,26 +567,14 @@
             rs.close();
         };
 
-<<<<<<< HEAD
         stateHashSignQueue = components.add(new QueueThreadConfiguration<ReservedSignedState>(threadManager)
                 .setNodeId(selfId)
                 .setComponent(PLATFORM_THREAD_POOL_NAME)
-                .setThreadName("state-hash-sign")
+                .setThreadName("state_hash_sign")
                 .setHandler(newSignedStateFromTransactionsConsumer)
                 .setCapacity(1)
                 .setMetricsConfiguration(new QueueThreadMetricsConfiguration(metrics).enableBusyTimeMetric())
                 .build());
-=======
-        final QueueThread<ReservedSignedState> stateHashSignQueue =
-                components.add(new QueueThreadConfiguration<ReservedSignedState>(threadManager)
-                        .setNodeId(selfId)
-                        .setComponent(PLATFORM_THREAD_POOL_NAME)
-                        .setThreadName("state_hash_sign")
-                        .setHandler(newSignedStateFromTransactionsConsumer)
-                        .setCapacity(1)
-                        .setMetricsConfiguration(new QueueThreadMetricsConfiguration(metrics).enableBusyTimeMetric())
-                        .build());
->>>>>>> 9b243177
 
         consensusRoundHandler = components.add(new ConsensusRoundHandler(
                 platformContext,
@@ -658,7 +643,8 @@
         platformWiring.wireExternalComponents(
                 platformStatusManager, appCommunicationComponent, transactionPool, latestCompleteState);
 
-<<<<<<< HEAD
+        final FutureEventBuffer futureEventBuffer = new FutureEventBuffer(platformContext);
+
         // wire ISS output
         final IssHandler issHandler =
                 new IssHandler(stateConfig, this::haltRequested, this::handleFatalError, issScratchpad);
@@ -671,9 +657,6 @@
             }
         });
         issOutput.solderTo("issHandler", issHandler::issObserved);
-=======
-        final FutureEventBuffer futureEventBuffer = new FutureEventBuffer(platformContext);
->>>>>>> 9b243177
 
         platformWiring.bind(
                 eventHasher,
@@ -693,11 +676,8 @@
                 eventCreationManager,
                 swirldStateManager,
                 stateSignatureCollector,
-<<<<<<< HEAD
+                futureEventBuffer,
                 issDetector);
-=======
-                futureEventBuffer);
->>>>>>> 9b243177
 
         // Load the minimum generation into the pre-consensus event writer
         final List<SavedStateInfo> savedStates =
