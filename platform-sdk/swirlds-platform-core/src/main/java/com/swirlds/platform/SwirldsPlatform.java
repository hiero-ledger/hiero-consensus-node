/*
 * Copyright (C) 2016-2023 Hedera Hashgraph, LLC
 *
 * Licensed under the Apache License, Version 2.0 (the "License");
 * you may not use this file except in compliance with the License.
 * You may obtain a copy of the License at
 *
 *      http://www.apache.org/licenses/LICENSE-2.0
 *
 * Unless required by applicable law or agreed to in writing, software
 * distributed under the License is distributed on an "AS IS" BASIS,
 * WITHOUT WARRANTIES OR CONDITIONS OF ANY KIND, either express or implied.
 * See the License for the specific language governing permissions and
 * limitations under the License.
 */

package com.swirlds.platform;

import static com.swirlds.common.threading.interrupt.Uninterruptable.abortAndThrowIfInterrupted;
import static com.swirlds.common.threading.manager.AdHocThreadManager.getStaticThreadManager;
import static com.swirlds.common.utility.CommonUtils.combineConsumers;
import static com.swirlds.logging.LogMarker.EXCEPTION;
import static com.swirlds.logging.LogMarker.PLATFORM_STATUS;
import static com.swirlds.logging.LogMarker.RECONNECT;
import static com.swirlds.logging.LogMarker.STARTUP;
import static com.swirlds.platform.state.GenesisStateBuilder.buildGenesisState;
import static com.swirlds.platform.state.address.AddressBookMetrics.registerAddressBookMetrics;
import static com.swirlds.platform.state.signed.ReservedSignedState.createNullReservation;

import com.swirlds.base.state.Startable;
import com.swirlds.common.config.BasicConfig;
import com.swirlds.common.config.ConsensusConfig;
import com.swirlds.common.config.StateConfig;
import com.swirlds.common.config.singleton.ConfigurationHolder;
import com.swirlds.common.context.PlatformContext;
import com.swirlds.common.crypto.CryptographyHolder;
import com.swirlds.common.crypto.Hash;
import com.swirlds.common.crypto.Signature;
import com.swirlds.common.crypto.config.CryptoConfig;
import com.swirlds.common.merkle.MerkleNode;
import com.swirlds.common.merkle.crypto.MerkleCryptoFactory;
import com.swirlds.common.merkle.route.MerkleRouteIterator;
import com.swirlds.common.merkle.synchronization.config.ReconnectConfig;
import com.swirlds.common.merkle.utility.MerkleTreeVisualizer;
import com.swirlds.common.metrics.FunctionGauge;
import com.swirlds.common.metrics.Metrics;
import com.swirlds.common.notification.NotificationEngine;
import com.swirlds.common.notification.listeners.PlatformStatusChangeListener;
import com.swirlds.common.notification.listeners.PlatformStatusChangeNotification;
import com.swirlds.common.notification.listeners.ReconnectCompleteListener;
import com.swirlds.common.notification.listeners.ReconnectCompleteNotification;
import com.swirlds.common.notification.listeners.StateLoadedFromDiskCompleteListener;
import com.swirlds.common.notification.listeners.StateLoadedFromDiskNotification;
import com.swirlds.common.stream.EventStreamManager;
import com.swirlds.common.system.InitTrigger;
import com.swirlds.common.system.NodeId;
import com.swirlds.common.system.Platform;
import com.swirlds.common.system.PlatformStatus;
import com.swirlds.common.system.PlatformWithDeprecatedMethods;
import com.swirlds.common.system.SoftwareVersion;
import com.swirlds.common.system.SwirldState;
import com.swirlds.common.system.address.Address;
import com.swirlds.common.system.address.AddressBook;
import com.swirlds.common.system.events.PlatformEvent;
import com.swirlds.common.system.transaction.internal.SwirldTransaction;
import com.swirlds.common.system.transaction.internal.SystemTransaction;
import com.swirlds.common.threading.SyncPermitProvider;
import com.swirlds.common.threading.framework.QueueThread;
import com.swirlds.common.threading.framework.StoppableThread;
import com.swirlds.common.threading.framework.config.QueueThreadConfiguration;
import com.swirlds.common.threading.framework.config.StoppableThreadConfiguration;
import com.swirlds.common.threading.framework.config.ThreadConfiguration;
import com.swirlds.common.threading.interrupt.InterruptableConsumer;
import com.swirlds.common.threading.manager.ThreadManager;
import com.swirlds.common.threading.pool.CachedPoolParallelExecutor;
import com.swirlds.common.threading.pool.ParallelExecutor;
import com.swirlds.common.threading.utility.SequenceCycle;
import com.swirlds.common.time.OSTime;
import com.swirlds.common.time.Time;
import com.swirlds.common.utility.AutoCloseableWrapper;
import com.swirlds.common.utility.Clearable;
import com.swirlds.common.utility.LoggingClearables;
import com.swirlds.common.utility.PlatformVersion;
import com.swirlds.logging.LogMarker;
import com.swirlds.logging.payloads.PlatformStatusPayload;
import com.swirlds.logging.payloads.SavedStateLoadedPayload;
import com.swirlds.platform.components.CriticalQuorum;
import com.swirlds.platform.components.CriticalQuorumImpl;
import com.swirlds.platform.components.EventCreationRules;
import com.swirlds.platform.components.EventCreator;
import com.swirlds.platform.components.EventIntake;
import com.swirlds.platform.components.EventMapper;
import com.swirlds.platform.components.EventTaskCreator;
import com.swirlds.platform.components.EventTaskDispatcher;
import com.swirlds.platform.components.appcomm.AppCommunicationComponent;
import com.swirlds.platform.components.state.StateManagementComponent;
import com.swirlds.platform.components.transaction.system.PostConsensusSystemTransactionManager;
import com.swirlds.platform.components.transaction.system.PostConsensusSystemTransactionManagerFactory;
import com.swirlds.platform.components.transaction.system.PreConsensusSystemTransactionManager;
import com.swirlds.platform.components.transaction.system.PreConsensusSystemTransactionManagerFactory;
import com.swirlds.platform.components.wiring.ManualWiring;
import com.swirlds.platform.config.ThreadConfig;
import com.swirlds.platform.crypto.CryptoStatic;
import com.swirlds.platform.dispatch.DispatchBuilder;
import com.swirlds.platform.dispatch.DispatchConfiguration;
import com.swirlds.platform.dispatch.triggers.flow.DiskStateLoadedTrigger;
import com.swirlds.platform.dispatch.triggers.flow.ReconnectStateLoadedTrigger;
import com.swirlds.platform.event.EventCounter;
import com.swirlds.platform.event.EventCreatorThread;
import com.swirlds.platform.event.EventIntakeTask;
import com.swirlds.platform.event.EventUtils;
import com.swirlds.platform.event.GossipEvent;
import com.swirlds.platform.event.creation.AncientParentsRule;
import com.swirlds.platform.event.creation.BelowIntCreationRule;
import com.swirlds.platform.event.creation.ChatterEventCreator;
import com.swirlds.platform.event.creation.ChatteringRule;
import com.swirlds.platform.event.creation.LoggingEventCreationRules;
import com.swirlds.platform.event.creation.OtherParentTracker;
import com.swirlds.platform.event.creation.StaticCreationRules;
import com.swirlds.platform.event.intake.ChatterEventMapper;
import com.swirlds.platform.event.linking.EventLinker;
import com.swirlds.platform.event.linking.InOrderLinker;
import com.swirlds.platform.event.linking.OrphanBufferingLinker;
import com.swirlds.platform.event.linking.ParentFinder;
import com.swirlds.platform.event.preconsensus.AsyncPreConsensusEventWriter;
import com.swirlds.platform.event.preconsensus.NoOpPreConsensusEventWriter;
import com.swirlds.platform.event.preconsensus.PreConsensusEventFileManager;
import com.swirlds.platform.event.preconsensus.PreConsensusEventStreamConfig;
import com.swirlds.platform.event.preconsensus.PreConsensusEventWriter;
import com.swirlds.platform.event.preconsensus.PreconsensusEventStreamSequencer;
import com.swirlds.platform.event.preconsensus.SyncPreConsensusEventWriter;
import com.swirlds.platform.event.validation.AncientValidator;
import com.swirlds.platform.event.validation.EventDeduplication;
import com.swirlds.platform.event.validation.EventValidator;
import com.swirlds.platform.event.validation.GossipEventValidator;
import com.swirlds.platform.event.validation.GossipEventValidators;
import com.swirlds.platform.event.validation.SignatureValidator;
import com.swirlds.platform.event.validation.StaticValidators;
import com.swirlds.platform.event.validation.TransactionSizeValidator;
import com.swirlds.platform.eventhandling.ConsensusRoundHandler;
import com.swirlds.platform.eventhandling.PreConsensusEventHandler;
import com.swirlds.platform.gossip.FallenBehindManagerImpl;
import com.swirlds.platform.gossip.chatter.ChatterNotifier;
import com.swirlds.platform.gossip.chatter.ChatterSyncProtocol;
import com.swirlds.platform.gossip.chatter.PrepareChatterEvent;
import com.swirlds.platform.gossip.chatter.communication.ChatterProtocol;
import com.swirlds.platform.gossip.chatter.config.ChatterConfig;
import com.swirlds.platform.gossip.chatter.protocol.ChatterCore;
import com.swirlds.platform.gossip.chatter.protocol.messages.ChatterEventDescriptor;
import com.swirlds.platform.gossip.chatter.protocol.peer.PeerInstance;
import com.swirlds.platform.gossip.shadowgraph.ShadowGraph;
import com.swirlds.platform.gossip.shadowgraph.ShadowGraphEventObserver;
import com.swirlds.platform.gossip.shadowgraph.ShadowGraphSynchronizer;
import com.swirlds.platform.gossip.shadowgraph.SimultaneousSyncThrottle;
import com.swirlds.platform.gossip.shadowgraph.SingleNodeNetworkSync;
import com.swirlds.platform.gossip.sync.SyncCaller;
import com.swirlds.platform.gossip.sync.SyncManagerImpl;
import com.swirlds.platform.gossip.sync.SyncProtocolResponder;
import com.swirlds.platform.gossip.sync.config.SyncConfig;
import com.swirlds.platform.gossip.sync.protocol.PeerAgnosticSyncChecks;
import com.swirlds.platform.gossip.sync.protocol.SyncProtocol;
import com.swirlds.platform.heartbeats.HeartbeatProtocol;
import com.swirlds.platform.intake.IntakeCycleStats;
import com.swirlds.platform.internal.EventImpl;
import com.swirlds.platform.metrics.AddedEventMetrics;
import com.swirlds.platform.metrics.ConsensusHandlingMetrics;
import com.swirlds.platform.metrics.ConsensusMetrics;
import com.swirlds.platform.metrics.ConsensusMetricsImpl;
import com.swirlds.platform.metrics.EventIntakeMetrics;
import com.swirlds.platform.metrics.ReconnectMetrics;
import com.swirlds.platform.metrics.RuntimeMetrics;
import com.swirlds.platform.metrics.SyncMetrics;
import com.swirlds.platform.metrics.TransactionMetrics;
import com.swirlds.platform.network.Connection;
import com.swirlds.platform.network.ConnectionTracker;
import com.swirlds.platform.network.NetworkMetrics;
import com.swirlds.platform.network.NetworkStatsTransmitter;
import com.swirlds.platform.network.communication.NegotiationProtocols;
import com.swirlds.platform.network.communication.NegotiatorThread;
import com.swirlds.platform.network.communication.handshake.VersionCompareHandshake;
import com.swirlds.platform.network.connectivity.ConnectionServer;
import com.swirlds.platform.network.connectivity.InboundConnectionHandler;
import com.swirlds.platform.network.connectivity.OutboundConnectionCreator;
import com.swirlds.platform.network.connectivity.SocketFactory;
import com.swirlds.platform.network.topology.NetworkTopology;
import com.swirlds.platform.network.topology.StaticConnectionManagers;
import com.swirlds.platform.network.topology.StaticTopology;
import com.swirlds.platform.network.unidirectional.HeartbeatProtocolResponder;
import com.swirlds.platform.network.unidirectional.HeartbeatSender;
import com.swirlds.platform.network.unidirectional.Listener;
import com.swirlds.platform.network.unidirectional.MultiProtocolResponder;
import com.swirlds.platform.network.unidirectional.ProtocolMapping;
import com.swirlds.platform.network.unidirectional.SharedConnectionLocks;
import com.swirlds.platform.network.unidirectional.UnidirectionalProtocols;
import com.swirlds.platform.observers.ConsensusRoundObserver;
import com.swirlds.platform.observers.EventObserverDispatcher;
import com.swirlds.platform.observers.PreConsensusEventObserver;
import com.swirlds.platform.reconnect.DefaultSignedStateValidator;
import com.swirlds.platform.reconnect.ReconnectController;
import com.swirlds.platform.reconnect.ReconnectHelper;
import com.swirlds.platform.reconnect.ReconnectLearnerFactory;
import com.swirlds.platform.reconnect.ReconnectLearnerThrottle;
import com.swirlds.platform.reconnect.ReconnectProtocol;
import com.swirlds.platform.reconnect.ReconnectProtocolResponder;
import com.swirlds.platform.reconnect.ReconnectThrottle;
import com.swirlds.platform.reconnect.emergency.EmergencyReconnectProtocol;
import com.swirlds.platform.state.EmergencyRecoveryManager;
import com.swirlds.platform.state.State;
import com.swirlds.platform.state.StateSettings;
import com.swirlds.platform.state.SwirldStateManager;
import com.swirlds.platform.state.signed.ReservedSignedState;
import com.swirlds.platform.state.signed.SignedState;
import com.swirlds.platform.state.signed.SourceOfSignedState;
import com.swirlds.platform.stats.StatConstructor;
import com.swirlds.platform.system.Shutdown;
import com.swirlds.platform.system.SystemExitReason;
import com.swirlds.platform.system.SystemUtils;
import com.swirlds.platform.threading.PauseAndClear;
import com.swirlds.platform.threading.PauseAndLoad;
import com.swirlds.platform.util.PlatformComponents;
import edu.umd.cs.findbugs.annotations.NonNull;
import edu.umd.cs.findbugs.annotations.Nullable;
import java.io.IOException;
import java.io.UncheckedIOException;
import java.time.Duration;
import java.time.Instant;
import java.util.ArrayList;
import java.util.Arrays;
import java.util.LinkedList;
import java.util.List;
import java.util.Objects;
import java.util.Timer;
import java.util.TimerTask;
import java.util.concurrent.ExecutionException;
import java.util.concurrent.ThreadLocalRandom;
import java.util.concurrent.atomic.AtomicBoolean;
import java.util.concurrent.atomic.AtomicInteger;
import java.util.concurrent.atomic.AtomicReference;
import java.util.function.Predicate;
import java.util.function.Supplier;
import org.apache.commons.lang3.tuple.Pair;
import org.apache.logging.log4j.LogManager;
import org.apache.logging.log4j.Logger;

public class SwirldsPlatform implements Platform, PlatformWithDeprecatedMethods, ConnectionTracker, Startable {

    public static final String PLATFORM_THREAD_POOL_NAME = "platform-core";
    /** use this for all logging, as controlled by the optional data/log4j2.xml file */
    private static final Logger logger = LogManager.getLogger(SwirldsPlatform.class);
    /** alert threshold for java app pause */
    private static final long PAUSE_ALERT_INTERVAL = 5000;
    /** logging string prefix for hash stream operation logged events. */
    private static final String HASH_STREAM_OPERATION_PREFIX = ">>> ";
    /**
     * the ID of the member running this. Since a node can be a main node or a mirror node, the ID is not a primitive
     * value
     */
    private final NodeId selfId;
    /** tell which pairs of members should establish connections */
    private final NetworkTopology topology;
    /**
     * This object is responsible for rate limiting reconnect attempts (in the role of sender)
     */
    private final ReconnectThrottle reconnectThrottle;

    private final Settings settings = Settings.getInstance();
    /** A type used by Hashgraph, Statistics, and SyncUtils. Only Hashgraph modifies this type instance. */
    private final EventMapper eventMapper;
    /**
     * A simpler event mapper used for chatter. Stores the thread-safe GossipEvent and has less functionality. The plan
     * is for this to replace EventMapper once syncing is removed from the code
     */
    private final ChatterEventMapper chatterEventMapper;
    /** this is the Nth Platform running on this machine (N=winNum) */
    private final int instanceNumber;
    /** parameters given to the app when it starts */
    private final String[] parameters;
    /** The platforms freeze manager */
    private final FreezeManager freezeManager;
    /** is used for pausing event creation for a while at start up */
    private final StartUpEventFrozenManager startUpEventFrozenManager;
    /**
     * The shadow graph manager. This wraps a shadow graph, which is an Event graph that adds child pointers to the
     * Hashgraph Event graph. Used for gossiping.
     */
    private final ShadowGraph shadowGraph;
    /** The last status of the platform that was determined, is null until the platform starts up */
    private final AtomicReference<PlatformStatus> currentPlatformStatus = new AtomicReference<>(null);
    /** the number of active connections this node has to other nodes */
    private final AtomicInteger activeConnectionNumber = new AtomicInteger(0);
    /**
     * the object used to calculate consensus. it is volatile because the whole object is replaced when reading a state
     * from disk or getting it through reconnect
     */
    private final AtomicReference<Consensus> consensusRef;
    /** set in the constructor and given to the SwirldState object in run() */
    private final AddressBook initialAddressBook;

    private final Metrics metrics;

    private final SimultaneousSyncThrottle simultaneousSyncThrottle;
    private final ConsensusMetrics consensusMetrics;
    private final EventIntakeMetrics eventIntakeMetrics;
    private final SyncMetrics syncMetrics;
    private final NetworkMetrics networkMetrics;
    private final ReconnectMetrics reconnectMetrics;
    /** Reference to the instance responsible for executing reconnect when chatter is used */
    private final AtomicReference<ReconnectController> reconnectController = new AtomicReference<>();
    /** tracks if we have fallen behind or not, takes appropriate action if we have */
    private final FallenBehindManagerImpl fallenBehindManager;

    private final ChatterCore<GossipEvent> chatterCore;
    /** all the events and other data about the hashgraph */
    private EventTaskCreator eventTaskCreator;
    /** ID number of the swirld being run */
    private final byte[] swirldId;
    /** the object that contains all key pairs and CSPRNG state for this member */
    private final Crypto crypto;
    /** a long name including (app, swirld, member id, member self name) */
    private final String platformName;
    /**
     * True if this node started from genesis.
     */
    private boolean startedFromGenesis;
    /**
     * If a state was loaded from disk, this will have the round of that state.
     */
    private long diskStateRound;
    /**
     * If a state was loaded from disk, this will have the hash of that state.
     */
    private Hash diskStateHash;
    /** Helps when executing a reconnect */
    private ReconnectHelper reconnectHelper;
    /** tells callers who to sync with and keeps track of whether we have fallen behind */
    private SyncManagerImpl syncManager;
    /** locks used to synchronize usage of outbound connections */
    private SharedConnectionLocks sharedConnectionLocks;

    private final StateManagementComponent stateManagementComponent;
    /** last time stamp when pause check timer is active */
    private long pauseCheckTimeStamp;
    /** Tracks recent events created in the network */
    private final CriticalQuorum criticalQuorum;

    private final QueueThread<EventIntakeTask> intakeQueue;
    private final EventLinker eventLinker;
    private SequenceCycle<EventIntakeTask> intakeCycle = null;
    /** sleep in ms after each sync in SyncCaller. A public setter for this exists. */
    private long delayAfterSync = 0;
    /**
     * Executes a sync with a remote node. Only used for sync, not chatter.
     */
    private ShadowGraphSynchronizer syncShadowgraphSynchronizer;
    /** Stores and passes pre-consensus events to {@link SwirldStateManager} for handling */
    private final PreConsensusEventHandler preConsensusEventHandler;
    /** Stores and processes consensus events including sending them to {@link SwirldStateManager} for handling */
    private final ConsensusRoundHandler consensusRoundHandler;
    /** Handles all interaction with {@link SwirldState} */
    private final SwirldStateManager swirldStateManager;
    /** Checks the validity of transactions and submits valid ones to the event transaction pool */
    private final SwirldTransactionSubmitter transactionSubmitter;
    /** clears all pipelines to prepare for a reconnect */
    private Clearable clearAllPipelines;
    /** Contains all information and state required for emergency recovery */
    private final EmergencyRecoveryManager emergencyRecoveryManager;

    /**
     * Responsible for managing the lifecycle of threads on this platform.
     */
    private final ThreadManager threadManager;

    /**
     * A list of threads that execute the chatter protocol.
     */
    private final List<StoppableThread> chatterThreads = new LinkedList<>();

    /**
     * A list of threads that execute the sync protocol using bidirectional connections
     */
    private final List<StoppableThread> syncProtocolThreads = new ArrayList<>();

    /**
     * All components that need to be started or that have dispatch observers.
     */
    private final PlatformComponents components;

    /**
     * Call this when a reconnect has been completed.
     */
    private final ReconnectStateLoadedTrigger reconnectStateLoadedDispatcher;

    /**
     * Call this when a state has been loaded from disk.
     */
    private final DiskStateLoadedTrigger diskStateLoadedDispatcher;
    /**
     * The current version of the app running on this platform.
     */
    private final SoftwareVersion appVersion;
    /**
     * For passing notifications between the platform and the application.
     */
    private final NotificationEngine notificationEngine;
    /**
     * This should be used when reading time.
     */
    private final Time time = OSTime.getInstance();

    /**
     * The platform context for this platform. Should be used to access basic services
     */
    private final PlatformContext platformContext;

    /**
     * Writes pre-consensus events to disk.
     */
    private final PreConsensusEventWriter preConsensusEventWriter;

    /**
     * True if gossip has been halted. Only relevant for sync-as-a-protocol
     */
    private final AtomicBoolean gossipHalted = new AtomicBoolean(false);

    /**
     * The permit provider for syncs. Only relevant when sync is running as a protocol
     */
    private SyncPermitProvider syncPermitProvider;

    /**
     * the browser gives the Platform what app to run. There can be multiple Platforms on one computer.
     *
     * @param instanceNumber           this is the Nth copy of the Platform running on this machine (N=instanceNumber)
     * @param parameters               parameters given to the Platform at the start, for app to use
     * @param crypto                   an object holding all the public/private key pairs and the CSPRNG state for this
     *                                 member
     * @param swirldId                 the ID of the swirld being run
     * @param id                       the ID number for this member (if this computer has multiple members in one
     *                                 swirld)
     * @param initialAddressBook       the address book listing all members in the community
     * @param platformContext          the context for this platform
     * @param mainClassName            the name of the app class inheriting from SwirldMain
     * @param swirldName               the name of the swirld being run
     * @param appVersion               the current version of the running application
     * @param genesisStateBuilder      used to construct a genesis state if no suitable state from disk can be found
     * @param loadedSignedState        used to initialize the loaded state
     * @param emergencyRecoveryManager used in emergency recovery.
     */
    SwirldsPlatform(
            final int instanceNumber,
            @NonNull final String[] parameters,
            @NonNull final Crypto crypto,
            @NonNull final byte[] swirldId,
            @NonNull final NodeId id,
            @NonNull final AddressBook initialAddressBook,
            @NonNull final PlatformContext platformContext,
            @NonNull final String platformName,
            @NonNull final String mainClassName,
            @NonNull final String swirldName,
            @NonNull final SoftwareVersion appVersion,
            @NonNull final Supplier<SwirldState> genesisStateBuilder,
            @NonNull final ReservedSignedState loadedSignedState,
            @NonNull final EmergencyRecoveryManager emergencyRecoveryManager) {

        this.platformContext = Objects.requireNonNull(platformContext, "platformContext");

        final DispatchBuilder dispatchBuilder =
                new DispatchBuilder(platformContext.getConfiguration().getConfigData(DispatchConfiguration.class));

        components = new PlatformComponents(dispatchBuilder);

        // FUTURE WORK: use a real thread manager here
        threadManager = getStaticThreadManager();

        notificationEngine = NotificationEngine.buildEngine(threadManager);

        dispatchBuilder.registerObservers(this);

        reconnectStateLoadedDispatcher =
                dispatchBuilder.getDispatcher(this, ReconnectStateLoadedTrigger.class)::dispatch;
        diskStateLoadedDispatcher = dispatchBuilder.getDispatcher(this, DiskStateLoadedTrigger.class)::dispatch;

        this.emergencyRecoveryManager = emergencyRecoveryManager;

        this.simultaneousSyncThrottle = new SimultaneousSyncThrottle(
                platformContext.getMetrics(), settings.getMaxIncomingSyncsInc() + settings.getMaxOutgoingSyncs());

        final StateConfig stateConfig = platformContext.getConfiguration().getConfigData(StateConfig.class);
        final String actualMainClassName = stateConfig.getMainClassName(mainClassName);

        this.appVersion = appVersion;

        this.instanceNumber = instanceNumber;
        this.parameters = parameters;
        // the memberId of the member running this Platform object
        this.selfId = id;
        // set here, then given to the state in run(). A copy of it is given to hashgraph.
        this.initialAddressBook = initialAddressBook;

        this.eventMapper = new EventMapper(platformContext.getMetrics(), selfId);
        this.chatterEventMapper = new ChatterEventMapper();

        this.metrics = platformContext.getMetrics();
        this.platformName = platformName;

        metrics.getOrCreate(StatConstructor.createEnumStat(
                "PlatformStatus", Metrics.PLATFORM_CATEGORY, PlatformStatus.values(), currentPlatformStatus::get));

        registerAddressBookMetrics(metrics, initialAddressBook, selfId);

        this.consensusMetrics = new ConsensusMetricsImpl(this.selfId, metrics);
        this.eventIntakeMetrics = new EventIntakeMetrics(metrics, time);
        this.syncMetrics = new SyncMetrics(metrics);
        this.networkMetrics =
                new NetworkMetrics(metrics, selfId, getAddressBook().getSize());
        metrics.addUpdater(networkMetrics::update);
        this.reconnectMetrics = new ReconnectMetrics(metrics);
        RuntimeMetrics.setup(metrics);

        final ChatterConfig chatterConfig = platformContext.getConfiguration().getConfigData(ChatterConfig.class);
        if (chatterConfig.useChatter()) {
            chatterCore = new ChatterCore<>(
                    time,
                    GossipEvent.class,
                    new PrepareChatterEvent(CryptographyHolder.get()),
                    chatterConfig,
                    networkMetrics::recordPingTime,
                    metrics);
        } else {
            chatterCore = null;
        }

        this.shadowGraph = new ShadowGraph(syncMetrics, initialAddressBook.getSize());

        this.swirldId = swirldId.clone();
        this.crypto = crypto;

        startUpEventFrozenManager = new StartUpEventFrozenManager(metrics, Instant::now);
        freezeManager = new FreezeManager(this::checkPlatformStatus);
        FreezeMetrics.registerFreezeMetrics(metrics, freezeManager, startUpEventFrozenManager);
        EventCounter.registerEventCounterMetrics(metrics);

        // Manually wire components for now.
        final ManualWiring wiring = new ManualWiring(platformContext, threadManager, getAddressBook(), freezeManager);
        metrics.addUpdater(wiring::updateMetrics);
        final AppCommunicationComponent appCommunicationComponent =
                wiring.wireAppCommunicationComponent(notificationEngine);

        preConsensusEventWriter = components.add(buildPreConsensusEventWriter());

        stateManagementComponent = wiring.wireStateManagementComponent(
                PlatformConstructor.platformSigner(crypto.getKeysAndCerts()),
                actualMainClassName,
                selfId,
                swirldName,
                this::createPrioritySystemTransaction,
                this::haltRequested,
                appCommunicationComponent,
                preConsensusEventWriter,
                currentPlatformStatus::get);
        wiring.registerComponents(components);

        final NetworkStatsTransmitter networkStatsTransmitter =
                new NetworkStatsTransmitter(platformContext, this::createSystemTransaction, networkMetrics);
        components.add(networkStatsTransmitter);

        final PreConsensusSystemTransactionManager preConsensusSystemTransactionManager =
                new PreConsensusSystemTransactionManagerFactory()
                        .addHandlers(stateManagementComponent.getPreConsensusHandleMethods())
                        .build();

        final PostConsensusSystemTransactionManager postConsensusSystemTransactionManager =
                new PostConsensusSystemTransactionManagerFactory()
                        .addHandlers(stateManagementComponent.getPostConsensusHandleMethods())
                        .build();

        consensusRef = new AtomicReference<>();

        final ReconnectConfig reconnectConfig =
                platformContext.getConfiguration().getConfigData(ReconnectConfig.class);
        reconnectThrottle = new ReconnectThrottle(reconnectConfig);

        final SyncConfig syncConfig = platformContext.getConfiguration().getConfigData(SyncConfig.class);

        topology = new StaticTopology(
                selfId,
                initialAddressBook.getSize(),
                settings.getNumConnections(),
                // unidirectional connections are ONLY used for old-style syncs, that don't run as a protocol
                !chatterConfig.useChatter() && !syncConfig.syncAsProtocolEnabled());

        fallenBehindManager = new FallenBehindManagerImpl(
                selfId,
                topology.getConnectionGraph(),
                this::checkPlatformStatus,
                () -> {
                    // if we are using old-style syncs, don't start the reconnect controller
                    if (!chatterConfig.useChatter() && !syncConfig.syncAsProtocolEnabled()) {
                        return;
                    }
                    reconnectController.get().start();
                },
                reconnectConfig);

        // FUTURE WORK remove this when there are no more ShutdownRequestedTriggers being dispatched
        components.add(new Shutdown());

        // if this setting is 0 or less, there is no startup freeze
        if (settings.getFreezeSecondsAfterStartup() > 0) {
            final Instant startUpEventFrozenEndTime =
                    Instant.now().plusSeconds(settings.getFreezeSecondsAfterStartup());
            startUpEventFrozenManager.setStartUpEventFrozenEndTime(startUpEventFrozenEndTime);
            logger.info(STARTUP.getMarker(), "startUpEventFrozenEndTime: {}", () -> startUpEventFrozenEndTime);
        }

        final Address address = getSelfAddress();
        final String eventStreamManagerName;
        if (address.getMemo() != null && !address.getMemo().isEmpty()) {
            eventStreamManagerName = address.getMemo();
        } else {
            eventStreamManagerName = String.valueOf(selfId);
        }
        logger.info(STARTUP.getMarker(), "initialize eventStreamManager");

        final EventStreamManager<EventImpl> eventStreamManager = new EventStreamManager<>(
                platformContext,
                threadManager,
                getSelfId(),
                this,
                eventStreamManagerName,
                settings.isEnableEventStreaming(),
                settings.getEventsLogDir(),
                settings.getEventsLogPeriod(),
                settings.getEventStreamQueueCapacity(),
                this::isLastEventBeforeRestart);

        if (chatterConfig.useChatter()) {
            criticalQuorum = new CriticalQuorumImpl(
                    metrics, selfId.id(), initialAddressBook, false, chatterConfig.criticalQuorumSoftening());
        } else {
            criticalQuorum = new CriticalQuorumImpl(metrics, selfId.id(), initialAddressBook);
        }

        final LoadedState loadedState = initializeLoadedStateFromSignedState(loadedSignedState);
        try (loadedState.signedStateFromDisk) {
            final SignedState signedStateFromDisk = loadedState.signedStateFromDisk.getNullable();

            // Queue thread that stores and handles signed states that need to be hashed and have signatures collected.
            final QueueThread<ReservedSignedState> stateHashSignQueueThread = PlatformConstructor.stateHashSignQueue(
                    threadManager, selfId.id(), stateManagementComponent::newSignedStateFromTransactions);
            stateHashSignQueueThread.start();

            final State stateToLoad;
            if (signedStateFromDisk != null) {
                logger.debug(STARTUP.getMarker(), () -> new SavedStateLoadedPayload(
                                signedStateFromDisk.getRound(),
                                signedStateFromDisk.getConsensusTimestamp(),
                                startUpEventFrozenManager.getStartUpEventFrozenEndTime())
                        .toString());

                stateToLoad = loadedState.initialState;

            } else {
                stateToLoad = buildGenesisState(this, initialAddressBook, appVersion, genesisStateBuilder);

                // if we are not starting from a saved state, don't freeze on startup
                startUpEventFrozenManager.setStartUpEventFrozenEndTime(null);
            }

            if (stateToLoad == null) {
                // this should be impossible
                throw new IllegalStateException("stateToLoad is null");
            }

            swirldStateManager = PlatformConstructor.swirldStateManager(
                    platformContext,
                    initialAddressBook,
                    selfId,
                    preConsensusSystemTransactionManager,
                    postConsensusSystemTransactionManager,
                    metrics,
                    PlatformConstructor.settingsProvider(),
                    freezeManager::isFreezeStarted,
                    stateToLoad);

            // SwirldStateManager will get a copy of the state loaded, that copy will become stateCons.
            // The original state will be saved in the SignedStateMgr and will be deleted when it becomes old

            preConsensusEventHandler = components.add(PlatformConstructor.preConsensusEventHandler(
                    platformContext.getMetrics(), threadManager, selfId, swirldStateManager, consensusMetrics));
            consensusRoundHandler = components.add(PlatformConstructor.consensusHandler(
                    platformContext,
                    threadManager,
                    selfId.id(),
                    PlatformConstructor.settingsProvider(),
                    swirldStateManager,
                    new ConsensusHandlingMetrics(metrics, time),
                    eventStreamManager,
                    stateHashSignQueueThread,
                    preConsensusEventWriter::waitUntilDurable,
                    freezeManager::freezeStarted,
                    stateManagementComponent::roundAppliedToState,
                    appVersion));

            if (signedStateFromDisk != null) {
                consensusRoundHandler.loadDataFromSignedState(signedStateFromDisk, false);
            }

            final AddedEventMetrics addedEventMetrics = new AddedEventMetrics(this.selfId, metrics);
            final PreconsensusEventStreamSequencer sequencer = new PreconsensusEventStreamSequencer();

            final EventObserverDispatcher dispatcher = new EventObserverDispatcher(
                    new ShadowGraphEventObserver(shadowGraph),
                    consensusRoundHandler,
                    preConsensusEventHandler,
                    eventMapper,
                    addedEventMetrics,
                    criticalQuorum,
                    eventIntakeMetrics,
                    (PreConsensusEventObserver) event -> {
                        sequencer.assignStreamSequenceNumber(event);
                        abortAndThrowIfInterrupted(
                                preConsensusEventWriter::writeEvent,
                                event,
                                "Interrupted while attempting to enqueue preconsensus event for writing");
                    },
                    (ConsensusRoundObserver) round -> {
                        abortAndThrowIfInterrupted(
                                preConsensusEventWriter::setMinimumGenerationNonAncient,
                                round.getGenerations().getMinGenerationNonAncient(),
                                "Interrupted while attempting to enqueue change in minimum generation non-ancient");

                        abortAndThrowIfInterrupted(
                                preConsensusEventWriter::requestFlush,
                                "Interrupted while requesting preconsensus event flush");
                    });
            if (chatterConfig.useChatter()) {
                dispatcher.addObserver(new ChatterNotifier(selfId, chatterCore));
                dispatcher.addObserver(chatterEventMapper);
            }

            final ParentFinder parentFinder = new ParentFinder(shadowGraph::hashgraphEvent);

            final List<Predicate<ChatterEventDescriptor>> isDuplicateChecks = new ArrayList<>();
            isDuplicateChecks.add(d -> shadowGraph.isHashInGraph(d.getHash()));
            if (chatterConfig.useChatter()) {
                final OrphanBufferingLinker orphanBuffer = new OrphanBufferingLinker(
                        platformContext.getConfiguration().getConfigData(ConsensusConfig.class),
                        parentFinder,
                        chatterConfig.futureGenerationLimit());
                metrics.getOrCreate(
                        new FunctionGauge.Config<>("intake", "numOrphans", Integer.class, orphanBuffer::getNumOrphans)
                                .withDescription("the number of events without parents buffered")
                                .withFormat("%d"));
                eventLinker = orphanBuffer;
                // when using chatter an event could be an orphan, in this case it will be stored in the orphan set
                // when its parents are found, or become ancient, it will move to the shadowgraph
                // non-orphans are also stored in the shadowgraph
                // to dedupe, we need to check both
                isDuplicateChecks.add(orphanBuffer::isOrphan);
            } else {
                eventLinker = new InOrderLinker(
                        platformContext.getConfiguration().getConfigData(ConsensusConfig.class),
                        parentFinder,
                        eventMapper::getMostRecentEvent);
            }

            final IntakeCycleStats intakeCycleStats = new IntakeCycleStats(time, metrics);
            final EventIntake eventIntake = new EventIntake(
                    selfId,
                    eventLinker,
                    consensusRef::get,
                    initialAddressBook,
                    dispatcher,
                    intakeCycleStats,
                    shadowGraph);

            final EventCreator eventCreator;
            if (chatterConfig.useChatter()) {
                // chatter has a separate event creator in a different thread. having 2 event creators creates the risk
                // of forking, so a NPE is preferable to a fork
                eventCreator = null;
            } else {
                eventCreator = new EventCreator(
                        this.appVersion,
                        selfId,
                        PlatformConstructor.platformSigner(crypto.getKeysAndCerts()),
                        consensusRef::get,
                        swirldStateManager.getTransactionPool(),
                        eventIntake::addEvent,
                        eventMapper,
                        eventMapper,
                        swirldStateManager.getTransactionPool(),
                        freezeManager::isFreezeStarted,
                        new EventCreationRules(List.of()));
            }

            final List<GossipEventValidator> validators = new ArrayList<>();
            // it is very important to discard ancient events, otherwise the deduplication will not work, since it
            // doesn't
            // track ancient events
            validators.add(new AncientValidator(consensusRef::get));
            validators.add(new EventDeduplication(isDuplicateChecks, eventIntakeMetrics));
            validators.add(StaticValidators::isParentDataValid);
            validators.add(new TransactionSizeValidator(settings.getMaxTransactionBytesPerEvent()));
            if (settings.isVerifyEventSigs()) {
                validators.add(new SignatureValidator(initialAddressBook));
            }
            final GossipEventValidators eventValidators = new GossipEventValidators(validators);

            /* validates events received from gossip */
            final EventValidator eventValidator = new EventValidator(eventValidators, eventIntake::addUnlinkedEvent);

            final EventTaskDispatcher taskDispatcher = new EventTaskDispatcher(
                    time,
                    eventValidator,
                    eventCreator,
                    eventIntake::addUnlinkedEvent,
                    eventIntakeMetrics,
                    intakeCycleStats);

            final InterruptableConsumer<EventIntakeTask> intakeHandler;
            if (chatterConfig.useChatter()) {
                intakeCycle = new SequenceCycle<>(taskDispatcher::dispatchTask);
                intakeHandler = intakeCycle;
            } else {
                intakeHandler = taskDispatcher::dispatchTask;
            }

            intakeQueue = components.add(new QueueThreadConfiguration<EventIntakeTask>(threadManager)
                    .setNodeId(selfId.id())
                    .setComponent(PLATFORM_THREAD_POOL_NAME)
                    .setThreadName("event-intake")
                    .setHandler(intakeHandler)
                    .setCapacity(settings.getEventIntakeQueueSize())
                    .setLogAfterPauseDuration(ConfigurationHolder.getInstance()
                            .get()
                            .getConfigData(ThreadConfig.class)
                            .logStackTracePauseDuration())
                    .enableMaxSizeMetric(metrics)
                    .build());

            if (signedStateFromDisk != null) {
                loadIntoConsensusAndEventMapper(signedStateFromDisk);
                eventLinker.loadFromSignedState(signedStateFromDisk);
            } else {
                consensusRef.set(new ConsensusImpl(
                        platformContext.getConfiguration().getConfigData(ConsensusConfig.class),
                        consensusMetrics,
                        consensusRoundHandler::addMinGenInfo,
                        getAddressBook()));
            }
        }

        transactionSubmitter = new SwirldTransactionSubmitter(
                currentPlatformStatus::get,
                PlatformConstructor.settingsProvider(),
                swirldStateManager::submitTransaction,
                new TransactionMetrics(metrics));

        clearAllPipelines = new LoggingClearables(
                RECONNECT.getMarker(),
                List.of(
                        Pair.of(getIntakeQueue(), "intakeQueue"),
                        Pair.of(getEventMapper(), "eventMapper"),
                        Pair.of(getShadowGraph(), "shadowGraph"),
                        Pair.of(preConsensusEventHandler, "preConsensusEventHandler"),
                        Pair.of(consensusRoundHandler, "consensusRoundHandler"),
                        Pair.of(swirldStateManager, "swirldStateManager")));
    }

    /**
     * Check if the platform was started from genesis.
     *
     * @return true if the platform was started from genesis, false if it was started from a saved state
     */
    public boolean isStartedFromGenesis() {
        return startedFromGenesis;
    }

    /**
     * If there are multiple platforms running in the same JVM, each will have a unique instance number.
     *
     * @return this platform's instance number
     */
    @Override
    public int getInstanceNumber() {
        return instanceNumber;
    }

    /**
     * {@inheritDoc}
     */
    @Override
    public NodeId getSelfId() {
        return selfId;
    }

    /**
     * returns a name for this Platform, which includes the app, the swirld, the member id, and the member name. This is
     * useful in the Browser window for showing data about each of the running Platform objects.
     *
     * @return the name for this Platform
     */
    public String getPlatformName() {
        // this will be the empty string until the Browser calls setInfoMember. Then it will be correct.
        return platformName;
    }

    /**
     * Stores a new system transaction that will be added to an event in the future. Transactions submitted here are not
     * given priority. Any priority transactions waiting to be included in an event will be included first.
     *
     * @param systemTransaction the new system transaction to be included in a future event
     * @return {@code true} if successful, {@code false} otherwise
     */
    public boolean createSystemTransaction(final SystemTransaction systemTransaction) {
        return createSystemTransaction(systemTransaction, false);
    }

    /**
     * Stores a new system transaction that will be added to an event in the future. Transactions submitted here are not
     * given priority, meaning any priority transaction waiting to be included in an event will be selected first.
     *
     * @param systemTransaction the new system transaction to be included in a future event
     * @return {@code true} if successful, {@code false} otherwise
     */
    public boolean createPrioritySystemTransaction(final SystemTransaction systemTransaction) {
        return createSystemTransaction(systemTransaction, true);
    }

    private boolean createSystemTransaction(final SystemTransaction systemTransaction, final boolean priority) {
        if (systemTransaction == null) {
            return false;
        }

        return swirldStateManager.submitTransaction(systemTransaction, priority);
    }

    /**
     * A container for the initial state.
     *
     * @param signedStateFromDisk the initial signed state loaded from disk
     * @param initialState        the initial {@link State} object. This is a fast copy of the state loaded from disk
     */
    private record LoadedState(@NonNull ReservedSignedState signedStateFromDisk, @Nullable State initialState) {}

    /**
     * Update the address book with the current address book read from config.txt. Eventually we will not do this, and
     * only transactions will be capable of modifying the address book.
     *
     * @param signedState the state that was loaded from disk
     * @param addressBook the address book specified in config.txt
     */
    private static void updateLoadedStateAddressBook(final SignedState signedState, final AddressBook addressBook) {
        final State state = signedState.getState();

        // Update the address book with the current address book read from config.txt.
        // Eventually we will not do this, and only transactions will be capable of
        // modifying the address book.
        state.getPlatformState().setAddressBook(addressBook.copy());

        // Invalidate a path down to the new address book
        new MerkleRouteIterator(state, state.getPlatformState().getAddressBook().getRoute())
                .forEachRemaining(MerkleNode::invalidateHash);

        // We should only have to rehash a few nodes, so simpler to use the synchronous algorithm.
        MerkleCryptoFactory.getInstance().digestTreeSync(state);

        // If our hash changes as a result of the new address book then our old signatures may become invalid.
        signedState.pruneInvalidSignatures();
    }

    /**
     * Create the LoadedState from the SignedState loaded from disk, if it is present.
     *
     * @param signedStateFromDisk the SignedState loaded from disk.
     * @return the LoadedState
     */
    @NonNull
    private LoadedState initializeLoadedStateFromSignedState(@NonNull final ReservedSignedState signedStateFromDisk) {
        try (signedStateFromDisk) {
            if (signedStateFromDisk.isNotNull()) {
                updateLoadedStateAddressBook(signedStateFromDisk.get(), initialAddressBook);
                diskStateHash = signedStateFromDisk.get().getState().getHash();
                diskStateRound = signedStateFromDisk.get().getRound();
                final State initialState = loadSavedState(signedStateFromDisk.get());
                return new LoadedState(
                        signedStateFromDisk.getAndReserve("SwirldsPlatform.initializeLoadedStateFromSignedState()"),
                        initialState);
            } else {
                startedFromGenesis = true;
            }
        } catch (final Exception e) {
            logger.error(EXCEPTION.getMarker(), "Saved state not loaded:", e);
            // if requireStateLoad is on, we exit. if not, we just log it
            if (Settings.getInstance().isRequireStateLoad()) {
                SystemUtils.exitSystem(SystemExitReason.SAVED_STATE_NOT_LOADED);
            }
        }
        return new LoadedState(createNullReservation(), null);
    }

    private State loadSavedState(final SignedState signedStateFromDisk) {
        logger.info(
                STARTUP.getMarker(),
                "Information for state loaded from disk:\n{}\n{}",
                () -> signedStateFromDisk.getState().getPlatformState().getInfoString(),
                () -> new MerkleTreeVisualizer(signedStateFromDisk.getState())
                        .setDepth(StateSettings.getDebugHashDepth())
                        .render());

        // The previous version of the software that was run. Null if this is the first time running, or if the previous
        // version ran before the concept of application software versioning was introduced.
        final SoftwareVersion previousSoftwareVersion = signedStateFromDisk
                .getState()
                .getPlatformState()
                .getPlatformData()
                .getCreationSoftwareVersion();
        final State initialState = signedStateFromDisk.getState().copy();
        initialState.getPlatformState().getPlatformData().setCreationSoftwareVersion(appVersion);

        final Hash initialHash = initialState.getSwirldState().getHash();
        initialState
                .getSwirldState()
                .init(this, initialState.getSwirldDualState(), InitTrigger.RESTART, previousSoftwareVersion);
        initialState.markAsInitialized();

        final Hash currentHash = initialState.getSwirldState().getHash();

        // If the current hash is null, we must hash the state
        // It's also possible that the application modified the state and hashed itself in init(), if so we need to
        // rehash the state as a whole.
        if (currentHash == null || !Objects.equals(initialHash, currentHash)) {
            initialState.invalidateHash();
            abortAndThrowIfInterrupted(
                    () -> {
                        try {
                            MerkleCryptoFactory.getInstance()
                                    .digestTreeAsync(initialState)
                                    .get();
                        } catch (final ExecutionException e) {
                            throw new RuntimeException(e);
                        }
                    },
                    "interrupted while attempting to hash the state");
        }

        stateManagementComponent.stateToLoad(signedStateFromDisk, SourceOfSignedState.DISK);

        return initialState;
    }

    /**
     * Loads the signed state data into consensus and event mapper
     *
     * @param signedState the state to get the data from
     */
    void loadIntoConsensusAndEventMapper(final SignedState signedState) {
        consensusRef.set(new ConsensusImpl(
                platformContext.getConfiguration().getConfigData(ConsensusConfig.class),
                consensusMetrics,
                consensusRoundHandler::addMinGenInfo,
                getAddressBook(),
                signedState));

        shadowGraph.initFromEvents(
                EventUtils.prepareForShadowGraph(
                        // we need to pass in a copy of the array, otherwise prepareForShadowGraph will rearrange the
                        // events in the signed state which will cause issues for other components that depend on it
                        signedState.getEvents().clone()),
                // we need to provide the minGen from consensus so that expiry matches after a restart/reconnect
                consensusRef.get().getMinRoundGeneration());

        // Data that is needed for the intake system to work
        for (final EventImpl e : signedState.getEvents()) {
            eventMapper.eventAdded(e);
        }

        if (platformContext
                .getConfiguration()
                .getConfigData(ChatterConfig.class)
                .useChatter()) {
            chatterEventMapper.loadFromSignedState(signedState);
            chatterCore.loadFromSignedState(signedState);
        }

        logger.info(
                STARTUP.getMarker(),
                "Last known events after restart are {}",
                eventMapper.getMostRecentEventsByEachCreator());
    }

    /**
     * Used to load the state received from the sender.
     *
     * @param signedState the signed state that was received from the sender
     */
    void loadReconnectState(final SignedState signedState) {
        // the state was received, so now we load its data into different objects
        logger.info(
                LogMarker.STATE_HASH.getMarker(),
                "{}RECONNECT: loadReconnectState: reloading state",
                HASH_STREAM_OPERATION_PREFIX);
        logger.debug(RECONNECT.getMarker(), "`loadReconnectState` : reloading state");
        try {

            reconnectStateLoadedDispatcher.dispatch(
                    signedState.getRound(), signedState.getState().getHash());

            // It's important to call init() before loading the signed state. The loading process makes copies
            // of the state, and we want to be sure that the first state in the chain of copies has been initialized.
            final Hash reconnectHash = signedState.getState().getHash();
            signedState
                    .getSwirldState()
                    .init(
                            this,
                            signedState.getState().getSwirldDualState(),
                            InitTrigger.RECONNECT,
                            signedState
                                    .getState()
                                    .getPlatformState()
                                    .getPlatformData()
                                    .getCreationSoftwareVersion());
            if (!Objects.equals(signedState.getState().getHash(), reconnectHash)) {
                throw new IllegalStateException(
                        "State hash is not permitted to change during a reconnect init() call. Previous hash was "
                                + reconnectHash + ", new hash is "
                                + signedState.getState().getHash());
            }
            signedState.getState().markAsInitialized();

            swirldStateManager.loadFromSignedState(signedState);

            stateManagementComponent.stateToLoad(signedState, SourceOfSignedState.RECONNECT);

            loadIntoConsensusAndEventMapper(signedState);
            // eventLinker is not thread safe, which is not a problem regularly because it is only used by a single
            // thread. after a reconnect, it needs to load the minimum generation from a state on a different thread,
            // so the intake thread is paused before the data is loaded and unpaused after. this ensures that the
            // thread will get the up-to-date data loaded
            new PauseAndLoad(getIntakeQueue(), eventLinker).loadFromSignedState(signedState);

            consensusRoundHandler.loadDataFromSignedState(signedState, true);

            // Notify any listeners that the reconnect has been completed
            notificationEngine.dispatch(
                    ReconnectCompleteListener.class,
                    new ReconnectCompleteNotification(
                            signedState.getRound(),
                            signedState.getConsensusTimestamp(),
                            signedState.getState().getSwirldState()));
        } catch (final RuntimeException e) {
            logger.debug(RECONNECT.getMarker(), "`loadReconnectState` : FAILED, reason: {}", e.getMessage());
            // if the loading fails for whatever reason, we clear all data again in case some of it has been loaded
            clearAllPipelines.clear();
            throw e;
        }

        logger.debug(
                RECONNECT.getMarker(),
                "`loadReconnectState` : reconnect complete notifications finished. Resetting fallen-behind");
        syncManager.resetFallenBehind();
        logger.debug(
                RECONNECT.getMarker(),
                "`loadReconnectState` : resetting fallen-behind & reloading state, finished, succeeded`");
    }

    /**
     * This observer is called when a system freeze is requested. Permanently stops event creation and gossip.
     *
     * @param reason the reason why the system is being frozen.
     */
    private void haltRequested(final String reason) {
        logger.error(EXCEPTION.getMarker(), "System halt requested. Reason: {}", reason);
        freezeManager.freezeEventCreation();
        for (final StoppableThread thread : chatterThreads) {
            thread.stop();
        }
        for (final StoppableThread thread : syncProtocolThreads) {
            thread.stop();
        }

        final SyncConfig syncConfig = platformContext.getConfiguration().getConfigData(SyncConfig.class);
        if (syncConfig.syncAsProtocolEnabled()) {
            gossipHalted.set(true);
        }

        if (syncManager != null) {
            syncManager.haltRequestedObserver(reason);
        }
    }

    /**
     * Build the pre-consensus event writer.
     */
    private PreConsensusEventWriter buildPreConsensusEventWriter() {
        final PreConsensusEventStreamConfig preConsensusEventStreamConfig =
                platformContext.getConfiguration().getConfigData(PreConsensusEventStreamConfig.class);

        if (!preConsensusEventStreamConfig.enableStorage()) {
            return new NoOpPreConsensusEventWriter();
        }

        final PreConsensusEventFileManager fileManager;
        try {
            fileManager = new PreConsensusEventFileManager(platformContext, OSTime.getInstance(), selfId.id());
        } catch (final IOException e) {
            throw new UncheckedIOException("unable load preconsensus files", e);
        }

        final PreConsensusEventWriter syncWriter = new SyncPreConsensusEventWriter(platformContext, fileManager);

        return new AsyncPreConsensusEventWriter(platformContext, threadManager, syncWriter);
    }

    /**
     * Start this platform.
     */
    @Override
    public void start() {
        syncManager = components.add(new SyncManagerImpl(
                platformContext.getMetrics(),
                intakeQueue,
                topology.getConnectionGraph(),
                selfId,
                new EventCreationRules(
                        List.of(swirldStateManager.getTransactionPool(), startUpEventFrozenManager, freezeManager)),
                criticalQuorum,
                initialAddressBook,
                fallenBehindManager));

        components.start();

        if (!startedFromGenesis) {
            // If we loaded from disk then call the appropriate dispatch. This dispatch
            // must wait until after components have been started.
            diskStateLoadedDispatcher.dispatch(diskStateRound, diskStateHash);

            // Let the app know that a state was loaded.
            notificationEngine.dispatch(
                    StateLoadedFromDiskCompleteListener.class, new StateLoadedFromDiskNotification());
        }

        if (Thread.getDefaultUncaughtExceptionHandler() == null) {
            // If there is no default uncaught exception handler already provided, make sure we set one to avoid threads
            // silently dying from exceptions.
            Thread.setDefaultUncaughtExceptionHandler((Thread t, Throwable e) ->
                    logger.error(EXCEPTION.getMarker(), "exception on thread {}", t.getName(), e));
        }

        this.eventTaskCreator = new EventTaskCreator(
                eventMapper,
                // hashgraph and state get separate copies of the address book
                initialAddressBook.copy(),
                selfId,
                eventIntakeMetrics,
                intakeQueue,
                StaticSettingsProvider.getSingleton(),
                syncManager,
                ThreadLocalRandom::current);

        // a genesis event could be created here, but it isn't needed. This member will naturally create an
        // event after their first sync, where the first sync will involve sending no events.

        final SyncConfig syncConfig = platformContext.getConfiguration().getConfigData(SyncConfig.class);

        final ParallelExecutor shadowgraphExecutor = PlatformConstructor.parallelExecutor(threadManager);
        shadowgraphExecutor.start();
        syncShadowgraphSynchronizer = new ShadowGraphSynchronizer(
                getShadowGraph(),
                getAddressBook().getSize(),
                syncMetrics,
                consensusRef::get,
                eventTaskCreator::syncDone,
                eventTaskCreator::addEvent,
                syncManager,
                shadowgraphExecutor,
                // don't send or receive init bytes if running sync as a protocol. the negotiator handles this
                !syncConfig.syncAsProtocolEnabled(),
                () -> {});

<<<<<<< HEAD
        final ReconnectConfig reconnectConfig =
                platformContext.getConfiguration().getConfigData(ReconnectConfig.class);
        final ChatterConfig chatterConfig = platformContext.getConfiguration().getConfigData(ChatterConfig.class);
=======
>>>>>>> d2250064
        syncPermitProvider = new SyncPermitProvider(syncConfig.syncProtocolPermitCount());

        final Runnable stopGossip;
        final ChatterConfig chatterConfig = platformContext.getConfiguration().getConfigData(ChatterConfig.class);
        if (chatterConfig.useChatter()) {
            stopGossip = chatterCore::stopChatter;
        } else if (syncConfig.syncAsProtocolEnabled()) {
            stopGossip = () -> {
                gossipHalted.set(true);
                // wait for all existing syncs to stop. no new ones will be started, since gossip has been halted, and
                // we've fallen behind
                syncPermitProvider.waitForAllSyncsToFinish();
            };
        } else {
            // wait and acquire all sync ongoing locks and release them immediately
            // this will ensure any ongoing sync are finished before we start reconnect
            // no new sync will start because we have a fallen behind status
            stopGossip = simultaneousSyncThrottle::waitForAllSyncsToFinish;
        }

        reconnectHelper = new ReconnectHelper(
                stopGossip,
                clearAllPipelines,
                swirldStateManager::getConsensusState,
                stateManagementComponent::getLastCompleteRound,
                new ReconnectLearnerThrottle(selfId, reconnectConfig),
                this::loadReconnectState,
                new ReconnectLearnerFactory(
                        platformContext,
                        threadManager,
                        initialAddressBook,
                        reconnectConfig.asyncStreamTimeoutMilliseconds(),
                        reconnectMetrics));
        if (chatterConfig.useChatter()) {
            reconnectController.set(new ReconnectController(threadManager, reconnectHelper, chatterCore::startChatter));
            startChatterNetwork();
        } else {
            startSyncNetwork();
        }

        metrics.start();

        if (settings.isRunPauseCheckTimer()) {
            // periodically check current time stamp to detect whether the java application
            // has been paused for a long period
            final Timer pauseCheckTimer = new Timer("pause check", true);
            pauseCheckTimer.schedule(
                    new TimerTask() {
                        @Override
                        public void run() {
                            final long currentTimeStamp = System.currentTimeMillis();
                            if ((currentTimeStamp - pauseCheckTimeStamp) > PAUSE_ALERT_INTERVAL
                                    && pauseCheckTimeStamp != 0) {
                                logger.error(
                                        EXCEPTION.getMarker(),
                                        "ERROR, a pause larger than {} is detected ",
                                        PAUSE_ALERT_INTERVAL);
                            }
                            pauseCheckTimeStamp = currentTimeStamp;
                        }
                    },
                    0,
                    PAUSE_ALERT_INTERVAL / 2);
        }

        // FUTURE WORK: validate that status is still STARTING_UP (sanity check until we refactor platform status)
        // FUTURE WORK: set platform status REPLAYING_EVENTS
        // FUTURE WORK: replay the preconsensus event stream
        // FUTURE WORK: validate that status is still REPLAYING_EVENTS (sanity check until we refactor platform status)
        abortAndThrowIfInterrupted(
                preConsensusEventWriter::beginStreamingNewEvents,
                "interrupted while attempting to begin streaming new preconsensus events");
        // FUTURE WORK: set platform status READY
        // FUTURE WORK: start gossip & new event creation here

        // in case of a single node network, the platform status update will not be triggered by connections, so it
        // needs to be triggered now
        checkPlatformStatus();
    }

    /**
     * Construct and start all networking components that are common to both types of networks, sync and chatter. This
     * is everything related to creating and managing connections to neighbors.Only the connection managers are returned
     * since this should be the only point of entry for other components.
     *
     * @return an instance that maintains connection managers for all connections to neighbors
     */
    public StaticConnectionManagers startCommonNetwork() {
        final SyncConfig syncConfig = platformContext.getConfiguration().getConfigData(SyncConfig.class);

        final SocketFactory socketFactory = PlatformConstructor.socketFactory(
                crypto.getKeysAndCerts(), platformContext.getConfiguration().getConfigData(CryptoConfig.class));
        // create an instance that can create new outbound connections
        final ChatterConfig chatterConfig = platformContext.getConfiguration().getConfigData(ChatterConfig.class);
        final OutboundConnectionCreator connectionCreator = new OutboundConnectionCreator(
                selfId,
                StaticSettingsProvider.getSingleton(),
                this,
                socketFactory,
                initialAddressBook,
                // only do a version check for old-style sync
                !chatterConfig.useChatter() && !syncConfig.syncAsProtocolEnabled(),
                appVersion);
        final StaticConnectionManagers connectionManagers = new StaticConnectionManagers(topology, connectionCreator);
        final InboundConnectionHandler inboundConnectionHandler = new InboundConnectionHandler(
                this,
                selfId,
                initialAddressBook,
                connectionManagers::newConnection,
                StaticSettingsProvider.getSingleton(),
                // only do a version check for old-style sync
                !chatterConfig.useChatter() && !syncConfig.syncAsProtocolEnabled(),
                appVersion);
        // allow other members to create connections to me
        final Address address = getSelfAddress();
        final ConnectionServer connectionServer = new ConnectionServer(
                threadManager,
                address.getListenAddressIpv4(),
                address.getListenPortIpv4(),
                socketFactory,
                inboundConnectionHandler::handle);
        new StoppableThreadConfiguration<>(threadManager)
                .setPriority(settings.getThreadPrioritySync())
                .setNodeId(selfId.id())
                .setComponent(PLATFORM_THREAD_POOL_NAME)
                .setThreadName("connectionServer")
                .setWork(connectionServer)
                .build()
                .start();
        return connectionManagers;
    }

    /**
     * Constructs and starts all networking components needed for a chatter network to run: readers, writers and a
     * separate event creation thread.
     */
    public void startChatterNetwork() {
        final BasicConfig basicConfig = platformContext.getConfiguration().getConfigData(BasicConfig.class);
        final ChatterConfig chatterConfig = platformContext.getConfiguration().getConfigData(ChatterConfig.class);

        final StaticConnectionManagers connectionManagers = startCommonNetwork();

        // first create all instances because of thread safety
        for (final NodeId otherId : topology.getNeighbors()) {
            chatterCore.newPeerInstance(otherId.id(), eventTaskCreator::addEvent);
        }

        // If we still need an emergency recovery state, we need it via emergency reconnect.
        // Start the helper now so that it is ready to receive a connection to perform reconnect with when the
        // protocol is initiated.
        // This must be after all chatter peer instances are created so that the chatter comm state can be suspended
        if (emergencyRecoveryManager.isEmergencyStateRequired()) {
            reconnectController.get().start();
        }

        final ParallelExecutor parallelExecutor = new CachedPoolParallelExecutor(threadManager, "chatter");
        parallelExecutor.start();
        for (final NodeId otherId : topology.getNeighbors()) {
            final PeerInstance chatterPeer = chatterCore.getPeerInstance(otherId.id());
            final ParallelExecutor shadowgraphExecutor = PlatformConstructor.parallelExecutor(threadManager);
            shadowgraphExecutor.start();
            final ShadowGraphSynchronizer chatterSynchronizer = new ShadowGraphSynchronizer(
                    getShadowGraph(),
                    getAddressBook().getSize(),
                    syncMetrics,
                    consensusRef::get,
                    sr -> {},
                    eventTaskCreator::addEvent,
                    syncManager,
                    shadowgraphExecutor,
                    false,
                    () -> {
                        // start accepting events into the chatter queue
                        chatterPeer.communicationState().chatterSyncStartingPhase3();
                        // wait for any intake event currently being processed to finish
                        intakeCycle.waitForCurrentSequenceEnd();
                    });

<<<<<<< HEAD
            final ChatterConfig chatterConfig =
                    platformContext.getConfiguration().getConfigData(ChatterConfig.class);

            final ReconnectConfig reconnectConfig =
                    platformContext.getConfiguration().getConfigData(ReconnectConfig.class);

=======
>>>>>>> d2250064
            chatterThreads.add(new StoppableThreadConfiguration<>(threadManager)
                    .setPriority(Thread.NORM_PRIORITY)
                    .setNodeId(selfId.id())
                    .setComponent(PLATFORM_THREAD_POOL_NAME)
                    .setOtherNodeId(otherId.id())
                    .setThreadName("ChatterReader")
                    .setHangingThreadPeriod(basicConfig.hangingThreadDuration())
                    .setWork(new NegotiatorThread(
                            connectionManagers.getManager(otherId, topology.shouldConnectTo(otherId)),
                            chatterConfig.sleepAfterFailedNegotiation(),
                            List.of(
                                    new VersionCompareHandshake(appVersion, !settings.isGossipWithDifferentVersions()),
                                    new VersionCompareHandshake(
                                            PlatformVersion.locateOrDefault(),
                                            !settings.isGossipWithDifferentVersions())),
                            new NegotiationProtocols(List.of(
                                    new EmergencyReconnectProtocol(
                                            threadManager,
                                            notificationEngine,
                                            otherId,
                                            emergencyRecoveryManager,
                                            reconnectThrottle,
                                            stateManagementComponent,
                                            reconnectConfig.asyncStreamTimeoutMilliseconds(),
                                            reconnectMetrics,
                                            reconnectController.get()),
                                    new ReconnectProtocol(
                                            threadManager,
                                            otherId,
                                            reconnectThrottle,
                                            () -> stateManagementComponent.getLatestSignedState(
                                                    "SwirldsPlatform: ReconnectProtocol"),
                                            reconnectConfig.asyncStreamTimeoutMilliseconds(),
                                            reconnectMetrics,
                                            reconnectController.get(),
                                            new DefaultSignedStateValidator(),
                                            fallenBehindManager),
                                    new ChatterSyncProtocol(
                                            otherId,
                                            chatterPeer.communicationState(),
                                            chatterPeer.outputAggregator(),
                                            chatterSynchronizer,
                                            fallenBehindManager),
                                    new ChatterProtocol(chatterPeer, parallelExecutor)))))
                    .build(true));
        }
        final OtherParentTracker otherParentTracker = new OtherParentTracker();
        final EventCreationRules eventCreationRules = LoggingEventCreationRules.create(
                List.of(
                        startUpEventFrozenManager,
                        freezeManager,
                        fallenBehindManager,
                        new ChatteringRule(
                                chatterConfig.chatteringCreationThreshold(),
                                chatterCore.getPeerInstances().stream()
                                        .map(PeerInstance::communicationState)
                                        .toList()),
                        swirldStateManager.getTransactionPool(),
                        new BelowIntCreationRule(intakeQueue::size, chatterConfig.chatterIntakeThrottle())),
                List.of(
                        StaticCreationRules::nullOtherParent,
                        otherParentTracker,
                        new AncientParentsRule(consensusRef::get),
                        criticalQuorum));
        final ChatterEventCreator chatterEventCreator = new ChatterEventCreator(
                appVersion,
                selfId,
                PlatformConstructor.platformSigner(crypto.getKeysAndCerts()),
                swirldStateManager.getTransactionPool(),
                combineConsumers(
                        eventTaskCreator::createdEvent, otherParentTracker::track, chatterEventMapper::mapEvent),
                chatterEventMapper::getMostRecentEvent,
                eventCreationRules,
                CryptographyHolder.get(),
                OSTime.getInstance());

        if (isStartedFromGenesis()) {
            // if we are starting from genesis, we will create a genesis event, which is the only event that will
            // ever be created without an other-parent
            chatterEventCreator.createGenesisEvent();
        }
        final EventCreatorThread eventCreatorThread = new EventCreatorThread(
                threadManager,
                selfId,
                chatterConfig.attemptedChatterEventPerSecond(),
                initialAddressBook,
                chatterEventCreator::createEvent,
                CryptoStatic.getNonDetRandom());

        clearAllPipelines = new LoggingClearables(
                RECONNECT.getMarker(),
                List.of(
                        // chatter event creator needs to be cleared first, because it sends event to intake
                        Pair.of(eventCreatorThread, "eventCreatorThread"),
                        Pair.of(getIntakeQueue(), "intakeQueue"),
                        // eventLinker is not thread safe, so the intake thread needs to be paused while its being
                        // cleared
                        Pair.of(new PauseAndClear(getIntakeQueue(), eventLinker), "eventLinker"),
                        Pair.of(eventMapper, "eventMapper"),
                        Pair.of(chatterEventMapper, "chatterEventMapper"),
                        Pair.of(getShadowGraph(), "shadowGraph"),
                        Pair.of(preConsensusEventHandler, "preConsensusEventHandler"),
                        Pair.of(consensusRoundHandler, "consensusRoundHandler"),
                        Pair.of(swirldStateManager, "swirldStateManager")));
        eventCreatorThread.start();
    }

    /**
     * Constructs and starts all networking components needed for a sync network to run: heartbeats, callers, listeners
     */
    public void startSyncNetwork() {
        final SyncConfig syncConfig = platformContext.getConfiguration().getConfigData(SyncConfig.class);

        final StaticConnectionManagers connectionManagers = startCommonNetwork();
        final ReconnectConfig reconnectConfig =
                platformContext.getConfiguration().getConfigData(ReconnectConfig.class);

        if (syncConfig.syncAsProtocolEnabled()) {
            reconnectController.set(
                    new ReconnectController(threadManager, reconnectHelper, () -> gossipHalted.set(false)));
            startSyncAsProtocolNetwork(connectionManagers);
            return;
        }

        sharedConnectionLocks = new SharedConnectionLocks(topology, connectionManagers);
        final MultiProtocolResponder protocolHandlers = new MultiProtocolResponder(List.of(
                ProtocolMapping.map(
                        UnidirectionalProtocols.SYNC.getInitialByte(),
                        new SyncProtocolResponder(
                                simultaneousSyncThrottle,
                                syncShadowgraphSynchronizer,
                                syncManager,
                                syncManager::shouldAcceptSync)),
                ProtocolMapping.map(
                        UnidirectionalProtocols.RECONNECT.getInitialByte(),
                        new ReconnectProtocolResponder(
                                threadManager,
                                stateManagementComponent,
                                reconnectConfig,
                                reconnectThrottle,
                                reconnectMetrics)),
                ProtocolMapping.map(
                        UnidirectionalProtocols.HEARTBEAT.getInitialByte(),
                        HeartbeatProtocolResponder::heartbeatProtocol)));

        for (final NodeId otherId : topology.getNeighbors()) {
            // create and start new threads to listen for incoming sync requests
            new StoppableThreadConfiguration<>(threadManager)
                    .setPriority(Thread.NORM_PRIORITY)
                    .setNodeId(selfId.id())
                    .setComponent(PLATFORM_THREAD_POOL_NAME)
                    .setOtherNodeId(otherId.id())
                    .setThreadName("listener")
                    .setWork(new Listener(protocolHandlers, connectionManagers.getManager(otherId, false)))
                    .build()
                    .start();

            // create and start new thread to send heartbeats on the SyncCaller channels
            new StoppableThreadConfiguration<>(threadManager)
                    .setPriority(settings.getThreadPrioritySync())
                    .setNodeId(selfId.id())
                    .setComponent(PLATFORM_THREAD_POOL_NAME)
                    .setThreadName("heartbeat")
                    .setOtherNodeId(otherId.id())
                    .setWork(new HeartbeatSender(
                            otherId, sharedConnectionLocks, networkMetrics, PlatformConstructor.settingsProvider()))
                    .build()
                    .start();
        }

        // start the timing AFTER the initial pause
        metrics.resetAll();
        // create and start threads to call other members
        for (int i = 0; i < settings.getMaxOutgoingSyncs(); i++) {
            spawnSyncCaller(i);
        }
    }

    /**
     * Starts sync as a protocol network, with work managed by a {@link NegotiatorThread}
     * <p>
     * Starting sync with this method supports emergency reconnect
     *
     * @param connectionManagers the constructed connection managers
     */
    private void startSyncAsProtocolNetwork(@NonNull final StaticConnectionManagers connectionManagers) {
        Objects.requireNonNull(connectionManagers);

        final BasicConfig basicConfig = platformContext.getConfiguration().getConfigData(BasicConfig.class);
        final SyncConfig syncConfig = platformContext.getConfiguration().getConfigData(SyncConfig.class);
        final ReconnectConfig reconnectConfig =
                platformContext.getConfiguration().getConfigData(ReconnectConfig.class);
        final Duration hangingThreadDuration = basicConfig.hangingThreadDuration();

        // if this is a single node network, start dedicated thread to "sync" and create events
        if (initialAddressBook.getSize() == 1) {
            syncProtocolThreads.add(new StoppableThreadConfiguration<>(threadManager)
                    .setPriority(Thread.NORM_PRIORITY)
                    .setNodeId(selfId.id())
                    .setComponent(PLATFORM_THREAD_POOL_NAME)
                    .setOtherNodeId(selfId.id())
                    .setThreadName("SingleNodeNetworkSync")
                    .setHangingThreadPeriod(hangingThreadDuration)
                    .setWork(new SingleNodeNetworkSync(
                            this::checkPlatformStatus,
                            eventTaskCreator::createEvent,
                            this::getSleepAfterSync,
                            selfId.id()))
                    .build(true));

            return;
        }

        // If we still need an emergency recovery state, we need it via emergency reconnect.
        // Start the helper now so that it is ready to receive a connection to perform reconnect with when the
        // protocol is initiated.
        if (emergencyRecoveryManager.isEmergencyStateRequired()) {
            reconnectController.get().start();
        }

        final PeerAgnosticSyncChecks peerAgnosticSyncChecks = new PeerAgnosticSyncChecks(List.of(
                () -> !gossipHalted.get(), () -> intakeQueue.size() < settings.getEventIntakeQueueThrottleSize()));

        for (final NodeId otherId : topology.getNeighbors()) {
            syncProtocolThreads.add(new StoppableThreadConfiguration<>(threadManager)
                    .setPriority(Thread.NORM_PRIORITY)
                    .setNodeId(selfId.id())
                    .setComponent(PLATFORM_THREAD_POOL_NAME)
                    .setOtherNodeId(otherId.id())
                    .setThreadName("SyncProtocolWith" + otherId.id())
                    .setHangingThreadPeriod(hangingThreadDuration)
                    .setWork(new NegotiatorThread(
                            connectionManagers.getManager(otherId, topology.shouldConnectTo(otherId)),
                            syncConfig.syncSleepAfterFailedNegotiation(),
                            List.of(
                                    new VersionCompareHandshake(appVersion, !settings.isGossipWithDifferentVersions()),
                                    new VersionCompareHandshake(
                                            PlatformVersion.locateOrDefault(),
                                            !settings.isGossipWithDifferentVersions())),
                            new NegotiationProtocols(List.of(
                                    new HeartbeatProtocol(
                                            otherId,
                                            Duration.ofMillis(syncConfig.syncProtocolHeartbeatPeriod()),
                                            networkMetrics,
                                            time),
                                    new EmergencyReconnectProtocol(
                                            threadManager,
                                            notificationEngine,
                                            otherId,
                                            emergencyRecoveryManager,
                                            reconnectThrottle,
                                            stateManagementComponent,
                                            reconnectConfig.asyncStreamTimeoutMilliseconds(),
                                            reconnectMetrics,
                                            reconnectController.get()),
                                    new ReconnectProtocol(
                                            threadManager,
                                            otherId,
                                            reconnectThrottle,
                                            () -> stateManagementComponent.getLatestSignedState(
                                                    "SwirldsPlatform: ReconnectProtocol"),
                                            reconnectConfig.asyncStreamTimeoutMilliseconds(),
                                            reconnectMetrics,
                                            reconnectController.get(),
                                            new DefaultSignedStateValidator(),
                                            fallenBehindManager),
                                    new SyncProtocol(
                                            otherId,
                                            syncShadowgraphSynchronizer,
                                            fallenBehindManager,
                                            syncPermitProvider,
                                            criticalQuorum,
                                            peerAgnosticSyncChecks,
                                            Duration.ofMillis(getSleepAfterSync()),
                                            syncMetrics,
                                            time)))))
                    .build(true));
        }
    }

    /**
     * Spawn a thread to initiate syncs with other users
     */
    private void spawnSyncCaller(final int callerNumber) {
        // create a caller that will run repeatedly to call random members other than selfId
        final SyncCaller syncCaller = new SyncCaller(
                this, getAddressBook(), selfId, callerNumber, reconnectHelper, new DefaultSignedStateValidator());

        /* the thread that repeatedly initiates syncs with other members */
        final Thread syncCallerThread = new ThreadConfiguration(threadManager)
                .setPriority(settings.getThreadPrioritySync())
                .setNodeId(selfId.id())
                .setComponent(PLATFORM_THREAD_POOL_NAME)
                .setThreadName("syncCaller-" + callerNumber)
                .setRunnable(syncCaller)
                .build();

        syncCallerThread.start();
    }

    /**
     * @return the SyncManager used by this platform
     */
    public SyncManagerImpl getSyncManager() {
        return syncManager;
    }

    /**
     * Get the shadow graph used by this platform
     *
     * @return the {@link ShadowGraph} used by this platform
     */
    public ShadowGraph getShadowGraph() {
        return shadowGraph;
    }

    /**
     * @return the signed state manager for this platform
     */
    public StateManagementComponent getStateManagementComponent() {
        return stateManagementComponent;
    }

    /**
     * @return locks used to synchronize usage of outbound connections
     */
    public SharedConnectionLocks getSharedConnectionLocks() {
        return sharedConnectionLocks;
    }

    /**
     * @return the instance responsible for creating event tasks
     */
    public EventTaskCreator getEventTaskCreator() {
        return eventTaskCreator;
    }

    /**
     * Get the {@link EventMapper} for this platform.
     */
    public EventMapper getEventMapper() {
        return eventMapper;
    }

    /**
     * Get the event intake queue for this platform.
     */
    public QueueThread<EventIntakeTask> getIntakeQueue() {
        return intakeQueue;
    }

    /**
     * @return the consensus object used by this platform
     */
    public Consensus getConsensus() {
        return consensusRef.get();
    }

    /**
     * Checks the status of the platform and notifies the SwirldMain if there is a change in status
     */
    public void checkPlatformStatus() {
        final int numNodes = initialAddressBook.getSize();

        synchronized (currentPlatformStatus) {
            final PlatformStatus newStatus;
            if (numNodes > 1 && activeConnectionNumber.get() == 0) {
                newStatus = PlatformStatus.DISCONNECTED;
            } else if (syncManager.hasFallenBehind()) {
                newStatus = PlatformStatus.BEHIND;
            } else if (freezeManager.isFreezeStarted()) {
                newStatus = PlatformStatus.MAINTENANCE;
            } else if (freezeManager.isFreezeComplete()) {
                newStatus = PlatformStatus.FREEZE_COMPLETE;
            } else {
                newStatus = PlatformStatus.ACTIVE;
            }

            final PlatformStatus oldStatus = currentPlatformStatus.getAndSet(newStatus);
            if (oldStatus != newStatus) {
                final PlatformStatus ns = newStatus;
                logger.info(PLATFORM_STATUS.getMarker(), () -> new PlatformStatusPayload(
                                "Platform status changed.", oldStatus == null ? "" : oldStatus.name(), ns.name())
                        .toString());

                logger.info(PLATFORM_STATUS.getMarker(), "Platform status changed to: {}", newStatus.toString());

                notificationEngine.dispatch(
                        PlatformStatusChangeListener.class, new PlatformStatusChangeNotification(newStatus));
            }
        }
    }

    /**
     * {@inheritDoc}
     */
    @Override
    public void newConnectionOpened(final Connection sc) {
        activeConnectionNumber.getAndIncrement();
        checkPlatformStatus();
        networkMetrics.connectionEstablished(sc);
    }

    /**
     * {@inheritDoc}
     */
    @Override
    public void connectionClosed(final boolean outbound, final Connection conn) {
        final int connectionNumber = activeConnectionNumber.decrementAndGet();
        if (connectionNumber < 0) {
            logger.error(EXCEPTION.getMarker(), "activeConnectionNumber is {}, this is a bug!", connectionNumber);
        }
        checkPlatformStatus();

        networkMetrics.recordDisconnect(conn);
    }

    /** {@inheritDoc} */
    @Override
    public boolean createTransaction(@NonNull final byte[] transaction) {
        return transactionSubmitter.submitTransaction(new SwirldTransaction(transaction));
    }

    /**
     * {@inheritDoc}
     */
    @Override
    public PlatformEvent[] getAllEvents() {
        // There is currently a race condition that can cause an exception if event order changes at
        // just the right moment. Since this is just a testing utility method and not used in production
        // environments, we can just retry until we succeed.
        int maxRetries = 100;
        while (maxRetries-- > 0) {
            try {
                final EventImpl[] allEvents = shadowGraph.getAllEvents();
                Arrays.sort(allEvents, (o1, o2) -> {
                    if (o1.getConsensusOrder() != -1 && o2.getConsensusOrder() != -1) {
                        // both are consensus
                        return Long.compare(o1.getConsensusOrder(), o2.getConsensusOrder());
                    } else if (o1.getConsensusTimestamp() == null && o2.getConsensusTimestamp() == null) {
                        // neither are consensus
                        return o1.getTimeReceived().compareTo(o2.getTimeReceived());
                    } else {
                        // one is consensus, the other is not
                        if (o1.getConsensusTimestamp() == null) {
                            return 1;
                        } else {
                            return -1;
                        }
                    }
                });
                return allEvents;
            } catch (final IllegalArgumentException e) {
                logger.error(EXCEPTION.getMarker(), "Exception while sorting events", e);
            }
        }
        throw new IllegalStateException("Unable to sort events after 100 retries");
    }

    /**
     * {@inheritDoc}
     */
    @Override
    public long getSleepAfterSync() {
        return delayAfterSync;
    }

    /**
     * {@inheritDoc}
     */
    @Override
    public void setSleepAfterSync(final long delay) {
        delayAfterSync = delay;
    }

    /**
     * {@inheritDoc}
     */
    @Override
    public PlatformContext getContext() {
        return platformContext;
    }

    /**
     * {@inheritDoc}
     */
    @Override
    public NotificationEngine getNotificationEngine() {
        return notificationEngine;
    }

    /**
     * {@inheritDoc}
     */
    @Override
    public String[] getParameters() {
        return parameters;
    }

    /**
     * {@inheritDoc}
     */
    @Override
    public byte[] getSwirldId() {
        return swirldId.clone();
    }

    /** {@inheritDoc} */
    @Override
    public Signature sign(final byte[] data) {
        return crypto.sign(data);
    }

    /**
     * Get the Address Book
     *
     * @return AddressBook
     */
    @Override
    public AddressBook getAddressBook() {
        return initialAddressBook;
    }

    /**
     * {@inheritDoc}
     */
    @Override
    @Nullable
    public Instant getLastSignedStateTimestamp() {
        try (final ReservedSignedState wrapper =
                stateManagementComponent.getLatestImmutableState("SwirldsPlatform.getLastSignedStateTimestamp()")) {
            if (wrapper.isNotNull()) {
                return wrapper.get().getConsensusTimestamp();
            }
        }
        return null;
    }

    /**
     * {@inheritDoc}
     */
    @Override
    public <T extends SwirldState> T getState() {
        return (T) swirldStateManager.getCurrentSwirldState();
    }

    /**
     * {@inheritDoc}
     */
    @Override
    public void releaseState() {
        swirldStateManager.releaseCurrentSwirldState();
    }

    /**
     * {@inheritDoc}
     */
    @SuppressWarnings("unchecked")
    @Override
    public <T extends SwirldState> AutoCloseableWrapper<T> getLatestImmutableState(@NonNull final String reason) {
        final ReservedSignedState wrapper = stateManagementComponent.getLatestImmutableState(reason);
        return new AutoCloseableWrapper<>(
                wrapper.isNull() ? null : (T) wrapper.get().getState().getSwirldState(), wrapper::close);
    }

    /**
     * {@inheritDoc}
     */
    @SuppressWarnings("unchecked")
    @Override
    public <T extends SwirldState> AutoCloseableWrapper<T> getLatestSignedState(@NonNull final String reason) {
        final ReservedSignedState wrapper = stateManagementComponent.getLatestSignedState(reason);
        return new AutoCloseableWrapper<>(
                wrapper.isNull() ? null : (T) wrapper.get().getState().getSwirldState(), wrapper::close);
    }

    /**
     * check whether the given event is the last event in its round, and the platform enters freeze period
     *
     * @param event a consensus event
     * @return whether this event is the last event to be added before restart
     */
    private boolean isLastEventBeforeRestart(final EventImpl event) {
        return event.isLastInRoundReceived() && swirldStateManager.isInFreezePeriod(event.getConsensusTimestamp());
    }

    /**
     * @return the platform instance of the {@link ShadowGraphSynchronizer} used for sync
     */
    public ShadowGraphSynchronizer getSyncShadowGraphSynchronizer() {
        return syncShadowgraphSynchronizer;
    }

    /**
     * @return the instance that throttles simultaneous syncs
     */
    public SimultaneousSyncThrottle getSimultaneousSyncThrottle() {
        return simultaneousSyncThrottle;
    }
}<|MERGE_RESOLUTION|>--- conflicted
+++ resolved
@@ -1280,12 +1280,8 @@
                 !syncConfig.syncAsProtocolEnabled(),
                 () -> {});
 
-<<<<<<< HEAD
         final ReconnectConfig reconnectConfig =
                 platformContext.getConfiguration().getConfigData(ReconnectConfig.class);
-        final ChatterConfig chatterConfig = platformContext.getConfiguration().getConfigData(ChatterConfig.class);
-=======
->>>>>>> d2250064
         syncPermitProvider = new SyncPermitProvider(syncConfig.syncProtocolPermitCount());
 
         final Runnable stopGossip;
@@ -1464,15 +1460,9 @@
                         intakeCycle.waitForCurrentSequenceEnd();
                     });
 
-<<<<<<< HEAD
-            final ChatterConfig chatterConfig =
-                    platformContext.getConfiguration().getConfigData(ChatterConfig.class);
-
             final ReconnectConfig reconnectConfig =
                     platformContext.getConfiguration().getConfigData(ReconnectConfig.class);
 
-=======
->>>>>>> d2250064
             chatterThreads.add(new StoppableThreadConfiguration<>(threadManager)
                     .setPriority(Thread.NORM_PRIORITY)
                     .setNodeId(selfId.id())
