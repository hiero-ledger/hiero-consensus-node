/*
 * Copyright (C) 2016-2024 Hedera Hashgraph, LLC
 *
 * Licensed under the Apache License, Version 2.0 (the "License");
 * you may not use this file except in compliance with the License.
 * You may obtain a copy of the License at
 *
 *      http://www.apache.org/licenses/LICENSE-2.0
 *
 * Unless required by applicable law or agreed to in writing, software
 * distributed under the License is distributed on an "AS IS" BASIS,
 * WITHOUT WARRANTIES OR CONDITIONS OF ANY KIND, either express or implied.
 * See the License for the specific language governing permissions and
 * limitations under the License.
 */

package com.swirlds.platform;

import static com.swirlds.common.threading.interrupt.Uninterruptable.abortAndThrowIfInterrupted;
import static com.swirlds.common.threading.manager.AdHocThreadManager.getStaticThreadManager;
import static com.swirlds.logging.legacy.LogMarker.EXCEPTION;
import static com.swirlds.logging.legacy.LogMarker.RECONNECT;
import static com.swirlds.logging.legacy.LogMarker.STARTUP;
import static com.swirlds.logging.legacy.LogMarker.STATE_TO_DISK;
import static com.swirlds.platform.event.creation.EventCreationManagerFactory.buildEventCreationManager;
import static com.swirlds.platform.event.preconsensus.PcesBirthRoundMigration.migratePcesToBirthRoundMode;
import static com.swirlds.platform.event.preconsensus.PcesUtilities.getDatabaseDirectory;
import static com.swirlds.platform.state.BirthRoundStateMigration.modifyStateForBirthRoundMigration;
import static com.swirlds.platform.state.address.AddressBookMetrics.registerAddressBookMetrics;
import static com.swirlds.platform.state.iss.IssDetector.DO_NOT_IGNORE_ROUNDS;
import static com.swirlds.platform.state.signed.SignedStateFileReader.getSavedStateFiles;
import static com.swirlds.platform.system.InitTrigger.GENESIS;
import static com.swirlds.platform.system.InitTrigger.RESTART;
import static com.swirlds.platform.system.SoftwareVersion.NO_VERSION;
import static com.swirlds.platform.system.UptimeData.NO_ROUND;

import com.swirlds.base.time.Time;
import com.swirlds.base.utility.Pair;
import com.swirlds.common.context.PlatformContext;
import com.swirlds.common.crypto.Hash;
import com.swirlds.common.crypto.Signature;
import com.swirlds.common.io.IOIterator;
import com.swirlds.common.io.utility.RecycleBin;
import com.swirlds.common.merkle.crypto.MerkleCryptoFactory;
import com.swirlds.common.merkle.utility.SerializableLong;
import com.swirlds.common.notification.NotificationEngine;
import com.swirlds.common.platform.NodeId;
import com.swirlds.common.scratchpad.Scratchpad;
import com.swirlds.common.stream.RunningEventHashUpdate;
import com.swirlds.common.threading.framework.QueueThread;
import com.swirlds.common.threading.framework.config.QueueThreadConfiguration;
import com.swirlds.common.threading.framework.config.QueueThreadMetricsConfiguration;
import com.swirlds.common.threading.manager.AdHocThreadManager;
import com.swirlds.common.threading.manager.ThreadManager;
import com.swirlds.common.utility.AutoCloseableWrapper;
import com.swirlds.common.utility.Clearable;
import com.swirlds.common.utility.LoggingClearables;
import com.swirlds.common.utility.StackTrace;
import com.swirlds.logging.legacy.LogMarker;
import com.swirlds.logging.legacy.payload.FatalErrorPayload;
import com.swirlds.metrics.api.Metrics;
import com.swirlds.platform.builder.PlatformBuildingBlocks;
import com.swirlds.platform.builder.PlatformComponentBuilder;
import com.swirlds.platform.components.AppNotifier;
import com.swirlds.platform.components.DefaultAppNotifier;
import com.swirlds.platform.components.DefaultEventWindowManager;
import com.swirlds.platform.components.DefaultSavedStateController;
import com.swirlds.platform.components.EventWindowManager;
import com.swirlds.platform.components.SavedStateController;
import com.swirlds.platform.components.appcomm.DefaultLatestCompleteStateNotifier;
import com.swirlds.platform.components.appcomm.LatestCompleteStateNotifier;
import com.swirlds.platform.components.consensus.ConsensusEngine;
import com.swirlds.platform.components.consensus.DefaultConsensusEngine;
import com.swirlds.platform.config.StateConfig;
import com.swirlds.platform.config.TransactionConfig;
import com.swirlds.platform.consensus.ConsensusSnapshot;
import com.swirlds.platform.consensus.NonAncientEventWindow;
import com.swirlds.platform.crypto.KeysAndCerts;
import com.swirlds.platform.crypto.PlatformSigner;
import com.swirlds.platform.event.AncientMode;
import com.swirlds.platform.event.EventCounter;
import com.swirlds.platform.event.GossipEvent;
import com.swirlds.platform.event.creation.EventCreationManager;
import com.swirlds.platform.event.linking.GossipLinker;
import com.swirlds.platform.event.linking.InOrderLinker;
import com.swirlds.platform.event.orphan.OrphanBuffer;
import com.swirlds.platform.event.preconsensus.DefaultPcesSequencer;
import com.swirlds.platform.event.preconsensus.EventDurabilityNexus;
import com.swirlds.platform.event.preconsensus.PcesConfig;
import com.swirlds.platform.event.preconsensus.PcesFileManager;
import com.swirlds.platform.event.preconsensus.PcesFileReader;
import com.swirlds.platform.event.preconsensus.PcesFileTracker;
import com.swirlds.platform.event.preconsensus.PcesReplayer;
import com.swirlds.platform.event.preconsensus.PcesSequencer;
import com.swirlds.platform.event.preconsensus.PcesWriter;
import com.swirlds.platform.event.stream.DefaultEventStreamManager;
import com.swirlds.platform.event.stream.EventStreamManager;
import com.swirlds.platform.event.validation.AddressBookUpdate;
import com.swirlds.platform.eventhandling.ConsensusRoundHandler;
import com.swirlds.platform.eventhandling.DefaultTransactionPrehandler;
import com.swirlds.platform.eventhandling.EventConfig;
import com.swirlds.platform.eventhandling.TransactionPool;
import com.swirlds.platform.eventhandling.TransactionPrehandler;
import com.swirlds.platform.gossip.SyncGossip;
import com.swirlds.platform.gossip.shadowgraph.Shadowgraph;
import com.swirlds.platform.internal.EventImpl;
import com.swirlds.platform.listeners.PlatformStatusChangeNotification;
import com.swirlds.platform.listeners.ReconnectCompleteNotification;
import com.swirlds.platform.listeners.StateLoadedFromDiskNotification;
import com.swirlds.platform.metrics.RuntimeMetrics;
import com.swirlds.platform.metrics.SwirldStateMetrics;
import com.swirlds.platform.metrics.SyncMetrics;
import com.swirlds.platform.metrics.TransactionMetrics;
import com.swirlds.platform.publisher.DefaultPlatformPublisher;
import com.swirlds.platform.publisher.PlatformPublisher;
import com.swirlds.platform.recovery.EmergencyRecoveryManager;
import com.swirlds.platform.state.PlatformState;
import com.swirlds.platform.state.State;
import com.swirlds.platform.state.SwirldStateManager;
import com.swirlds.platform.state.iss.IssDetector;
import com.swirlds.platform.state.iss.IssHandler;
import com.swirlds.platform.state.iss.IssScratchpad;
import com.swirlds.platform.state.nexus.DefaultLatestCompleteStateNexus;
import com.swirlds.platform.state.nexus.EmergencyStateNexus;
import com.swirlds.platform.state.nexus.LatestCompleteStateNexus;
import com.swirlds.platform.state.nexus.LockFreeStateNexus;
import com.swirlds.platform.state.nexus.SignedStateNexus;
import com.swirlds.platform.state.signed.DefaultSignedStateHasher;
import com.swirlds.platform.state.signed.ReservedSignedState;
import com.swirlds.platform.state.signed.SavedStateInfo;
import com.swirlds.platform.state.signed.SignedState;
import com.swirlds.platform.state.signed.SignedStateFileManager;
import com.swirlds.platform.state.signed.SignedStateGarbageCollector;
import com.swirlds.platform.state.signed.SignedStateHasher;
import com.swirlds.platform.state.signed.SignedStateMetrics;
import com.swirlds.platform.state.signed.SignedStateSentinel;
import com.swirlds.platform.state.signed.StartupStateUtils;
import com.swirlds.platform.state.signed.StateDumpRequest;
import com.swirlds.platform.state.signed.StateSignatureCollector;
import com.swirlds.platform.state.signed.StateToDiskReason;
import com.swirlds.platform.stats.StatConstructor;
import com.swirlds.platform.system.InitTrigger;
import com.swirlds.platform.system.Platform;
import com.swirlds.platform.system.SoftwareVersion;
import com.swirlds.platform.system.SwirldState;
import com.swirlds.platform.system.SystemExitCode;
import com.swirlds.platform.system.SystemExitUtils;
import com.swirlds.platform.system.UptimeData;
import com.swirlds.platform.system.address.Address;
import com.swirlds.platform.system.address.AddressBook;
import com.swirlds.platform.system.address.AddressBookUtils;
import com.swirlds.platform.system.events.BirthRoundMigrationShim;
import com.swirlds.platform.system.events.DefaultBirthRoundMigrationShim;
import com.swirlds.platform.system.status.PlatformStatus;
import com.swirlds.platform.system.status.PlatformStatusManager;
import com.swirlds.platform.system.status.actions.DoneReplayingEventsAction;
import com.swirlds.platform.system.status.actions.ReconnectCompleteAction;
import com.swirlds.platform.system.status.actions.StartedReplayingEventsAction;
import com.swirlds.platform.system.transaction.SwirldTransaction;
import com.swirlds.platform.util.HashLogger;
import com.swirlds.platform.util.ThingsToStart;
import com.swirlds.platform.wiring.NoInput;
import com.swirlds.platform.wiring.PlatformWiring;
import edu.umd.cs.findbugs.annotations.NonNull;
import edu.umd.cs.findbugs.annotations.Nullable;
import java.io.IOException;
import java.io.UncheckedIOException;
import java.nio.file.Path;
import java.util.List;
import java.util.Objects;
import java.util.concurrent.ExecutionException;
import java.util.concurrent.atomic.AtomicLong;
import java.util.function.Consumer;
import java.util.function.LongSupplier;
import org.apache.logging.log4j.LogManager;
import org.apache.logging.log4j.Logger;

public class SwirldsPlatform implements Platform {

    public static final String PLATFORM_THREAD_POOL_NAME = "platform-core";

    private static final Logger logger = LogManager.getLogger(SwirldsPlatform.class);

    /**
     * The unique ID of this node.
     */
    private final NodeId selfId;

    /**
     * The shadow graph manager. This wraps a shadow graph, which is an Event graph that adds child pointers to the
     * Hashgraph Event graph. Used for gossiping.
     */
    private final Shadowgraph shadowGraph;

    /**
     * the current nodes in the network and their information
     */
    private final AddressBook currentAddressBook;

    private final Metrics metrics;

    /**
     * the object that contains all key pairs and CSPRNG state for this member
     */
    private final KeysAndCerts keysAndCerts;

    /**
     * If a state was loaded from disk, this is the minimum generation non-ancient for that round. If starting from a
     * genesis state, this is 0.
     */
    private final long initialAncientThreshold;

    /**
     * The latest round to have reached consensus in the initial state
     */
    private final long startingRound;

    /**
     * Holds the latest state that is immutable. May be unhashed (in the future), may or may not have all required
     * signatures. State is returned with a reservation.
     * <p>
     * NOTE: This is currently set when a state has finished hashing. In the future, this will be set at the moment a
     * new state is created, before it is hashed.
     */
    private final SignedStateNexus latestImmutableStateNexus = new LockFreeStateNexus();

    private final TransactionPool transactionPool;

    /**
     * Handles all interaction with {@link SwirldState}
     */
    private final SwirldStateManager swirldStateManager;

    /**
     * Checks the validity of transactions and submits valid ones to the transaction pool
     */
    private final SwirldTransactionSubmitter transactionSubmitter;

    /**
     * clears all pipelines to prepare for a reconnect
     */
    private final Clearable clearAllPipelines;

    /**
     * All things that need to be started when the platform is started.
     */
    private final ThingsToStart thingsToStart;

    /**
     * For passing notifications between the platform and the application.
     */
    private final NotificationEngine notificationEngine;

    /**
     * The platform context for this platform. Should be used to access basic services
     */
    private final PlatformContext platformContext;

    /**
     * The initial preconsensus event files read from disk.
     */
    private final PcesFileTracker initialPcesFiles;

    /**
     * Manages the status of the platform.
     */
    private final PlatformStatusManager platformStatusManager;

    /**
     * Responsible for transmitting and receiving events from the network.
     */
    private final SyncGossip gossip;

    /**
     * The round of the most recent reconnect state received, or {@link UptimeData#NO_ROUND} if no reconnect state has
     * been received since startup.
     */
    private final AtomicLong latestReconnectRound = new AtomicLong(NO_ROUND);

    /**
     * Manages emergency recovery
     */
    private final EmergencyRecoveryManager emergencyRecoveryManager;

    /**
     * Controls which states are saved to disk
     */
    private final SavedStateController savedStateController;

    private final SignedStateGarbageCollector signedStateGarbageCollector;

    /**
     * Encapsulated wiring for the platform.
     */
    private final PlatformWiring platformWiring;

    private final AncientMode ancientMode;

    /**
     * Constructor.
     *
     * @param builder this object is responsible for building platform components and other things needed by the
     *                platform
     */
    public SwirldsPlatform(@NonNull final PlatformComponentBuilder builder) {
        final PlatformBuildingBlocks blocks = builder.getBuildingBlocks();
        platformContext = blocks.platformContext();

        ancientMode = platformContext
                .getConfiguration()
                .getConfigData(EventConfig.class)
                .getAncientMode();

        // The reservation on this state is held by the caller of this constructor.
        final SignedState initialState = blocks.initialState().get();

        // This method is a no-op if we are not in birth round mode, or if we have already migrated.
        final SoftwareVersion appVersion = blocks.appVersion();
        modifyStateForBirthRoundMigration(initialState, ancientMode, appVersion);

        final RecycleBin recycleBin = blocks.recycleBin();

        if (ancientMode == AncientMode.BIRTH_ROUND_THRESHOLD) {
            try {
                // This method is a no-op if we have already completed birth round migration or if we are at genesis.
                migratePcesToBirthRoundMode(
                        platformContext,
                        recycleBin,
                        blocks.selfId(),
                        initialState.getRound(),
                        initialState.getState().getPlatformState().getLowestJudgeGenerationBeforeBirthRoundMode());
            } catch (final IOException e) {
                throw new UncheckedIOException("Birth round migration failed during PCES migration.", e);
            }
        }

        emergencyRecoveryManager = blocks.emergencyRecoveryManager();
        final Time time = Time.getCurrent();

        thingsToStart = new ThingsToStart();

        // FUTURE WORK: use a real thread manager here
        final ThreadManager threadManager = getStaticThreadManager();

        notificationEngine = NotificationEngine.buildEngine(threadManager);

        final StateConfig stateConfig = platformContext.getConfiguration().getConfigData(StateConfig.class);
        final String actualMainClassName = stateConfig.getMainClassName(blocks.mainClassName());

        selfId = blocks.selfId();

        currentAddressBook = initialState.getAddressBook();

        final EmergencyStateNexus emergencyState = new EmergencyStateNexus();
        if (emergencyRecoveryManager.isEmergencyState(initialState)) {
            emergencyState.setState(initialState.reserve("emergency state nexus"));
        }

        final Consumer<GossipEvent> preconsensusEventConsumer = blocks.preconsensusEventConsumer();
        final Consumer<ConsensusSnapshot> snapshotOverrideConsumer = blocks.snapshotOverrideConsumer();
        platformWiring = thingsToStart.add(new PlatformWiring(
                platformContext, preconsensusEventConsumer != null, snapshotOverrideConsumer != null));

        final Consumer<PlatformStatus> statusChangeConsumer = s -> {
            platformWiring
                    .getNotifierWiring()
                    .getInputWire(AppNotifier::sendPlatformStatusChangeNotification)
                    .put(new PlatformStatusChangeNotification(s));
            emergencyState.platformStatusChanged(s);
        };
        platformStatusManager = thingsToStart.add(
                new PlatformStatusManager(platformContext, time, threadManager, statusChangeConsumer));

        thingsToStart.add(Objects.requireNonNull(recycleBin));

        metrics = platformContext.getMetrics();

        metrics.getOrCreate(StatConstructor.createEnumStat(
                "PlatformStatus",
                Metrics.PLATFORM_CATEGORY,
                PlatformStatus.values(),
                platformStatusManager::getCurrentStatus));

        registerAddressBookMetrics(metrics, currentAddressBook, selfId);

        final SyncMetrics syncMetrics = new SyncMetrics(metrics);
        RuntimeMetrics.setup(metrics);

        shadowGraph = new Shadowgraph(platformContext, currentAddressBook, blocks.intakeEventCounter());

        final EventConfig eventConfig = platformContext.getConfiguration().getConfigData(EventConfig.class);

        keysAndCerts = blocks.keysAndCerts();

        EventCounter.registerEventCounterMetrics(metrics);

        final Hash epochHash;
        if (emergencyRecoveryManager.getEmergencyRecoveryFile() != null) {
            epochHash = emergencyRecoveryManager.getEmergencyRecoveryFile().hash();
        } else {
            epochHash = initialState.getState().getPlatformState().getEpochHash();
        }

        final String swirldName = blocks.swirldName();
        StartupStateUtils.doRecoveryCleanup(
                platformContext,
                recycleBin,
                selfId,
                swirldName,
                actualMainClassName,
                epochHash,
                initialState.getRound());

        final PcesConfig preconsensusEventStreamConfig =
                platformContext.getConfiguration().getConfigData(PcesConfig.class);

        final PcesFileManager preconsensusEventFileManager;
        try {
            final Path databaseDirectory = getDatabaseDirectory(platformContext, selfId);

            // When we perform the migration to using birth round bounding, we will need to read
            // the old type and start writing the new type.
            initialPcesFiles = PcesFileReader.readFilesFromDisk(
                    platformContext,
                    recycleBin,
                    databaseDirectory,
                    initialState.getRound(),
                    preconsensusEventStreamConfig.permitGaps(),
                    ancientMode);

            preconsensusEventFileManager =
                    new PcesFileManager(platformContext, initialPcesFiles, selfId, initialState.getRound());
        } catch (final IOException e) {
            throw new UncheckedIOException(e);
        }

        final PcesWriter pcesWriter = new PcesWriter(platformContext, preconsensusEventFileManager);

        // Only validate preconsensus signature transactions if we are not recovering from an ISS.
        // ISS round == null means we haven't observed an ISS yet.
        // ISS round < current round means there was an ISS prior to the saved state
        //    that has already been recovered from.
        // ISS round >= current round means that the ISS happens in the future relative the initial state, meaning
        //    we may observe ISS-inducing signature transactions in the preconsensus event stream.
        final Scratchpad<IssScratchpad> issScratchpad =
                Scratchpad.create(platformContext, selfId, IssScratchpad.class, "platform.iss");
        issScratchpad.logContents();
        final SerializableLong issRound = issScratchpad.get(IssScratchpad.LAST_ISS_ROUND);

        final boolean forceIgnorePcesSignatures = platformContext
                .getConfiguration()
                .getConfigData(PcesConfig.class)
                .forceIgnorePcesSignatures();

        final boolean ignorePreconsensusSignatures;
        if (forceIgnorePcesSignatures) {
            // this is used FOR TESTING ONLY
            ignorePreconsensusSignatures = true;
        } else {
            ignorePreconsensusSignatures = issRound != null && issRound.getValue() >= initialState.getRound();
        }

        // A round that we will completely skip ISS detection for. Needed for tests that do janky state modification
        // without a software upgrade (in production this feature should not be used).
        final long roundToIgnore = stateConfig.validateInitialState() ? DO_NOT_IGNORE_ROUNDS : initialState.getRound();

        final IssDetector issDetector = new IssDetector(
                platformContext,
                currentAddressBook,
                epochHash,
                appVersion,
                ignorePreconsensusSignatures,
                roundToIgnore);

        final SignedStateFileManager signedStateFileManager = new SignedStateFileManager(
                platformContext,
                new SignedStateMetrics(platformContext.getMetrics()),
                Time.getCurrent(),
                actualMainClassName,
                selfId,
                swirldName);

        transactionPool = new TransactionPool(platformContext);
        final LatestCompleteStateNexus latestCompleteStateNexus =
                new DefaultLatestCompleteStateNexus(stateConfig, platformContext.getMetrics());

        final boolean useOldStyleIntakeQueue = eventConfig.useOldStyleIntakeQueue();

        final QueueThread<GossipEvent> oldStyleIntakeQueue;
        if (useOldStyleIntakeQueue) {
            oldStyleIntakeQueue = new QueueThreadConfiguration<GossipEvent>(AdHocThreadManager.getStaticThreadManager())
                    .setCapacity(10_000)
                    .setThreadName("old_style_intake_queue")
                    .setComponent("platform")
                    .setHandler(event -> platformWiring.getGossipEventInput().put(event))
                    .setMetricsConfiguration(new QueueThreadMetricsConfiguration(metrics).enableMaxSizeMetric())
                    .build();
            thingsToStart.add(oldStyleIntakeQueue);

        } else {
            oldStyleIntakeQueue = null;
        }

        savedStateController = new DefaultSavedStateController(stateConfig);

        final SignedStateMetrics signedStateMetrics = new SignedStateMetrics(platformContext.getMetrics());
        final StateSignatureCollector stateSignatureCollector = new StateSignatureCollector(
                platformContext.getConfiguration().getConfigData(StateConfig.class), signedStateMetrics);

        thingsToStart.add(new SignedStateSentinel(platformContext, threadManager, Time.getCurrent()));
        signedStateGarbageCollector =
                thingsToStart.add(new SignedStateGarbageCollector(threadManager, signedStateMetrics));

        final LatestCompleteStateNotifier latestCompleteStateNotifier = new DefaultLatestCompleteStateNotifier();

        final StateSigner stateSigner = new StateSigner(new PlatformSigner(keysAndCerts), platformStatusManager);
        final PcesReplayer pcesReplayer = new PcesReplayer(
                time,
                platformWiring.getPcesReplayerEventOutput(),
                platformWiring::flushIntakePipeline,
                platformWiring::flushConsensusRoundHandler,
                () -> latestImmutableStateNexus.getState("PCES replay"));
        final EventDurabilityNexus eventDurabilityNexus = new EventDurabilityNexus();

        final Address address = getSelfAddress();
        final String eventStreamManagerName;
        if (!address.getMemo().isEmpty()) {
            eventStreamManagerName = address.getMemo();
        } else {
            eventStreamManagerName = String.valueOf(selfId);
        }

        final EventStreamManager eventStreamManager = new DefaultEventStreamManager(
                platformContext,
                time,
                threadManager,
                getSelfId(),
                this,
                eventStreamManagerName,
                eventConfig.enableEventStreaming(),
                eventConfig.eventsLogDir(),
                eventConfig.eventsLogPeriod(),
                eventConfig.eventStreamQueueCapacity(),
                this::isLastEventBeforeRestart);

        initializeState(initialState);

        final TransactionConfig transactionConfig =
                platformContext.getConfiguration().getConfigData(TransactionConfig.class);

        // This object makes a copy of the state. After this point, initialState becomes immutable.
        swirldStateManager = new SwirldStateManager(
                platformContext,
                currentAddressBook,
                selfId,
                new SwirldStateMetrics(platformContext.getMetrics()),
                platformStatusManager,
                initialState.getState(),
                appVersion);

        final EventWindowManager eventWindowManager = new DefaultEventWindowManager();

        final ConsensusRoundHandler consensusRoundHandler = new ConsensusRoundHandler(
                platformContext,
                swirldStateManager,
                signedStateGarbageCollector,
                eventDurabilityNexus::waitUntilDurable,
                platformStatusManager,
                appVersion);

        final PcesSequencer sequencer = new DefaultPcesSequencer();

<<<<<<< HEAD
=======
        final EventSignatureValidator eventSignatureValidator = new DefaultEventSignatureValidator(
                platformContext,
                time,
                CryptoStatic::verifySignature,
                appVersion,
                initialState.getState().getPlatformState().getPreviousAddressBook(),
                currentAddressBook,
                blocks.intakeEventCounter());

>>>>>>> 970250e1
        final OrphanBuffer orphanBuffer = new OrphanBuffer(platformContext, blocks.intakeEventCounter());
        final InOrderLinker inOrderLinker = new GossipLinker(platformContext, blocks.intakeEventCounter());

        final ConsensusEngine consensusEngine = new DefaultConsensusEngine(platformContext, currentAddressBook, selfId);

        final LongSupplier intakeQueueSizeSupplier =
                oldStyleIntakeQueue == null ? platformWiring.getIntakeQueueSizeSupplier() : oldStyleIntakeQueue::size;

        final EventCreationManager eventCreationManager = buildEventCreationManager(
                platformContext,
                this,
                currentAddressBook,
                selfId,
                appVersion,
                transactionPool,
                intakeQueueSizeSupplier,
                platformStatusManager::getCurrentStatus,
                latestReconnectRound::get);

        platformWiring.wireExternalComponents(platformStatusManager, transactionPool);

        final IssHandler issHandler =
                new IssHandler(stateConfig, this::haltRequested, this::handleFatalError, issScratchpad);

        final HashLogger hashLogger =
                new HashLogger(platformContext.getConfiguration().getConfigData(StateConfig.class));

        final TransactionPrehandler transactionPrehandler =
                new DefaultTransactionPrehandler(platformContext, latestImmutableStateNexus);

        final BirthRoundMigrationShim birthRoundMigrationShim = buildBirthRoundMigrationShim(initialState);

        final SignedStateHasher signedStateHasher =
                new DefaultSignedStateHasher(signedStateMetrics, this::handleFatalError);

        final AppNotifier appNotifier = new DefaultAppNotifier(notificationEngine);

        final PlatformPublisher publisher =
                new DefaultPlatformPublisher(preconsensusEventConsumer, snapshotOverrideConsumer);

        platformWiring.bind(
                builder.buildEventHasher(),
                builder.buildInternalEventValidator(),
                builder.buildEventDeduplicator(),
                builder.buildEventSignatureValidator(),
                orphanBuffer,
                inOrderLinker,
                consensusEngine,
                signedStateFileManager,
                stateSigner,
                pcesReplayer,
                pcesWriter,
                eventDurabilityNexus,
                shadowGraph,
                sequencer,
                eventCreationManager,
                stateSignatureCollector,
                transactionPrehandler,
                eventWindowManager,
                consensusRoundHandler,
                eventStreamManager,
                issDetector,
                issHandler,
                hashLogger,
                birthRoundMigrationShim,
                latestCompleteStateNotifier,
                latestImmutableStateNexus,
                latestCompleteStateNexus,
                savedStateController,
                signedStateHasher,
                appNotifier,
                publisher);

        // Load the minimum generation into the pre-consensus event writer
        final List<SavedStateInfo> savedStates =
                getSavedStateFiles(platformContext, actualMainClassName, selfId, swirldName);
        if (!savedStates.isEmpty()) {
            // The minimum generation of non-ancient events for the oldest state snapshot on disk.
            final long minimumGenerationNonAncientForOldestState =
                    savedStates.get(savedStates.size() - 1).metadata().minimumGenerationNonAncient();
            platformWiring.getPcesMinimumGenerationToStoreInput().inject(minimumGenerationNonAncientForOldestState);
        }

        transactionSubmitter = new SwirldTransactionSubmitter(
                platformStatusManager::getCurrentStatus,
                transactionConfig,
                transaction -> transactionPool.submitTransaction(transaction, false),
                new TransactionMetrics(metrics));

        final boolean startedFromGenesis = initialState.isGenesisState();

        final Consumer<GossipEvent> eventFromGossipConsumer = oldStyleIntakeQueue == null
                ? platformWiring.getGossipEventInput()::put
                : event -> {
                    try {
                        oldStyleIntakeQueue.put(event);
                    } catch (final InterruptedException e) {
                        logger.error(
                                EXCEPTION.getMarker(), "Interrupted while adding event to old style intake queue", e);
                        Thread.currentThread().interrupt();
                    }
                };

        gossip = new SyncGossip(
                platformContext,
                threadManager,
                time,
                keysAndCerts,
                notificationEngine,
                currentAddressBook,
                selfId,
                appVersion,
                epochHash,
                shadowGraph,
                emergencyRecoveryManager,
                eventFromGossipConsumer,
                intakeQueueSizeSupplier,
                swirldStateManager,
                latestCompleteStateNexus,
                syncMetrics,
                platformStatusManager,
                this::loadReconnectState,
                this::clearAllPipelines,
                blocks.intakeEventCounter(),
                () -> emergencyState.getState("emergency reconnect")) {};

        latestImmutableStateNexus.setState(initialState.reserve("set latest immutable to initial state"));

        if (startedFromGenesis) {
            initialAncientThreshold = 0;
            startingRound = 0;
        } else {
            initialAncientThreshold = initialState.getState().getPlatformState().getAncientThreshold();
            startingRound = initialState.getRound();

            initialState.setGarbageCollector(signedStateGarbageCollector);
            logSignedStateHash(initialState);
            platformWiring
                    .getSignatureCollectorStateInput()
                    .put(initialState.reserve("loading initial state into sig collector"));

            savedStateController.registerSignedStateFromDisk(initialState);

            platformWiring.updateRunningHash(new RunningEventHashUpdate(initialState.getHashEventsCons(), false));

            loadStateIntoConsensus(initialState);

            // We only load non-ancient events during start up, so the initial non-expired event window will be
            // equal to the non-ancient event window when the system first starts. Over time as we get more events,
            // the non-expired event window will continue to expand until it reaches its full size.
            platformWiring.updateNonAncientEventWindow(new NonAncientEventWindow(
                    initialState.getRound(),
                    initialAncientThreshold,
                    initialAncientThreshold,
                    AncientMode.getAncientMode(platformContext)));
            platformWiring.getIssDetectorWiring().overridingState().put(initialState.reserve("initialize issDetector"));

            // We don't want to send this notification until after we are starting up.
            thingsToStart.add(() -> {
                // If we loaded from disk then call the appropriate dispatch.
                // Let the app know that a state was loaded.
                platformWiring
                        .getNotifierWiring()
                        .getInputWire(AppNotifier::sendStateLoadedFromDiskNotification)
                        .put(new StateLoadedFromDiskNotification());
            });
        }

        clearAllPipelines = new LoggingClearables(
                RECONNECT.getMarker(),
                List.of(
                        Pair.of(platformWiring, "platformWiring"),
                        Pair.of(shadowGraph, "shadowGraph"),
                        Pair.of(transactionPool, "transactionPool")));
    }

    /**
     * Builds the birth round migration shim if necessary.
     *
     * @param initialState the initial state
     * @return the birth round migration shim, or null if it is not needed
     */
    @Nullable
    private BirthRoundMigrationShim buildBirthRoundMigrationShim(@NonNull final SignedState initialState) {

        if (ancientMode == AncientMode.GENERATION_THRESHOLD) {
            // We don't need the shim if we haven't migrated to birth round mode.
            return null;
        }

        final State state = initialState.getState();
        final PlatformState platformState = state.getPlatformState();

        return new DefaultBirthRoundMigrationShim(
                platformContext,
                platformState.getFirstVersionInBirthRoundMode(),
                platformState.getLastRoundBeforeBirthRoundMode(),
                platformState.getLowestJudgeGenerationBeforeBirthRoundMode());
    }

    /**
     * Clears all pipelines in preparation for a reconnect. This method is needed to break a circular dependency.
     */
    private void clearAllPipelines() {
        clearAllPipelines.clear();
    }

    /**
     * {@inheritDoc}
     */
    @Override
    public NodeId getSelfId() {
        return selfId;
    }

    /**
     * Initialize the state.
     *
     * @param signedState the state to initialize
     */
    private void initializeState(@NonNull final SignedState signedState) {

        final SoftwareVersion previousSoftwareVersion;
        final InitTrigger trigger;

        if (signedState.isGenesisState()) {
            previousSoftwareVersion = NO_VERSION;
            trigger = GENESIS;
        } else {
            previousSoftwareVersion = signedState.getState().getPlatformState().getCreationSoftwareVersion();
            trigger = RESTART;
        }

        final State initialState = signedState.getState();

        // Although the state from disk / genesis state is initially hashed, we are actually dealing with a copy
        // of that state here. That copy should have caused the hash to be cleared.
        if (initialState.getHash() != null) {
            throw new IllegalStateException("Expected initial state to be unhashed");
        }
        if (initialState.getSwirldState().getHash() != null) {
            throw new IllegalStateException("Expected initial swirld state to be unhashed");
        }

        initialState.getSwirldState().init(this, initialState.getPlatformState(), trigger, previousSoftwareVersion);

        abortAndThrowIfInterrupted(
                () -> {
                    try {
                        MerkleCryptoFactory.getInstance()
                                .digestTreeAsync(initialState)
                                .get();
                    } catch (final ExecutionException e) {
                        throw new RuntimeException(e);
                    }
                },
                "interrupted while attempting to hash the state");

        // If our hash changes as a result of the new address book then our old signatures may become invalid.
        signedState.pruneInvalidSignatures();

        final StateConfig stateConfig = platformContext.getConfiguration().getConfigData(StateConfig.class);
        logger.info(
                STARTUP.getMarker(),
                """
                        The platform is using the following initial state:
                        {}""",
                signedState.getState().getInfoString(stateConfig.debugHashDepth()));
    }

    /**
     * Loads the signed state data into consensus
     *
     * @param signedState the state to get the data from
     */
    private void loadStateIntoConsensus(@NonNull final SignedState signedState) {
        Objects.requireNonNull(signedState);

        platformWiring.consensusSnapshotOverride(
                Objects.requireNonNull(signedState.getState().getPlatformState().getSnapshot()));

        // FUTURE WORK: this needs to be updated for birth round compatibility.
        final NonAncientEventWindow eventWindow = new NonAncientEventWindow(
                signedState.getRound(),
                signedState.getState().getPlatformState().getAncientThreshold(),
                signedState.getState().getPlatformState().getAncientThreshold(),
                ancientMode);

        shadowGraph.startWithEventWindow(eventWindow);
    }

    /**
     * Used to load the state received from the sender.
     *
     * @param signedState the signed state that was received from the sender
     */
    private void loadReconnectState(final SignedState signedState) {
        // the state was received, so now we load its data into different objects
        logger.info(LogMarker.STATE_HASH.getMarker(), "RECONNECT: loadReconnectState: reloading state");
        logger.debug(RECONNECT.getMarker(), "`loadReconnectState` : reloading state");
        try {
            platformWiring
                    .getIssDetectorWiring()
                    .overridingState()
                    .put(signedState.reserve("reconnect state to issDetector"));

            // It's important to call init() before loading the signed state. The loading process makes copies
            // of the state, and we want to be sure that the first state in the chain of copies has been initialized.
            final Hash reconnectHash = signedState.getState().getHash();
            signedState
                    .getSwirldState()
                    .init(
                            this,
                            signedState.getState().getPlatformState(),
                            InitTrigger.RECONNECT,
                            signedState.getState().getPlatformState().getCreationSoftwareVersion());
            if (!Objects.equals(signedState.getState().getHash(), reconnectHash)) {
                throw new IllegalStateException(
                        "State hash is not permitted to change during a reconnect init() call. Previous hash was "
                                + reconnectHash + ", new hash is "
                                + signedState.getState().getHash());
            }

            // Before attempting to load the state, verify that the platform AB matches the state AB.
            AddressBookUtils.verifyReconnectAddressBooks(getAddressBook(), signedState.getAddressBook());

            swirldStateManager.loadFromSignedState(signedState);

            latestReconnectRound.set(signedState.getRound());

            // kick off transition to RECONNECT_COMPLETE before beginning to save the reconnect state to disk
            // this guarantees that the platform status will be RECONNECT_COMPLETE before the state is saved
            platformStatusManager.submitStatusAction(new ReconnectCompleteAction(signedState.getRound()));
            latestImmutableStateNexus.setState(signedState.reserve("set latest immutable to reconnect state"));
            savedStateController.reconnectStateReceived(
                    signedState.reserve("savedStateController.reconnectStateReceived"));

            signedState.setGarbageCollector(signedStateGarbageCollector);
            logSignedStateHash(signedState);
            // this will send the state to the signature collector which will send it to be written to disk.
            // in the future, we might not send it to the collector because it already has all the signatures
            // if this is the case, we must make sure to send it to the writer directly
            platformWiring
                    .getSignatureCollectorStateInput()
                    .put(signedState.reserve("loading reconnect state into sig collector"));
            loadStateIntoConsensus(signedState);

            platformWiring
                    .getAddressBookUpdateInput()
                    .inject(new AddressBookUpdate(
                            signedState.getState().getPlatformState().getPreviousAddressBook(),
                            signedState.getState().getPlatformState().getAddressBook()));

            platformWiring.updateNonAncientEventWindow(new NonAncientEventWindow(
                    signedState.getRound(),
                    signedState.getState().getPlatformState().getAncientThreshold(),
                    signedState.getState().getPlatformState().getAncientThreshold(),
                    ancientMode));

            platformWiring.updateRunningHash(new RunningEventHashUpdate(signedState.getHashEventsCons(), true));
            platformWiring.getPcesWriterRegisterDiscontinuityInput().inject(signedState.getRound());

            // Notify any listeners that the reconnect has been completed
            platformWiring
                    .getNotifierWiring()
                    .getInputWire(AppNotifier::sendReconnectCompleteNotification)
                    .put(new ReconnectCompleteNotification(
                            signedState.getRound(),
                            signedState.getConsensusTimestamp(),
                            signedState.getState().getSwirldState()));
        } catch (final RuntimeException e) {
            logger.debug(RECONNECT.getMarker(), "`loadReconnectState` : FAILED, reason: {}", e.getMessage());
            // if the loading fails for whatever reason, we clear all data again in case some of it has been loaded
            clearAllPipelines();
            throw e;
        }

        gossip.resetFallenBehind();
    }

    /**
     * This observer is called when a system freeze is requested. Permanently stops event creation and gossip.
     *
     * @param reason the reason why the system is being frozen.
     */
    private void haltRequested(final String reason) {
        logger.error(EXCEPTION.getMarker(), "System halt requested. Reason: {}", reason);
        gossip.stop();
    }

    /**
     * Start this platform.
     */
    @Override
    public void start() {
        logger.info(STARTUP.getMarker(), "Starting platform {}", selfId);
        platformWiring.getModel().preventJvmExit();

        thingsToStart.start();

        metrics.start();

        replayPreconsensusEvents();
        gossip.start();
    }

    /**
     * Performs a PCES recovery:
     * <ul>
     *     <li>Starts all components for handling events</li>
     *     <li>Does not start gossip</li>
     *     <li>Replays events from PCES, reaches consensus on them and handles them</li>
     *     <li>Saves the last state produces by this replay to disk</li>
     * </ul>
     */
    public void performPcesRecovery() {
        thingsToStart.start();

        replayPreconsensusEvents();
        try (final ReservedSignedState reservedState = latestImmutableStateNexus.getState("Get PCES recovery state")) {
            if (reservedState == null) {
                logger.warn(
                        STATE_TO_DISK.getMarker(),
                        "Trying to dump PCES recovery state to disk, but no state is available.");
            } else {
                final SignedState signedState = reservedState.get();
                signedState.markAsStateToSave(StateToDiskReason.PCES_RECOVERY_COMPLETE);

                final StateDumpRequest request =
                        StateDumpRequest.create(signedState.reserve("dumping PCES recovery state"));

                platformWiring.getDumpStateToDiskInput().put(request);
                request.waitForFinished().run();
            }
        }
    }

    /**
     * Offers the given state to the hash logger
     * <p>
     * Future work: this method should be removed, since it is doing the same thing as an advanced transformer
     *
     * @param signedState the state to log
     */
    private void logSignedStateHash(@NonNull final SignedState signedState) {
        if (signedState.getState().getHash() != null) {
            final ReservedSignedState stateReservedForHasher = signedState.reserve("logging state hash");

            final boolean offerResult = platformWiring.getHashLoggerInput().offer(stateReservedForHasher);
            if (!offerResult) {
                stateReservedForHasher.close();
            }
        }
    }

    /**
     * Replay preconsensus events.
     */
    private void replayPreconsensusEvents() {
        platformStatusManager.submitStatusAction(new StartedReplayingEventsAction());

        final boolean emergencyRecoveryNeeded = emergencyRecoveryManager.isEmergencyStateRequired();

        // if we need to do an emergency recovery, replaying the PCES could cause issues if the
        // minimum generation non-ancient is reversed to a smaller value, so we skip it
        if (!emergencyRecoveryNeeded) {
            final IOIterator<GossipEvent> iterator =
                    initialPcesFiles.getEventIterator(initialAncientThreshold, startingRound);

            logger.info(
                    STARTUP.getMarker(),
                    "replaying preconsensus event stream starting at generation {}",
                    initialAncientThreshold);

            platformWiring.getPcesReplayerIteratorInput().inject(iterator);
        }

        // We have to wait for all the PCES transactions to reach the ISS detector before telling it that PCES replay is
        // done. The PCES replay will flush the intake pipeline, but we have to flush the hasher

        // FUTURE WORK: These flushes can be done by the PCES replayer.
        platformWiring.flushStateHasher();
        platformWiring.getIssDetectorWiring().endOfPcesReplay().put(NoInput.getInstance());

        platformStatusManager.submitStatusAction(
                new DoneReplayingEventsAction(Time.getCurrent().now()));
    }

    /**
     * {@inheritDoc}
     */
    @Override
    public boolean createTransaction(@NonNull final byte[] transaction) {
        return transactionSubmitter.submitTransaction(new SwirldTransaction(transaction));
    }

    /**
     * {@inheritDoc}
     */
    @Override
    public PlatformContext getContext() {
        return platformContext;
    }

    /**
     * {@inheritDoc}
     */
    @Override
    public NotificationEngine getNotificationEngine() {
        return notificationEngine;
    }

    /**
     * {@inheritDoc}
     */
    @Override
    public Signature sign(final byte[] data) {
        return new PlatformSigner(keysAndCerts).sign(data);
    }

    /**
     * Get the Address Book
     *
     * @return AddressBook
     */
    @Override
    public AddressBook getAddressBook() {
        return currentAddressBook;
    }

    /**
     * {@inheritDoc}
     */
    @SuppressWarnings("unchecked")
    @Override
    public @NonNull <T extends SwirldState> AutoCloseableWrapper<T> getLatestImmutableState(
            @NonNull final String reason) {
        final ReservedSignedState wrapper = latestImmutableStateNexus.getState(reason);
        return wrapper == null
                ? AutoCloseableWrapper.empty()
                : new AutoCloseableWrapper<>((T) wrapper.get().getState().getSwirldState(), wrapper::close);
    }

    /**
     * check whether the given event is the last event in its round, and the platform enters freeze period
     *
     * @param event a consensus event
     * @return whether this event is the last event to be added before restart
     */
    private boolean isLastEventBeforeRestart(final EventImpl event) {
        return event.isLastInRoundReceived() && swirldStateManager.isInFreezePeriod(event.getConsensusTimestamp());
    }

    /**
     * Inform all components that a fatal error has occurred, log the error, and shutdown the JVM.
     */
    private void handleFatalError(
            @Nullable final String msg, @Nullable final Throwable throwable, @NonNull final SystemExitCode exitCode) {
        logger.fatal(
                EXCEPTION.getMarker(),
                "{}\nCaller stack trace:\n{}\nThrowable provided:",
                new FatalErrorPayload("Fatal error, node will shut down. Reason: " + msg),
                StackTrace.getStackTrace().toString(),
                throwable);

        SystemExitUtils.exitSystem(exitCode, msg);
    }
}<|MERGE_RESOLUTION|>--- conflicted
+++ resolved
@@ -570,18 +570,6 @@
 
         final PcesSequencer sequencer = new DefaultPcesSequencer();
 
-<<<<<<< HEAD
-=======
-        final EventSignatureValidator eventSignatureValidator = new DefaultEventSignatureValidator(
-                platformContext,
-                time,
-                CryptoStatic::verifySignature,
-                appVersion,
-                initialState.getState().getPlatformState().getPreviousAddressBook(),
-                currentAddressBook,
-                blocks.intakeEventCounter());
-
->>>>>>> 970250e1
         final OrphanBuffer orphanBuffer = new OrphanBuffer(platformContext, blocks.intakeEventCounter());
         final InOrderLinker inOrderLinker = new GossipLinker(platformContext, blocks.intakeEventCounter());
 
