--- conflicted
+++ resolved
@@ -492,12 +492,8 @@
                     preConsensusSystemTransactionManager,
                     postConsensusSystemTransactionManager,
                     metrics,
-<<<<<<< HEAD
                     platformStatusStateMachine,
-                    PlatformConstructor.settingsProvider(),
-=======
                     transactionConfig,
->>>>>>> 3a8e64ea
                     freezeManager::isFreezeStarted,
                     stateToLoad);
 
@@ -611,13 +607,8 @@
                     .build());
 
             transactionSubmitter = new SwirldTransactionSubmitter(
-<<<<<<< HEAD
                     platformStatusStateMachine,
-                    PlatformConstructor.settingsProvider(),
-=======
-                    currentPlatformStatus::get,
                     transactionConfig,
->>>>>>> 3a8e64ea
                     swirldStateManager::submitTransaction,
                     new TransactionMetrics(metrics));
 
