/*
 * Copyright (C) 2016-2024 Hedera Hashgraph, LLC
 *
 * Licensed under the Apache License, Version 2.0 (the "License");
 * you may not use this file except in compliance with the License.
 * You may obtain a copy of the License at
 *
 *      http://www.apache.org/licenses/LICENSE-2.0
 *
 * Unless required by applicable law or agreed to in writing, software
 * distributed under the License is distributed on an "AS IS" BASIS,
 * WITHOUT WARRANTIES OR CONDITIONS OF ANY KIND, either express or implied.
 * See the License for the specific language governing permissions and
 * limitations under the License.
 */

package com.swirlds.platform;

import static com.swirlds.common.threading.interrupt.Uninterruptable.abortAndThrowIfInterrupted;
import static com.swirlds.common.threading.manager.AdHocThreadManager.getStaticThreadManager;
import static com.swirlds.logging.legacy.LogMarker.EXCEPTION;
import static com.swirlds.logging.legacy.LogMarker.RECONNECT;
import static com.swirlds.logging.legacy.LogMarker.STARTUP;
import static com.swirlds.logging.legacy.LogMarker.STATE_TO_DISK;
import static com.swirlds.platform.event.preconsensus.PcesBirthRoundMigration.migratePcesToBirthRoundMode;
import static com.swirlds.platform.state.BirthRoundStateMigration.modifyStateForBirthRoundMigration;
import static com.swirlds.platform.state.address.AddressBookMetrics.registerAddressBookMetrics;
import static com.swirlds.platform.state.signed.SignedStateFileReader.getSavedStateFiles;
import static com.swirlds.platform.system.InitTrigger.GENESIS;
import static com.swirlds.platform.system.InitTrigger.RESTART;
import static com.swirlds.platform.system.SoftwareVersion.NO_VERSION;
import static com.swirlds.platform.system.UptimeData.NO_ROUND;

import com.swirlds.base.time.Time;
import com.swirlds.base.utility.Pair;
import com.swirlds.common.context.PlatformContext;
import com.swirlds.common.crypto.Hash;
import com.swirlds.common.crypto.Signature;
import com.swirlds.common.io.IOIterator;
import com.swirlds.common.merkle.crypto.MerkleCryptoFactory;
import com.swirlds.common.notification.NotificationEngine;
import com.swirlds.common.platform.NodeId;
import com.swirlds.common.stream.RunningEventHashOverride;
import com.swirlds.common.threading.manager.ThreadManager;
import com.swirlds.common.utility.AutoCloseableWrapper;
import com.swirlds.common.utility.Clearable;
import com.swirlds.common.utility.LoggingClearables;
import com.swirlds.logging.legacy.LogMarker;
import com.swirlds.metrics.api.Metrics;
import com.swirlds.platform.builder.PlatformBuildingBlocks;
import com.swirlds.platform.builder.PlatformComponentBuilder;
import com.swirlds.platform.components.AppNotifier;
import com.swirlds.platform.components.DefaultAppNotifier;
import com.swirlds.platform.components.DefaultEventWindowManager;
import com.swirlds.platform.components.DefaultSavedStateController;
import com.swirlds.platform.components.EventWindowManager;
import com.swirlds.platform.components.SavedStateController;
import com.swirlds.platform.components.appcomm.DefaultLatestCompleteStateNotifier;
import com.swirlds.platform.components.appcomm.LatestCompleteStateNotifier;
import com.swirlds.platform.config.StateConfig;
import com.swirlds.platform.config.TransactionConfig;
import com.swirlds.platform.consensus.EventWindow;
import com.swirlds.platform.crypto.KeysAndCerts;
import com.swirlds.platform.crypto.PlatformSigner;
import com.swirlds.platform.event.AncientMode;
import com.swirlds.platform.event.EventCounter;
import com.swirlds.platform.event.GossipEvent;
import com.swirlds.platform.event.preconsensus.PcesFileTracker;
import com.swirlds.platform.event.preconsensus.PcesReplayer;
import com.swirlds.platform.event.validation.AddressBookUpdate;
import com.swirlds.platform.eventhandling.ConsensusRoundHandler;
import com.swirlds.platform.eventhandling.EventConfig;
import com.swirlds.platform.gossip.SyncGossip;
import com.swirlds.platform.listeners.ReconnectCompleteNotification;
import com.swirlds.platform.listeners.StateLoadedFromDiskNotification;
import com.swirlds.platform.metrics.RuntimeMetrics;
import com.swirlds.platform.metrics.TransactionMetrics;
import com.swirlds.platform.pool.TransactionPoolNexus;
import com.swirlds.platform.publisher.DefaultPlatformPublisher;
import com.swirlds.platform.publisher.PlatformPublisher;
import com.swirlds.platform.state.PlatformState;
import com.swirlds.platform.state.State;
import com.swirlds.platform.state.SwirldStateManager;
import com.swirlds.platform.state.iss.IssHandler;
import com.swirlds.platform.state.nexus.DefaultLatestCompleteStateNexus;
import com.swirlds.platform.state.nexus.LatestCompleteStateNexus;
import com.swirlds.platform.state.nexus.LockFreeStateNexus;
import com.swirlds.platform.state.nexus.SignedStateNexus;
import com.swirlds.platform.state.signed.DefaultSignedStateHasher;
import com.swirlds.platform.state.signed.ReservedSignedState;
import com.swirlds.platform.state.signed.SavedStateInfo;
import com.swirlds.platform.state.signed.SignedState;
import com.swirlds.platform.state.signed.SignedStateFileManager;
import com.swirlds.platform.state.signed.SignedStateHasher;
import com.swirlds.platform.state.signed.SignedStateMetrics;
import com.swirlds.platform.state.signed.StateDumpRequest;
import com.swirlds.platform.state.signed.StateSignatureCollector;
import com.swirlds.platform.state.signed.StateToDiskReason;
import com.swirlds.platform.system.InitTrigger;
import com.swirlds.platform.system.Platform;
import com.swirlds.platform.system.SoftwareVersion;
import com.swirlds.platform.system.SwirldState;
import com.swirlds.platform.system.SystemExitUtils;
import com.swirlds.platform.system.UptimeData;
import com.swirlds.platform.system.address.AddressBook;
import com.swirlds.platform.system.address.AddressBookUtils;
import com.swirlds.platform.system.events.BirthRoundMigrationShim;
import com.swirlds.platform.system.events.DefaultBirthRoundMigrationShim;
import com.swirlds.platform.system.status.DefaultPlatformStatusNexus;
import com.swirlds.platform.system.status.PlatformStatusNexus;
import com.swirlds.platform.system.status.actions.DoneReplayingEventsAction;
import com.swirlds.platform.system.status.actions.ReconnectCompleteAction;
import com.swirlds.platform.system.status.actions.StartedReplayingEventsAction;
import com.swirlds.platform.system.transaction.SwirldTransaction;
import com.swirlds.platform.util.HashLogger;
import com.swirlds.platform.util.ThingsToStart;
import com.swirlds.platform.wiring.PlatformWiring;
import edu.umd.cs.findbugs.annotations.NonNull;
import edu.umd.cs.findbugs.annotations.Nullable;
import java.io.IOException;
import java.io.UncheckedIOException;
import java.util.List;
import java.util.Objects;
import java.util.concurrent.ExecutionException;
import java.util.concurrent.atomic.AtomicLong;
import java.util.function.Consumer;
import java.util.function.LongSupplier;
import org.apache.logging.log4j.LogManager;
import org.apache.logging.log4j.Logger;

public class SwirldsPlatform implements Platform {

    public static final String PLATFORM_THREAD_POOL_NAME = "platform-core";

    private static final Logger logger = LogManager.getLogger(SwirldsPlatform.class);

    /**
     * The unique ID of this node.
     */
    private final NodeId selfId;

    /**
     * the current nodes in the network and their information
     */
    private final AddressBook currentAddressBook;

    private final Metrics metrics;

    /**
     * the object that contains all key pairs and CSPRNG state for this member
     */
    private final KeysAndCerts keysAndCerts;

    /**
     * If a state was loaded from disk, this is the minimum generation non-ancient for that round. If starting from a
     * genesis state, this is 0.
     */
    private final long initialAncientThreshold;

    /**
     * The latest round to have reached consensus in the initial state
     */
    private final long startingRound;

    /**
     * Holds the latest state that is immutable. May be unhashed (in the future), may or may not have all required
     * signatures. State is returned with a reservation.
     * <p>
     * NOTE: This is currently set when a state has finished hashing. In the future, this will be set at the moment a
     * new state is created, before it is hashed.
     */
    private final SignedStateNexus latestImmutableStateNexus = new LockFreeStateNexus();

    /**
     * Handles all interaction with {@link SwirldState}
     */
    private final SwirldStateManager swirldStateManager;

    /**
     * Checks the validity of transactions and submits valid ones to the transaction pool
     */
    private final SwirldTransactionSubmitter transactionSubmitter;

    /**
     * clears all pipelines to prepare for a reconnect
     */
    private final Clearable clearAllPipelines;

    /**
     * All things that need to be started when the platform is started.
     */
    private final ThingsToStart thingsToStart;

    /**
     * For passing notifications between the platform and the application.
     */
    private final NotificationEngine notificationEngine;

    /**
     * The platform context for this platform. Should be used to access basic services
     */
    private final PlatformContext platformContext;

    /**
     * The initial preconsensus event files read from disk.
     */
    private final PcesFileTracker initialPcesFiles;

    /**
     * The round of the most recent reconnect state received, or {@link UptimeData#NO_ROUND} if no reconnect state has
     * been received since startup.
     */
    private final AtomicLong latestReconnectRound = new AtomicLong(NO_ROUND);

    /**
     * Controls which states are saved to disk
     */
    private final SavedStateController savedStateController;

    /**
     * Encapsulated wiring for the platform.
     */
    private final PlatformWiring platformWiring;

    private final AncientMode ancientMode;

    /**
     * Constructor.
     *
     * @param builder this object is responsible for building platform components and other things needed by the
     *                platform
     */
    public SwirldsPlatform(@NonNull final PlatformComponentBuilder builder) {
        final PlatformBuildingBlocks blocks = builder.getBuildingBlocks();
        platformContext = blocks.platformContext();

        ancientMode = platformContext
                .getConfiguration()
                .getConfigData(EventConfig.class)
                .getAncientMode();

        // The reservation on this state is held by the caller of this constructor.
        final SignedState initialState = blocks.initialState().get();

        // This method is a no-op if we are not in birth round mode, or if we have already migrated.
        final SoftwareVersion appVersion = blocks.appVersion();
        modifyStateForBirthRoundMigration(initialState, ancientMode, appVersion);

        if (ancientMode == AncientMode.BIRTH_ROUND_THRESHOLD) {
            try {
                // This method is a no-op if we have already completed birth round migration or if we are at genesis.
                migratePcesToBirthRoundMode(
                        platformContext,
                        blocks.selfId(),
                        initialState.getRound(),
                        initialState.getState().getPlatformState().getLowestJudgeGenerationBeforeBirthRoundMode());
            } catch (final IOException e) {
                throw new UncheckedIOException("Birth round migration failed during PCES migration.", e);
            }
        }

        selfId = blocks.selfId();
        initialPcesFiles = blocks.initialPcesFiles();

        thingsToStart = new ThingsToStart();

        final ThreadManager threadManager = getStaticThreadManager();
        notificationEngine = blocks.notificationEngine();

        final StateConfig stateConfig = platformContext.getConfiguration().getConfigData(StateConfig.class);
        final String actualMainClassName = stateConfig.getMainClassName(blocks.mainClassName());

        currentAddressBook = initialState.getAddressBook();

<<<<<<< HEAD
        final EmergencyStateNexus emergencyState = new EmergencyStateNexus();
        if (emergencyRecoveryManager.isEmergencyState(initialState)) {
            emergencyState.setState(initialState.reserve("emergency state nexus"));
        }

        platformWiring = thingsToStart.add(new PlatformWiring(platformContext, blocks.applicationCallbacks()));
=======
        final Consumer<GossipEvent> preconsensusEventConsumer = blocks.preconsensusEventConsumer();
        final Consumer<ConsensusSnapshot> snapshotOverrideConsumer = blocks.snapshotOverrideConsumer();
        platformWiring = thingsToStart.add(new PlatformWiring(
                platformContext, preconsensusEventConsumer != null, snapshotOverrideConsumer != null));
>>>>>>> c54e88a2

        thingsToStart.add(platformContext.getFileSystemManager());

        metrics = platformContext.getMetrics();

        registerAddressBookMetrics(metrics, currentAddressBook, selfId);

        RuntimeMetrics.setup(metrics);

        keysAndCerts = blocks.keysAndCerts();

        EventCounter.registerEventCounterMetrics(metrics);

        final String swirldName = blocks.swirldName();

        final SignedStateFileManager signedStateFileManager = new SignedStateFileManager(
                platformContext,
                new SignedStateMetrics(platformContext.getMetrics()),
                Time.getCurrent(),
                actualMainClassName,
                selfId,
                swirldName);

        final LatestCompleteStateNexus latestCompleteStateNexus =
                new DefaultLatestCompleteStateNexus(stateConfig, platformContext.getMetrics());

        savedStateController = new DefaultSavedStateController(stateConfig);

        final SignedStateMetrics signedStateMetrics = new SignedStateMetrics(platformContext.getMetrics());
        final StateSignatureCollector stateSignatureCollector = new StateSignatureCollector(
                platformContext.getConfiguration().getConfigData(StateConfig.class), signedStateMetrics);

        final LatestCompleteStateNotifier latestCompleteStateNotifier = new DefaultLatestCompleteStateNotifier();

        final PlatformStatusNexus statusNexus = new DefaultPlatformStatusNexus(platformContext);
        // Future work: all interaction with platform status should happen over the wiring framework.
        // Once this is done, these hacky references can be removed.
        blocks.platformStatusSupplierReference().set(statusNexus::getCurrentStatus);
        blocks.statusActionSubmitterReference()
                .set(x -> platformWiring.getStatusActionSubmitter().submitStatusAction(x));

        final StateSigner stateSigner = new StateSigner(new PlatformSigner(keysAndCerts), statusNexus);
        final PcesReplayer pcesReplayer = new PcesReplayer(
                platformContext.getTime(),
                platformWiring.getPcesReplayerEventOutput(),
                platformWiring::flushIntakePipeline,
                platformWiring::flushConsensusRoundHandler,
                () -> latestImmutableStateNexus.getState("PCES replay"));

        initializeState(initialState);

        final TransactionConfig transactionConfig =
                platformContext.getConfiguration().getConfigData(TransactionConfig.class);

        // This object makes a copy of the state. After this point, initialState becomes immutable.
        swirldStateManager = blocks.swirldStateManager();
        swirldStateManager.setInitialState(initialState.getState());

        final EventWindowManager eventWindowManager = new DefaultEventWindowManager();

        final ConsensusRoundHandler consensusRoundHandler = new ConsensusRoundHandler(
                platformContext, swirldStateManager, platformWiring.getStatusActionSubmitter(), appVersion);

        final boolean useOldStyleIntakeQueue = platformContext
                .getConfiguration()
                .getConfigData(EventConfig.class)
                .useOldStyleIntakeQueue();

        final LongSupplier intakeQueueSizeSupplier;
        if (useOldStyleIntakeQueue) {
            final SyncGossip gossip = (SyncGossip) builder.buildGossip();
            intakeQueueSizeSupplier = () -> gossip.getOldStyleIntakeQueueSize();
        } else {
            intakeQueueSizeSupplier = platformWiring.getIntakeQueueSizeSupplier();
        }

        blocks.intakeQueueSizeSupplierSupplier().set(intakeQueueSizeSupplier);
        blocks.isInFreezePeriodReference().set(swirldStateManager::isInFreezePeriod);

        final IssHandler issHandler = new IssHandler(
                stateConfig, this::haltRequested, SystemExitUtils::handleFatalError, blocks.issScratchpad());

        final HashLogger hashLogger =
                new HashLogger(platformContext.getConfiguration().getConfigData(StateConfig.class));

        final BirthRoundMigrationShim birthRoundMigrationShim = buildBirthRoundMigrationShim(initialState);

        final SignedStateHasher signedStateHasher =
                new DefaultSignedStateHasher(signedStateMetrics, SystemExitUtils::handleFatalError);

        final AppNotifier appNotifier = new DefaultAppNotifier(blocks.notificationEngine());

        final PlatformPublisher publisher = new DefaultPlatformPublisher(blocks.applicationCallbacks());

        platformWiring.bind(
                builder,
                signedStateFileManager,
                stateSigner,
                pcesReplayer,
                stateSignatureCollector,
                eventWindowManager,
                consensusRoundHandler,
                issHandler,
                hashLogger,
                birthRoundMigrationShim,
                latestCompleteStateNotifier,
                latestImmutableStateNexus,
                latestCompleteStateNexus,
                savedStateController,
                signedStateHasher,
                appNotifier,
                publisher,
                statusNexus);

        final Hash runningEventHash = initialState.getState().getPlatformState().getRunningEventHash() == null
                ? platformContext.getCryptography().getNullHash()
                : initialState.getState().getPlatformState().getRunningEventHash();
        final Hash legacyRunningEventHash =
                initialState.getState().getPlatformState().getLegacyRunningEventHash() == null
                        ? platformContext.getCryptography().getNullHash()
                        : initialState.getState().getPlatformState().getLegacyRunningEventHash();
        final RunningEventHashOverride runningEventHashOverride =
                new RunningEventHashOverride(legacyRunningEventHash, runningEventHash, false);
        platformWiring.updateRunningHash(runningEventHashOverride);

        // Load the minimum generation into the pre-consensus event writer
        final List<SavedStateInfo> savedStates =
                getSavedStateFiles(platformContext, actualMainClassName, selfId, swirldName);
        if (!savedStates.isEmpty()) {
            // The minimum generation of non-ancient events for the oldest state snapshot on disk.
            final long minimumGenerationNonAncientForOldestState =
                    savedStates.get(savedStates.size() - 1).metadata().minimumGenerationNonAncient();
            platformWiring.getPcesMinimumGenerationToStoreInput().inject(minimumGenerationNonAncientForOldestState);
        }

        final TransactionPoolNexus transactionPoolNexus = blocks.transactionPoolNexus();
        transactionSubmitter = new SwirldTransactionSubmitter(
                statusNexus,
                transactionConfig,
                transaction -> transactionPoolNexus.submitTransaction(transaction, false),
                new TransactionMetrics(metrics));

        final boolean startedFromGenesis = initialState.isGenesisState();

        latestImmutableStateNexus.setState(initialState.reserve("set latest immutable to initial state"));

        if (startedFromGenesis) {
            initialAncientThreshold = 0;
            startingRound = 0;
            platformWiring.updateEventWindow(EventWindow.getGenesisEventWindow(ancientMode));
        } else {
            initialAncientThreshold = initialState.getState().getPlatformState().getAncientThreshold();
            startingRound = initialState.getRound();

            logSignedStateHash(initialState);
            platformWiring
                    .getSignatureCollectorStateInput()
                    .put(initialState.reserve("loading initial state into sig collector"));

            savedStateController.registerSignedStateFromDisk(initialState);

            platformWiring.consensusSnapshotOverride(Objects.requireNonNull(
                    initialState.getState().getPlatformState().getSnapshot()));

            // We only load non-ancient events during start up, so the initial expired threshold will be
            // equal to the ancient threshold when the system first starts. Over time as we get more events,
            // the expired threshold will continue to expand until it reaches its full size.
            platformWiring.updateEventWindow(new EventWindow(
                    initialState.getRound(),
                    initialAncientThreshold,
                    initialAncientThreshold,
                    AncientMode.getAncientMode(platformContext)));
            platformWiring.overrideIssDetectorState(initialState.reserve("initialize issDetector"));

            // We don't want to send this notification until after we are starting up.
            thingsToStart.add(() -> {
                // If we loaded from disk then call the appropriate dispatch.
                // Let the app know that a state was loaded.
                platformWiring
                        .getNotifierWiring()
                        .getInputWire(AppNotifier::sendStateLoadedFromDiskNotification)
                        .put(new StateLoadedFromDiskNotification());
            });
        }

        clearAllPipelines = new LoggingClearables(
                RECONNECT.getMarker(),
<<<<<<< HEAD
                List.of(Pair.of(platformWiring, "platformWiring"), Pair.of(shadowGraph, "shadowGraph")));
=======
                List.of(Pair.of(platformWiring, "platformWiring"), Pair.of(transactionPool, "transactionPool")));
>>>>>>> c54e88a2

        blocks.getLatestCompleteStateReference()
                .set(() -> latestCompleteStateNexus.getState("get latest complete state for reconnect"));
        blocks.loadReconnectStateReference().set(this::loadReconnectState);
        blocks.clearAllPipelinesForReconnectReference().set(clearAllPipelines::clear);
        blocks.latestImmutableStateProviderReference().set(latestImmutableStateNexus::getState);
    }

    /**
     * Builds the birth round migration shim if necessary.
     *
     * @param initialState the initial state
     * @return the birth round migration shim, or null if it is not needed
     */
    @Nullable
    private BirthRoundMigrationShim buildBirthRoundMigrationShim(@NonNull final SignedState initialState) {

        if (ancientMode == AncientMode.GENERATION_THRESHOLD) {
            // We don't need the shim if we haven't migrated to birth round mode.
            return null;
        }

        final State state = initialState.getState();
        final PlatformState platformState = state.getPlatformState();

        return new DefaultBirthRoundMigrationShim(
                platformContext,
                platformState.getFirstVersionInBirthRoundMode(),
                platformState.getLastRoundBeforeBirthRoundMode(),
                platformState.getLowestJudgeGenerationBeforeBirthRoundMode());
    }

    /**
     * {@inheritDoc}
     */
    @Override
    @NonNull
    public NodeId getSelfId() {
        return selfId;
    }

    /**
     * Initialize the state.
     *
     * @param signedState the state to initialize
     */
    private void initializeState(@NonNull final SignedState signedState) {

        final SoftwareVersion previousSoftwareVersion;
        final InitTrigger trigger;

        if (signedState.isGenesisState()) {
            previousSoftwareVersion = NO_VERSION;
            trigger = GENESIS;
        } else {
            previousSoftwareVersion = signedState.getState().getPlatformState().getCreationSoftwareVersion();
            trigger = RESTART;
        }

        final State initialState = signedState.getState();

        // Although the state from disk / genesis state is initially hashed, we are actually dealing with a copy
        // of that state here. That copy should have caused the hash to be cleared.
        if (initialState.getHash() != null) {
            throw new IllegalStateException("Expected initial state to be unhashed");
        }
        if (initialState.getSwirldState().getHash() != null) {
            throw new IllegalStateException("Expected initial swirld state to be unhashed");
        }

        initialState.getSwirldState().init(this, initialState.getPlatformState(), trigger, previousSoftwareVersion);

        abortAndThrowIfInterrupted(
                () -> {
                    try {
                        MerkleCryptoFactory.getInstance()
                                .digestTreeAsync(initialState)
                                .get();
                    } catch (final ExecutionException e) {
                        throw new RuntimeException(e);
                    }
                },
                "interrupted while attempting to hash the state");

        // If our hash changes as a result of the new address book then our old signatures may become invalid.
        signedState.pruneInvalidSignatures();

        final StateConfig stateConfig = platformContext.getConfiguration().getConfigData(StateConfig.class);
        logger.info(
                STARTUP.getMarker(),
                """
                        The platform is using the following initial state:
                        {}""",
                signedState.getState().getInfoString(stateConfig.debugHashDepth()));
    }

    /**
     * Used to load the state received from the sender.
     *
     * @param signedState the signed state that was received from the sender
     */
    private void loadReconnectState(final SignedState signedState) {
        // the state was received, so now we load its data into different objects
        logger.info(LogMarker.STATE_HASH.getMarker(), "RECONNECT: loadReconnectState: reloading state");
        logger.debug(RECONNECT.getMarker(), "`loadReconnectState` : reloading state");
        try {
            platformWiring.overrideIssDetectorState(signedState.reserve("reconnect state to issDetector"));

            // It's important to call init() before loading the signed state. The loading process makes copies
            // of the state, and we want to be sure that the first state in the chain of copies has been initialized.
            final Hash reconnectHash = signedState.getState().getHash();
            signedState
                    .getSwirldState()
                    .init(
                            this,
                            signedState.getState().getPlatformState(),
                            InitTrigger.RECONNECT,
                            signedState.getState().getPlatformState().getCreationSoftwareVersion());
            if (!Objects.equals(signedState.getState().getHash(), reconnectHash)) {
                throw new IllegalStateException(
                        "State hash is not permitted to change during a reconnect init() call. Previous hash was "
                                + reconnectHash + ", new hash is "
                                + signedState.getState().getHash());
            }

            // Before attempting to load the state, verify that the platform AB matches the state AB.
            AddressBookUtils.verifyReconnectAddressBooks(getAddressBook(), signedState.getAddressBook());

            swirldStateManager.loadFromSignedState(signedState);

            latestReconnectRound.set(signedState.getRound());

            // kick off transition to RECONNECT_COMPLETE before beginning to save the reconnect state to disk
            // this guarantees that the platform statusp will be RECONNECT_COMPLETE before the state is saved
            platformWiring
                    .getStatusActionSubmitter()
                    .submitStatusAction(new ReconnectCompleteAction(signedState.getRound()));
            latestImmutableStateNexus.setState(signedState.reserve("set latest immutable to reconnect state"));
            savedStateController.reconnectStateReceived(
                    signedState.reserve("savedStateController.reconnectStateReceived"));

            logSignedStateHash(signedState);
            // this will send the state to the signature collector which will send it to be written to disk.
            // in the future, we might not send it to the collector because it already has all the signatures
            // if this is the case, we must make sure to send it to the writer directly
            platformWiring
                    .getSignatureCollectorStateInput()
                    .put(signedState.reserve("loading reconnect state into sig collector"));
            platformWiring.consensusSnapshotOverride(Objects.requireNonNull(
                    signedState.getState().getPlatformState().getSnapshot()));

            platformWiring
                    .getAddressBookUpdateInput()
                    .inject(new AddressBookUpdate(
                            signedState.getState().getPlatformState().getPreviousAddressBook(),
                            signedState.getState().getPlatformState().getAddressBook()));

            platformWiring.updateEventWindow(new EventWindow(
                    signedState.getRound(),
                    signedState.getState().getPlatformState().getAncientThreshold(),
                    signedState.getState().getPlatformState().getAncientThreshold(),
                    ancientMode));

            final RunningEventHashOverride runningEventHashOverride = new RunningEventHashOverride(
                    signedState.getState().getPlatformState().getLegacyRunningEventHash(),
                    signedState.getState().getPlatformState().getRunningEventHash(),
                    true);
            platformWiring.updateRunningHash(runningEventHashOverride);
            platformWiring.getPcesWriterRegisterDiscontinuityInput().inject(signedState.getRound());

            // Notify any listeners that the reconnect has been completed
            platformWiring
                    .getNotifierWiring()
                    .getInputWire(AppNotifier::sendReconnectCompleteNotification)
                    .put(new ReconnectCompleteNotification(
                            signedState.getRound(),
                            signedState.getConsensusTimestamp(),
                            signedState.getState().getSwirldState()));

        } catch (final RuntimeException e) {
            logger.debug(RECONNECT.getMarker(), "`loadReconnectState` : FAILED, reason: {}", e.getMessage());
            // if the loading fails for whatever reason, we clear all data again in case some of it has been loaded
            clearAllPipelines.clear();
            throw e;
        }
    }

    /**
     * This observer is called when a system freeze is requested. Permanently stops event creation and gossip.
     *
     * @param reason the reason why the system is being frozen.
     */
    private void haltRequested(final String reason) {
        logger.error(EXCEPTION.getMarker(), "System halt requested. Reason: {}", reason);
        platformWiring.stopGossip();
    }

    /**
     * Start this platform.
     */
    @Override
    public void start() {
        logger.info(STARTUP.getMarker(), "Starting platform {}", selfId);
        platformWiring.getModel().preventJvmExit();

        thingsToStart.start();

        metrics.start();

        replayPreconsensusEvents();
        platformWiring.startGossip();
    }

    /**
     * Performs a PCES recovery:
     * <ul>
     *     <li>Starts all components for handling events</li>
     *     <li>Does not start gossip</li>
     *     <li>Replays events from PCES, reaches consensus on them and handles them</li>
     *     <li>Saves the last state produces by this replay to disk</li>
     * </ul>
     */
    public void performPcesRecovery() {
        thingsToStart.start();

        replayPreconsensusEvents();
        try (final ReservedSignedState reservedState = latestImmutableStateNexus.getState("Get PCES recovery state")) {
            if (reservedState == null) {
                logger.warn(
                        STATE_TO_DISK.getMarker(),
                        "Trying to dump PCES recovery state to disk, but no state is available.");
            } else {
                final SignedState signedState = reservedState.get();
                signedState.markAsStateToSave(StateToDiskReason.PCES_RECOVERY_COMPLETE);

                final StateDumpRequest request =
                        StateDumpRequest.create(signedState.reserve("dumping PCES recovery state"));

                platformWiring.getDumpStateToDiskInput().put(request);
                request.waitForFinished().run();
            }
        }
    }

    /**
     * Offers the given state to the hash logger
     * <p>
     * Future work: this method should be removed, since it is doing the same thing as an advanced transformer
     *
     * @param signedState the state to log
     */
    private void logSignedStateHash(@NonNull final SignedState signedState) {
        if (signedState.getState().getHash() != null) {
            final ReservedSignedState stateReservedForHasher = signedState.reserve("logging state hash");

            final boolean offerResult = platformWiring.getHashLoggerInput().offer(stateReservedForHasher);
            if (!offerResult) {
                stateReservedForHasher.close();
            }
        }
    }

    /**
     * Replay preconsensus events.
     */
    private void replayPreconsensusEvents() {
        platformWiring.getStatusActionSubmitter().submitStatusAction(new StartedReplayingEventsAction());

        final IOIterator<GossipEvent> iterator =
                initialPcesFiles.getEventIterator(initialAncientThreshold, startingRound);

        logger.info(
                STARTUP.getMarker(),
                "replaying preconsensus event stream starting at generation {}",
                initialAncientThreshold);

        platformWiring.getPcesReplayerIteratorInput().inject(iterator);

        // We have to wait for all the PCES transactions to reach the ISS detector before telling it that PCES replay is
        // done. The PCES replay will flush the intake pipeline, but we have to flush the hasher

        // FUTURE WORK: These flushes can be done by the PCES replayer.
        platformWiring.flushStateHasher();
        platformWiring.signalEndOfPcesReplay();

        platformWiring
                .getStatusActionSubmitter()
                .submitStatusAction(
                        new DoneReplayingEventsAction(Time.getCurrent().now()));
    }

    /**
     * {@inheritDoc}
     */
    @Override
    public boolean createTransaction(@NonNull final byte[] transaction) {
        return transactionSubmitter.submitTransaction(new SwirldTransaction(transaction));
    }

    /**
     * {@inheritDoc}
     */
    @Override
    @NonNull
    public PlatformContext getContext() {
        return platformContext;
    }

    /**
     * {@inheritDoc}
     */
    @Override
    @NonNull
    public NotificationEngine getNotificationEngine() {
        return notificationEngine;
    }

    /**
     * {@inheritDoc}
     */
    @Override
    @NonNull
    public Signature sign(@NonNull final byte[] data) {
        return new PlatformSigner(keysAndCerts).sign(data);
    }

    /**
     * Get the Address Book
     *
     * @return AddressBook
     */
    @Override
    @NonNull
    public AddressBook getAddressBook() {
        return currentAddressBook;
    }

    /**
     * {@inheritDoc}
     */
    @SuppressWarnings("unchecked")
    @Override
    @NonNull
    public <T extends SwirldState> AutoCloseableWrapper<T> getLatestImmutableState(@NonNull final String reason) {
        final ReservedSignedState wrapper = latestImmutableStateNexus.getState(reason);
        return wrapper == null
                ? AutoCloseableWrapper.empty()
                : new AutoCloseableWrapper<>((T) wrapper.get().getState().getSwirldState(), wrapper::close);
    }
}<|MERGE_RESOLUTION|>--- conflicted
+++ resolved
@@ -123,7 +123,6 @@
 import java.util.Objects;
 import java.util.concurrent.ExecutionException;
 import java.util.concurrent.atomic.AtomicLong;
-import java.util.function.Consumer;
 import java.util.function.LongSupplier;
 import org.apache.logging.log4j.LogManager;
 import org.apache.logging.log4j.Logger;
@@ -272,19 +271,7 @@
 
         currentAddressBook = initialState.getAddressBook();
 
-<<<<<<< HEAD
-        final EmergencyStateNexus emergencyState = new EmergencyStateNexus();
-        if (emergencyRecoveryManager.isEmergencyState(initialState)) {
-            emergencyState.setState(initialState.reserve("emergency state nexus"));
-        }
-
         platformWiring = thingsToStart.add(new PlatformWiring(platformContext, blocks.applicationCallbacks()));
-=======
-        final Consumer<GossipEvent> preconsensusEventConsumer = blocks.preconsensusEventConsumer();
-        final Consumer<ConsensusSnapshot> snapshotOverrideConsumer = blocks.snapshotOverrideConsumer();
-        platformWiring = thingsToStart.add(new PlatformWiring(
-                platformContext, preconsensusEventConsumer != null, snapshotOverrideConsumer != null));
->>>>>>> c54e88a2
 
         thingsToStart.add(platformContext.getFileSystemManager());
 
@@ -470,13 +457,9 @@
             });
         }
 
-        clearAllPipelines = new LoggingClearables(
-                RECONNECT.getMarker(),
-<<<<<<< HEAD
-                List.of(Pair.of(platformWiring, "platformWiring"), Pair.of(shadowGraph, "shadowGraph")));
-=======
-                List.of(Pair.of(platformWiring, "platformWiring"), Pair.of(transactionPool, "transactionPool")));
->>>>>>> c54e88a2
+        // TODO eliminate this!!!
+        clearAllPipelines =
+                new LoggingClearables(RECONNECT.getMarker(), List.of(Pair.of(platformWiring, "platformWiring")));
 
         blocks.getLatestCompleteStateReference()
                 .set(() -> latestCompleteStateNexus.getState("get latest complete state for reconnect"));
