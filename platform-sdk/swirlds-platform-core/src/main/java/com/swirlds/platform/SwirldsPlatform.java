--- conflicted
+++ resolved
@@ -797,12 +797,8 @@
                     inOrderLinker,
                     linkedEventIntake,
                     eventCreationManager,
-<<<<<<< HEAD
                     swirldStateManager,
                     signedStateManager);
-=======
-                    swirldStateManager);
->>>>>>> ead52864
 
             intakeHandler = platformWiring.getEventInput()::put;
         }
