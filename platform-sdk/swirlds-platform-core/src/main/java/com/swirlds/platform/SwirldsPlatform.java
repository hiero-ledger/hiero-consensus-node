/*
 * Copyright (C) 2016-2023 Hedera Hashgraph, LLC
 *
 * Licensed under the Apache License, Version 2.0 (the "License");
 * you may not use this file except in compliance with the License.
 * You may obtain a copy of the License at
 *
 *      http://www.apache.org/licenses/LICENSE-2.0
 *
 * Unless required by applicable law or agreed to in writing, software
 * distributed under the License is distributed on an "AS IS" BASIS,
 * WITHOUT WARRANTIES OR CONDITIONS OF ANY KIND, either express or implied.
 * See the License for the specific language governing permissions and
 * limitations under the License.
 */

package com.swirlds.platform;

import static com.swirlds.common.threading.interrupt.Uninterruptable.abortAndThrowIfInterrupted;
import static com.swirlds.common.threading.manager.AdHocThreadManager.getStaticThreadManager;
import static com.swirlds.logging.LogMarker.EXCEPTION;
import static com.swirlds.logging.LogMarker.PLATFORM_STATUS;
import static com.swirlds.logging.LogMarker.RECONNECT;
import static com.swirlds.logging.LogMarker.STARTUP;
import static com.swirlds.platform.state.GenesisStateBuilder.buildGenesisState;
import static com.swirlds.platform.state.address.AddressBookMetrics.registerAddressBookMetrics;
import static com.swirlds.platform.state.signed.ReservedSignedState.createNullReservation;

import com.swirlds.base.state.Startable;
import com.swirlds.common.config.ConsensusConfig;
import com.swirlds.common.config.StateConfig;
import com.swirlds.common.context.PlatformContext;
import com.swirlds.common.crypto.Hash;
import com.swirlds.common.crypto.Signature;
import com.swirlds.common.merkle.MerkleNode;
import com.swirlds.common.merkle.crypto.MerkleCryptoFactory;
import com.swirlds.common.merkle.route.MerkleRouteIterator;
import com.swirlds.common.merkle.utility.MerkleTreeVisualizer;
import com.swirlds.common.metrics.FunctionGauge;
import com.swirlds.common.metrics.Metrics;
import com.swirlds.common.notification.NotificationEngine;
import com.swirlds.common.notification.listeners.PlatformStatusChangeListener;
import com.swirlds.common.notification.listeners.PlatformStatusChangeNotification;
import com.swirlds.common.notification.listeners.ReconnectCompleteListener;
import com.swirlds.common.notification.listeners.ReconnectCompleteNotification;
import com.swirlds.common.notification.listeners.StateLoadedFromDiskCompleteListener;
import com.swirlds.common.notification.listeners.StateLoadedFromDiskNotification;
import com.swirlds.common.stream.EventStreamManager;
import com.swirlds.common.system.InitTrigger;
import com.swirlds.common.system.NodeId;
import com.swirlds.common.system.Platform;
import com.swirlds.common.system.PlatformStatus;
import com.swirlds.common.system.SoftwareVersion;
import com.swirlds.common.system.SwirldState;
import com.swirlds.common.system.address.Address;
import com.swirlds.common.system.address.AddressBook;
import com.swirlds.common.system.transaction.internal.SwirldTransaction;
import com.swirlds.common.system.transaction.internal.SystemTransaction;
import com.swirlds.common.threading.framework.QueueThread;
import com.swirlds.common.threading.framework.config.QueueThreadConfiguration;
import com.swirlds.common.threading.framework.config.QueueThreadMetricsConfiguration;
import com.swirlds.common.threading.manager.ThreadManager;
import com.swirlds.common.time.OSTime;
import com.swirlds.common.time.Time;
import com.swirlds.common.utility.AutoCloseableWrapper;
import com.swirlds.common.utility.Clearable;
import com.swirlds.common.utility.LoggingClearables;
import com.swirlds.logging.LogMarker;
import com.swirlds.logging.payloads.PlatformStatusPayload;
import com.swirlds.logging.payloads.SavedStateLoadedPayload;
import com.swirlds.platform.components.EventCreationRules;
import com.swirlds.platform.components.EventCreator;
import com.swirlds.platform.components.EventIntake;
import com.swirlds.platform.components.EventMapper;
import com.swirlds.platform.components.EventTaskDispatcher;
import com.swirlds.platform.components.appcomm.AppCommunicationComponent;
import com.swirlds.platform.components.state.StateManagementComponent;
import com.swirlds.platform.components.transaction.system.PostConsensusSystemTransactionManager;
import com.swirlds.platform.components.transaction.system.PostConsensusSystemTransactionManagerFactory;
import com.swirlds.platform.components.transaction.system.PreConsensusSystemTransactionManager;
import com.swirlds.platform.components.transaction.system.PreConsensusSystemTransactionManagerFactory;
import com.swirlds.platform.components.wiring.ManualWiring;
import com.swirlds.platform.config.ThreadConfig;
import com.swirlds.platform.dispatch.DispatchBuilder;
import com.swirlds.platform.dispatch.DispatchConfiguration;
import com.swirlds.platform.dispatch.triggers.flow.DiskStateLoadedTrigger;
import com.swirlds.platform.dispatch.triggers.flow.ReconnectStateLoadedTrigger;
import com.swirlds.platform.event.EventCounter;
import com.swirlds.platform.event.EventIntakeTask;
import com.swirlds.platform.event.EventUtils;
import com.swirlds.platform.event.linking.EventLinker;
import com.swirlds.platform.event.linking.InOrderLinker;
import com.swirlds.platform.event.linking.OrphanBufferingLinker;
import com.swirlds.platform.event.linking.ParentFinder;
import com.swirlds.platform.event.preconsensus.AsyncPreConsensusEventWriter;
import com.swirlds.platform.event.preconsensus.NoOpPreConsensusEventWriter;
import com.swirlds.platform.event.preconsensus.PreConsensusEventFileManager;
import com.swirlds.platform.event.preconsensus.PreConsensusEventStreamConfig;
import com.swirlds.platform.event.preconsensus.PreConsensusEventWriter;
import com.swirlds.platform.event.preconsensus.PreconsensusEventStreamSequencer;
import com.swirlds.platform.event.preconsensus.SyncPreConsensusEventWriter;
import com.swirlds.platform.event.validation.AncientValidator;
import com.swirlds.platform.event.validation.EventDeduplication;
import com.swirlds.platform.event.validation.EventValidator;
import com.swirlds.platform.event.validation.GossipEventValidator;
import com.swirlds.platform.event.validation.GossipEventValidators;
import com.swirlds.platform.event.validation.SignatureValidator;
import com.swirlds.platform.event.validation.StaticValidators;
import com.swirlds.platform.event.validation.TransactionSizeValidator;
import com.swirlds.platform.eventhandling.ConsensusRoundHandler;
import com.swirlds.platform.eventhandling.PreConsensusEventHandler;
import com.swirlds.platform.gossip.Gossip;
import com.swirlds.platform.gossip.GossipFactory;
import com.swirlds.platform.gossip.chatter.config.ChatterConfig;
import com.swirlds.platform.gossip.chatter.protocol.messages.EventDescriptor;
import com.swirlds.platform.gossip.shadowgraph.ShadowGraph;
import com.swirlds.platform.gossip.shadowgraph.ShadowGraphEventObserver;
import com.swirlds.platform.gui.GuiPlatformAccessor;
import com.swirlds.platform.intake.IntakeCycleStats;
import com.swirlds.platform.internal.EventImpl;
import com.swirlds.platform.metrics.AddedEventMetrics;
import com.swirlds.platform.metrics.ConsensusHandlingMetrics;
import com.swirlds.platform.metrics.ConsensusMetrics;
import com.swirlds.platform.metrics.ConsensusMetricsImpl;
import com.swirlds.platform.metrics.EventIntakeMetrics;
import com.swirlds.platform.metrics.RuntimeMetrics;
import com.swirlds.platform.metrics.SyncMetrics;
import com.swirlds.platform.metrics.TransactionMetrics;
import com.swirlds.platform.observers.ConsensusRoundObserver;
import com.swirlds.platform.observers.EventObserverDispatcher;
import com.swirlds.platform.observers.PreConsensusEventObserver;
import com.swirlds.platform.state.EmergencyRecoveryManager;
import com.swirlds.platform.state.State;
import com.swirlds.platform.state.SwirldStateManager;
import com.swirlds.platform.state.signed.ReservedSignedState;
import com.swirlds.platform.state.signed.SignedState;
import com.swirlds.platform.state.signed.SourceOfSignedState;
import com.swirlds.platform.stats.StatConstructor;
import com.swirlds.platform.system.Shutdown;
import com.swirlds.platform.system.SystemExitCode;
import com.swirlds.platform.system.SystemExitUtils;
import com.swirlds.platform.threading.PauseAndLoad;
import com.swirlds.platform.util.PlatformComponents;
import edu.umd.cs.findbugs.annotations.NonNull;
import edu.umd.cs.findbugs.annotations.Nullable;
import java.io.IOException;
import java.io.UncheckedIOException;
import java.time.Instant;
import java.util.ArrayList;
import java.util.List;
import java.util.Objects;
import java.util.concurrent.ExecutionException;
import java.util.concurrent.atomic.AtomicReference;
import java.util.function.Predicate;
import java.util.function.Supplier;
import org.apache.commons.lang3.tuple.Pair;
import org.apache.logging.log4j.LogManager;
import org.apache.logging.log4j.Logger;

public class SwirldsPlatform implements Platform, Startable {

    public static final String PLATFORM_THREAD_POOL_NAME = "platform-core";
    /** use this for all logging, as controlled by the optional data/log4j2.xml file */
    private static final Logger logger = LogManager.getLogger(SwirldsPlatform.class);
    /**
     * the ID of the member running this. Since a node can be a main node or a mirror node, the ID is not a primitive
     * value
     */
    private final NodeId selfId;

    /** A type used by Hashgraph, Statistics, and SyncUtils. Only Hashgraph modifies this type instance. */
    private final EventMapper eventMapper;
    /** The platforms freeze manager */
    private final FreezeManager freezeManager;
    /** is used for pausing event creation for a while at start up */
    private final StartUpEventFrozenManager startUpEventFrozenManager;
    /**
     * The shadow graph manager. This wraps a shadow graph, which is an Event graph that adds child pointers to the
     * Hashgraph Event graph. Used for gossiping.
     */
    private final ShadowGraph shadowGraph;
    /** The last status of the platform that was determined, is null until the platform starts up */
    private final AtomicReference<PlatformStatus> currentPlatformStatus = new AtomicReference<>(null);
    /**
     * the object used to calculate consensus. it is volatile because the whole object is replaced when reading a state
     * from disk or getting it through reconnect
     */
    private final AtomicReference<Consensus> consensusRef = new AtomicReference<>();
    /** set in the constructor and given to the SwirldState object in run() */
    private final AddressBook initialAddressBook;

    private final Metrics metrics;

    private final ConsensusMetrics consensusMetrics;

    /** the object that contains all key pairs and CSPRNG state for this member */
    private final Crypto crypto;
    /**
     * True if this node started from genesis.
     */
    private final boolean startedFromGenesis;
    /**
     * If a state was loaded from disk, this will have the round of that state.
     */
    private final long diskStateRound;
    /**
     * If a state was loaded from disk, this will have the hash of that state.
     */
    private final Hash diskStateHash;

    private final StateManagementComponent stateManagementComponent;
    private final QueueThread<EventIntakeTask> intakeQueue;
    private final EventLinker eventLinker;
    /** Stores and processes consensus events including sending them to {@link SwirldStateManager} for handling */
    private final ConsensusRoundHandler consensusRoundHandler;
    /** Handles all interaction with {@link SwirldState} */
    private final SwirldStateManager swirldStateManager;
    /** Checks the validity of transactions and submits valid ones to the event transaction pool */
    private final SwirldTransactionSubmitter transactionSubmitter;
    /** clears all pipelines to prepare for a reconnect */
    private final Clearable clearAllPipelines;

    /**
     * Responsible for managing the lifecycle of threads on this platform.
     */
    private final ThreadManager threadManager;

    /**
     * All components that need to be started or that have dispatch observers.
     */
    private final PlatformComponents components;

    /**
     * Call this when a reconnect has been completed.
     */
    private final ReconnectStateLoadedTrigger reconnectStateLoadedDispatcher;

    /**
     * Call this when a state has been loaded from disk.
     */
    private final DiskStateLoadedTrigger diskStateLoadedDispatcher;
    /**
     * The current version of the app running on this platform.
     */
    private final SoftwareVersion appVersion;
    /**
     * For passing notifications between the platform and the application.
     */
    private final NotificationEngine notificationEngine;

    /**
     * The platform context for this platform. Should be used to access basic services
     */
    private final PlatformContext platformContext;

    /**
     * Writes pre-consensus events to disk.
     */
    private final PreConsensusEventWriter preConsensusEventWriter;

    /**
     * Responsible for transmitting and receiving events from the network.
     */
    private final Gossip gossip;

    /**
     * the browser gives the Platform what app to run. There can be multiple Platforms on one computer.
     *
     * @param platformContext          the context for this platform
     * @param crypto                   an object holding all the public/private key pairs and the CSPRNG state for this
     *                                 member
     * @param initialAddressBook       the address book listing all members in the community
     * @param id                       the ID number for this member (if this computer has multiple members in one
     *                                 swirld)
     * @param mainClassName            the name of the app class inheriting from SwirldMain
     * @param swirldName               the name of the swirld being run
     * @param appVersion               the current version of the running application
     * @param genesisStateBuilder      used to construct a genesis state if no suitable state from disk can be found
     * @param loadedSignedState        used to initialize the loaded state
     * @param emergencyRecoveryManager used in emergency recovery.
     */
    SwirldsPlatform(
            @NonNull final PlatformContext platformContext,
            @NonNull final Crypto crypto,
            @NonNull final AddressBook initialAddressBook,
            @NonNull final NodeId id,
            @NonNull final String mainClassName,
            @NonNull final String swirldName,
            @NonNull final SoftwareVersion appVersion,
            @NonNull final Supplier<SwirldState> genesisStateBuilder,
            @NonNull final ReservedSignedState loadedSignedState,
            @NonNull final EmergencyRecoveryManager emergencyRecoveryManager) {

        this.platformContext = Objects.requireNonNull(platformContext, "platformContext");
        final Time time = OSTime.getInstance();

        final DispatchBuilder dispatchBuilder =
                new DispatchBuilder(platformContext.getConfiguration().getConfigData(DispatchConfiguration.class));

        components = new PlatformComponents(dispatchBuilder);

        // FUTURE WORK: use a real thread manager here
        threadManager = getStaticThreadManager();

        notificationEngine = NotificationEngine.buildEngine(threadManager);

        dispatchBuilder.registerObservers(this);

        reconnectStateLoadedDispatcher =
                dispatchBuilder.getDispatcher(this, ReconnectStateLoadedTrigger.class)::dispatch;
        diskStateLoadedDispatcher = dispatchBuilder.getDispatcher(this, DiskStateLoadedTrigger.class)::dispatch;

        final StateConfig stateConfig = platformContext.getConfiguration().getConfigData(StateConfig.class);
        final String actualMainClassName = stateConfig.getMainClassName(mainClassName);

        this.appVersion = appVersion;

        this.selfId = id;
        this.initialAddressBook = initialAddressBook;

        this.eventMapper = new EventMapper(platformContext.getMetrics(), selfId);

        this.metrics = platformContext.getMetrics();

        metrics.getOrCreate(StatConstructor.createEnumStat(
                "PlatformStatus", Metrics.PLATFORM_CATEGORY, PlatformStatus.values(), currentPlatformStatus::get));

        registerAddressBookMetrics(metrics, initialAddressBook, selfId);

        this.consensusMetrics = new ConsensusMetricsImpl(this.selfId, metrics);

        final EventIntakeMetrics eventIntakeMetrics = new EventIntakeMetrics(metrics, time);
        final SyncMetrics syncMetrics = new SyncMetrics(metrics);
        RuntimeMetrics.setup(metrics);

        this.shadowGraph = new ShadowGraph(syncMetrics, initialAddressBook.getSize());

        this.crypto = crypto;

        startUpEventFrozenManager = new StartUpEventFrozenManager(metrics, Instant::now);
        freezeManager = new FreezeManager(this::checkPlatformStatus);
        FreezeMetrics.registerFreezeMetrics(metrics, freezeManager, startUpEventFrozenManager);
        EventCounter.registerEventCounterMetrics(metrics);

        // Manually wire components for now.
        final ManualWiring wiring = new ManualWiring(platformContext, threadManager, getAddressBook(), freezeManager);
        metrics.addUpdater(wiring::updateMetrics);
        final AppCommunicationComponent appCommunicationComponent =
                wiring.wireAppCommunicationComponent(notificationEngine);

        preConsensusEventWriter = components.add(buildPreConsensusEventWriter());

        stateManagementComponent = wiring.wireStateManagementComponent(
                PlatformConstructor.platformSigner(crypto.getKeysAndCerts()),
                actualMainClassName,
                selfId,
                swirldName,
                txn -> this.createSystemTransaction(txn, true),
                this::haltRequested,
                appCommunicationComponent,
                preConsensusEventWriter,
                currentPlatformStatus::get);
        wiring.registerComponents(components);

        final PreConsensusSystemTransactionManager preConsensusSystemTransactionManager =
                new PreConsensusSystemTransactionManagerFactory()
                        .addHandlers(stateManagementComponent.getPreConsensusHandleMethods())
                        .build();

        final PostConsensusSystemTransactionManager postConsensusSystemTransactionManager =
                new PostConsensusSystemTransactionManagerFactory()
                        .addHandlers(stateManagementComponent.getPostConsensusHandleMethods())
                        .build();

        // FUTURE WORK remove this when there are no more ShutdownRequestedTriggers being dispatched
        components.add(new Shutdown());

        final Settings settings = Settings.getInstance();

        // if this setting is 0 or less, there is no startup freeze
        if (settings.getFreezeSecondsAfterStartup() > 0) {
            final Instant startUpEventFrozenEndTime =
                    Instant.now().plusSeconds(settings.getFreezeSecondsAfterStartup());
            startUpEventFrozenManager.setStartUpEventFrozenEndTime(startUpEventFrozenEndTime);
            logger.info(STARTUP.getMarker(), "startUpEventFrozenEndTime: {}", () -> startUpEventFrozenEndTime);
        }

        final Address address = getSelfAddress();
        final String eventStreamManagerName;
        if (address.getMemo() != null && !address.getMemo().isEmpty()) {
            eventStreamManagerName = address.getMemo();
        } else {
            eventStreamManagerName = String.valueOf(selfId);
        }
        logger.info(STARTUP.getMarker(), "initialize eventStreamManager");

        final EventStreamManager<EventImpl> eventStreamManager = new EventStreamManager<>(
                platformContext,
                threadManager,
                getSelfId(),
                this,
                eventStreamManagerName,
                settings.isEnableEventStreaming(),
                settings.getEventsLogDir(),
                settings.getEventsLogPeriod(),
                settings.getEventStreamQueueCapacity(),
                this::isLastEventBeforeRestart);

        if (loadedSignedState.isNotNull()) {
            diskStateHash = loadedSignedState.get().getState().getHash();
            diskStateRound = loadedSignedState.get().getRound();
            startedFromGenesis = false;
        } else {
            diskStateHash = null;
            diskStateRound = -1;
            startedFromGenesis = true;
        }

        final LoadedState loadedState = initializeLoadedStateFromSignedState(loadedSignedState, stateConfig);
        final PreConsensusEventHandler preConsensusEventHandler;
        try (loadedState.signedStateFromDisk) {
            final SignedState signedStateFromDisk = loadedState.signedStateFromDisk.getNullable();

            // Queue thread that stores and handles signed states that need to be hashed and have signatures collected.
            final QueueThread<ReservedSignedState> stateHashSignQueueThread = PlatformConstructor.stateHashSignQueue(
                    threadManager, selfId, stateManagementComponent::newSignedStateFromTransactions, metrics);
            stateHashSignQueueThread.start();

            final State stateToLoad;
            if (signedStateFromDisk != null) {
                logger.debug(STARTUP.getMarker(), () -> new SavedStateLoadedPayload(
                                signedStateFromDisk.getRound(),
                                signedStateFromDisk.getConsensusTimestamp(),
                                startUpEventFrozenManager.getStartUpEventFrozenEndTime())
                        .toString());

                stateToLoad = loadedState.initialState;

            } else {
                stateToLoad = buildGenesisState(this, initialAddressBook, appVersion, genesisStateBuilder);

                // if we are not starting from a saved state, don't freeze on startup
                startUpEventFrozenManager.setStartUpEventFrozenEndTime(null);
            }

            if (stateToLoad == null) {
                // this should be impossible
                throw new IllegalStateException("stateToLoad is null");
            }

            swirldStateManager = PlatformConstructor.swirldStateManager(
                    platformContext,
                    initialAddressBook,
                    selfId,
                    preConsensusSystemTransactionManager,
                    postConsensusSystemTransactionManager,
                    metrics,
                    PlatformConstructor.settingsProvider(),
                    freezeManager::isFreezeStarted,
                    stateToLoad);

            // SwirldStateManager will get a copy of the state loaded, that copy will become stateCons.
            // The original state will be saved in the SignedStateMgr and will be deleted when it becomes old

            preConsensusEventHandler = components.add(
                    new PreConsensusEventHandler(metrics, threadManager, selfId, swirldStateManager, consensusMetrics));
            consensusRoundHandler = components.add(PlatformConstructor.consensusHandler(
                    platformContext,
                    threadManager,
                    selfId,
                    PlatformConstructor.settingsProvider(),
                    swirldStateManager,
                    new ConsensusHandlingMetrics(metrics, time),
                    eventStreamManager,
                    stateHashSignQueueThread,
                    preConsensusEventWriter::waitUntilDurable,
                    freezeManager::freezeStarted,
                    stateManagementComponent::roundAppliedToState,
                    appVersion));

            if (signedStateFromDisk != null) {
                consensusRoundHandler.loadDataFromSignedState(signedStateFromDisk, false);
            }

            final AddedEventMetrics addedEventMetrics = new AddedEventMetrics(this.selfId, metrics);
            final PreconsensusEventStreamSequencer sequencer = new PreconsensusEventStreamSequencer();

            final EventObserverDispatcher eventObserverDispatcher = new EventObserverDispatcher(
                    new ShadowGraphEventObserver(shadowGraph),
                    consensusRoundHandler,
                    preConsensusEventHandler,
                    eventMapper,
                    addedEventMetrics,
                    eventIntakeMetrics,
                    (PreConsensusEventObserver) event -> {
                        sequencer.assignStreamSequenceNumber(event);
                        abortAndThrowIfInterrupted(
                                preConsensusEventWriter::writeEvent,
                                event,
                                "Interrupted while attempting to enqueue preconsensus event for writing");
                    },
                    (ConsensusRoundObserver) round -> {
                        abortAndThrowIfInterrupted(
                                preConsensusEventWriter::setMinimumGenerationNonAncient,
                                round.getGenerations().getMinGenerationNonAncient(),
                                "Interrupted while attempting to enqueue change in minimum generation non-ancient");

                        abortAndThrowIfInterrupted(
                                preConsensusEventWriter::requestFlush,
                                "Interrupted while requesting preconsensus event flush");
                    });

            final List<Predicate<EventDescriptor>> isDuplicateChecks = new ArrayList<>();
            isDuplicateChecks.add(d -> shadowGraph.isHashInGraph(d.getHash()));

            eventLinker = buildEventLinker(isDuplicateChecks);

            final IntakeCycleStats intakeCycleStats = new IntakeCycleStats(time, metrics);
            final EventIntake eventIntake = new EventIntake(
                    selfId,
                    eventLinker,
                    consensusRef::get,
                    initialAddressBook,
                    eventObserverDispatcher,
                    intakeCycleStats,
                    shadowGraph);

            final EventCreator eventCreator = buildEventCreator(eventIntake);

            final List<GossipEventValidator> validators = new ArrayList<>();
            // it is very important to discard ancient events, otherwise the deduplication will not work, since it
            // doesn't track ancient events
            validators.add(new AncientValidator(consensusRef::get));
            validators.add(new EventDeduplication(isDuplicateChecks, eventIntakeMetrics));
            validators.add(StaticValidators::isParentDataValid);
            validators.add(new TransactionSizeValidator(settings.getMaxTransactionBytesPerEvent()));
            if (settings.isVerifyEventSigs()) {
                validators.add(new SignatureValidator(initialAddressBook));
            }
            final GossipEventValidators eventValidators = new GossipEventValidators(validators);

            /* validates events received from gossip */
            final EventValidator eventValidator = new EventValidator(eventValidators, eventIntake::addUnlinkedEvent);

            final EventTaskDispatcher taskDispatcher = new EventTaskDispatcher(
                    time,
                    eventValidator,
                    eventCreator,
                    eventIntake::addUnlinkedEvent,
                    eventIntakeMetrics,
                    intakeCycleStats);

            intakeQueue = components.add(new QueueThreadConfiguration<EventIntakeTask>(threadManager)
                    .setNodeId(selfId)
                    .setComponent(PLATFORM_THREAD_POOL_NAME)
                    .setThreadName("event-intake")
                    // There is a circular dependency between the intake queue and gossip,
                    // which the handler lambda sidesteps (since the lambda is not invoked
                    // until after all things have been constructed).
                    .setHandler(e -> getGossip().getEventIntakeLambda().accept(e))
                    .setCapacity(settings.getEventIntakeQueueSize())
                    .setLogAfterPauseDuration(platformContext
                            .getConfiguration()
                            .getConfigData(ThreadConfig.class)
                            .logStackTracePauseDuration())
                    .setMetricsConfiguration(new QueueThreadMetricsConfiguration(metrics)
                            .enableMaxSizeMetric()
                            .enableBusyTimeMetric())
                    .build());

            transactionSubmitter = new SwirldTransactionSubmitter(
                    currentPlatformStatus::get,
                    PlatformConstructor.settingsProvider(),
                    swirldStateManager::submitTransaction,
                    new TransactionMetrics(metrics));

            gossip = GossipFactory.buildGossip(
                    platformContext,
                    threadManager,
                    time,
                    crypto,
                    notificationEngine,
                    initialAddressBook,
                    selfId,
                    appVersion,
                    shadowGraph,
                    emergencyRecoveryManager,
                    consensusRef,
                    intakeQueue,
                    freezeManager,
                    startUpEventFrozenManager,
                    swirldStateManager,
                    startedFromGenesis,
                    stateManagementComponent,
                    taskDispatcher::dispatchTask,
                    eventObserverDispatcher,
                    eventMapper,
                    eventIntakeMetrics,
                    eventLinker,
                    this::checkPlatformStatus,
                    this::loadReconnectState,
                    this::clearAllPipelines);

            if (signedStateFromDisk != null) {
                loadIntoConsensusAndEventMapper(signedStateFromDisk);
                eventLinker.loadFromSignedState(signedStateFromDisk);
            } else {
                consensusRef.set(new ConsensusImpl(
                        platformContext.getConfiguration().getConfigData(ConsensusConfig.class),
                        consensusMetrics,
                        consensusRoundHandler::addMinGenInfo,
                        getAddressBook()));
            }
        }

        clearAllPipelines = new LoggingClearables(
                RECONNECT.getMarker(),
                List.of(
                        Pair.of(gossip, "gossip"),
                        Pair.of(preConsensusEventHandler, "preConsensusEventHandler"),
                        Pair.of(consensusRoundHandler, "consensusRoundHandler"),
                        Pair.of(swirldStateManager, "swirldStateManager")));

        // To be removed once the GUI component is better integrated with the platform.
        GuiPlatformAccessor.getInstance().setShadowGraph(selfId, shadowGraph);
        GuiPlatformAccessor.getInstance().setStateManagementComponent(selfId, stateManagementComponent);
        GuiPlatformAccessor.getInstance().setConsensusReference(selfId, consensusRef);
    }

    /**
     * Clears all pipelines in preparation for a reconnect. This method is needed to break a circular dependency.
     */
    private void clearAllPipelines() {
        clearAllPipelines.clear();
    }

    /**
     * Get the gossip engine. This method exists to break a circular dependency.
     */
    private Gossip getGossip() {
        return gossip;
    }

    /**
     * {@inheritDoc}
     */
    @Override
    public NodeId getSelfId() {
        return selfId;
    }

    /**
     * Stores a new system transaction that will be added to an event in the future.
     *
     * @param systemTransaction the new system transaction to be included in a future event
     * @return {@code true} if successful, {@code false} otherwise
     */
    private boolean createSystemTransaction(
            @NonNull final SystemTransaction systemTransaction, final boolean priority) {
        Objects.requireNonNull(systemTransaction);
        return swirldStateManager.submitTransaction(systemTransaction, priority);
    }

    /**
     * A container for the initial state.
     *
     * @param signedStateFromDisk the initial signed state loaded from disk
     * @param initialState        the initial {@link State} object. This is a fast copy of the state loaded from disk
     */
    private record LoadedState(@NonNull ReservedSignedState signedStateFromDisk, @Nullable State initialState) {}

    /**
     * Update the address book with the current address book read from config.txt. Eventually we will not do this, and
     * only transactions will be capable of modifying the address book.
     *
     * @param signedState the state that was loaded from disk
     * @param addressBook the address book specified in config.txt
     */
    private static void updateLoadedStateAddressBook(final SignedState signedState, final AddressBook addressBook) {
        final State state = signedState.getState();

        // Update the address book with the current address book read from config.txt.
        // Eventually we will not do this, and only transactions will be capable of
        // modifying the address book.
        state.getPlatformState().setAddressBook(addressBook.copy());

        // Invalidate a path down to the new address book
        new MerkleRouteIterator(state, state.getPlatformState().getAddressBook().getRoute())
                .forEachRemaining(MerkleNode::invalidateHash);

        // We should only have to rehash a few nodes, so simpler to use the synchronous algorithm.
        MerkleCryptoFactory.getInstance().digestTreeSync(state);

        // If our hash changes as a result of the new address book then our old signatures may become invalid.
        signedState.pruneInvalidSignatures();
    }

    /**
     * Create the LoadedState from the SignedState loaded from disk, if it is present.
     *
     * @param signedStateFromDisk the SignedState loaded from disk.
     * @param stateConfig         the state configuration
     * @return the LoadedState
     */
    @NonNull
    private LoadedState initializeLoadedStateFromSignedState(
            @NonNull final ReservedSignedState signedStateFromDisk, @NonNull final StateConfig stateConfig) {
        try (signedStateFromDisk) {
            if (signedStateFromDisk.isNotNull()) {
                updateLoadedStateAddressBook(signedStateFromDisk.get(), initialAddressBook);
                final State initialState = loadSavedState(signedStateFromDisk.get(), stateConfig);
                return new LoadedState(
                        signedStateFromDisk.getAndReserve("SwirldsPlatform.initializeLoadedStateFromSignedState()"),
                        initialState);
            }
        } catch (final Exception e) {
            logger.error(EXCEPTION.getMarker(), "Saved state not loaded:", e);
            // if requireStateLoad is on, we exit. if not, we just log it
<<<<<<< HEAD
            if (stateConfig.requireStateLoad()) {
                SystemUtils.exitSystem(SystemExitReason.SAVED_STATE_NOT_LOADED);
=======
            if (Settings.getInstance().isRequireStateLoad()) {
                SystemExitUtils.exitSystem(SystemExitCode.SAVED_STATE_NOT_LOADED);
>>>>>>> 1c8a35d9
            }
        }
        return new LoadedState(createNullReservation(), null);
    }

    private State loadSavedState(
            @NonNull final SignedState signedStateFromDisk, @NonNull final StateConfig stateConfig) {
        logger.info(
                STARTUP.getMarker(),
                "Information for state loaded from disk:\n{}\n{}",
                () -> signedStateFromDisk.getState().getPlatformState().getInfoString(),
                () -> new MerkleTreeVisualizer(signedStateFromDisk.getState())
                        .setDepth(stateConfig.debugHashDepth())
                        .render());

        // The previous version of the software that was run. Null if this is the first time running, or if the previous
        // version ran before the concept of application software versioning was introduced.
        final SoftwareVersion previousSoftwareVersion = signedStateFromDisk
                .getState()
                .getPlatformState()
                .getPlatformData()
                .getCreationSoftwareVersion();
        final State initialState = signedStateFromDisk.getState().copy();
        initialState.getPlatformState().getPlatformData().setCreationSoftwareVersion(appVersion);

        final Hash initialHash = initialState.getSwirldState().getHash();
        initialState
                .getSwirldState()
                .init(this, initialState.getSwirldDualState(), InitTrigger.RESTART, previousSoftwareVersion);
        initialState.markAsInitialized();

        final Hash currentHash = initialState.getSwirldState().getHash();

        // If the current hash is null, we must hash the state
        // It's also possible that the application modified the state and hashed itself in init(), if so we need to
        // rehash the state as a whole.
        if (currentHash == null || !Objects.equals(initialHash, currentHash)) {
            initialState.invalidateHash();
            abortAndThrowIfInterrupted(
                    () -> {
                        try {
                            MerkleCryptoFactory.getInstance()
                                    .digestTreeAsync(initialState)
                                    .get();
                        } catch (final ExecutionException e) {
                            throw new RuntimeException(e);
                        }
                    },
                    "interrupted while attempting to hash the state");
        }

        stateManagementComponent.stateToLoad(signedStateFromDisk, SourceOfSignedState.DISK);

        return initialState;
    }

    /**
     * Loads the signed state data into consensus and event mapper
     *
     * @param signedState the state to get the data from
     */
    void loadIntoConsensusAndEventMapper(final SignedState signedState) {
        consensusRef.set(new ConsensusImpl(
                platformContext.getConfiguration().getConfigData(ConsensusConfig.class),
                consensusMetrics,
                consensusRoundHandler::addMinGenInfo,
                getAddressBook(),
                signedState));

        shadowGraph.initFromEvents(
                EventUtils.prepareForShadowGraph(
                        // we need to pass in a copy of the array, otherwise prepareForShadowGraph will rearrange the
                        // events in the signed state which will cause issues for other components that depend on it
                        signedState.getEvents().clone()),
                // we need to provide the minGen from consensus so that expiry matches after a restart/reconnect
                consensusRef.get().getMinRoundGeneration());

        // Data that is needed for the intake system to work
        for (final EventImpl e : signedState.getEvents()) {
            eventMapper.eventAdded(e);
        }

        gossip.loadFromSignedState(signedState);

        logger.info(
                STARTUP.getMarker(),
                "Last known events after restart are {}",
                eventMapper.getMostRecentEventsByEachCreator());
    }

    /**
     * Used to load the state received from the sender.
     *
     * @param signedState the signed state that was received from the sender
     */
    void loadReconnectState(final SignedState signedState) {
        // the state was received, so now we load its data into different objects
        logger.info(LogMarker.STATE_HASH.getMarker(), "RECONNECT: loadReconnectState: reloading state");
        logger.debug(RECONNECT.getMarker(), "`loadReconnectState` : reloading state");
        try {

            reconnectStateLoadedDispatcher.dispatch(
                    signedState.getRound(), signedState.getState().getHash());

            // It's important to call init() before loading the signed state. The loading process makes copies
            // of the state, and we want to be sure that the first state in the chain of copies has been initialized.
            final Hash reconnectHash = signedState.getState().getHash();
            signedState
                    .getSwirldState()
                    .init(
                            this,
                            signedState.getState().getSwirldDualState(),
                            InitTrigger.RECONNECT,
                            signedState
                                    .getState()
                                    .getPlatformState()
                                    .getPlatformData()
                                    .getCreationSoftwareVersion());
            if (!Objects.equals(signedState.getState().getHash(), reconnectHash)) {
                throw new IllegalStateException(
                        "State hash is not permitted to change during a reconnect init() call. Previous hash was "
                                + reconnectHash + ", new hash is "
                                + signedState.getState().getHash());
            }
            signedState.getState().markAsInitialized();

            swirldStateManager.loadFromSignedState(signedState);

            stateManagementComponent.stateToLoad(signedState, SourceOfSignedState.RECONNECT);

            loadIntoConsensusAndEventMapper(signedState);
            // eventLinker is not thread safe, which is not a problem regularly because it is only used by a single
            // thread. after a reconnect, it needs to load the minimum generation from a state on a different thread,
            // so the intake thread is paused before the data is loaded and unpaused after. this ensures that the
            // thread will get the up-to-date data loaded
            new PauseAndLoad(intakeQueue, eventLinker).loadFromSignedState(signedState);

            consensusRoundHandler.loadDataFromSignedState(signedState, true);

            try {
                preConsensusEventWriter.registerDiscontinuity();
                preConsensusEventWriter.setMinimumGenerationNonAncient(signedState
                        .getState()
                        .getPlatformState()
                        .getPlatformData()
                        .getMinimumGenerationNonAncient());
            } catch (final InterruptedException e) {
                Thread.currentThread().interrupt();
                throw new RuntimeException("interrupted while loading updating PCES after reconnect", e);
            }

            // Notify any listeners that the reconnect has been completed
            notificationEngine.dispatch(
                    ReconnectCompleteListener.class,
                    new ReconnectCompleteNotification(
                            signedState.getRound(),
                            signedState.getConsensusTimestamp(),
                            signedState.getState().getSwirldState()));
        } catch (final RuntimeException e) {
            logger.debug(RECONNECT.getMarker(), "`loadReconnectState` : FAILED, reason: {}", e.getMessage());
            // if the loading fails for whatever reason, we clear all data again in case some of it has been loaded
            clearAllPipelines();
            throw e;
        }

        gossip.resetFallenBehind();
    }

    /**
     * This observer is called when a system freeze is requested. Permanently stops event creation and gossip.
     *
     * @param reason the reason why the system is being frozen.
     */
    private void haltRequested(final String reason) {
        logger.error(EXCEPTION.getMarker(), "System halt requested. Reason: {}", reason);
        freezeManager.freezeEventCreation();
        gossip.stop();
    }

    /**
     * Build the event creator.
     */
    @Nullable
    private EventCreator buildEventCreator(@NonNull final EventIntake eventIntake) {
        Objects.requireNonNull(eventIntake);
        final ChatterConfig chatterConfig = platformContext.getConfiguration().getConfigData(ChatterConfig.class);
        if (chatterConfig.useChatter()) {
            // chatter has a separate event creator in a different thread. having 2 event creators creates the risk
            // of forking, so a NPE is preferable to a fork
            return null;
        } else {
            return new EventCreator(
                    this.appVersion,
                    selfId,
                    PlatformConstructor.platformSigner(crypto.getKeysAndCerts()),
                    consensusRef::get,
                    swirldStateManager.getTransactionPool(),
                    eventIntake::addEvent,
                    eventMapper,
                    eventMapper,
                    swirldStateManager.getTransactionPool(),
                    freezeManager::isFreezeStarted,
                    new EventCreationRules(List.of()));
        }
    }

    /**
     * Build the event linker.
     */
    @NonNull
    private EventLinker buildEventLinker(@NonNull final List<Predicate<EventDescriptor>> isDuplicateChecks) {
        Objects.requireNonNull(isDuplicateChecks);
        final ParentFinder parentFinder = new ParentFinder(shadowGraph::hashgraphEvent);
        final ChatterConfig chatterConfig = platformContext.getConfiguration().getConfigData(ChatterConfig.class);
        if (chatterConfig.useChatter()) {
            final OrphanBufferingLinker orphanBuffer = new OrphanBufferingLinker(
                    platformContext.getConfiguration().getConfigData(ConsensusConfig.class),
                    parentFinder,
                    chatterConfig.futureGenerationLimit());
            metrics.getOrCreate(
                    new FunctionGauge.Config<>("intake", "numOrphans", Integer.class, orphanBuffer::getNumOrphans)
                            .withDescription("the number of events without parents buffered")
                            .withFormat("%d"));

            // when using chatter an event could be an orphan, in this case it will be stored in the orphan set
            // when its parents are found, or become ancient, it will move to the shadowgraph
            // non-orphans are also stored in the shadowgraph
            // to dedupe, we need to check both
            isDuplicateChecks.add(orphanBuffer::isOrphan);

            return orphanBuffer;
        } else {
            return new InOrderLinker(
                    platformContext.getConfiguration().getConfigData(ConsensusConfig.class),
                    parentFinder,
                    eventMapper::getMostRecentEvent);
        }
    }

    /**
     * Build the pre-consensus event writer.
     */
    @NonNull
    private PreConsensusEventWriter buildPreConsensusEventWriter() {
        final PreConsensusEventStreamConfig preConsensusEventStreamConfig =
                platformContext.getConfiguration().getConfigData(PreConsensusEventStreamConfig.class);

        if (!preConsensusEventStreamConfig.enableStorage()) {
            return new NoOpPreConsensusEventWriter();
        }

        final PreConsensusEventFileManager fileManager;
        try {
            fileManager = new PreConsensusEventFileManager(platformContext, OSTime.getInstance(), selfId.id());
        } catch (final IOException e) {
            throw new UncheckedIOException("unable load preconsensus files", e);
        }

        final PreConsensusEventWriter syncWriter = new SyncPreConsensusEventWriter(platformContext, fileManager);

        return new AsyncPreConsensusEventWriter(platformContext, threadManager, syncWriter);
    }

    /**
     * Start this platform.
     */
    @Override
    public void start() {

        components.start();

        if (!startedFromGenesis) {
            // If we loaded from disk then call the appropriate dispatch. This dispatch
            // must wait until after components have been started.
            diskStateLoadedDispatcher.dispatch(diskStateRound, diskStateHash);

            // Let the app know that a state was loaded.
            notificationEngine.dispatch(
                    StateLoadedFromDiskCompleteListener.class, new StateLoadedFromDiskNotification());
        }

        metrics.start();

        // FUTURE WORK: validate that status is still STARTING_UP (sanity check until we refactor platform status)
        // FUTURE WORK: set platform status REPLAYING_EVENTS
        // FUTURE WORK: replay the preconsensus event stream
        // FUTURE WORK: validate that status is still REPLAYING_EVENTS (sanity check until we refactor platform status)
        abortAndThrowIfInterrupted(
                preConsensusEventWriter::beginStreamingNewEvents,
                "interrupted while attempting to begin streaming new preconsensus events");
        // FUTURE WORK: set platform status READY

        gossip.start();

        // in case of a single node network, the platform status update will not be triggered by connections, so it
        // needs to be triggered now
        checkPlatformStatus();
    }

    /**
     * Checks the status of the platform and notifies the SwirldMain if there is a change in status
     */
    private void checkPlatformStatus() {
        final int numNodes = initialAddressBook.getSize();

        synchronized (currentPlatformStatus) {
            final PlatformStatus newStatus;
            if (numNodes > 1 && gossip.activeConnectionNumber() == 0) {
                newStatus = PlatformStatus.DISCONNECTED;
            } else if (gossip.hasFallenBehind()) {
                newStatus = PlatformStatus.BEHIND;
            } else if (freezeManager.isFreezeStarted()) {
                newStatus = PlatformStatus.MAINTENANCE;
            } else if (freezeManager.isFreezeComplete()) {
                newStatus = PlatformStatus.FREEZE_COMPLETE;
            } else {
                newStatus = PlatformStatus.ACTIVE;
            }

            final PlatformStatus oldStatus = currentPlatformStatus.getAndSet(newStatus);
            if (oldStatus != newStatus) {
                logger.info(PLATFORM_STATUS.getMarker(), () -> new PlatformStatusPayload(
                                "Platform status changed.", oldStatus == null ? "" : oldStatus.name(), newStatus.name())
                        .toString());

                logger.info(PLATFORM_STATUS.getMarker(), "Platform status changed to: {}", newStatus.toString());

                notificationEngine.dispatch(
                        PlatformStatusChangeListener.class, new PlatformStatusChangeNotification(newStatus));
            }
        }
    }

    /** {@inheritDoc} */
    @Override
    public boolean createTransaction(@NonNull final byte[] transaction) {
        return transactionSubmitter.submitTransaction(new SwirldTransaction(transaction));
    }

    /**
     * {@inheritDoc}
     */
    @Override
    public PlatformContext getContext() {
        return platformContext;
    }

    /**
     * {@inheritDoc}
     */
    @Override
    public NotificationEngine getNotificationEngine() {
        return notificationEngine;
    }

    /** {@inheritDoc} */
    @Override
    public Signature sign(final byte[] data) {
        return crypto.sign(data);
    }

    /**
     * Get the Address Book
     *
     * @return AddressBook
     */
    @Override
    public AddressBook getAddressBook() {
        return initialAddressBook;
    }

    /**
     * {@inheritDoc}
     */
    @SuppressWarnings("unchecked")
    @Override
    public <T extends SwirldState> AutoCloseableWrapper<T> getLatestImmutableState(@NonNull final String reason) {
        final ReservedSignedState wrapper = stateManagementComponent.getLatestImmutableState(reason);
        return new AutoCloseableWrapper<>(
                wrapper.isNull() ? null : (T) wrapper.get().getState().getSwirldState(), wrapper::close);
    }

    /**
     * {@inheritDoc}
     */
    @SuppressWarnings("unchecked")
    @Override
    public <T extends SwirldState> AutoCloseableWrapper<T> getLatestSignedState(@NonNull final String reason) {
        final ReservedSignedState wrapper = stateManagementComponent.getLatestSignedState(reason);
        return new AutoCloseableWrapper<>(
                wrapper.isNull() ? null : (T) wrapper.get().getState().getSwirldState(), wrapper::close);
    }

    /**
     * check whether the given event is the last event in its round, and the platform enters freeze period
     *
     * @param event a consensus event
     * @return whether this event is the last event to be added before restart
     */
    private boolean isLastEventBeforeRestart(final EventImpl event) {
        return event.isLastInRoundReceived() && swirldStateManager.isInFreezePeriod(event.getConsensusTimestamp());
    }
}<|MERGE_RESOLUTION|>--- conflicted
+++ resolved
@@ -716,13 +716,8 @@
         } catch (final Exception e) {
             logger.error(EXCEPTION.getMarker(), "Saved state not loaded:", e);
             // if requireStateLoad is on, we exit. if not, we just log it
-<<<<<<< HEAD
             if (stateConfig.requireStateLoad()) {
-                SystemUtils.exitSystem(SystemExitReason.SAVED_STATE_NOT_LOADED);
-=======
-            if (Settings.getInstance().isRequireStateLoad()) {
                 SystemExitUtils.exitSystem(SystemExitCode.SAVED_STATE_NOT_LOADED);
->>>>>>> 1c8a35d9
             }
         }
         return new LoadedState(createNullReservation(), null);
