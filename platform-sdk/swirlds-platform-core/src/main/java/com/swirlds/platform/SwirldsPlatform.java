/*
 * Copyright (C) 2016-2023 Hedera Hashgraph, LLC
 *
 * Licensed under the Apache License, Version 2.0 (the "License");
 * you may not use this file except in compliance with the License.
 * You may obtain a copy of the License at
 *
 *      http://www.apache.org/licenses/LICENSE-2.0
 *
 * Unless required by applicable law or agreed to in writing, software
 * distributed under the License is distributed on an "AS IS" BASIS,
 * WITHOUT WARRANTIES OR CONDITIONS OF ANY KIND, either express or implied.
 * See the License for the specific language governing permissions and
 * limitations under the License.
 */

package com.swirlds.platform;

import static com.swirlds.common.system.InitTrigger.GENESIS;
import static com.swirlds.common.system.InitTrigger.RESTART;
import static com.swirlds.common.system.SoftwareVersion.NO_VERSION;
import static com.swirlds.common.system.UptimeData.NO_ROUND;
import static com.swirlds.common.threading.interrupt.Uninterruptable.abortAndThrowIfInterrupted;
import static com.swirlds.common.threading.manager.AdHocThreadManager.getStaticThreadManager;
import static com.swirlds.logging.LogMarker.EXCEPTION;
import static com.swirlds.logging.LogMarker.RECONNECT;
import static com.swirlds.logging.LogMarker.STARTUP;
import static com.swirlds.platform.event.creation.EventCreationManagerFactory.buildEventCreationManager;
import static com.swirlds.platform.state.address.AddressBookMetrics.registerAddressBookMetrics;

import com.swirlds.base.state.Startable;
import com.swirlds.base.time.Time;
import com.swirlds.base.utility.Pair;
import com.swirlds.common.config.BasicConfig;
import com.swirlds.common.config.ConsensusConfig;
import com.swirlds.common.config.EventConfig;
import com.swirlds.common.config.StateConfig;
import com.swirlds.common.config.TransactionConfig;
import com.swirlds.common.context.PlatformContext;
import com.swirlds.common.crypto.Hash;
import com.swirlds.common.crypto.Signature;
import com.swirlds.common.io.utility.RecycleBin;
import com.swirlds.common.merkle.crypto.MerkleCryptoFactory;
import com.swirlds.common.metrics.FunctionGauge;
import com.swirlds.common.metrics.Metrics;
import com.swirlds.common.metrics.extensions.PhaseTimer;
import com.swirlds.common.metrics.extensions.PhaseTimerBuilder;
import com.swirlds.common.notification.NotificationEngine;
import com.swirlds.common.notification.listeners.ReconnectCompleteListener;
import com.swirlds.common.notification.listeners.ReconnectCompleteNotification;
import com.swirlds.common.notification.listeners.StateLoadedFromDiskCompleteListener;
import com.swirlds.common.notification.listeners.StateLoadedFromDiskNotification;
import com.swirlds.common.stream.EventStreamManager;
import com.swirlds.common.system.InitTrigger;
import com.swirlds.common.system.NodeId;
import com.swirlds.common.system.Platform;
import com.swirlds.common.system.SoftwareVersion;
import com.swirlds.common.system.SwirldState;
import com.swirlds.common.system.address.Address;
import com.swirlds.common.system.address.AddressBook;
import com.swirlds.common.system.address.AddressBookUtils;
import com.swirlds.common.system.events.EventDescriptor;
import com.swirlds.common.system.status.PlatformStatus;
import com.swirlds.common.system.status.PlatformStatusManager;
import com.swirlds.common.system.status.actions.DoneReplayingEventsAction;
import com.swirlds.common.system.status.actions.ReconnectCompleteAction;
import com.swirlds.common.system.status.actions.StartedReplayingEventsAction;
import com.swirlds.common.system.transaction.internal.StateSignatureTransaction;
import com.swirlds.common.system.transaction.internal.SwirldTransaction;
import com.swirlds.common.system.transaction.internal.SystemTransaction;
import com.swirlds.common.threading.framework.QueueThread;
import com.swirlds.common.threading.framework.config.QueueThreadConfiguration;
import com.swirlds.common.threading.framework.config.QueueThreadMetricsConfiguration;
import com.swirlds.common.threading.manager.ThreadManager;
import com.swirlds.common.utility.AutoCloseableWrapper;
import com.swirlds.common.utility.Clearable;
import com.swirlds.common.utility.LoggingClearables;
import com.swirlds.logging.LogMarker;
import com.swirlds.platform.components.EventIntake;
import com.swirlds.platform.components.appcomm.AppCommunicationComponent;
import com.swirlds.platform.components.state.StateManagementComponent;
import com.swirlds.platform.components.transaction.system.ConsensusSystemTransactionManager;
import com.swirlds.platform.components.transaction.system.PreconsensusSystemTransactionManager;
import com.swirlds.platform.components.wiring.ManualWiring;
import com.swirlds.platform.config.ThreadConfig;
import com.swirlds.platform.crypto.CryptoStatic;
import com.swirlds.platform.dispatch.DispatchBuilder;
import com.swirlds.platform.dispatch.DispatchConfiguration;
import com.swirlds.platform.dispatch.triggers.flow.DiskStateLoadedTrigger;
import com.swirlds.platform.dispatch.triggers.flow.ReconnectStateLoadedTrigger;
import com.swirlds.platform.event.EventCounter;
import com.swirlds.platform.event.EventUtils;
import com.swirlds.platform.event.GossipEvent;
import com.swirlds.platform.event.creation.AsyncEventCreationManager;
import com.swirlds.platform.event.linking.EventLinker;
import com.swirlds.platform.event.linking.OrphanBufferingLinker;
import com.swirlds.platform.event.linking.ParentFinder;
import com.swirlds.platform.event.preconsensus.AsyncPreconsensusEventWriter;
import com.swirlds.platform.event.preconsensus.NoOpPreconsensusEventWriter;
import com.swirlds.platform.event.preconsensus.PreconsensusEventFileManager;
import com.swirlds.platform.event.preconsensus.PreconsensusEventReplayWorkflow;
import com.swirlds.platform.event.preconsensus.PreconsensusEventStreamConfig;
import com.swirlds.platform.event.preconsensus.PreconsensusEventStreamSequencer;
import com.swirlds.platform.event.preconsensus.PreconsensusEventWriter;
import com.swirlds.platform.event.preconsensus.SyncPreconsensusEventWriter;
import com.swirlds.platform.event.validation.AncientValidator;
import com.swirlds.platform.event.validation.EventDeduplication;
import com.swirlds.platform.event.validation.EventValidator;
import com.swirlds.platform.event.validation.GossipEventValidator;
import com.swirlds.platform.event.validation.GossipEventValidators;
import com.swirlds.platform.event.validation.SignatureValidator;
import com.swirlds.platform.event.validation.StaticValidators;
import com.swirlds.platform.event.validation.TransactionSizeValidator;
import com.swirlds.platform.eventhandling.ConsensusRoundHandler;
import com.swirlds.platform.eventhandling.PreConsensusEventHandler;
import com.swirlds.platform.gossip.DefaultIntakeEventCounter;
import com.swirlds.platform.gossip.Gossip;
import com.swirlds.platform.gossip.GossipFactory;
import com.swirlds.platform.gossip.IntakeEventCounter;
import com.swirlds.platform.gossip.NoOpIntakeEventCounter;
import com.swirlds.platform.gossip.chatter.config.ChatterConfig;
import com.swirlds.platform.gossip.shadowgraph.ShadowGraph;
import com.swirlds.platform.gossip.shadowgraph.ShadowGraphEventObserver;
import com.swirlds.platform.gossip.sync.config.SyncConfig;
import com.swirlds.platform.gui.GuiPlatformAccessor;
import com.swirlds.platform.intake.EventIntakePhase;
import com.swirlds.platform.internal.EventImpl;
import com.swirlds.platform.metrics.AddedEventMetrics;
import com.swirlds.platform.metrics.ConsensusHandlingMetrics;
import com.swirlds.platform.metrics.ConsensusMetrics;
import com.swirlds.platform.metrics.ConsensusMetricsImpl;
import com.swirlds.platform.metrics.EventIntakeMetrics;
import com.swirlds.platform.metrics.IssMetrics;
import com.swirlds.platform.metrics.RuntimeMetrics;
import com.swirlds.platform.metrics.SyncMetrics;
import com.swirlds.platform.metrics.TransactionMetrics;
import com.swirlds.platform.observers.ConsensusRoundObserver;
import com.swirlds.platform.observers.EventObserverDispatcher;
import com.swirlds.platform.observers.PreConsensusEventObserver;
import com.swirlds.platform.recovery.EmergencyRecoveryManager;
import com.swirlds.platform.state.State;
import com.swirlds.platform.state.SwirldStateManager;
import com.swirlds.platform.state.iss.ConsensusHashManager;
import com.swirlds.platform.state.iss.IssHandler;
import com.swirlds.platform.state.signed.ReservedSignedState;
import com.swirlds.platform.state.signed.SignedState;
import com.swirlds.platform.state.signed.SignedStateManager;
import com.swirlds.platform.state.signed.SourceOfSignedState;
import com.swirlds.platform.state.signed.StartupStateUtils;
import com.swirlds.platform.state.signed.StateToDiskReason;
import com.swirlds.platform.stats.StatConstructor;
import com.swirlds.platform.system.Shutdown;
import com.swirlds.platform.threading.PauseAndLoad;
import com.swirlds.platform.util.PlatformComponents;
import edu.umd.cs.findbugs.annotations.NonNull;
import java.io.IOException;
import java.io.UncheckedIOException;
import java.util.ArrayList;
import java.util.HashMap;
import java.util.List;
import java.util.Map;
import java.util.Objects;
import java.util.concurrent.ExecutionException;
import java.util.concurrent.atomic.AtomicLong;
import java.util.concurrent.atomic.AtomicReference;
import java.util.function.Predicate;
import org.apache.logging.log4j.LogManager;
import org.apache.logging.log4j.Logger;

public class SwirldsPlatform implements Platform {

    public static final String PLATFORM_THREAD_POOL_NAME = "platform-core";
    /** use this for all logging, as controlled by the optional data/log4j2.xml file */
    private static final Logger logger = LogManager.getLogger(SwirldsPlatform.class);
    /**
     * the ID of the member running this. Since a node can be a main node or a mirror node, the ID is not a primitive
     * value
     */
    private final NodeId selfId;
    /**
     * The shadow graph manager. This wraps a shadow graph, which is an Event graph that adds child pointers to the
     * Hashgraph Event graph. Used for gossiping.
     */
    private final ShadowGraph shadowGraph;

    /**
     * the object used to calculate consensus. it is volatile because the whole object is replaced when reading a state
     * from disk or getting it through reconnect
     */
    private final AtomicReference<Consensus> consensusRef = new AtomicReference<>();
    /** the current nodes in the network and their information */
    private final AddressBook currentAddressBook;

    private final Metrics metrics;

    private final ConsensusMetrics consensusMetrics;

    /** the object that contains all key pairs and CSPRNG state for this member */
    private final Crypto crypto;
    /**
     * If a state was loaded from disk, this is the minimum generation non-ancient for that round. If starting from a
     * genesis state, this is 0.
     */
    private final long initialMinimumGenerationNonAncient;

    private final StateManagementComponent stateManagementComponent;
    private final QueueThread<GossipEvent> intakeQueue;
    private final QueueThread<ReservedSignedState> stateHashSignQueue;
    private final EventLinker eventLinker;

    /**
     * Validates events and passes valid events further down the pipeline.
     */
    private final EventValidator eventValidator;
    /** Contains all validators for events */
    private final GossipEventValidators eventValidators;

    /** Stores and processes consensus events including sending them to {@link SwirldStateManager} for handling */
    private final ConsensusRoundHandler consensusRoundHandler;
    /** Handles all interaction with {@link SwirldState} */
    private final SwirldStateManager swirldStateManager;
    /** Checks the validity of transactions and submits valid ones to the transaction pool */
    private final SwirldTransactionSubmitter transactionSubmitter;
    /** clears all pipelines to prepare for a reconnect */
    private final Clearable clearAllPipelines;

    /**
     * Responsible for managing the lifecycle of threads on this platform.
     */
    private final ThreadManager threadManager;

    /**
     * All components that need to be started or that have dispatch observers.
     */
    private final PlatformComponents components;

    /**
     * Call this when a reconnect has been completed.
     */
    private final ReconnectStateLoadedTrigger reconnectStateLoadedDispatcher;

    /**
     * Call this when a state has been loaded from disk.
     */
    private final DiskStateLoadedTrigger diskStateLoadedDispatcher;
    /**
     * The current version of the app running on this platform.
     */
    private final SoftwareVersion appVersion;
    /**
     * For passing notifications between the platform and the application.
     */
    private final NotificationEngine notificationEngine;

    /**
     * The platform context for this platform. Should be used to access basic services
     */
    private final PlatformContext platformContext;

    /**
     * Can be used to read preconsensus event files from disk.
     */
    private final PreconsensusEventFileManager preconsensusEventFileManager;

    /**
     * Writes preconsensus events to disk.
     */
    private final PreconsensusEventWriter preconsensusEventWriter;

    /**
     * Manages the status of the platform.
     */
    private final PlatformStatusManager platformStatusManager;

    /**
     * Responsible for transmitting and receiving events from the network.
     */
    private final Gossip gossip;

    /**
     * Allows files to be deleted, and potentially recovered later for debugging.
     */
    private final RecycleBin recycleBin;

    /**
     * Creates new events.
     */
    private final AsyncEventCreationManager eventCreator;

    /**
     * The round of the most recent reconnect state received, or {@link com.swirlds.common.system.UptimeData#NO_ROUND}
     * if no reconnect state has been received since startup.
     */
    private final AtomicLong latestReconnectRound = new AtomicLong(NO_ROUND);

    /** Manages emergency recovery */
    private final EmergencyRecoveryManager emergencyRecoveryManager;

    /**
     * the browser gives the Platform what app to run. There can be multiple Platforms on one computer.
     *
     * @param platformContext          the context for this platform
     * @param crypto                   an object holding all the public/private key pairs and the CSPRNG state for this
     *                                 member
     * @param recycleBin               used to delete files that may be useful for later debugging
     * @param id                       the ID for this node
     * @param mainClassName            the name of the app class inheriting from SwirldMain
     * @param swirldName               the name of the swirld being run
     * @param appVersion               the current version of the running application
     * @param softwareUpgrade          true if a software upgrade occurred since the last run.
     * @param initialState             the initial state of the platform
     * @param emergencyRecoveryManager used in emergency recovery.
     */
    SwirldsPlatform(
            @NonNull final PlatformContext platformContext,
            @NonNull final Crypto crypto,
            @NonNull final RecycleBin recycleBin,
            @NonNull final NodeId id,
            @NonNull final String mainClassName,
            @NonNull final String swirldName,
            @NonNull final SoftwareVersion appVersion,
            final boolean softwareUpgrade,
            @NonNull final SignedState initialState,
            @NonNull final EmergencyRecoveryManager emergencyRecoveryManager) {

        this.platformContext = Objects.requireNonNull(platformContext, "platformContext");
        this.emergencyRecoveryManager = Objects.requireNonNull(emergencyRecoveryManager, "emergencyRecoveryManager");
        final Time time = Time.getCurrent();

        final DispatchBuilder dispatchBuilder =
                new DispatchBuilder(platformContext.getConfiguration().getConfigData(DispatchConfiguration.class));

        components = new PlatformComponents(dispatchBuilder);

        // FUTURE WORK: use a real thread manager here
        threadManager = getStaticThreadManager();

        notificationEngine = NotificationEngine.buildEngine(threadManager);

        dispatchBuilder.registerObservers(this);

        reconnectStateLoadedDispatcher =
                dispatchBuilder.getDispatcher(this, ReconnectStateLoadedTrigger.class)::dispatch;
        diskStateLoadedDispatcher = dispatchBuilder.getDispatcher(this, DiskStateLoadedTrigger.class)::dispatch;

        final StateConfig stateConfig = platformContext.getConfiguration().getConfigData(StateConfig.class);
        final String actualMainClassName = stateConfig.getMainClassName(mainClassName);

        this.appVersion = appVersion;

        this.selfId = id;
        this.currentAddressBook = initialState.getAddressBook();

        platformStatusManager =
                components.add(new PlatformStatusManager(platformContext, time, threadManager, notificationEngine));

        this.metrics = platformContext.getMetrics();

        metrics.getOrCreate(StatConstructor.createEnumStat(
                "PlatformStatus",
                Metrics.PLATFORM_CATEGORY,
                PlatformStatus.values(),
                platformStatusManager::getCurrentStatus));

        registerAddressBookMetrics(metrics, currentAddressBook, selfId);

        this.recycleBin = components.add(Objects.requireNonNull(recycleBin));

        this.consensusMetrics = new ConsensusMetricsImpl(this.selfId, metrics);

        final EventIntakeMetrics eventIntakeMetrics = new EventIntakeMetrics(metrics, selfId);
        final SyncMetrics syncMetrics = new SyncMetrics(metrics);
        RuntimeMetrics.setup(metrics);

        this.shadowGraph = new ShadowGraph(syncMetrics, currentAddressBook.getSize());

        this.crypto = crypto;

        EventCounter.registerEventCounterMetrics(metrics);

        // Manually wire components for now.
        final ManualWiring wiring = new ManualWiring(platformContext, threadManager, dispatchBuilder, getAddressBook());
        metrics.addUpdater(wiring::updateMetrics);
        final AppCommunicationComponent appCommunicationComponent =
                wiring.wireAppCommunicationComponent(notificationEngine);

        final Hash epochHash;
        if (emergencyRecoveryManager.getEmergencyRecoveryFile() != null) {
            epochHash = emergencyRecoveryManager.getEmergencyRecoveryFile().hash();
        } else {
            epochHash =
                    initialState.getState().getPlatformState().getPlatformData().getEpochHash();
        }

        StartupStateUtils.doRecoveryCleanup(
                platformContext,
                recycleBin,
                selfId,
                swirldName,
                actualMainClassName,
                epochHash,
                initialState.getRound());

        preconsensusEventFileManager = buildPreconsensusEventFileManager(initialState.getRound(), softwareUpgrade);

        preconsensusEventWriter = components.add(buildPreconsensusEventWriter(preconsensusEventFileManager));

        final ConsensusHashManager consensusHashManager = components.add(new ConsensusHashManager(
                Time.getCurrent(),
                dispatchBuilder,
                currentAddressBook,
                platformContext.getConfiguration().getConfigData(ConsensusConfig.class),
                stateConfig,
                epochHash));

        components.add(new IssHandler(
                Time.getCurrent(),
                dispatchBuilder,
                stateConfig,
                selfId,
                platformStatusManager,
                this::haltRequested,
                wiring::handleFatalError,
                appCommunicationComponent));

        components.add(new IssMetrics(platformContext.getMetrics(), currentAddressBook));

        stateManagementComponent = wiring.wireStateManagementComponent(
                PlatformConstructor.platformSigner(crypto.getKeysAndCerts()),
                actualMainClassName,
                selfId,
                swirldName,
                txn -> this.createSystemTransaction(txn, true),
                this::haltRequested,
                appCommunicationComponent,
                preconsensusEventWriter,
                platformStatusManager::getCurrentStatus,
<<<<<<< HEAD
                platformStatusManager::submitStatusAction,
                epochHash,
                appVersion);
=======
                platformStatusManager::submitStatusAction);
>>>>>>> 01ff848e
        wiring.registerComponents(components);

        final SignedStateManager signedStateManager = stateManagementComponent.getSignedStateManager();

        final PreconsensusSystemTransactionManager preconsensusSystemTransactionManager =
                new PreconsensusSystemTransactionManager();
        preconsensusSystemTransactionManager.addHandler(
                StateSignatureTransaction.class, signedStateManager::handlePreconsensusSignatureTransaction);

        final ConsensusSystemTransactionManager consensusSystemTransactionManager =
                new ConsensusSystemTransactionManager();
        consensusSystemTransactionManager.addHandler(
                StateSignatureTransaction.class,
                (ignored, nodeId, txn, v) ->
                        consensusHashManager.handlePostconsensusSignatureTransaction(nodeId, txn, v));
        consensusSystemTransactionManager.addHandler(
                StateSignatureTransaction.class,
                (ignored, nodeId, txn, v) -> signedStateManager.handlePostconsensusSignatureTransaction(nodeId, txn));

        // FUTURE WORK remove this when there are no more ShutdownRequestedTriggers being dispatched
        components.add(new Shutdown());

        final EventConfig eventConfig = platformContext.getConfiguration().getConfigData(EventConfig.class);

        final Address address = getSelfAddress();
        final String eventStreamManagerName;
        if (!address.getMemo().isEmpty()) {
            eventStreamManagerName = address.getMemo();
        } else {
            eventStreamManagerName = String.valueOf(selfId);
        }

        final EventStreamManager<EventImpl> eventStreamManager = new EventStreamManager<>(
                platformContext,
                threadManager,
                getSelfId(),
                this,
                eventStreamManagerName,
                eventConfig.enableEventStreaming(),
                eventConfig.eventsLogDir(),
                eventConfig.eventsLogPeriod(),
                eventConfig.eventStreamQueueCapacity(),
                this::isLastEventBeforeRestart);

        initializeState(initialState);

        final TransactionConfig transactionConfig =
                platformContext.getConfiguration().getConfigData(TransactionConfig.class);

        // This object makes a copy of the state. After this point, initialState becomes immutable.
        swirldStateManager = PlatformConstructor.swirldStateManager(
                platformContext,
                currentAddressBook,
                selfId,
                preconsensusSystemTransactionManager,
                consensusSystemTransactionManager,
                platformStatusManager,
                initialState.getState(),
                appVersion);

        stateHashSignQueue = components.add(PlatformConstructor.stateHashSignQueue(
                threadManager, selfId, stateManagementComponent::newSignedStateFromTransactions, metrics));

        final ThreadConfig threadConfig = platformContext.getConfiguration().getConfigData(ThreadConfig.class);
        final PreConsensusEventHandler preConsensusEventHandler = components.add(new PreConsensusEventHandler(
                metrics, threadManager, selfId, swirldStateManager, consensusMetrics, threadConfig));
        consensusRoundHandler = components.add(PlatformConstructor.consensusHandler(
                platformContext,
                threadManager,
                selfId,
                swirldStateManager,
                new ConsensusHandlingMetrics(metrics, time),
                eventStreamManager,
                stateHashSignQueue,
                preconsensusEventWriter::waitUntilDurable,
                platformStatusManager,
                consensusHashManager::roundCompleted,
                appVersion));

        final AddedEventMetrics addedEventMetrics = new AddedEventMetrics(this.selfId, metrics);
        final PreconsensusEventStreamSequencer sequencer = new PreconsensusEventStreamSequencer();

        final EventObserverDispatcher eventObserverDispatcher = new EventObserverDispatcher(
                new ShadowGraphEventObserver(shadowGraph),
                consensusRoundHandler,
                addedEventMetrics,
                eventIntakeMetrics,
                (PreConsensusEventObserver) event -> {
                    sequencer.assignStreamSequenceNumber(event);
                    abortAndThrowIfInterrupted(
                            preconsensusEventWriter::writeEvent,
                            event,
                            "Interrupted while attempting to enqueue preconsensus event for writing");
                },
                (ConsensusRoundObserver) round -> {
                    abortAndThrowIfInterrupted(
                            preconsensusEventWriter::setMinimumGenerationNonAncient,
                            round.getGenerations().getMinGenerationNonAncient(),
                            "Interrupted while attempting to enqueue change in minimum generation non-ancient");

                    abortAndThrowIfInterrupted(
                            preconsensusEventWriter::requestFlush,
                            "Interrupted while requesting preconsensus event flush");
                });

        final List<Predicate<EventDescriptor>> isDuplicateChecks = new ArrayList<>();
        isDuplicateChecks.add(d -> shadowGraph.isHashInGraph(d.getHash()));

        final SyncConfig syncConfig = platformContext.getConfiguration().getConfigData(SyncConfig.class);
        final IntakeEventCounter intakeEventCounter;
        if (syncConfig.waitForEventsInIntake()) {
            intakeEventCounter = new DefaultIntakeEventCounter(currentAddressBook);
        } else {
            intakeEventCounter = new NoOpIntakeEventCounter();
        }

        eventLinker = buildEventLinker(isDuplicateChecks, intakeEventCounter);

        final PhaseTimer<EventIntakePhase> eventIntakePhaseTimer = new PhaseTimerBuilder<>(
                        platformContext, time, "platform", EventIntakePhase.class)
                .setInitialPhase(EventIntakePhase.IDLE)
                .enableFractionalMetrics()
                .build();

        final EventIntake eventIntake = new EventIntake(
                platformContext,
                threadManager,
                time,
                selfId,
                eventLinker,
                consensusRef::get,
                currentAddressBook,
                eventObserverDispatcher,
                eventIntakePhaseTimer,
                shadowGraph,
                preConsensusEventHandler::preconsensusEvent,
                intakeEventCounter);

        final BasicConfig basicConfig = platformContext.getConfiguration().getConfigData(BasicConfig.class);

        final List<GossipEventValidator> validators = new ArrayList<>();
        // it is very important to discard ancient events, otherwise the deduplication will not work, since it
        // doesn't track ancient events
        validators.add(new AncientValidator(consensusRef::get));
        validators.add(new EventDeduplication(isDuplicateChecks, eventIntakeMetrics));
        validators.add(StaticValidators.buildParentValidator(currentAddressBook.getSize()));
        validators.add(new TransactionSizeValidator(transactionConfig.maxTransactionBytesPerEvent()));
        // some events in the PCES might have been created by nodes that are no longer in the current
        // address book but are in the previous one, so we need both for signature validation
        if (basicConfig.verifyEventSigs()) {
            validators.add(new SignatureValidator(
                    initialState.getState().getPlatformState().getPreviousAddressBook(),
                    currentAddressBook,
                    appVersion,
                    CryptoStatic::verifySignature,
                    time));
        }

        eventValidators = new GossipEventValidators(validators);
        eventValidator = new EventValidator(
                eventValidators, eventIntake::addUnlinkedEvent, eventIntakePhaseTimer, intakeEventCounter);

        intakeQueue = components.add(new QueueThreadConfiguration<GossipEvent>(threadManager)
                .setNodeId(selfId)
                .setComponent(PLATFORM_THREAD_POOL_NAME)
                .setThreadName("event-intake")
                .setHandler(eventValidator::validateEvent)
                .setCapacity(eventConfig.eventIntakeQueueSize())
                .setLogAfterPauseDuration(threadConfig.logStackTracePauseDuration())
                .setMetricsConfiguration(new QueueThreadMetricsConfiguration(metrics).enableMaxSizeMetric())
                .build());

        eventCreator = buildEventCreationManager(
                platformContext,
                threadManager,
                time,
                this,
                currentAddressBook,
                selfId,
                appVersion,
                swirldStateManager.getTransactionPool(),
                intakeQueue,
                eventObserverDispatcher,
                platformStatusManager::getCurrentStatus,
                latestReconnectRound::get,
                stateManagementComponent::getLatestSavedStateRound);

        transactionSubmitter = new SwirldTransactionSubmitter(
                platformStatusManager::getCurrentStatus,
                transactionConfig,
                swirldStateManager::submitTransaction,
                new TransactionMetrics(metrics));

        final boolean startedFromGenesis = initialState.isGenesisState();

        gossip = GossipFactory.buildGossip(
                platformContext,
                threadManager,
                time,
                crypto,
                notificationEngine,
                currentAddressBook,
                selfId,
                appVersion,
                epochHash,
                shadowGraph,
                emergencyRecoveryManager,
                consensusRef,
                intakeQueue,
                swirldStateManager,
                stateManagementComponent,
                eventValidator,
                eventObserverDispatcher,
                syncMetrics,
                eventLinker,
                platformStatusManager,
                this::loadReconnectState,
                this::clearAllPipelines,
                intakeEventCounter);

        consensusRef.set(new ConsensusImpl(
                platformContext.getConfiguration().getConfigData(ConsensusConfig.class),
                consensusMetrics,
                getAddressBook()));

        if (startedFromGenesis) {
            initialMinimumGenerationNonAncient = 0;
        } else {
            initialMinimumGenerationNonAncient =
                    initialState.getState().getPlatformState().getPlatformData().getMinimumGenerationNonAncient();

            stateManagementComponent.stateToLoad(initialState, SourceOfSignedState.DISK);
            consensusRoundHandler.loadDataFromSignedState(initialState, false);

            loadStateIntoConsensus(initialState);
            loadStateIntoEventCreator(initialState);
            eventLinker.loadFromSignedState(initialState);

            // We don't want to invoke these callbacks until after we are starting up.
            final long round = initialState.getRound();
            final Hash hash = initialState.getState().getHash();
            components.add((Startable) () -> {
                // If we loaded from disk then call the appropriate dispatch.
                // It is important that this is sent after the ConsensusHashManager
                // is initialized.
                diskStateLoadedDispatcher.dispatch(round, hash);

                // Let the app know that a state was loaded.
                notificationEngine.dispatch(
                        StateLoadedFromDiskCompleteListener.class, new StateLoadedFromDiskNotification());
            });
        }

        final Clearable pauseEventCreation = eventCreator::pauseEventCreation;

        clearAllPipelines = new LoggingClearables(
                RECONNECT.getMarker(),
                List.of(
                        Pair.of(pauseEventCreation, "eventCreator"),
                        Pair.of(gossip, "gossip"),
                        Pair.of(preConsensusEventHandler, "preConsensusEventHandler"),
                        Pair.of(consensusRoundHandler, "consensusRoundHandler"),
                        Pair.of(swirldStateManager, "swirldStateManager")));

        // To be removed once the GUI component is better integrated with the platform.
        GuiPlatformAccessor.getInstance().setShadowGraph(selfId, shadowGraph);
        GuiPlatformAccessor.getInstance().setStateManagementComponent(selfId, stateManagementComponent);
        GuiPlatformAccessor.getInstance().setConsensusReference(selfId, consensusRef);
    }

    /**
     * Clears all pipelines in preparation for a reconnect. This method is needed to break a circular dependency.
     */
    private void clearAllPipelines() {
        clearAllPipelines.clear();
    }

    /**
     * {@inheritDoc}
     */
    @Override
    public NodeId getSelfId() {
        return selfId;
    }

    /**
     * Stores a new system transaction that will be added to an event in the future.
     *
     * @param systemTransaction the new system transaction to be included in a future event
     * @return {@code true} if successful, {@code false} otherwise
     */
    private boolean createSystemTransaction(
            @NonNull final SystemTransaction systemTransaction, final boolean priority) {
        Objects.requireNonNull(systemTransaction);
        return swirldStateManager.submitTransaction(systemTransaction, priority);
    }

    /**
     * Initialize the state.
     *
     * @param signedState the state to initialize
     */
    private void initializeState(@NonNull final SignedState signedState) {

        final SoftwareVersion previousSoftwareVersion;
        final InitTrigger trigger;

        if (signedState.isGenesisState()) {
            previousSoftwareVersion = NO_VERSION;
            trigger = GENESIS;
        } else {
            previousSoftwareVersion =
                    signedState.getState().getPlatformState().getPlatformData().getCreationSoftwareVersion();
            trigger = RESTART;
        }

        final State initialState = signedState.getState();

        // Although the state from disk / genesis state is initially hashed, we are actually dealing with a copy
        // of that state here. That copy should have caused the hash to be cleared.
        if (initialState.getHash() != null) {
            throw new IllegalStateException("Expected initial state to be unhashed");
        }
        if (initialState.getSwirldState().getHash() != null) {
            throw new IllegalStateException("Expected initial swirld state to be unhashed");
        }

        initialState.getSwirldState().init(this, initialState.getSwirldDualState(), trigger, previousSoftwareVersion);

        abortAndThrowIfInterrupted(
                () -> {
                    try {
                        MerkleCryptoFactory.getInstance()
                                .digestTreeAsync(initialState)
                                .get();
                    } catch (final ExecutionException e) {
                        throw new RuntimeException(e);
                    }
                },
                "interrupted while attempting to hash the state");

        // If our hash changes as a result of the new address book then our old signatures may become invalid.
        signedState.pruneInvalidSignatures();

        final StateConfig stateConfig = platformContext.getConfiguration().getConfigData(StateConfig.class);
        logger.info(
                STARTUP.getMarker(),
                """
                        The platform is using the following initial state:
                        {}""",
                signedState.getState().getInfoString(stateConfig.debugHashDepth()));
    }

    /**
     * Load the signed state (either at reboot or reconnect) into the event creator.
     *
     * @param signedState the signed state to load from
     */
    private void loadStateIntoEventCreator(@NonNull final SignedState signedState) {
        Objects.requireNonNull(signedState);

        try {
            eventCreator.setMinimumGenerationNonAncient(
                    signedState.getState().getPlatformState().getPlatformData().getMinimumGenerationNonAncient());

            // newer states will not have events, so we need to check for null
            if (signedState.getState().getPlatformState().getPlatformData().getEvents() == null) {
                return;
            }

            // The event creator may not be started yet. To avoid filling up queues, only register
            // the latest event from each creator. These are the only ones the event creator cares about.

            final Map<NodeId, EventImpl> latestEvents = new HashMap<>();

            for (final EventImpl event :
                    signedState.getState().getPlatformState().getPlatformData().getEvents()) {
                latestEvents.put(event.getCreatorId(), event);
            }

            for (final EventImpl event : latestEvents.values()) {
                eventCreator.registerEvent(event);
            }

        } catch (final InterruptedException e) {
            Thread.currentThread().interrupt();
            throw new RuntimeException("interrupted while loading state into event creator", e);
        }
    }

    /**
     * Loads the signed state data into consensus
     *
     * @param signedState the state to get the data from
     */
    private void loadStateIntoConsensus(@NonNull final SignedState signedState) {
        Objects.requireNonNull(signedState);

        consensusRef.get().loadFromSignedState(signedState);

        // old states will have events in them that need to be loaded, newer states will not
        if (signedState.getEvents() != null) {
            shadowGraph.initFromEvents(
                    EventUtils.prepareForShadowGraph(
                            // we need to pass in a copy of the array, otherwise prepareForShadowGraph will rearrange
                            // the events in the signed state which will cause issues for other components that depend
                            // on it
                            signedState.getEvents().clone()),
                    // we need to provide the minGen from consensus so that expiry matches after a restart/reconnect
                    consensusRef.get().getMinRoundGeneration());
        } else {
            shadowGraph.startFromGeneration(consensusRef.get().getMinGenerationNonAncient());
        }

        gossip.loadFromSignedState(signedState);
    }

    /**
     * Used to load the state received from the sender.
     *
     * @param signedState the signed state that was received from the sender
     */
    private void loadReconnectState(final SignedState signedState) {
        // the state was received, so now we load its data into different objects
        logger.info(LogMarker.STATE_HASH.getMarker(), "RECONNECT: loadReconnectState: reloading state");
        logger.debug(RECONNECT.getMarker(), "`loadReconnectState` : reloading state");
        try {

            reconnectStateLoadedDispatcher.dispatch(
                    signedState.getRound(), signedState.getState().getHash());

            // It's important to call init() before loading the signed state. The loading process makes copies
            // of the state, and we want to be sure that the first state in the chain of copies has been initialized.
            final Hash reconnectHash = signedState.getState().getHash();
            signedState
                    .getSwirldState()
                    .init(
                            this,
                            signedState.getState().getSwirldDualState(),
                            InitTrigger.RECONNECT,
                            signedState
                                    .getState()
                                    .getPlatformState()
                                    .getPlatformData()
                                    .getCreationSoftwareVersion());
            if (!Objects.equals(signedState.getState().getHash(), reconnectHash)) {
                throw new IllegalStateException(
                        "State hash is not permitted to change during a reconnect init() call. Previous hash was "
                                + reconnectHash + ", new hash is "
                                + signedState.getState().getHash());
            }

            // Before attempting to load the state, verify that the platform AB matches the state AB.
            AddressBookUtils.verifyReconnectAddressBooks(getAddressBook(), signedState.getAddressBook());

            swirldStateManager.loadFromSignedState(signedState);

            latestReconnectRound.set(signedState.getRound());
            stateManagementComponent.stateToLoad(signedState, SourceOfSignedState.RECONNECT);

            loadStateIntoConsensus(signedState);
            loadStateIntoEventCreator(signedState);
            // eventLinker is not thread safe, which is not a problem regularly because it is only used by a single
            // thread. after a reconnect, it needs to load the minimum generation from a state on a different thread,
            // so the intake thread is paused before the data is loaded and unpaused after. this ensures that the
            // thread will get the up-to-date data loaded
            new PauseAndLoad(intakeQueue, eventLinker).loadFromSignedState(signedState);

            // we need to use the address books from state for validating events, because they might be different
            // from the ones we had before the reconnect
            intakeQueue.pause();
            try {
                eventValidators.replaceValidator(
                        SignatureValidator.VALIDATOR_NAME,
                        new SignatureValidator(
                                signedState.getState().getPlatformState().getPreviousAddressBook(),
                                signedState.getState().getPlatformState().getAddressBook(),
                                appVersion,
                                CryptoStatic::verifySignature,
                                Time.getCurrent()));
            } finally {
                intakeQueue.resume();
            }

            consensusRoundHandler.loadDataFromSignedState(signedState, true);

            try {
                preconsensusEventWriter.registerDiscontinuity(signedState.getRound());
                preconsensusEventWriter.setMinimumGenerationNonAncient(signedState
                        .getState()
                        .getPlatformState()
                        .getPlatformData()
                        .getMinimumGenerationNonAncient());
            } catch (final InterruptedException e) {
                Thread.currentThread().interrupt();
                throw new RuntimeException("interrupted while loading updating PCES after reconnect", e);
            }

            // Notify any listeners that the reconnect has been completed
            notificationEngine.dispatch(
                    ReconnectCompleteListener.class,
                    new ReconnectCompleteNotification(
                            signedState.getRound(),
                            signedState.getConsensusTimestamp(),
                            signedState.getState().getSwirldState()));
        } catch (final RuntimeException e) {
            logger.debug(RECONNECT.getMarker(), "`loadReconnectState` : FAILED, reason: {}", e.getMessage());
            // if the loading fails for whatever reason, we clear all data again in case some of it has been loaded
            clearAllPipelines();
            throw e;
        }

        gossip.resetFallenBehind();
        eventCreator.resumeEventCreation();
        platformStatusManager.submitStatusAction(new ReconnectCompleteAction(signedState.getRound()));
    }

    /**
     * This observer is called when a system freeze is requested. Permanently stops event creation and gossip.
     *
     * @param reason the reason why the system is being frozen.
     */
    private void haltRequested(final String reason) {
        logger.error(EXCEPTION.getMarker(), "System halt requested. Reason: {}", reason);
        gossip.stop();
    }

    /**
     * Build the event linker.
     */
    @NonNull
    private EventLinker buildEventLinker(
            @NonNull final List<Predicate<EventDescriptor>> isDuplicateChecks,
            @NonNull final IntakeEventCounter intakeEventCounter) {

        Objects.requireNonNull(isDuplicateChecks);
        Objects.requireNonNull(intakeEventCounter);

        final ParentFinder parentFinder = new ParentFinder(shadowGraph::hashgraphEvent);
        final ChatterConfig chatterConfig = platformContext.getConfiguration().getConfigData(ChatterConfig.class);

        final OrphanBufferingLinker orphanBuffer = new OrphanBufferingLinker(
                platformContext.getConfiguration().getConfigData(ConsensusConfig.class),
                parentFinder,
                chatterConfig.futureGenerationLimit(),
                intakeEventCounter);
        metrics.getOrCreate(
                new FunctionGauge.Config<>("intake", "numOrphans", Integer.class, orphanBuffer::getNumOrphans)
                        .withDescription("the number of events without parents buffered")
                        .withFormat("%d"));

        isDuplicateChecks.add(orphanBuffer::isOrphan);

        return orphanBuffer;
    }

    /**
     * Build the preconsensus event file manager.
     *
     * @param startingRound   the round number of the initial state being loaded into the system
     * @param softwareUpgrade whether or not this node is starting up after a software upgrade
     */
    @NonNull
    private PreconsensusEventFileManager buildPreconsensusEventFileManager(
            final long startingRound, final boolean softwareUpgrade) {
        try {
            clearPCESOnSoftwareUpgradeIfConfigured(softwareUpgrade);
            return new PreconsensusEventFileManager(
                    platformContext, Time.getCurrent(), recycleBin, selfId, startingRound);
        } catch (final IOException e) {
            throw new UncheckedIOException("unable load preconsensus files", e);
        }
    }

    /**
     * Build the preconsensus event writer.
     */
    @NonNull
    private PreconsensusEventWriter buildPreconsensusEventWriter(
            @NonNull final PreconsensusEventFileManager fileManager) {

        final PreconsensusEventStreamConfig preconsensusEventStreamConfig =
                platformContext.getConfiguration().getConfigData(PreconsensusEventStreamConfig.class);

        if (!preconsensusEventStreamConfig.enableStorage()) {
            return new NoOpPreconsensusEventWriter();
        }

        final PreconsensusEventWriter syncWriter = new SyncPreconsensusEventWriter(platformContext, fileManager);

        return new AsyncPreconsensusEventWriter(platformContext, threadManager, syncWriter);
    }

    /**
     * Start this platform.
     */
    @Override
    public void start() {
        logger.info(STARTUP.getMarker(), "Starting platform {}", selfId);

        components.start();

        metrics.start();

        // The event creator is intentionally started before replaying the preconsensus event stream.
        // This prevents the event creator's intake queue from filling up and blocking. Note that
        // this component won't actually create events until the platform has the appropriate status.
        eventCreator.start();

        replayPreconsensusEvents();
        gossip.start();
    }

    /**
     * Performs a PCES recovery:
     * <ul>
     *     <li>Starts all components for handling events</li>
     *     <li>Does not start gossip</li>
     *     <li>Replays events from PCES, reaches consensus on them and handles them</li>
     *     <li>Saves the last state produces by this replay to disk</li>
     * </ul>
     */
    public void performPcesRecovery() {
        components.start();
        eventCreator.start();
        replayPreconsensusEvents();
        stateManagementComponent.dumpLatestImmutableState(StateToDiskReason.PCES_RECOVERY_COMPLETE, true);
    }

    /**
     * If configured to do so, replay preconsensus events.
     */
    private void replayPreconsensusEvents() {
        platformStatusManager.submitStatusAction(new StartedReplayingEventsAction());

        final boolean enableReplay = platformContext
                .getConfiguration()
                .getConfigData(PreconsensusEventStreamConfig.class)
                .enableReplay();
        final boolean emergencyRecoveryNeeded = emergencyRecoveryManager.isEmergencyStateRequired();

        // if we need to do an emergency recovery, replaying the PCES could cause issues if the
        // minimum generation non-ancient is reversed to a smaller value, so we skip it
        if (enableReplay && !emergencyRecoveryNeeded) {
            PreconsensusEventReplayWorkflow.replayPreconsensusEvents(
                    platformContext,
                    threadManager,
                    Time.getCurrent(),
                    preconsensusEventFileManager,
                    preconsensusEventWriter,
                    eventValidator,
                    intakeQueue,
                    consensusRoundHandler,
                    stateHashSignQueue,
                    stateManagementComponent,
                    initialMinimumGenerationNonAncient);
        }

        platformStatusManager.submitStatusAction(
                new DoneReplayingEventsAction(Time.getCurrent().now()));
    }

    /**
     * {@inheritDoc}
     */
    @Override
    public boolean createTransaction(@NonNull final byte[] transaction) {
        return transactionSubmitter.submitTransaction(new SwirldTransaction(transaction));
    }

    /**
     * {@inheritDoc}
     */
    @Override
    public PlatformContext getContext() {
        return platformContext;
    }

    /**
     * {@inheritDoc}
     */
    @Override
    public NotificationEngine getNotificationEngine() {
        return notificationEngine;
    }

    /**
     * {@inheritDoc}
     */
    @Override
    public Signature sign(final byte[] data) {
        return crypto.sign(data);
    }

    /**
     * Get the Address Book
     *
     * @return AddressBook
     */
    @Override
    public AddressBook getAddressBook() {
        return currentAddressBook;
    }

    /**
     * {@inheritDoc}
     */
    @SuppressWarnings("unchecked")
    @Override
    public <T extends SwirldState> AutoCloseableWrapper<T> getLatestImmutableState(@NonNull final String reason) {
        final ReservedSignedState wrapper = stateManagementComponent.getLatestImmutableState(reason);
        return new AutoCloseableWrapper<>(
                wrapper.isNull() ? null : (T) wrapper.get().getState().getSwirldState(), wrapper::close);
    }

    /**
     * {@inheritDoc}
     */
    @SuppressWarnings("unchecked")
    @Override
    public <T extends SwirldState> AutoCloseableWrapper<T> getLatestSignedState(@NonNull final String reason) {
        final ReservedSignedState wrapper = stateManagementComponent.getLatestSignedState(reason);
        return new AutoCloseableWrapper<>(
                wrapper.isNull() ? null : (T) wrapper.get().getState().getSwirldState(), wrapper::close);
    }

    /**
     * check whether the given event is the last event in its round, and the platform enters freeze period
     *
     * @param event a consensus event
     * @return whether this event is the last event to be added before restart
     */
    private boolean isLastEventBeforeRestart(final EventImpl event) {
        return event.isLastInRoundReceived() && swirldStateManager.isInFreezePeriod(event.getConsensusTimestamp());
    }

    /**
     * Clears the preconsensus event stream if a software upgrade has occurred and the configuration specifies that the
     * stream should be cleared on software upgrade.
     *
     * @param softwareUpgrade true if a software upgrade has occurred
     * @throws UncheckedIOException if the required changes on software upgrade cannot be performed
     */
    private void clearPCESOnSoftwareUpgradeIfConfigured(final boolean softwareUpgrade) {
        final boolean clearOnSoftwareUpgrade = platformContext
                .getConfiguration()
                .getConfigData(PreconsensusEventStreamConfig.class)
                .clearOnSoftwareUpgrade();

        if (softwareUpgrade && clearOnSoftwareUpgrade) {
            logger.info(STARTUP.getMarker(), "Clearing the preconsensus event stream on software upgrade.");
            PreconsensusEventFileManager.clear(platformContext, recycleBin, selfId);
        }
    }
}<|MERGE_RESOLUTION|>--- conflicted
+++ resolved
@@ -435,13 +435,7 @@
                 appCommunicationComponent,
                 preconsensusEventWriter,
                 platformStatusManager::getCurrentStatus,
-<<<<<<< HEAD
-                platformStatusManager::submitStatusAction,
-                epochHash,
-                appVersion);
-=======
                 platformStatusManager::submitStatusAction);
->>>>>>> 01ff848e
         wiring.registerComponents(components);
 
         final SignedStateManager signedStateManager = stateManagementComponent.getSignedStateManager();
