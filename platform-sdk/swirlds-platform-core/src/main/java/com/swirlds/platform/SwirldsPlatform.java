/*
 * Copyright (C) 2016-2024 Hedera Hashgraph, LLC
 *
 * Licensed under the Apache License, Version 2.0 (the "License");
 * you may not use this file except in compliance with the License.
 * You may obtain a copy of the License at
 *
 *      http://www.apache.org/licenses/LICENSE-2.0
 *
 * Unless required by applicable law or agreed to in writing, software
 * distributed under the License is distributed on an "AS IS" BASIS,
 * WITHOUT WARRANTIES OR CONDITIONS OF ANY KIND, either express or implied.
 * See the License for the specific language governing permissions and
 * limitations under the License.
 */

package com.swirlds.platform;

import static com.swirlds.common.threading.interrupt.Uninterruptable.abortAndThrowIfInterrupted;
import static com.swirlds.common.threading.manager.AdHocThreadManager.getStaticThreadManager;
import static com.swirlds.logging.legacy.LogMarker.EXCEPTION;
import static com.swirlds.logging.legacy.LogMarker.RECONNECT;
import static com.swirlds.logging.legacy.LogMarker.STARTUP;
import static com.swirlds.logging.legacy.LogMarker.STATE_TO_DISK;
import static com.swirlds.platform.event.creation.EventCreationManagerFactory.buildEventCreationManager;
import static com.swirlds.platform.event.preconsensus.PcesBirthRoundMigration.migratePcesToBirthRoundMode;
import static com.swirlds.platform.event.preconsensus.PcesUtilities.getDatabaseDirectory;
import static com.swirlds.platform.state.BirthRoundStateMigration.modifyStateForBirthRoundMigration;
import static com.swirlds.platform.state.address.AddressBookMetrics.registerAddressBookMetrics;
import static com.swirlds.platform.state.iss.IssDetector.DO_NOT_IGNORE_ROUNDS;
import static com.swirlds.platform.state.signed.SignedStateFileReader.getSavedStateFiles;
import static com.swirlds.platform.system.InitTrigger.GENESIS;
import static com.swirlds.platform.system.InitTrigger.RESTART;
import static com.swirlds.platform.system.SoftwareVersion.NO_VERSION;
import static com.swirlds.platform.system.UptimeData.NO_ROUND;

import com.swirlds.base.time.Time;
import com.swirlds.base.utility.Pair;
import com.swirlds.common.context.PlatformContext;
import com.swirlds.common.crypto.Hash;
import com.swirlds.common.crypto.Signature;
import com.swirlds.common.io.IOIterator;
import com.swirlds.common.io.utility.RecycleBin;
import com.swirlds.common.merkle.crypto.MerkleCryptoFactory;
import com.swirlds.common.merkle.utility.SerializableLong;
import com.swirlds.common.notification.NotificationEngine;
import com.swirlds.common.platform.NodeId;
import com.swirlds.common.scratchpad.Scratchpad;
import com.swirlds.common.stream.RunningEventHashUpdate;
import com.swirlds.common.threading.framework.QueueThread;
import com.swirlds.common.threading.framework.config.QueueThreadConfiguration;
import com.swirlds.common.threading.framework.config.QueueThreadMetricsConfiguration;
import com.swirlds.common.threading.manager.AdHocThreadManager;
import com.swirlds.common.threading.manager.ThreadManager;
import com.swirlds.common.utility.AutoCloseableWrapper;
import com.swirlds.common.utility.Clearable;
import com.swirlds.common.utility.LoggingClearables;
import com.swirlds.common.utility.StackTrace;
import com.swirlds.logging.legacy.LogMarker;
import com.swirlds.logging.legacy.payload.FatalErrorPayload;
import com.swirlds.metrics.api.Metrics;
import com.swirlds.platform.builder.PlatformBuildingBlocks;
import com.swirlds.platform.builder.PlatformComponentBuilder;
import com.swirlds.platform.components.AppNotifier;
import com.swirlds.platform.components.DefaultAppNotifier;
import com.swirlds.platform.components.DefaultEventWindowManager;
import com.swirlds.platform.components.DefaultSavedStateController;
import com.swirlds.platform.components.EventWindowManager;
import com.swirlds.platform.components.SavedStateController;
import com.swirlds.platform.components.appcomm.DefaultLatestCompleteStateNotifier;
import com.swirlds.platform.components.appcomm.LatestCompleteStateNotifier;
import com.swirlds.platform.components.consensus.ConsensusEngine;
import com.swirlds.platform.components.consensus.DefaultConsensusEngine;
import com.swirlds.platform.config.StateConfig;
import com.swirlds.platform.config.TransactionConfig;
import com.swirlds.platform.consensus.ConsensusSnapshot;
import com.swirlds.platform.consensus.NonAncientEventWindow;
import com.swirlds.platform.crypto.KeysAndCerts;
import com.swirlds.platform.crypto.PlatformSigner;
import com.swirlds.platform.event.AncientMode;
import com.swirlds.platform.event.EventCounter;
import com.swirlds.platform.event.GossipEvent;
import com.swirlds.platform.event.creation.EventCreationManager;
import com.swirlds.platform.event.linking.GossipLinker;
import com.swirlds.platform.event.linking.InOrderLinker;
import com.swirlds.platform.event.orphan.OrphanBuffer;
import com.swirlds.platform.event.preconsensus.DefaultPcesSequencer;
import com.swirlds.platform.event.preconsensus.EventDurabilityNexus;
import com.swirlds.platform.event.preconsensus.PcesConfig;
import com.swirlds.platform.event.preconsensus.PcesFileManager;
import com.swirlds.platform.event.preconsensus.PcesFileReader;
import com.swirlds.platform.event.preconsensus.PcesFileTracker;
import com.swirlds.platform.event.preconsensus.PcesReplayer;
import com.swirlds.platform.event.preconsensus.PcesSequencer;
import com.swirlds.platform.event.preconsensus.PcesWriter;
import com.swirlds.platform.event.stream.DefaultEventStreamManager;
import com.swirlds.platform.event.stream.EventStreamManager;
import com.swirlds.platform.event.validation.AddressBookUpdate;
import com.swirlds.platform.eventhandling.ConsensusRoundHandler;
import com.swirlds.platform.eventhandling.DefaultTransactionPrehandler;
import com.swirlds.platform.eventhandling.EventConfig;
import com.swirlds.platform.eventhandling.TransactionPool;
import com.swirlds.platform.eventhandling.TransactionPrehandler;
import com.swirlds.platform.gossip.SyncGossip;
import com.swirlds.platform.gossip.shadowgraph.Shadowgraph;
import com.swirlds.platform.internal.EventImpl;
import com.swirlds.platform.listeners.PlatformStatusChangeNotification;
import com.swirlds.platform.listeners.ReconnectCompleteNotification;
import com.swirlds.platform.listeners.StateLoadedFromDiskNotification;
import com.swirlds.platform.metrics.RuntimeMetrics;
import com.swirlds.platform.metrics.SwirldStateMetrics;
import com.swirlds.platform.metrics.SyncMetrics;
import com.swirlds.platform.metrics.TransactionMetrics;
import com.swirlds.platform.publisher.DefaultPlatformPublisher;
import com.swirlds.platform.publisher.PlatformPublisher;
import com.swirlds.platform.recovery.EmergencyRecoveryManager;
import com.swirlds.platform.state.PlatformState;
import com.swirlds.platform.state.State;
import com.swirlds.platform.state.SwirldStateManager;
import com.swirlds.platform.state.iss.IssDetector;
import com.swirlds.platform.state.iss.IssHandler;
import com.swirlds.platform.state.iss.IssScratchpad;
import com.swirlds.platform.state.nexus.DefaultLatestCompleteStateNexus;
import com.swirlds.platform.state.nexus.EmergencyStateNexus;
import com.swirlds.platform.state.nexus.LatestCompleteStateNexus;
import com.swirlds.platform.state.nexus.LockFreeStateNexus;
import com.swirlds.platform.state.nexus.SignedStateNexus;
import com.swirlds.platform.state.signed.DefaultSignedStateHasher;
import com.swirlds.platform.state.signed.ReservedSignedState;
import com.swirlds.platform.state.signed.SavedStateInfo;
import com.swirlds.platform.state.signed.SignedState;
import com.swirlds.platform.state.signed.SignedStateFileManager;
import com.swirlds.platform.state.signed.SignedStateHasher;
import com.swirlds.platform.state.signed.SignedStateMetrics;
import com.swirlds.platform.state.signed.SignedStateSentinel;
import com.swirlds.platform.state.signed.StartupStateUtils;
import com.swirlds.platform.state.signed.StateDumpRequest;
import com.swirlds.platform.state.signed.StateSignatureCollector;
import com.swirlds.platform.state.signed.StateToDiskReason;
import com.swirlds.platform.stats.StatConstructor;
import com.swirlds.platform.system.InitTrigger;
import com.swirlds.platform.system.Platform;
import com.swirlds.platform.system.SoftwareVersion;
import com.swirlds.platform.system.SwirldState;
import com.swirlds.platform.system.SystemExitCode;
import com.swirlds.platform.system.SystemExitUtils;
import com.swirlds.platform.system.UptimeData;
import com.swirlds.platform.system.address.Address;
import com.swirlds.platform.system.address.AddressBook;
import com.swirlds.platform.system.address.AddressBookUtils;
import com.swirlds.platform.system.events.BirthRoundMigrationShim;
import com.swirlds.platform.system.events.DefaultBirthRoundMigrationShim;
import com.swirlds.platform.system.status.PlatformStatus;
import com.swirlds.platform.system.status.PlatformStatusManager;
import com.swirlds.platform.system.status.actions.DoneReplayingEventsAction;
import com.swirlds.platform.system.status.actions.ReconnectCompleteAction;
import com.swirlds.platform.system.status.actions.StartedReplayingEventsAction;
import com.swirlds.platform.system.transaction.SwirldTransaction;
import com.swirlds.platform.util.HashLogger;
import com.swirlds.platform.util.ThingsToStart;
import com.swirlds.platform.wiring.NoInput;
import com.swirlds.platform.wiring.PlatformWiring;
import edu.umd.cs.findbugs.annotations.NonNull;
import edu.umd.cs.findbugs.annotations.Nullable;
import java.io.IOException;
import java.io.UncheckedIOException;
import java.nio.file.Path;
import java.util.List;
import java.util.Objects;
import java.util.concurrent.ExecutionException;
import java.util.concurrent.atomic.AtomicLong;
import java.util.function.Consumer;
import java.util.function.LongSupplier;
import org.apache.logging.log4j.LogManager;
import org.apache.logging.log4j.Logger;

public class SwirldsPlatform implements Platform {

    public static final String PLATFORM_THREAD_POOL_NAME = "platform-core";

    private static final Logger logger = LogManager.getLogger(SwirldsPlatform.class);

    /**
     * The unique ID of this node.
     */
    private final NodeId selfId;

    /**
     * The shadow graph manager. This wraps a shadow graph, which is an Event graph that adds child pointers to the
     * Hashgraph Event graph. Used for gossiping.
     */
    private final Shadowgraph shadowGraph;

    /**
     * the current nodes in the network and their information
     */
    private final AddressBook currentAddressBook;

    private final Metrics metrics;

    /**
     * the object that contains all key pairs and CSPRNG state for this member
     */
    private final KeysAndCerts keysAndCerts;

    /**
     * If a state was loaded from disk, this is the minimum generation non-ancient for that round. If starting from a
     * genesis state, this is 0.
     */
    private final long initialAncientThreshold;

    /**
     * The latest round to have reached consensus in the initial state
     */
    private final long startingRound;

    /**
     * Holds the latest state that is immutable. May be unhashed (in the future), may or may not have all required
     * signatures. State is returned with a reservation.
     * <p>
     * NOTE: This is currently set when a state has finished hashing. In the future, this will be set at the moment a
     * new state is created, before it is hashed.
     */
    private final SignedStateNexus latestImmutableStateNexus = new LockFreeStateNexus();

    private final TransactionPool transactionPool;

    /**
     * Handles all interaction with {@link SwirldState}
     */
    private final SwirldStateManager swirldStateManager;

    /**
     * Checks the validity of transactions and submits valid ones to the transaction pool
     */
    private final SwirldTransactionSubmitter transactionSubmitter;

    /**
     * clears all pipelines to prepare for a reconnect
     */
    private final Clearable clearAllPipelines;

    /**
     * All things that need to be started when the platform is started.
     */
    private final ThingsToStart thingsToStart;

    /**
     * For passing notifications between the platform and the application.
     */
    private final NotificationEngine notificationEngine;

    /**
     * The platform context for this platform. Should be used to access basic services
     */
    private final PlatformContext platformContext;

    /**
     * The initial preconsensus event files read from disk.
     */
    private final PcesFileTracker initialPcesFiles;

    /**
     * Manages the status of the platform.
     */
    private final PlatformStatusManager platformStatusManager;

    /**
     * Responsible for transmitting and receiving events from the network.
     */
    private final SyncGossip gossip;

    /**
     * The round of the most recent reconnect state received, or {@link UptimeData#NO_ROUND} if no reconnect state has
     * been received since startup.
     */
    private final AtomicLong latestReconnectRound = new AtomicLong(NO_ROUND);

    /**
     * Manages emergency recovery
     */
    private final EmergencyRecoveryManager emergencyRecoveryManager;

    /**
     * Controls which states are saved to disk
     */
    private final SavedStateController savedStateController;

    /**
     * Encapsulated wiring for the platform.
     */
    private final PlatformWiring platformWiring;

    private final AncientMode ancientMode;

    /**
     * Constructor.
     *
     * @param builder this object is responsible for building platform components and other things needed by the
     *                platform
     */
    public SwirldsPlatform(@NonNull final PlatformComponentBuilder builder) {
        final PlatformBuildingBlocks blocks = builder.getBuildingBlocks();
        platformContext = blocks.platformContext();

        ancientMode = platformContext
                .getConfiguration()
                .getConfigData(EventConfig.class)
                .getAncientMode();

        // The reservation on this state is held by the caller of this constructor.
        final SignedState initialState = blocks.initialState().get();

        // This method is a no-op if we are not in birth round mode, or if we have already migrated.
        final SoftwareVersion appVersion = blocks.appVersion();
        modifyStateForBirthRoundMigration(initialState, ancientMode, appVersion);

        final RecycleBin recycleBin = blocks.recycleBin();

        if (ancientMode == AncientMode.BIRTH_ROUND_THRESHOLD) {
            try {
                // This method is a no-op if we have already completed birth round migration or if we are at genesis.
                migratePcesToBirthRoundMode(
                        platformContext,
                        recycleBin,
                        blocks.selfId(),
                        initialState.getRound(),
                        initialState.getState().getPlatformState().getLowestJudgeGenerationBeforeBirthRoundMode());
            } catch (final IOException e) {
                throw new UncheckedIOException("Birth round migration failed during PCES migration.", e);
            }
        }

        emergencyRecoveryManager = blocks.emergencyRecoveryManager();
        final Time time = Time.getCurrent();

        thingsToStart = new ThingsToStart();

        // FUTURE WORK: use a real thread manager here
        final ThreadManager threadManager = getStaticThreadManager();

        notificationEngine = NotificationEngine.buildEngine(threadManager);

        final StateConfig stateConfig = platformContext.getConfiguration().getConfigData(StateConfig.class);
        final String actualMainClassName = stateConfig.getMainClassName(blocks.mainClassName());

        selfId = blocks.selfId();

        currentAddressBook = initialState.getAddressBook();

        final EmergencyStateNexus emergencyState = new EmergencyStateNexus();
        if (emergencyRecoveryManager.isEmergencyState(initialState)) {
            emergencyState.setState(initialState.reserve("emergency state nexus"));
        }

        final Consumer<GossipEvent> preconsensusEventConsumer = blocks.preconsensusEventConsumer();
        final Consumer<ConsensusSnapshot> snapshotOverrideConsumer = blocks.snapshotOverrideConsumer();
        platformWiring = thingsToStart.add(new PlatformWiring(
                platformContext, preconsensusEventConsumer != null, snapshotOverrideConsumer != null));

        final Consumer<PlatformStatus> statusChangeConsumer = s -> {
            platformWiring
                    .getNotifierWiring()
                    .getInputWire(AppNotifier::sendPlatformStatusChangeNotification)
                    .put(new PlatformStatusChangeNotification(s));
            emergencyState.platformStatusChanged(s);
        };
        platformStatusManager = thingsToStart.add(
                new PlatformStatusManager(platformContext, time, threadManager, statusChangeConsumer));

        thingsToStart.add(Objects.requireNonNull(recycleBin));

        metrics = platformContext.getMetrics();

        metrics.getOrCreate(StatConstructor.createEnumStat(
                "PlatformStatus",
                Metrics.PLATFORM_CATEGORY,
                PlatformStatus.values(),
                platformStatusManager::getCurrentStatus));

        registerAddressBookMetrics(metrics, currentAddressBook, selfId);

        final SyncMetrics syncMetrics = new SyncMetrics(metrics);
        RuntimeMetrics.setup(metrics);

        shadowGraph = new Shadowgraph(platformContext, currentAddressBook, blocks.intakeEventCounter());

        final EventConfig eventConfig = platformContext.getConfiguration().getConfigData(EventConfig.class);

        keysAndCerts = blocks.keysAndCerts();

        EventCounter.registerEventCounterMetrics(metrics);

        final Hash epochHash;
        if (emergencyRecoveryManager.getEmergencyRecoveryFile() != null) {
            epochHash = emergencyRecoveryManager.getEmergencyRecoveryFile().hash();
        } else {
            epochHash = initialState.getState().getPlatformState().getEpochHash();
        }

        final String swirldName = blocks.swirldName();
        StartupStateUtils.doRecoveryCleanup(
                platformContext,
                recycleBin,
                selfId,
                swirldName,
                actualMainClassName,
                epochHash,
                initialState.getRound());

        final PcesConfig preconsensusEventStreamConfig =
                platformContext.getConfiguration().getConfigData(PcesConfig.class);

        final PcesFileManager preconsensusEventFileManager;
        try {
            final Path databaseDirectory = getDatabaseDirectory(platformContext, selfId);

            // When we perform the migration to using birth round bounding, we will need to read
            // the old type and start writing the new type.
            initialPcesFiles = PcesFileReader.readFilesFromDisk(
                    platformContext,
                    recycleBin,
                    databaseDirectory,
                    initialState.getRound(),
                    preconsensusEventStreamConfig.permitGaps(),
                    ancientMode);

            preconsensusEventFileManager =
                    new PcesFileManager(platformContext, initialPcesFiles, selfId, initialState.getRound());
        } catch (final IOException e) {
            throw new UncheckedIOException(e);
        }

        final PcesWriter pcesWriter = new PcesWriter(platformContext, preconsensusEventFileManager);

        // Only validate preconsensus signature transactions if we are not recovering from an ISS.
        // ISS round == null means we haven't observed an ISS yet.
        // ISS round < current round means there was an ISS prior to the saved state
        //    that has already been recovered from.
        // ISS round >= current round means that the ISS happens in the future relative the initial state, meaning
        //    we may observe ISS-inducing signature transactions in the preconsensus event stream.
        final Scratchpad<IssScratchpad> issScratchpad =
                Scratchpad.create(platformContext, selfId, IssScratchpad.class, "platform.iss");
        issScratchpad.logContents();
        final SerializableLong issRound = issScratchpad.get(IssScratchpad.LAST_ISS_ROUND);

        final boolean forceIgnorePcesSignatures = platformContext
                .getConfiguration()
                .getConfigData(PcesConfig.class)
                .forceIgnorePcesSignatures();

        final boolean ignorePreconsensusSignatures;
        if (forceIgnorePcesSignatures) {
            // this is used FOR TESTING ONLY
            ignorePreconsensusSignatures = true;
        } else {
            ignorePreconsensusSignatures = issRound != null && issRound.getValue() >= initialState.getRound();
        }

        // A round that we will completely skip ISS detection for. Needed for tests that do janky state modification
        // without a software upgrade (in production this feature should not be used).
        final long roundToIgnore = stateConfig.validateInitialState() ? DO_NOT_IGNORE_ROUNDS : initialState.getRound();

        final IssDetector issDetector = new IssDetector(
                platformContext,
                currentAddressBook,
                epochHash,
                appVersion,
                ignorePreconsensusSignatures,
                roundToIgnore);

        final SignedStateFileManager signedStateFileManager = new SignedStateFileManager(
                platformContext,
                new SignedStateMetrics(platformContext.getMetrics()),
                Time.getCurrent(),
                actualMainClassName,
                selfId,
                swirldName);

        transactionPool = new TransactionPool(platformContext);
        final LatestCompleteStateNexus latestCompleteStateNexus =
                new DefaultLatestCompleteStateNexus(stateConfig, platformContext.getMetrics());

        final boolean useOldStyleIntakeQueue = eventConfig.useOldStyleIntakeQueue();

        final QueueThread<GossipEvent> oldStyleIntakeQueue;
        if (useOldStyleIntakeQueue) {
            oldStyleIntakeQueue = new QueueThreadConfiguration<GossipEvent>(AdHocThreadManager.getStaticThreadManager())
                    .setCapacity(10_000)
                    .setThreadName("old_style_intake_queue")
                    .setComponent("platform")
                    .setHandler(event -> platformWiring.getGossipEventInput().put(event))
                    .setMetricsConfiguration(new QueueThreadMetricsConfiguration(metrics).enableMaxSizeMetric())
                    .build();
            thingsToStart.add(oldStyleIntakeQueue);

        } else {
            oldStyleIntakeQueue = null;
        }

        savedStateController = new DefaultSavedStateController(stateConfig);

        final SignedStateMetrics signedStateMetrics = new SignedStateMetrics(platformContext.getMetrics());
        final StateSignatureCollector stateSignatureCollector = new StateSignatureCollector(
                platformContext.getConfiguration().getConfigData(StateConfig.class), signedStateMetrics);

        thingsToStart.add(new SignedStateSentinel(platformContext, threadManager, Time.getCurrent()));

        final LatestCompleteStateNotifier latestCompleteStateNotifier = new DefaultLatestCompleteStateNotifier();

        final StateSigner stateSigner = new StateSigner(new PlatformSigner(keysAndCerts), platformStatusManager);
        final PcesReplayer pcesReplayer = new PcesReplayer(
                time,
                platformWiring.getPcesReplayerEventOutput(),
                platformWiring::flushIntakePipeline,
                platformWiring::flushConsensusRoundHandler,
                () -> latestImmutableStateNexus.getState("PCES replay"));
        final EventDurabilityNexus eventDurabilityNexus = new EventDurabilityNexus();

        final Address address = getSelfAddress();
        final String eventStreamManagerName;
        if (!address.getMemo().isEmpty()) {
            eventStreamManagerName = address.getMemo();
        } else {
            eventStreamManagerName = String.valueOf(selfId);
        }

        final EventStreamManager eventStreamManager = new DefaultEventStreamManager(
                platformContext,
                time,
                threadManager,
                getSelfId(),
                this,
                eventStreamManagerName,
                eventConfig.enableEventStreaming(),
                eventConfig.eventsLogDir(),
                eventConfig.eventsLogPeriod(),
                eventConfig.eventStreamQueueCapacity(),
                this::isLastEventBeforeRestart);

        initializeState(initialState);

        final TransactionConfig transactionConfig =
                platformContext.getConfiguration().getConfigData(TransactionConfig.class);

        // This object makes a copy of the state. After this point, initialState becomes immutable.
        swirldStateManager = new SwirldStateManager(
                platformContext,
                currentAddressBook,
                selfId,
                new SwirldStateMetrics(platformContext.getMetrics()),
                platformStatusManager,
                initialState.getState(),
                appVersion);

        final EventWindowManager eventWindowManager = new DefaultEventWindowManager();

        final ConsensusRoundHandler consensusRoundHandler = new ConsensusRoundHandler(
                platformContext,
                swirldStateManager,
                eventDurabilityNexus::waitUntilDurable,
                platformStatusManager,
                appVersion);

        final PcesSequencer sequencer = new DefaultPcesSequencer();

        final OrphanBuffer orphanBuffer = new OrphanBuffer(platformContext, blocks.intakeEventCounter());
        final InOrderLinker inOrderLinker = new GossipLinker(platformContext, blocks.intakeEventCounter());

        final ConsensusEngine consensusEngine = new DefaultConsensusEngine(platformContext, currentAddressBook, selfId);

        final LongSupplier intakeQueueSizeSupplier =
                oldStyleIntakeQueue == null ? platformWiring.getIntakeQueueSizeSupplier() : oldStyleIntakeQueue::size;

        final EventCreationManager eventCreationManager = buildEventCreationManager(
                platformContext,
                this,
                currentAddressBook,
                selfId,
                appVersion,
                transactionPool,
                intakeQueueSizeSupplier,
                platformStatusManager::getCurrentStatus,
                latestReconnectRound::get);

        platformWiring.wireExternalComponents(platformStatusManager, transactionPool);

        final IssHandler issHandler =
                new IssHandler(stateConfig, this::haltRequested, this::handleFatalError, issScratchpad);

        final HashLogger hashLogger =
                new HashLogger(platformContext.getConfiguration().getConfigData(StateConfig.class));

        final TransactionPrehandler transactionPrehandler =
                new DefaultTransactionPrehandler(platformContext, latestImmutableStateNexus);

        final BirthRoundMigrationShim birthRoundMigrationShim = buildBirthRoundMigrationShim(initialState);

        final SignedStateHasher signedStateHasher =
                new DefaultSignedStateHasher(signedStateMetrics, this::handleFatalError);

        final AppNotifier appNotifier = new DefaultAppNotifier(notificationEngine);

        final PlatformPublisher publisher =
                new DefaultPlatformPublisher(preconsensusEventConsumer, snapshotOverrideConsumer);

        platformWiring.bind(
<<<<<<< HEAD
                builder,
                eventSignatureValidator,
=======
                builder.buildEventHasher(),
                builder.buildInternalEventValidator(),
                builder.buildEventDeduplicator(),
                builder.buildEventSignatureValidator(),
>>>>>>> 184ae65e
                orphanBuffer,
                inOrderLinker,
                consensusEngine,
                signedStateFileManager,
                stateSigner,
                pcesReplayer,
                pcesWriter,
                eventDurabilityNexus,
                shadowGraph,
                sequencer,
                eventCreationManager,
                stateSignatureCollector,
                transactionPrehandler,
                eventWindowManager,
                consensusRoundHandler,
                eventStreamManager,
                issDetector,
                issHandler,
                hashLogger,
                birthRoundMigrationShim,
                latestCompleteStateNotifier,
                latestImmutableStateNexus,
                latestCompleteStateNexus,
                savedStateController,
                signedStateHasher,
                appNotifier,
                publisher);

        platformWiring
                .getStateGarbageCollectorInput()
                .put(initialState.reserve("initialize state to garbage collector"));

        // Load the minimum generation into the pre-consensus event writer
        final List<SavedStateInfo> savedStates =
                getSavedStateFiles(platformContext, actualMainClassName, selfId, swirldName);
        if (!savedStates.isEmpty()) {
            // The minimum generation of non-ancient events for the oldest state snapshot on disk.
            final long minimumGenerationNonAncientForOldestState =
                    savedStates.get(savedStates.size() - 1).metadata().minimumGenerationNonAncient();
            platformWiring.getPcesMinimumGenerationToStoreInput().inject(minimumGenerationNonAncientForOldestState);
        }

        transactionSubmitter = new SwirldTransactionSubmitter(
                platformStatusManager::getCurrentStatus,
                transactionConfig,
                transaction -> transactionPool.submitTransaction(transaction, false),
                new TransactionMetrics(metrics));

        final boolean startedFromGenesis = initialState.isGenesisState();

        final Consumer<GossipEvent> eventFromGossipConsumer = oldStyleIntakeQueue == null
                ? platformWiring.getGossipEventInput()::put
                : event -> {
                    try {
                        oldStyleIntakeQueue.put(event);
                    } catch (final InterruptedException e) {
                        logger.error(
                                EXCEPTION.getMarker(), "Interrupted while adding event to old style intake queue", e);
                        Thread.currentThread().interrupt();
                    }
                };

        gossip = new SyncGossip(
                platformContext,
                threadManager,
                time,
                keysAndCerts,
                notificationEngine,
                currentAddressBook,
                selfId,
                appVersion,
                epochHash,
                shadowGraph,
                emergencyRecoveryManager,
                eventFromGossipConsumer,
                intakeQueueSizeSupplier,
                swirldStateManager,
                latestCompleteStateNexus,
                syncMetrics,
                platformStatusManager,
                this::loadReconnectState,
                this::clearAllPipelines,
                blocks.intakeEventCounter(),
                () -> emergencyState.getState("emergency reconnect")) {};

        latestImmutableStateNexus.setState(initialState.reserve("set latest immutable to initial state"));

        if (startedFromGenesis) {
            initialAncientThreshold = 0;
            startingRound = 0;
        } else {
            initialAncientThreshold = initialState.getState().getPlatformState().getAncientThreshold();
            startingRound = initialState.getRound();

            logSignedStateHash(initialState);
            platformWiring
                    .getSignatureCollectorStateInput()
                    .put(initialState.reserve("loading initial state into sig collector"));

            savedStateController.registerSignedStateFromDisk(initialState);

            platformWiring.updateRunningHash(new RunningEventHashUpdate(initialState.getHashEventsCons(), false));

            loadStateIntoConsensus(initialState);

            // We only load non-ancient events during start up, so the initial non-expired event window will be
            // equal to the non-ancient event window when the system first starts. Over time as we get more events,
            // the non-expired event window will continue to expand until it reaches its full size.
            platformWiring.updateNonAncientEventWindow(new NonAncientEventWindow(
                    initialState.getRound(),
                    initialAncientThreshold,
                    initialAncientThreshold,
                    AncientMode.getAncientMode(platformContext)));
            platformWiring.getIssDetectorWiring().overridingState().put(initialState.reserve("initialize issDetector"));

            // We don't want to send this notification until after we are starting up.
            thingsToStart.add(() -> {
                // If we loaded from disk then call the appropriate dispatch.
                // Let the app know that a state was loaded.
                platformWiring
                        .getNotifierWiring()
                        .getInputWire(AppNotifier::sendStateLoadedFromDiskNotification)
                        .put(new StateLoadedFromDiskNotification());
            });
        }

        clearAllPipelines = new LoggingClearables(
                RECONNECT.getMarker(),
                List.of(
                        Pair.of(platformWiring, "platformWiring"),
                        Pair.of(shadowGraph, "shadowGraph"),
                        Pair.of(transactionPool, "transactionPool")));
    }

    /**
     * Builds the birth round migration shim if necessary.
     *
     * @param initialState the initial state
     * @return the birth round migration shim, or null if it is not needed
     */
    @Nullable
    private BirthRoundMigrationShim buildBirthRoundMigrationShim(@NonNull final SignedState initialState) {

        if (ancientMode == AncientMode.GENERATION_THRESHOLD) {
            // We don't need the shim if we haven't migrated to birth round mode.
            return null;
        }

        final State state = initialState.getState();
        final PlatformState platformState = state.getPlatformState();

        return new DefaultBirthRoundMigrationShim(
                platformContext,
                platformState.getFirstVersionInBirthRoundMode(),
                platformState.getLastRoundBeforeBirthRoundMode(),
                platformState.getLowestJudgeGenerationBeforeBirthRoundMode());
    }

    /**
     * Clears all pipelines in preparation for a reconnect. This method is needed to break a circular dependency.
     */
    private void clearAllPipelines() {
        clearAllPipelines.clear();
    }

    /**
     * {@inheritDoc}
     */
    @Override
    public NodeId getSelfId() {
        return selfId;
    }

    /**
     * Initialize the state.
     *
     * @param signedState the state to initialize
     */
    private void initializeState(@NonNull final SignedState signedState) {

        final SoftwareVersion previousSoftwareVersion;
        final InitTrigger trigger;

        if (signedState.isGenesisState()) {
            previousSoftwareVersion = NO_VERSION;
            trigger = GENESIS;
        } else {
            previousSoftwareVersion = signedState.getState().getPlatformState().getCreationSoftwareVersion();
            trigger = RESTART;
        }

        final State initialState = signedState.getState();

        // Although the state from disk / genesis state is initially hashed, we are actually dealing with a copy
        // of that state here. That copy should have caused the hash to be cleared.
        if (initialState.getHash() != null) {
            throw new IllegalStateException("Expected initial state to be unhashed");
        }
        if (initialState.getSwirldState().getHash() != null) {
            throw new IllegalStateException("Expected initial swirld state to be unhashed");
        }

        initialState.getSwirldState().init(this, initialState.getPlatformState(), trigger, previousSoftwareVersion);

        abortAndThrowIfInterrupted(
                () -> {
                    try {
                        MerkleCryptoFactory.getInstance()
                                .digestTreeAsync(initialState)
                                .get();
                    } catch (final ExecutionException e) {
                        throw new RuntimeException(e);
                    }
                },
                "interrupted while attempting to hash the state");

        // If our hash changes as a result of the new address book then our old signatures may become invalid.
        signedState.pruneInvalidSignatures();

        final StateConfig stateConfig = platformContext.getConfiguration().getConfigData(StateConfig.class);
        logger.info(
                STARTUP.getMarker(),
                """
                        The platform is using the following initial state:
                        {}""",
                signedState.getState().getInfoString(stateConfig.debugHashDepth()));
    }

    /**
     * Loads the signed state data into consensus
     *
     * @param signedState the state to get the data from
     */
    private void loadStateIntoConsensus(@NonNull final SignedState signedState) {
        Objects.requireNonNull(signedState);

        platformWiring.consensusSnapshotOverride(
                Objects.requireNonNull(signedState.getState().getPlatformState().getSnapshot()));

        // FUTURE WORK: this needs to be updated for birth round compatibility.
        final NonAncientEventWindow eventWindow = new NonAncientEventWindow(
                signedState.getRound(),
                signedState.getState().getPlatformState().getAncientThreshold(),
                signedState.getState().getPlatformState().getAncientThreshold(),
                ancientMode);

        shadowGraph.startWithEventWindow(eventWindow);
    }

    /**
     * Used to load the state received from the sender.
     *
     * @param signedState the signed state that was received from the sender
     */
    private void loadReconnectState(final SignedState signedState) {
        // the state was received, so now we load its data into different objects
        logger.info(LogMarker.STATE_HASH.getMarker(), "RECONNECT: loadReconnectState: reloading state");
        logger.debug(RECONNECT.getMarker(), "`loadReconnectState` : reloading state");
        try {
            platformWiring
                    .getIssDetectorWiring()
                    .overridingState()
                    .put(signedState.reserve("reconnect state to issDetector"));

            // It's important to call init() before loading the signed state. The loading process makes copies
            // of the state, and we want to be sure that the first state in the chain of copies has been initialized.
            final Hash reconnectHash = signedState.getState().getHash();
            signedState
                    .getSwirldState()
                    .init(
                            this,
                            signedState.getState().getPlatformState(),
                            InitTrigger.RECONNECT,
                            signedState.getState().getPlatformState().getCreationSoftwareVersion());
            if (!Objects.equals(signedState.getState().getHash(), reconnectHash)) {
                throw new IllegalStateException(
                        "State hash is not permitted to change during a reconnect init() call. Previous hash was "
                                + reconnectHash + ", new hash is "
                                + signedState.getState().getHash());
            }

            // Before attempting to load the state, verify that the platform AB matches the state AB.
            AddressBookUtils.verifyReconnectAddressBooks(getAddressBook(), signedState.getAddressBook());

            swirldStateManager.loadFromSignedState(signedState);

            latestReconnectRound.set(signedState.getRound());

            // kick off transition to RECONNECT_COMPLETE before beginning to save the reconnect state to disk
            // this guarantees that the platform status will be RECONNECT_COMPLETE before the state is saved
            platformStatusManager.submitStatusAction(new ReconnectCompleteAction(signedState.getRound()));
            latestImmutableStateNexus.setState(signedState.reserve("set latest immutable to reconnect state"));
            savedStateController.reconnectStateReceived(
                    signedState.reserve("savedStateController.reconnectStateReceived"));

            logSignedStateHash(signedState);
            // this will send the state to the signature collector which will send it to be written to disk.
            // in the future, we might not send it to the collector because it already has all the signatures
            // if this is the case, we must make sure to send it to the writer directly
            platformWiring
                    .getSignatureCollectorStateInput()
                    .put(signedState.reserve("loading reconnect state into sig collector"));
            loadStateIntoConsensus(signedState);

            platformWiring
                    .getAddressBookUpdateInput()
                    .inject(new AddressBookUpdate(
                            signedState.getState().getPlatformState().getPreviousAddressBook(),
                            signedState.getState().getPlatformState().getAddressBook()));

            platformWiring.updateNonAncientEventWindow(new NonAncientEventWindow(
                    signedState.getRound(),
                    signedState.getState().getPlatformState().getAncientThreshold(),
                    signedState.getState().getPlatformState().getAncientThreshold(),
                    ancientMode));

            platformWiring.updateRunningHash(new RunningEventHashUpdate(signedState.getHashEventsCons(), true));
            platformWiring.getPcesWriterRegisterDiscontinuityInput().inject(signedState.getRound());

            // Notify any listeners that the reconnect has been completed
            platformWiring
                    .getNotifierWiring()
                    .getInputWire(AppNotifier::sendReconnectCompleteNotification)
                    .put(new ReconnectCompleteNotification(
                            signedState.getRound(),
                            signedState.getConsensusTimestamp(),
                            signedState.getState().getSwirldState()));

            platformWiring
                    .getStateGarbageCollectorInput()
                    .put(signedState.reserve("reconnect state to garbage collector"));

        } catch (final RuntimeException e) {
            logger.debug(RECONNECT.getMarker(), "`loadReconnectState` : FAILED, reason: {}", e.getMessage());
            // if the loading fails for whatever reason, we clear all data again in case some of it has been loaded
            clearAllPipelines();
            throw e;
        }

        gossip.resetFallenBehind();
    }

    /**
     * This observer is called when a system freeze is requested. Permanently stops event creation and gossip.
     *
     * @param reason the reason why the system is being frozen.
     */
    private void haltRequested(final String reason) {
        logger.error(EXCEPTION.getMarker(), "System halt requested. Reason: {}", reason);
        gossip.stop();
    }

    /**
     * Start this platform.
     */
    @Override
    public void start() {
        logger.info(STARTUP.getMarker(), "Starting platform {}", selfId);
        platformWiring.getModel().preventJvmExit();

        thingsToStart.start();

        metrics.start();

        replayPreconsensusEvents();
        gossip.start();
    }

    /**
     * Performs a PCES recovery:
     * <ul>
     *     <li>Starts all components for handling events</li>
     *     <li>Does not start gossip</li>
     *     <li>Replays events from PCES, reaches consensus on them and handles them</li>
     *     <li>Saves the last state produces by this replay to disk</li>
     * </ul>
     */
    public void performPcesRecovery() {
        thingsToStart.start();

        replayPreconsensusEvents();
        try (final ReservedSignedState reservedState = latestImmutableStateNexus.getState("Get PCES recovery state")) {
            if (reservedState == null) {
                logger.warn(
                        STATE_TO_DISK.getMarker(),
                        "Trying to dump PCES recovery state to disk, but no state is available.");
            } else {
                final SignedState signedState = reservedState.get();
                signedState.markAsStateToSave(StateToDiskReason.PCES_RECOVERY_COMPLETE);

                final StateDumpRequest request =
                        StateDumpRequest.create(signedState.reserve("dumping PCES recovery state"));

                platformWiring.getDumpStateToDiskInput().put(request);
                request.waitForFinished().run();
            }
        }
    }

    /**
     * Offers the given state to the hash logger
     * <p>
     * Future work: this method should be removed, since it is doing the same thing as an advanced transformer
     *
     * @param signedState the state to log
     */
    private void logSignedStateHash(@NonNull final SignedState signedState) {
        if (signedState.getState().getHash() != null) {
            final ReservedSignedState stateReservedForHasher = signedState.reserve("logging state hash");

            final boolean offerResult = platformWiring.getHashLoggerInput().offer(stateReservedForHasher);
            if (!offerResult) {
                stateReservedForHasher.close();
            }
        }
    }

    /**
     * Replay preconsensus events.
     */
    private void replayPreconsensusEvents() {
        platformStatusManager.submitStatusAction(new StartedReplayingEventsAction());

        final boolean emergencyRecoveryNeeded = emergencyRecoveryManager.isEmergencyStateRequired();

        // if we need to do an emergency recovery, replaying the PCES could cause issues if the
        // minimum generation non-ancient is reversed to a smaller value, so we skip it
        if (!emergencyRecoveryNeeded) {
            final IOIterator<GossipEvent> iterator =
                    initialPcesFiles.getEventIterator(initialAncientThreshold, startingRound);

            logger.info(
                    STARTUP.getMarker(),
                    "replaying preconsensus event stream starting at generation {}",
                    initialAncientThreshold);

            platformWiring.getPcesReplayerIteratorInput().inject(iterator);
        }

        // We have to wait for all the PCES transactions to reach the ISS detector before telling it that PCES replay is
        // done. The PCES replay will flush the intake pipeline, but we have to flush the hasher

        // FUTURE WORK: These flushes can be done by the PCES replayer.
        platformWiring.flushStateHasher();
        platformWiring.getIssDetectorWiring().endOfPcesReplay().put(NoInput.getInstance());

        platformStatusManager.submitStatusAction(
                new DoneReplayingEventsAction(Time.getCurrent().now()));
    }

    /**
     * {@inheritDoc}
     */
    @Override
    public boolean createTransaction(@NonNull final byte[] transaction) {
        return transactionSubmitter.submitTransaction(new SwirldTransaction(transaction));
    }

    /**
     * {@inheritDoc}
     */
    @Override
    public PlatformContext getContext() {
        return platformContext;
    }

    /**
     * {@inheritDoc}
     */
    @Override
    public NotificationEngine getNotificationEngine() {
        return notificationEngine;
    }

    /**
     * {@inheritDoc}
     */
    @Override
    public Signature sign(final byte[] data) {
        return new PlatformSigner(keysAndCerts).sign(data);
    }

    /**
     * Get the Address Book
     *
     * @return AddressBook
     */
    @Override
    public AddressBook getAddressBook() {
        return currentAddressBook;
    }

    /**
     * {@inheritDoc}
     */
    @SuppressWarnings("unchecked")
    @Override
    public @NonNull <T extends SwirldState> AutoCloseableWrapper<T> getLatestImmutableState(
            @NonNull final String reason) {
        final ReservedSignedState wrapper = latestImmutableStateNexus.getState(reason);
        return wrapper == null
                ? AutoCloseableWrapper.empty()
                : new AutoCloseableWrapper<>((T) wrapper.get().getState().getSwirldState(), wrapper::close);
    }

    /**
     * check whether the given event is the last event in its round, and the platform enters freeze period
     *
     * @param event a consensus event
     * @return whether this event is the last event to be added before restart
     */
    private boolean isLastEventBeforeRestart(final EventImpl event) {
        return event.isLastInRoundReceived() && swirldStateManager.isInFreezePeriod(event.getConsensusTimestamp());
    }

    /**
     * Inform all components that a fatal error has occurred, log the error, and shutdown the JVM.
     */
    private void handleFatalError(
            @Nullable final String msg, @Nullable final Throwable throwable, @NonNull final SystemExitCode exitCode) {
        logger.fatal(
                EXCEPTION.getMarker(),
                "{}\nCaller stack trace:\n{}\nThrowable provided:",
                new FatalErrorPayload("Fatal error, node will shut down. Reason: " + msg),
                StackTrace.getStackTrace().toString(),
                throwable);

        SystemExitUtils.exitSystem(exitCode, msg);
    }
}<|MERGE_RESOLUTION|>--- conflicted
+++ resolved
@@ -605,15 +605,7 @@
                 new DefaultPlatformPublisher(preconsensusEventConsumer, snapshotOverrideConsumer);
 
         platformWiring.bind(
-<<<<<<< HEAD
                 builder,
-                eventSignatureValidator,
-=======
-                builder.buildEventHasher(),
-                builder.buildInternalEventValidator(),
-                builder.buildEventDeduplicator(),
-                builder.buildEventSignatureValidator(),
->>>>>>> 184ae65e
                 orphanBuffer,
                 inOrderLinker,
                 consensusEngine,
