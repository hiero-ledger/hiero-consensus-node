// SPDX-License-Identifier: Apache-2.0
package com.swirlds.platform.test.fixtures.config;

import com.swirlds.common.config.StateCommonConfig;
import com.swirlds.common.io.config.FileSystemManagerConfig;
import com.swirlds.common.io.config.TemporaryFileConfig;
import com.swirlds.config.api.Configuration;
import com.swirlds.config.api.ConfigurationBuilder;
import com.swirlds.config.extensions.sources.SimpleConfigSource;
import com.swirlds.merkledb.config.MerkleDbConfig;
import com.swirlds.merkledb.config.MerkleDbConfig_;
<<<<<<< HEAD
import com.swirlds.platform.config.StateConfig;
=======
import com.swirlds.platform.config.AddressBookConfig;
import com.swirlds.platform.config.BasicConfig;
>>>>>>> 4df21c61
import com.swirlds.virtualmap.config.VirtualMapConfig;
import org.hiero.base.crypto.config.CryptoConfig;

public final class ConfigUtils {
    private ConfigUtils() {}

    public static final Configuration CONFIGURATION = ConfigurationBuilder.create()
            .withConfigDataType(AddressBookConfig.class)
            .withConfigDataType(BasicConfig.class)
            .withConfigDataType(MerkleDbConfig.class)
            .withSource(new SimpleConfigSource().withValue(MerkleDbConfig_.INITIAL_CAPACITY, "" + 65_536L))
            .withConfigDataType(VirtualMapConfig.class)
            .withConfigDataType(TemporaryFileConfig.class)
            .withConfigDataType(StateCommonConfig.class)
<<<<<<< HEAD
            .withConfigDataType(CryptoConfig.class)
            .withConfigDataType(StateConfig.class)
=======
            .withConfigDataType(FileSystemManagerConfig.class)
>>>>>>> 4df21c61
            .build();
}<|MERGE_RESOLUTION|>--- conflicted
+++ resolved
@@ -9,12 +9,9 @@
 import com.swirlds.config.extensions.sources.SimpleConfigSource;
 import com.swirlds.merkledb.config.MerkleDbConfig;
 import com.swirlds.merkledb.config.MerkleDbConfig_;
-<<<<<<< HEAD
 import com.swirlds.platform.config.StateConfig;
-=======
 import com.swirlds.platform.config.AddressBookConfig;
 import com.swirlds.platform.config.BasicConfig;
->>>>>>> 4df21c61
 import com.swirlds.virtualmap.config.VirtualMapConfig;
 import org.hiero.base.crypto.config.CryptoConfig;
 
@@ -29,11 +26,8 @@
             .withConfigDataType(VirtualMapConfig.class)
             .withConfigDataType(TemporaryFileConfig.class)
             .withConfigDataType(StateCommonConfig.class)
-<<<<<<< HEAD
             .withConfigDataType(CryptoConfig.class)
             .withConfigDataType(StateConfig.class)
-=======
             .withConfigDataType(FileSystemManagerConfig.class)
->>>>>>> 4df21c61
             .build();
 }