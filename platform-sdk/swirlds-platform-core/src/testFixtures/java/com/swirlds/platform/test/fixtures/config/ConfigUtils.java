// SPDX-License-Identifier: Apache-2.0
package com.swirlds.platform.test.fixtures.config;

import com.swirlds.common.config.StateCommonConfig;
import com.swirlds.common.io.config.TemporaryFileConfig;
import com.swirlds.config.api.Configuration;
import com.swirlds.config.api.ConfigurationBuilder;
import com.swirlds.config.extensions.sources.SimpleConfigSource;
import com.swirlds.merkledb.config.MerkleDbConfig;
import com.swirlds.merkledb.config.MerkleDbConfig_;
import com.swirlds.virtualmap.config.VirtualMapConfig;

public final class ConfigUtils {
    private ConfigUtils() {}

    public static final Configuration CONFIGURATION = ConfigurationBuilder.create()
            .withConfigDataType(MerkleDbConfig.class)
<<<<<<< HEAD
            .withSource(new SimpleConfigSource().withValue(MerkleDbConfig_.MAX_NUM_OF_KEYS, "" + 20000L))
=======
            .withSource(new SimpleConfigSource().withValue(MerkleDbConfig_.MAX_NUM_OF_KEYS, "" + 65_536L))
>>>>>>> b4b97530
            .withConfigDataType(VirtualMapConfig.class)
            .withConfigDataType(TemporaryFileConfig.class)
            .withConfigDataType(StateCommonConfig.class)
            .build();
}<|MERGE_RESOLUTION|>--- conflicted
+++ resolved
@@ -15,11 +15,7 @@
 
     public static final Configuration CONFIGURATION = ConfigurationBuilder.create()
             .withConfigDataType(MerkleDbConfig.class)
-<<<<<<< HEAD
-            .withSource(new SimpleConfigSource().withValue(MerkleDbConfig_.MAX_NUM_OF_KEYS, "" + 20000L))
-=======
             .withSource(new SimpleConfigSource().withValue(MerkleDbConfig_.MAX_NUM_OF_KEYS, "" + 65_536L))
->>>>>>> b4b97530
             .withConfigDataType(VirtualMapConfig.class)
             .withConfigDataType(TemporaryFileConfig.class)
             .withConfigDataType(StateCommonConfig.class)
