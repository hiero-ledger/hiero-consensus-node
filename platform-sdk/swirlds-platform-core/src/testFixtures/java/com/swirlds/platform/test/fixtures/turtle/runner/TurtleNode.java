// SPDX-License-Identifier: Apache-2.0
package com.swirlds.platform.test.fixtures.turtle.runner;

import static com.swirlds.common.threading.manager.AdHocThreadManager.getStaticThreadManager;
import static com.swirlds.platform.builder.internal.StaticPlatformBuilder.getMetricsProvider;
import static com.swirlds.platform.builder.internal.StaticPlatformBuilder.setupGlobalMetrics;
import static com.swirlds.platform.state.signed.StartupStateUtils.getInitialState;
import static com.swirlds.platform.test.fixtures.turtle.runner.TurtleConsensusStateEventHandler.TURTLE_CONSENSUS_STATE_EVENT_HANDLER;

import com.hedera.hapi.node.base.SemanticVersion;
import com.hedera.hapi.platform.event.StateSignatureTransaction;
import com.swirlds.base.time.Time;
import com.swirlds.common.config.StateCommonConfig_;
import com.swirlds.common.context.PlatformContext;
import com.swirlds.common.io.config.FileSystemManagerConfig_;
import com.swirlds.common.io.filesystem.FileSystemManager;
import com.swirlds.common.io.utility.RecycleBin;
import com.swirlds.common.test.fixtures.Randotron;
import com.swirlds.common.test.fixtures.platform.TestPlatformContextBuilder;
import com.swirlds.component.framework.component.ComponentWiring;
import com.swirlds.component.framework.model.DeterministicWiringModel;
import com.swirlds.component.framework.model.WiringModelBuilder;
import com.swirlds.component.framework.schedulers.builders.TaskSchedulerConfiguration;
import com.swirlds.component.framework.wires.input.InputWire;
import com.swirlds.component.framework.wires.output.OutputWire;
import com.swirlds.config.api.Configuration;
import com.swirlds.config.extensions.test.fixtures.TestConfigBuilder;
import com.swirlds.merkledb.MerkleDb;
import com.swirlds.platform.builder.PlatformBuilder;
import com.swirlds.platform.builder.PlatformBuildingBlocks;
import com.swirlds.platform.builder.PlatformComponentBuilder;
import com.swirlds.platform.config.BasicConfig_;
import com.swirlds.platform.crypto.KeysAndCerts;
import com.swirlds.platform.roster.RosterUtils;
import com.swirlds.platform.state.service.PlatformStateFacade;
import com.swirlds.platform.system.Platform;
import com.swirlds.platform.system.address.AddressBookUtils;
import com.swirlds.platform.test.fixtures.turtle.consensus.ConsensusRoundsHolder;
import com.swirlds.platform.test.fixtures.turtle.consensus.ConsensusRoundsListContainer;
import com.swirlds.platform.test.fixtures.turtle.gossip.SimulatedGossip;
import com.swirlds.platform.test.fixtures.turtle.gossip.SimulatedNetwork;
import com.swirlds.platform.util.RandomBuilder;
import com.swirlds.platform.wiring.PlatformSchedulersConfig_;
import com.swirlds.platform.wiring.PlatformWiring;
import com.swirlds.state.State;
import edu.umd.cs.findbugs.annotations.NonNull;
import java.nio.file.Path;
import java.util.List;
import org.hiero.consensus.model.hashgraph.ConsensusRound;
import org.hiero.consensus.model.node.NodeId;
import org.hiero.consensus.model.roster.AddressBook;

/**
 * Encapsulates a single node running in a TURTLE network.
 * <pre>
 *    _________________
 *  /   Testing        \
 * |    Utility         |
 * |    Running         |    _ -
 * |    Totally in a    |=<( o 0 )
 * |    Local           |   \===/
 *  \   Environment    /
 *   ------------------
 *   / /       | | \ \
 *  """        """ """
 * </pre>
 */
public class TurtleNode {

    private final DeterministicWiringModel model;
    private final Platform platform;
    private final ConsensusRoundsHolder consensusRoundsHolder;

    @NonNull
    private static Configuration createBasicConfiguration(final @NonNull Path outputDirectory) {
        return new TestConfigBuilder()
                .withValue(PlatformSchedulersConfig_.CONSENSUS_EVENT_STREAM, "NO_OP")
                .withValue(BasicConfig_.JVM_PAUSE_DETECTOR_SLEEP_MS, "0")
                .withValue(StateCommonConfig_.SAVED_STATE_DIRECTORY, outputDirectory.toString())
                .withValue(FileSystemManagerConfig_.ROOT_PATH, outputDirectory.toString())
                .getOrCreateConfig();
    }

    /**
     * Create a new TurtleNode. Simulates a single consensus node in a TURTLE network.
     *
     * @param randotron   a source of randomness
     * @param time        the current time
     * @param nodeId      the ID of this node
     * @param addressBook the address book for the network
     * @param privateKeys the private keys for this node
     * @param network     the simulated network
     * @param outputDirectory the directory where the node output will be stored, like saved state and so on
     */
    public TurtleNode(
            @NonNull final Randotron randotron,
            @NonNull final Time time,
            @NonNull final NodeId nodeId,
            @NonNull final AddressBook addressBook,
            @NonNull final KeysAndCerts privateKeys,
            @NonNull final SimulatedNetwork network,
            @NonNull final Path outputDirectory) {
        this(randotron, time, nodeId, addressBook, privateKeys, network, createBasicConfiguration(outputDirectory));
    }

    /**
     * Create a new TurtleNode. Simulates a single consensus node in a TURTLE network.
     *
     * @param randotron   a source of randomness
     * @param time        the current time
     * @param nodeId      the ID of this node
     * @param addressBook the address book for the network
     * @param privateKeys the private keys for this node
     * @param network     the simulated network
     * @param configuration the configuration for this node
     */
    public TurtleNode(
            @NonNull final Randotron randotron,
            @NonNull final Time time,
            @NonNull final NodeId nodeId,
            @NonNull final AddressBook addressBook,
            @NonNull final KeysAndCerts privateKeys,
            @NonNull final SimulatedNetwork network,
            @NonNull final Configuration configuration) {

        setupGlobalMetrics(configuration);

        final PlatformContext platformContext = TestPlatformContextBuilder.create()
                .withTime(time)
                .withConfiguration(configuration)
                .build();

        model = WiringModelBuilder.create(platformContext.getMetrics(), time)
                .withDeterministicModeEnabled(true)
                .build();
        final SemanticVersion softwareVersion =
                SemanticVersion.newBuilder().major(1).build();
        final PlatformStateFacade platformStateFacade = new PlatformStateFacade();
        final var version = SemanticVersion.newBuilder().major(1).build();
        MerkleDb.resetDefaultInstancePath();
        final var metrics = getMetricsProvider().createPlatformMetrics(nodeId);
        final var fileSystemManager = FileSystemManager.create(configuration);
        final var recycleBin =
                RecycleBin.create(metrics, configuration, getStaticThreadManager(), time, fileSystemManager, nodeId);

        final var reservedState = getInitialState(
                recycleBin,
                version,
                TurtleTestingToolState::getStateRootNode,
                TurtleTestingToolState::new,
                "foo",
                "bar",
                nodeId,
                addressBook,
                platformStateFacade,
                platformContext);
        final var initialState = reservedState.state();

        final State state = initialState.get().getState();
        final long round = platformStateFacade.roundOf(state);
        final PlatformBuilder platformBuilder = PlatformBuilder.create(
                        "foo",
                        "bar",
                        softwareVersion,
                        initialState,
                        TURTLE_CONSENSUS_STATE_EVENT_HANDLER,
                        nodeId,
                        AddressBookUtils.formatConsensusEventStreamName(addressBook, nodeId),
<<<<<<< HEAD
                        RosterUtils.buildRosterHistory(initialState.get().getState(), platformStateFacade),
                        platformStateFacade,
                        TurtleTestingToolState::new)
=======
                        RosterUtils.buildRosterHistory(initialState.get().getState(), round),
                        platformStateFacade)
>>>>>>> f68c0ef6
                .withModel(model)
                .withRandomBuilder(new RandomBuilder(randotron.nextLong()))
                .withKeysAndCerts(privateKeys)
                .withPlatformContext(platformContext)
                .withConfiguration(configuration)
                .withSystemTransactionEncoderCallback(StateSignatureTransaction.PROTOBUF::toBytes);

        final PlatformComponentBuilder platformComponentBuilder = platformBuilder.buildComponentBuilder();

        final PlatformBuildingBlocks buildingBlocks = platformComponentBuilder.getBuildingBlocks();

        final ComponentWiring<ConsensusRoundsHolder, Void> consensusRoundsHolderWiring =
                new ComponentWiring<>(model, ConsensusRoundsHolder.class, TaskSchedulerConfiguration.parse("DIRECT"));

        consensusRoundsHolder = new ConsensusRoundsListContainer(nodeId);
        consensusRoundsHolderWiring.bind(consensusRoundsHolder);

        final InputWire<List<ConsensusRound>> consensusRoundsHolderInputWire =
                consensusRoundsHolderWiring.getInputWire(ConsensusRoundsHolder::interceptRounds);

        final PlatformWiring platformWiring = buildingBlocks.platformWiring();
        final OutputWire<List<ConsensusRound>> consensusEngineOutputWire =
                platformWiring.getConsensusEngineOutputWire();
        consensusEngineOutputWire.solderTo(consensusRoundsHolderInputWire);

        final SimulatedGossip gossip = network.getGossipInstance(nodeId);
        gossip.provideIntakeEventCounter(
                platformComponentBuilder.getBuildingBlocks().intakeEventCounter());

        platformComponentBuilder.withMetricsDocumentationEnabled(false).withGossip(network.getGossipInstance(nodeId));

        platform = platformComponentBuilder.build();
    }

    /**
     * Returns the {@link Configuration} of this node.
     *
     * @return the {@link Configuration} of this node
     */
    public Configuration getConfiguration() {
        return platform.getContext().getConfiguration();
    }

    /**
     * Start this node.
     */
    public void start() {
        platform.start();
    }

    /**
     * Simulate the next time step for this node.
     */
    public void tick() {
        model.tick();
    }

    /**
     * Submit a transaction to the node.
     *
     * @param transaction the transaction to submit
     */
    public void submitTransaction(@NonNull final byte[] transaction) {
        platform.createTransaction(transaction);
    }

    @NonNull
    public ConsensusRoundsHolder getConsensusRoundsHolder() {
        return consensusRoundsHolder;
    }

    /**
     * Shut down the node immediately. No attempt is made to finish ongoing tasks or to save
     * the current state. All resources are released. This method is idempotent and can be
     * called multiple times without any side effects after the first call.
     */
    public void destroy() throws InterruptedException {
        getMetricsProvider().removePlatformMetrics(platform.getSelfId());
    }
}<|MERGE_RESOLUTION|>--- conflicted
+++ resolved
@@ -166,14 +166,9 @@
                         TURTLE_CONSENSUS_STATE_EVENT_HANDLER,
                         nodeId,
                         AddressBookUtils.formatConsensusEventStreamName(addressBook, nodeId),
-<<<<<<< HEAD
-                        RosterUtils.buildRosterHistory(initialState.get().getState(), platformStateFacade),
+                        RosterUtils.buildRosterHistory(initialState.get().getState(), round),
                         platformStateFacade,
                         TurtleTestingToolState::new)
-=======
-                        RosterUtils.buildRosterHistory(initialState.get().getState(), round),
-                        platformStateFacade)
->>>>>>> f68c0ef6
                 .withModel(model)
                 .withRandomBuilder(new RandomBuilder(randotron.nextLong()))
                 .withKeysAndCerts(privateKeys)
