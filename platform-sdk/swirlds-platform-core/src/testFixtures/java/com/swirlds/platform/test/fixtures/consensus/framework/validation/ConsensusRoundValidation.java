--- conflicted
+++ resolved
@@ -1,33 +1,16 @@
 // SPDX-License-Identifier: Apache-2.0
 package com.swirlds.platform.test.fixtures.consensus.framework.validation;
 
-<<<<<<< HEAD
-import com.swirlds.platform.internal.ConsensusRound;
-import edu.umd.cs.findbugs.annotations.NonNull;
-import java.util.List;
-
-/**
- * Validates rounds of a test. The type of validation that is done depends on the implementation.
-=======
 import com.swirlds.platform.test.fixtures.consensus.framework.validation.ConsensusRoundValidator.ConsensusRoundsNodeOrigin;
 import edu.umd.cs.findbugs.annotations.NonNull;
 import org.hiero.consensus.model.hashgraph.ConsensusRound;
 
 /**
  * Validates rounds produced by a test. The type of validation that is done depends on the implementation.
->>>>>>> 8fef1603
  */
 public interface ConsensusRoundValidation {
 
     /**
-<<<<<<< HEAD
-     * Perform validation on all consensus rounds.
-     *
-     * @param output1 the rounds from one node
-     * @param output2 the rounds from another node
-     */
-    void validate(@NonNull final List<ConsensusRound> output1, @NonNull final List<ConsensusRound> output2);
-=======
      * Perform validation on the passed consensus rounds.
      *
      * @param round1 the round from one node
@@ -36,5 +19,4 @@
     void validate(@NonNull final ConsensusRound round1, @NonNull final ConsensusRound round2);
 
     ConsensusRoundsNodeOrigin getNodeOrigin();
->>>>>>> 8fef1603
 }