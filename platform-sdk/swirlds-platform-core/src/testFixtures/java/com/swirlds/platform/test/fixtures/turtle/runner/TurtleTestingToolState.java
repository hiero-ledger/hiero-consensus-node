// SPDX-License-Identifier: Apache-2.0
package com.swirlds.platform.test.fixtures.turtle.runner;

import com.swirlds.platform.state.*;
import com.swirlds.platform.test.fixtures.state.TestingAppStateInitializer;
import com.swirlds.state.merkle.MerkleStateRoot;
import com.swirlds.virtualmap.VirtualMap;
import edu.umd.cs.findbugs.annotations.NonNull;
import java.util.ArrayList;
import java.util.List;

/**
 * A simple testing application intended for use with TURTLE.
 * <pre>
 *   _______    ֥  ֖       ֥  ֖    _______
 * 〈 Tᴜʀᴛʟᴇ ᐳ﹙⚬◡°﹚   ﹙°◡⚬﹚ᐸ ᴇʟᴛʀᴜT 〉
 *   ﹉∏﹉∏﹉                   ﹉∏﹉∏﹉
 * </pre>
 */
public class TurtleTestingToolState extends MerkleStateRoot<TurtleTestingToolState> implements MerkleNodeState {

    private static final long CLASS_ID = 0xa49b3822a4136ac6L;

    private static final class ClassVersion {

        public static final int ORIGINAL = 1;
    }

    long state;

    private static final List<VirtualMap<?, ?>> virtualMapsCollector = new ArrayList<>();

    public TurtleTestingToolState() {
        // empty
    }

    /**
     * Copy constructor.
     *
     * @param from the object to copy
     */
    private TurtleTestingToolState(@NonNull final TurtleTestingToolState from) {
        super(from);
        this.state = from.state;
    }

    /**
     * {@inheritDoc}
     */
    @Override
    public long getClassId() {
        return CLASS_ID;
    }

    /**
     * {@inheritDoc}
     */
    @Override
    public int getVersion() {
        return ClassVersion.ORIGINAL;
    }

    /**
     * {@inheritDoc}
     */
    @NonNull
    @Override
    public TurtleTestingToolState copy() {
        throwIfImmutable();
        setImmutable(true);
        return new TurtleTestingToolState(this);
    }

    @Override
    protected TurtleTestingToolState copyingConstructor() {
        return new TurtleTestingToolState(this);
    }

    /**
     * Creates a merkle node to act as a state tree root.
     *
     * @return merkle tree root
     */
    @NonNull
    public static MerkleNodeState getStateRootNode() {
        final MerkleNodeState state = new TurtleTestingToolState();
<<<<<<< HEAD
        FAKE_CONSENSUS_STATE_EVENT_HANDLER.initPlatformState(state);
        FAKE_CONSENSUS_STATE_EVENT_HANDLER.initRosterState(state, virtualMapsCollector);
=======
        TestingAppStateInitializer.DEFAULT.initPlatformState(state);
        TestingAppStateInitializer.DEFAULT.initRosterState(state);
>>>>>>> 322edd27

        return state;
    }

    @Override
    public int getMinimumSupportedVersion() {
        return ClassVersion.ORIGINAL;
    }

    /**
     * Destroying the virtual maps instances and clearing resources, so that there are no leaks.
     */
    public static void destroyVirtualMaps() {
        virtualMapsCollector.forEach(VirtualMap::destroyVirtualRoots);
        virtualMapsCollector.clear();
    }
}<|MERGE_RESOLUTION|>--- conflicted
+++ resolved
@@ -84,13 +84,8 @@
     @NonNull
     public static MerkleNodeState getStateRootNode() {
         final MerkleNodeState state = new TurtleTestingToolState();
-<<<<<<< HEAD
-        FAKE_CONSENSUS_STATE_EVENT_HANDLER.initPlatformState(state);
-        FAKE_CONSENSUS_STATE_EVENT_HANDLER.initRosterState(state, virtualMapsCollector);
-=======
         TestingAppStateInitializer.DEFAULT.initPlatformState(state);
         TestingAppStateInitializer.DEFAULT.initRosterState(state);
->>>>>>> 322edd27
 
         return state;
     }
