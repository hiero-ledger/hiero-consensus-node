// SPDX-License-Identifier: Apache-2.0
package com.swirlds.platform.test.fixtures.state;

import static com.swirlds.state.merkle.StateUtils.registerWithSystem;
import static java.util.Objects.requireNonNull;
import static org.mockito.BDDMockito.given;
import static org.mockito.Mockito.mock;

import com.hedera.hapi.block.stream.output.StateChanges.Builder;
import com.hedera.hapi.node.base.SemanticVersion;
import com.swirlds.common.config.StateCommonConfig;
import com.swirlds.common.io.config.FileSystemManagerConfig;
import com.swirlds.common.io.config.TemporaryFileConfig;
import com.swirlds.common.merkle.MerkleNode;
import com.swirlds.config.api.Configuration;
import com.swirlds.config.api.ConfigurationBuilder;
import com.swirlds.merkledb.MerkleDbDataSourceBuilder;
import com.swirlds.merkledb.MerkleDbTableConfig;
import com.swirlds.merkledb.config.MerkleDbConfig;
import com.swirlds.platform.config.AddressBookConfig;
import com.swirlds.platform.config.BasicConfig;
import com.swirlds.platform.state.MerkleNodeState;
import com.swirlds.platform.state.service.PlatformStateService;
import com.swirlds.platform.state.service.schemas.V0540PlatformStateSchema;
import com.swirlds.platform.state.service.schemas.V0540RosterBaseSchema;
import com.swirlds.state.lifecycle.MigrationContext;
import com.swirlds.state.lifecycle.Schema;
import com.swirlds.state.lifecycle.StateDefinition;
import com.swirlds.state.lifecycle.StateMetadata;
import com.swirlds.state.merkle.MerkleStateRoot;
import com.swirlds.state.merkle.NewStateRoot;
import com.swirlds.state.merkle.singleton.SingletonNode;
import com.swirlds.state.merkle.singleton.StringLeaf;
import com.swirlds.state.spi.CommittableWritableStates;
import com.swirlds.virtualmap.VirtualMap;
import com.swirlds.virtualmap.config.VirtualMapConfig;
import com.swirlds.virtualmap.internal.cache.VirtualNodeCache;
import edu.umd.cs.findbugs.annotations.NonNull;
import java.util.ArrayList;
import java.util.Collections;
import java.util.Comparator;
import java.util.List;
import java.util.function.Supplier;
import org.hiero.base.constructable.ClassConstructorPair;
import org.hiero.base.constructable.ConstructableRegistry;
import org.hiero.base.constructable.ConstructableRegistryException;
import org.hiero.base.crypto.DigestType;
import org.hiero.consensus.roster.RosterStateId;

/**
 * This class is used to initialize the state of test applications. It allows to register the necessary
 * constructables and initializes the platform and roster states.
 */
public class TestingAppStateInitializer {

    public static final Configuration CONFIGURATION = ConfigurationBuilder.create()
            .withConfigDataType(AddressBookConfig.class)
            .withConfigDataType(BasicConfig.class)
            .withConfigDataType(MerkleDbConfig.class)
            .withConfigDataType(VirtualMapConfig.class)
            .withConfigDataType(TemporaryFileConfig.class)
            .withConfigDataType(StateCommonConfig.class)
            .withConfigDataType(FileSystemManagerConfig.class)
            .build();

    public static final TestingAppStateInitializer DEFAULT = new TestingAppStateInitializer(CONFIGURATION);

    private final Configuration configuration;

    /**
     * Constructor for {@link TestingAppStateInitializer}
     *
     * @param configuration the configuration to use for the initialized state
     */
    public TestingAppStateInitializer(@NonNull final Configuration configuration) {
        this.configuration = requireNonNull(configuration);
    }

    /**
     * Register the class IDs for the {@link MerkleStateRoot} and its required children, specifically those
     * used by the {@link PlatformStateService} and {@code RosterService}.
     */
    public static void registerMerkleStateRootClassIds() {
        try {
            ConstructableRegistry registry = ConstructableRegistry.getInstance();
            registry.registerConstructable(
                    new ClassConstructorPair(TestMerkleStateRoot.class, TestMerkleStateRoot::new));
            registry.registerConstructable(new ClassConstructorPair(SingletonNode.class, SingletonNode::new));
            registry.registerConstructable(new ClassConstructorPair(StringLeaf.class, StringLeaf::new));
            registry.registerConstructable(
                    new ClassConstructorPair(VirtualMap.class, () -> new VirtualMap(CONFIGURATION)));
            registry.registerConstructable(new ClassConstructorPair(
                    MerkleDbDataSourceBuilder.class, () -> new MerkleDbDataSourceBuilder(CONFIGURATION)));
            registry.registerConstructable(new ClassConstructorPair(
                    VirtualNodeCache.class,
                    () -> new VirtualNodeCache(CONFIGURATION.getConfigData(VirtualMapConfig.class))));
            registerConstructablesForSchema(registry, new V0540PlatformStateSchema(), PlatformStateService.NAME);
            registerConstructablesForSchema(registry, new V0540RosterBaseSchema(), RosterStateId.NAME);
        } catch (ConstructableRegistryException e) {
            throw new IllegalStateException(e);
        }
    }

    private static void registerConstructablesForSchema(
            @NonNull final ConstructableRegistry registry, @NonNull final Schema schema, @NonNull final String name) {
        schema.statesToCreate().stream()
                .sorted(Comparator.comparing(StateDefinition::stateKey))
                .forEach(def -> registerWithSystem(new StateMetadata<>(name, schema, def), registry));
    }

    /**
     * Initialize the states for the given {@link MerkleNodeState}. This method will initialize both the
     * platform and roster states.
     *
     * @param state the state to initialize
     * @return a list of builders for the states that were initialized. Currently, returns an empty list.
     */
    public List<Builder> initStates(@NonNull final MerkleNodeState state) {
        List<Builder> list = new ArrayList<>();
        list.addAll(initPlatformState(state));
        list.addAll(initRosterState(state));
        return list;
    }

    /**
     * Initialize the platform state for the given {@link MerkleNodeState}. This method will initialize the
     * states used by the {@link PlatformStateService}.
     *
     * @param state the state to initialize
     * @return a list of builders for the states that were initialized. Currently, returns an empty list.
     */
    public List<Builder> initPlatformState(@NonNull final MerkleNodeState state) {
        final var schema = new V0540PlatformStateSchema(
                config -> SemanticVersion.newBuilder().minor(1).build());
        schema.statesToCreate().stream()
                .sorted(Comparator.comparing(StateDefinition::stateKey))
                .forEach(def -> {
                    final var md = new StateMetadata<>(PlatformStateService.NAME, schema, def);
                    if (def.singleton()) {
                        initializeServiceState(
                                state,
                                md,
                                () -> new SingletonNode<>(
                                        md.serviceName(),
                                        md.stateDefinition().stateKey(),
                                        md.singletonClassId(),
                                        md.stateDefinition().valueCodec(),
                                        null));
                    } else {
                        throw new IllegalStateException("PlatformStateService only expected to use singleton states");
                    }
                });
        final var mockMigrationContext = mock(MigrationContext.class);
        final var writableStates = state.getWritableStates(PlatformStateService.NAME);
        given(mockMigrationContext.newStates()).willReturn(writableStates);
        schema.migrate(mockMigrationContext);
        ((CommittableWritableStates) writableStates).commit();
        return Collections.emptyList();
    }

    /**
     * Initialize the roster state for the given {@link MerkleNodeState}. This method will initialize the
     * states used by the {@code RosterService}.
     *
     * @param state the state to initialize
     * @return a list of builders for the states that were initialized. Currently, returns an empty list.
     */
    public List<Builder> initRosterState(@NonNull final MerkleNodeState state) {
        if (!(state instanceof MerkleStateRoot<?>) && !(state instanceof NewStateRoot<?>)) {
            throw new IllegalArgumentException("Can only be used with MerkleStateRoot or NewStateRoot instances");
        }
        final var schema = new V0540RosterBaseSchema();
        schema.statesToCreate().stream()
                .sorted(Comparator.comparing(StateDefinition::stateKey))
                .forEach(def -> {
                    final var md = new StateMetadata<>(RosterStateId.NAME, schema, def);
                    if (def.singleton()) {
                        initializeServiceState(
                                state,
                                md,
                                () -> new SingletonNode<>(
                                        md.serviceName(),
                                        md.stateDefinition().stateKey(),
                                        md.singletonClassId(),
                                        md.stateDefinition().valueCodec(),
                                        null));
                    } else if (def.onDisk()) {
                        initializeServiceState(state, md, () -> {
                            final var tableConfig =
                                    new MerkleDbTableConfig((short) 1, DigestType.SHA_384, def.maxKeysHint(), 16);
                            final var label = StateMetadata.computeLabel(RosterStateId.NAME, def.stateKey());
<<<<<<< HEAD
                            final var dsBuilder = new MerkleDbDataSourceBuilder(tableConfig, CONFIGURATION);
                            final var virtualMap = new VirtualMap(label, dsBuilder, CONFIGURATION);
=======
                            final var dsBuilder = new MerkleDbDataSourceBuilder(tableConfig, configuration);
                            final var virtualMap = new VirtualMap(label, dsBuilder, configuration);
>>>>>>> d06c2ee3
                            return virtualMap;
                        });
                    } else {
                        throw new IllegalStateException(
                                "RosterService only expected to use singleton and onDisk virtual map states");
                    }
                });
        final var mockMigrationContext = mock(MigrationContext.class);
        final var writableStates = state.getWritableStates(RosterStateId.NAME);
        given(mockMigrationContext.newStates()).willReturn(writableStates);
        schema.migrate(mockMigrationContext);
        ((CommittableWritableStates) writableStates).commit();
        return Collections.emptyList();
    }
    // FUTURE WORK:
    // Should be removed once the MerkleStateRoot is removed along with putServiceStateIfAbsent in
    // MerkleNodeState interface
    @Deprecated
    private static void initializeServiceState(
            MerkleNodeState state, StateMetadata<?, ?> md, Supplier<? extends MerkleNode> nodeSupplier) {
        switch (state) {
            case MerkleStateRoot<?> merkle -> state.putServiceStateIfAbsent(md, nodeSupplier);
            case NewStateRoot<?> newRoot -> state.initializeState(md);
            default ->
                throw new IllegalStateException(
                        "Expecting MerkleStateRoot or NewStateRoot instance to be used for state initialization");
        }
    }
}<|MERGE_RESOLUTION|>--- conflicted
+++ resolved
@@ -189,13 +189,8 @@
                             final var tableConfig =
                                     new MerkleDbTableConfig((short) 1, DigestType.SHA_384, def.maxKeysHint(), 16);
                             final var label = StateMetadata.computeLabel(RosterStateId.NAME, def.stateKey());
-<<<<<<< HEAD
                             final var dsBuilder = new MerkleDbDataSourceBuilder(tableConfig, CONFIGURATION);
                             final var virtualMap = new VirtualMap(label, dsBuilder, CONFIGURATION);
-=======
-                            final var dsBuilder = new MerkleDbDataSourceBuilder(tableConfig, configuration);
-                            final var virtualMap = new VirtualMap(label, dsBuilder, configuration);
->>>>>>> d06c2ee3
                             return virtualMap;
                         });
                     } else {
@@ -210,6 +205,7 @@
         ((CommittableWritableStates) writableStates).commit();
         return Collections.emptyList();
     }
+
     // FUTURE WORK:
     // Should be removed once the MerkleStateRoot is removed along with putServiceStateIfAbsent in
     // MerkleNodeState interface
