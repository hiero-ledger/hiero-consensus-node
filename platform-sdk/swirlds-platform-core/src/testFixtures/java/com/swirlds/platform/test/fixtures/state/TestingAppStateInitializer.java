// SPDX-License-Identifier: Apache-2.0
package com.swirlds.platform.test.fixtures.state;

import static com.swirlds.state.lifecycle.StateMetadata.computeLabel;
import static com.swirlds.state.test.fixtures.merkle.TestStateUtils.registerWithSystem;
import static org.mockito.BDDMockito.given;
import static org.mockito.Mockito.mock;

import com.hedera.hapi.block.stream.output.StateChanges.Builder;
import com.hedera.hapi.node.base.SemanticVersion;
import com.swirlds.base.time.Time;
import com.swirlds.common.config.StateCommonConfig;
import com.swirlds.common.io.config.FileSystemManagerConfig;
import com.swirlds.common.io.config.TemporaryFileConfig;
import com.swirlds.common.merkle.MerkleNode;
import com.swirlds.common.merkle.crypto.MerkleCryptographyFactory;
import com.swirlds.common.metrics.noop.NoOpMetrics;
import com.swirlds.config.api.Configuration;
import com.swirlds.config.api.ConfigurationBuilder;
import com.swirlds.merkledb.MerkleDbDataSourceBuilder;
import com.swirlds.merkledb.config.MerkleDbConfig;
import com.swirlds.platform.config.AddressBookConfig;
import com.swirlds.platform.config.BasicConfig;
import com.swirlds.platform.config.StateConfig;
import com.swirlds.platform.state.MerkleNodeState;
import com.swirlds.platform.state.service.PlatformStateService;
import com.swirlds.platform.state.service.schemas.V0540PlatformStateSchema;
import com.swirlds.platform.state.service.schemas.V0540RosterBaseSchema;
import com.swirlds.state.lifecycle.MigrationContext;
import com.swirlds.state.lifecycle.Schema;
import com.swirlds.state.lifecycle.StateDefinition;
import com.swirlds.state.lifecycle.StateMetadata;
import com.swirlds.state.merkle.VirtualMapState;
import com.swirlds.state.spi.CommittableWritableStates;
import com.swirlds.state.test.fixtures.merkle.MerkleStateRoot;
import com.swirlds.state.test.fixtures.merkle.singleton.SingletonNode;
import com.swirlds.state.test.fixtures.merkle.singleton.StringLeaf;
import com.swirlds.virtualmap.VirtualMap;
import com.swirlds.virtualmap.config.VirtualMapConfig;
import com.swirlds.virtualmap.internal.cache.VirtualNodeCache;
import edu.umd.cs.findbugs.annotations.NonNull;
import java.util.ArrayList;
import java.util.Collections;
import java.util.Comparator;
import java.util.List;
import java.util.function.Supplier;
import org.hiero.base.constructable.ClassConstructorPair;
import org.hiero.base.constructable.ConstructableRegistry;
import org.hiero.base.constructable.ConstructableRegistryException;
<<<<<<< HEAD
import org.hiero.base.crypto.DigestType;
import org.hiero.base.crypto.config.CryptoConfig;
=======
>>>>>>> d62bd65a
import org.hiero.consensus.roster.RosterStateId;

/**
 * This class is used to initialize the state of test applications. It allows to register the necessary
 * constructables and initializes the platform and roster states.
 */
public class TestingAppStateInitializer {

    public static final Configuration CONFIGURATION = ConfigurationBuilder.create()
            .withConfigDataType(AddressBookConfig.class)
            .withConfigDataType(BasicConfig.class)
            .withConfigDataType(MerkleDbConfig.class)
            .withConfigDataType(VirtualMapConfig.class)
            .withConfigDataType(TemporaryFileConfig.class)
            .withConfigDataType(StateCommonConfig.class)
            .withConfigDataType(FileSystemManagerConfig.class)
            .withConfigDataType(CryptoConfig.class)
            .withConfigDataType(StateConfig.class)
            .build();

    public static final TestingAppStateInitializer DEFAULT = new TestingAppStateInitializer();

    /**
     * Register the class IDs, specifically those by the {@link PlatformStateService} and {@code RosterService}.
     */
    public static void registerMerkleStateRootClassIds() {
        try {
            ConstructableRegistry registry = ConstructableRegistry.getInstance();
<<<<<<< HEAD
            registry.registerConstructable(new ClassConstructorPair(
                    TestMerkleStateRoot.class,
                    () -> new TestMerkleStateRoot(
                            CONFIGURATION,
                            new NoOpMetrics(),
                            Time.getCurrent(),
                            MerkleCryptographyFactory.create(CONFIGURATION))));
=======
>>>>>>> d62bd65a
            registry.registerConstructable(new ClassConstructorPair(SingletonNode.class, SingletonNode::new));
            registry.registerConstructable(new ClassConstructorPair(StringLeaf.class, StringLeaf::new));
            registry.registerConstructable(
                    new ClassConstructorPair(VirtualMap.class, () -> new VirtualMap(CONFIGURATION)));
            registry.registerConstructable(new ClassConstructorPair(
                    MerkleDbDataSourceBuilder.class, () -> new MerkleDbDataSourceBuilder(CONFIGURATION)));
            registry.registerConstructable(new ClassConstructorPair(
                    VirtualNodeCache.class,
                    () -> new VirtualNodeCache(CONFIGURATION.getConfigData(VirtualMapConfig.class))));
            registerConstructablesForSchema(registry, new V0540PlatformStateSchema(), PlatformStateService.NAME);
            registerConstructablesForSchema(registry, new V0540RosterBaseSchema(), RosterStateId.SERVICE_NAME);
        } catch (ConstructableRegistryException e) {
            throw new IllegalStateException(e);
        }
    }

    private static void registerConstructablesForSchema(
            @NonNull final ConstructableRegistry registry, @NonNull final Schema schema, @NonNull final String name) {
        schema.statesToCreate().stream()
                .sorted(Comparator.comparing(StateDefinition::stateKey))
                .forEach(def -> registerWithSystem(new StateMetadata<>(name, schema, def), registry));
    }

    /**
     * Initialize the states for the given {@link MerkleNodeState}. This method will initialize both the
     * platform and roster states.
     *
     * @param state the state to initialize
     * @return a list of builders for the states that were initialized. Currently, returns an empty list.
     */
    public List<Builder> initConsensusModuleStates(@NonNull final MerkleNodeState state) {
        List<Builder> list = new ArrayList<>();
        list.addAll(initPlatformState(state));
        list.addAll(initRosterState(state));
        return list;
    }

    /**
     * Initialize the platform state for the given {@link MerkleNodeState}. This method will initialize the
     * states used by the {@link PlatformStateService}.
     *
     * @param state the state to initialize
     * @return a list of builders for the states that were initialized. Currently, returns an empty list.
     */
    public List<Builder> initPlatformState(@NonNull final MerkleNodeState state) {
        final var schema = new V0540PlatformStateSchema(
                config -> SemanticVersion.newBuilder().minor(1).build());
        schema.statesToCreate().stream()
                .sorted(Comparator.comparing(StateDefinition::stateKey))
                .forEach(def -> {
                    final var md = new StateMetadata<>(PlatformStateService.NAME, schema, def);
                    if (def.singleton()) {
                        initializeServiceState(
                                state,
                                md,
                                () -> new SingletonNode<>(
                                        computeLabel(
                                                md.serviceName(),
                                                md.stateDefinition().stateKey()),
                                        md.singletonClassId(),
                                        md.stateDefinition().valueCodec(),
                                        null));
                    } else {
                        throw new IllegalStateException("PlatformStateService only expected to use singleton states");
                    }
                });
        final var mockMigrationContext = mock(MigrationContext.class);
        final var writableStates = state.getWritableStates(PlatformStateService.NAME);
        given(mockMigrationContext.newStates()).willReturn(writableStates);
        schema.migrate(mockMigrationContext);
        ((CommittableWritableStates) writableStates).commit();
        return Collections.emptyList();
    }

    /**
     * Initialize the roster state for the given {@link MerkleNodeState}. This method will initialize the
     * states used by the {@code RosterService}.
     *
     * @param state the state to initialize
     * @return a list of builders for the states that were initialized. Currently, returns an empty list.
     */
    public List<Builder> initRosterState(@NonNull final MerkleNodeState state) {
        if (!(state instanceof MerkleStateRoot<?>) && !(state instanceof VirtualMapState<?>)) {
            throw new IllegalArgumentException("Can only be used with MerkleStateRoot or VirtualMapState instances");
        }
        final var schema = new V0540RosterBaseSchema();
        schema.statesToCreate().stream()
                .sorted(Comparator.comparing(StateDefinition::stateId))
                .forEach(def -> {
                    final var md = new StateMetadata<>(RosterStateId.SERVICE_NAME, schema, def);
                    if (def.singleton()) {
                        initializeServiceState(
                                state,
                                md,
                                () -> new SingletonNode<>(
                                        computeLabel(
                                                md.serviceName(),
                                                md.stateDefinition().stateKey()),
                                        md.singletonClassId(),
                                        md.stateDefinition().valueCodec(),
                                        null));
                    } else if (def.onDisk()) {
                        initializeServiceState(state, md, () -> {
                            final var label = StateMetadata.computeLabel(RosterStateId.SERVICE_NAME, def.stateKey());
                            final var dsBuilder = new MerkleDbDataSourceBuilder(CONFIGURATION, def.maxKeysHint(), 16);
                            final var virtualMap = new VirtualMap(label, dsBuilder, CONFIGURATION);
                            return virtualMap;
                        });
                    } else {
                        throw new IllegalStateException(
                                "RosterService only expected to use singleton and onDisk virtual map states");
                    }
                });
        final var mockMigrationContext = mock(MigrationContext.class);
        final var writableStates = state.getWritableStates(RosterStateId.SERVICE_NAME);
        given(mockMigrationContext.newStates()).willReturn(writableStates);
        schema.migrate(mockMigrationContext);
        ((CommittableWritableStates) writableStates).commit();
        return Collections.emptyList();
    }

    // FUTURE WORK:
    // Should be removed once the MerkleStateRoot is removed along with putServiceStateIfAbsent in
    // MerkleNodeState interface
    @Deprecated
    private static void initializeServiceState(
            MerkleNodeState state, StateMetadata<?, ?> md, Supplier<? extends MerkleNode> nodeSupplier) {
        switch (state) {
            case MerkleStateRoot<?> ignored ->
                ((MerkleStateRoot) state).putServiceStateIfAbsent(md, nodeSupplier, n -> {});
            case VirtualMapState<?> ignored -> state.initializeState(md);
            default ->
                throw new IllegalStateException(
                        "Expecting MerkleStateRoot or VirtualMapState instance to be used for state initialization");
        }
    }
}<|MERGE_RESOLUTION|>--- conflicted
+++ resolved
@@ -47,11 +47,8 @@
 import org.hiero.base.constructable.ClassConstructorPair;
 import org.hiero.base.constructable.ConstructableRegistry;
 import org.hiero.base.constructable.ConstructableRegistryException;
-<<<<<<< HEAD
 import org.hiero.base.crypto.DigestType;
 import org.hiero.base.crypto.config.CryptoConfig;
-=======
->>>>>>> d62bd65a
 import org.hiero.consensus.roster.RosterStateId;
 
 /**
@@ -80,16 +77,6 @@
     public static void registerMerkleStateRootClassIds() {
         try {
             ConstructableRegistry registry = ConstructableRegistry.getInstance();
-<<<<<<< HEAD
-            registry.registerConstructable(new ClassConstructorPair(
-                    TestMerkleStateRoot.class,
-                    () -> new TestMerkleStateRoot(
-                            CONFIGURATION,
-                            new NoOpMetrics(),
-                            Time.getCurrent(),
-                            MerkleCryptographyFactory.create(CONFIGURATION))));
-=======
->>>>>>> d62bd65a
             registry.registerConstructable(new ClassConstructorPair(SingletonNode.class, SingletonNode::new));
             registry.registerConstructable(new ClassConstructorPair(StringLeaf.class, StringLeaf::new));
             registry.registerConstructable(
