--- conflicted
+++ resolved
@@ -41,15 +41,7 @@
             registry.registerConstructable(
                     new ClassConstructorPair(VirtualMap.class, () -> new VirtualMap(configuration)));
             registry.registerConstructable(new ClassConstructorPair(
-<<<<<<< HEAD
                     MerkleDbDataSourceBuilder.class, () -> new MerkleDbDataSourceBuilder(configuration)));
-=======
-                    VirtualNodeCache.class,
-                    () -> new VirtualNodeCache(configuration.getConfigData(VirtualMapConfig.class))));
-            ConstructableRegistry.getInstance()
-                    .registerConstructable(new ClassConstructorPair(
-                            MerkleDbDataSourceBuilder.class, () -> new MerkleDbDataSourceBuilder(configuration)));
->>>>>>> daf07a03
         } catch (ConstructableRegistryException e) {
             throw new IllegalStateException(e);
         }
