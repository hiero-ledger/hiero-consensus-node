/*
 * Copyright (C) 2023 Hedera Hashgraph, LLC
 *
 * Licensed under the Apache License, Version 2.0 (the "License");
 * you may not use this file except in compliance with the License.
 * You may obtain a copy of the License at
 *
 *      http://www.apache.org/licenses/LICENSE-2.0
 *
 * Unless required by applicable law or agreed to in writing, software
 * distributed under the License is distributed on an "AS IS" BASIS,
 * WITHOUT WARRANTIES OR CONDITIONS OF ANY KIND, either express or implied.
 * See the License for the specific language governing permissions and
 * limitations under the License.
 */

package com.swirlds.platform.test.fixtures.event;

import com.swirlds.common.crypto.CryptographyHolder;
import com.swirlds.common.system.events.BaseEventHashedData;
import com.swirlds.common.system.events.BaseEventUnhashedData;
import com.swirlds.common.system.events.ConsensusData;
import com.swirlds.platform.internal.EventImpl;
<<<<<<< HEAD
=======
import java.util.Objects;
>>>>>>> 0e472410

/**
 * An event with the same behavior as a standard event but with the addition of some debugging
 * metadata.
 *
 * <p>All testing and debugging utilities should use IndexedEvent instead of EventImpl directly.
 */
public class IndexedEvent extends EventImpl {

    private long generatorIndex;
    private int sequenceNum = -1;

    private static final long CLASS_ID = 0x284d35dc6f9265d0L;

    public IndexedEvent() {}

    public IndexedEvent(
            final BaseEventHashedData baseEventHashedData, final BaseEventUnhashedData baseEventUnhashedData) {
        super(baseEventHashedData, baseEventUnhashedData);
    }

    public IndexedEvent(
            final BaseEventHashedData baseEventHashedData,
            final BaseEventUnhashedData baseEventUnhashedData,
            final ConsensusData consensusData) {
        super(baseEventHashedData, baseEventUnhashedData, consensusData);
    }

    public IndexedEvent(
            final BaseEventHashedData baseEventHashedData,
            final BaseEventUnhashedData baseEventUnhashedData,
            final EventImpl selfParent,
            final EventImpl otherParent) {
        super(baseEventHashedData, baseEventUnhashedData, selfParent, otherParent);
    }

    public IndexedEvent(final EventImpl event) {
        super(
                event.getBaseEventHashedData(),
                event.getBaseEventUnhashedData(),
                event.getConsensusData(),
                event.getSelfParent(),
                event.getOtherParent());
    }

    /**
     * Convert this object into a regular EventImpl (as opposed to the IndexedEvent subclass).
     */
    public EventImpl convertToEventImpl() {
        final EventImpl event = new EventImpl(
                getBaseEventHashedData(),
                getBaseEventUnhashedData(),
                getConsensusData(),
                getSelfParent(),
                getOtherParent());
        CryptographyHolder.get().digestSync(event);
        return event;
    }

    /**
     * {@inheritDoc}
     */
    @Override
    public long getClassId() {
        return CLASS_ID;
    }

    /** Get the index of this event with respect to the generator that created it. */
    public long getGeneratorIndex() {
        return generatorIndex;
    }

    /** Set the generator index of this event. */
    public void setGeneratorIndex(final long generatorIndex) {
        this.generatorIndex = generatorIndex;
    }

    public int getSequenceNum() {
        return sequenceNum;
    }

    public void setSequenceNum(final int sequenceNum) {
        this.sequenceNum = sequenceNum;
    }

    @Override
    public String toString() {
        return super.toString();
    }
<<<<<<< HEAD
=======

    @Override
    public boolean equals(final Object other) {
        if (this == other) {
            return true;
        }
        if (other == null || getClass() != other.getClass()) {
            return false;
        }
        if (!super.equals(other)) {
            return false;
        }
        final InternalEventData data = getInternalEventData();
        final InternalEventData otherData = ((IndexedEvent) other).getInternalEventData();

        return Objects.equals(data.isCleared(), otherData.isCleared())
                && Objects.equals(data.isFameDecided(), otherData.isFameDecided())
                && Objects.equals(data.isConsensus(), otherData.isConsensus())
                && Objects.equals(data.hasUserTransactions(), otherData.hasUserTransactions())
                && Objects.equals(data.getRecTimes(), otherData.getRecTimes());
    }

    @Override
    public int hashCode() {
        return super.hashCode();
    }
>>>>>>> 0e472410
}<|MERGE_RESOLUTION|>--- conflicted
+++ resolved
@@ -21,10 +21,7 @@
 import com.swirlds.common.system.events.BaseEventUnhashedData;
 import com.swirlds.common.system.events.ConsensusData;
 import com.swirlds.platform.internal.EventImpl;
-<<<<<<< HEAD
-=======
 import java.util.Objects;
->>>>>>> 0e472410
 
 /**
  * An event with the same behavior as a standard event but with the addition of some debugging
@@ -114,8 +111,6 @@
     public String toString() {
         return super.toString();
     }
-<<<<<<< HEAD
-=======
 
     @Override
     public boolean equals(final Object other) {
@@ -142,5 +137,4 @@
     public int hashCode() {
         return super.hashCode();
     }
->>>>>>> 0e472410
 }