--- conflicted
+++ resolved
@@ -53,22 +53,13 @@
                 new Judge(2L, randomHashBytes(random)));
         platformStateFacade.setSnapshotTo(
                 state,
-<<<<<<< HEAD
                 ConsensusSnapshot.newBuilder()
                         .round(random.nextLong())
                         .judges(judges)
                         .minimumJudgeInfoList(minimumJudgeInfo)
                         .nextConsensusNumber(random.nextLong())
-                        .consensusTimestamp(PbjConverter.toPbjTimestamp(randomInstant(random)))
+                        .consensusTimestamp(CommonUtils.toPbjTimestamp(randomInstant(random)))
                         .build());
-=======
-                new ConsensusSnapshot(
-                        random.nextLong(),
-                        List.of(randomHashBytes(random), randomHashBytes(random), randomHashBytes(random)),
-                        minimumJudgeInfo,
-                        random.nextLong(),
-                        CommonUtils.toPbjTimestamp(randomInstant(random))));
->>>>>>> 311b187e
 
         return platformStateFacade.getWritablePlatformStateOf(state);
     }
