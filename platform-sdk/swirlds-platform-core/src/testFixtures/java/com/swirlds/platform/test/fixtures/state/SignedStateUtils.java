// SPDX-License-Identifier: Apache-2.0
package com.swirlds.platform.test.fixtures.state;

import static com.swirlds.platform.test.fixtures.PlatformStateUtils.randomPlatformState;
import static com.swirlds.platform.test.fixtures.state.TestingAppStateInitializer.CONFIGURATION;

import com.swirlds.base.time.Time;
import com.swirlds.common.merkle.crypto.MerkleCryptographyFactory;
import com.swirlds.common.metrics.noop.NoOpMetrics;
import com.swirlds.platform.crypto.CryptoStatic;
import com.swirlds.platform.state.MerkleNodeState;
import com.swirlds.platform.state.signed.SignedState;
import java.util.Random;
import org.hiero.base.crypto.test.fixtures.CryptoRandomUtils;

public class SignedStateUtils {

    public static SignedState randomSignedState(long seed) {
        return randomSignedState(new Random(seed));
    }

    public static SignedState randomSignedState(Random random) {
        TestPlatformStateFacade platformStateFacade = new TestPlatformStateFacade();
<<<<<<< HEAD
        MerkleNodeState root = new TestMerkleStateRoot(
                CONFIGURATION,
                new NoOpMetrics(),
                Time.getCurrent(),
                MerkleCryptographyFactory.create(CONFIGURATION)); // FUTURE WORK: use TestHederaVirtualMapState
=======
        MerkleNodeState root = new TestVirtualMapState();
>>>>>>> d62bd65a
        TestingAppStateInitializer.DEFAULT.initPlatformState(root);
        randomPlatformState(random, root, platformStateFacade);
        boolean shouldSaveToDisk = random.nextBoolean();
        SignedState signedState = new SignedState(
                CONFIGURATION,
                CryptoStatic::verifySignature,
                root,
                "test",
                shouldSaveToDisk,
                false,
                false,
                platformStateFacade);
        signedState.getState().setHash(CryptoRandomUtils.randomHash(random));
        return signedState;
    }
}<|MERGE_RESOLUTION|>--- conflicted
+++ resolved
@@ -2,6 +2,7 @@
 package com.swirlds.platform.test.fixtures.state;
 
 import static com.swirlds.platform.test.fixtures.PlatformStateUtils.randomPlatformState;
+import static com.swirlds.platform.test.fixtures.state.TestingAppStateInitializer.CONFIGURATION;
 import static com.swirlds.platform.test.fixtures.state.TestingAppStateInitializer.CONFIGURATION;
 
 import com.swirlds.base.time.Time;
@@ -21,15 +22,10 @@
 
     public static SignedState randomSignedState(Random random) {
         TestPlatformStateFacade platformStateFacade = new TestPlatformStateFacade();
-<<<<<<< HEAD
-        MerkleNodeState root = new TestMerkleStateRoot(
-                CONFIGURATION,
+        MerkleNodeState root = new TestVirtualMapState(CONFIGURATION,
                 new NoOpMetrics(),
                 Time.getCurrent(),
-                MerkleCryptographyFactory.create(CONFIGURATION)); // FUTURE WORK: use TestHederaVirtualMapState
-=======
-        MerkleNodeState root = new TestVirtualMapState();
->>>>>>> d62bd65a
+                MerkleCryptographyFactory.create(CONFIGURATION));
         TestingAppStateInitializer.DEFAULT.initPlatformState(root);
         randomPlatformState(random, root, platformStateFacade);
         boolean shouldSaveToDisk = random.nextBoolean();
