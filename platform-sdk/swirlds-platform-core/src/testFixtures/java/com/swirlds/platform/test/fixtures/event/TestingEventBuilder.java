--- conflicted
+++ resolved
@@ -16,12 +16,8 @@
 
 package com.swirlds.platform.test.fixtures.event;
 
-<<<<<<< HEAD
-import com.hedera.pbj.runtime.io.buffer.Bytes;
-=======
 import static com.swirlds.platform.system.events.EventConstants.BIRTH_ROUND_UNDEFINED;
 
->>>>>>> dda6b070
 import com.swirlds.common.crypto.SignatureType;
 import com.swirlds.common.platform.NodeId;
 import com.swirlds.common.test.fixtures.RandomUtils;
@@ -408,14 +404,6 @@
             } else {
                 creatorId = DEFAULT_CREATOR_ID;
             }
-<<<<<<< HEAD
-            for (int i = numberOfAppTransactions; i < numberOfAppTransactions + numberOfSystemTransactions; ++i) {
-                tr[i] = new StateSignatureTransaction(
-                        random.nextLong(0, Long.MAX_VALUE),
-                        RandomUtils.randomSignatureBytes(random),
-                        RandomUtils.randomHashBytes(random),
-                        Bytes.EMPTY);
-=======
         }
 
         final EventDescriptor selfParentDescriptor =
@@ -442,7 +430,6 @@
             } else {
                 // randomly add between 1 and 99 milliseconds to self parent time created
                 timeCreated = selfParent.getHashedData().getTimeCreated().plusMillis(random.nextLong(1, 100));
->>>>>>> dda6b070
             }
         }
 
