--- conflicted
+++ resolved
@@ -1,12 +1,8 @@
 // SPDX-License-Identifier: Apache-2.0
 package com.swirlds.platform.test.fixtures.state;
 
-<<<<<<< HEAD
-import static com.swirlds.platform.test.fixtures.state.manager.SignatureVerificationTestUtils.buildFakeSignature;
-=======
 import static com.swirlds.platform.test.fixtures.state.TestingAppStateInitializer.CONFIGURATION;
 import static com.swirlds.platform.test.fixtures.state.TestingAppStateInitializer.registerMerkleStateRootClassIds;
->>>>>>> 9a0569a6
 import static org.hiero.base.crypto.test.fixtures.CryptoRandomUtils.randomHash;
 import static org.hiero.base.crypto.test.fixtures.CryptoRandomUtils.randomHashBytes;
 import static org.hiero.base.crypto.test.fixtures.CryptoRandomUtils.randomSignature;
@@ -141,12 +137,8 @@
             softwareVersionInstance = softwareVersion;
         }
 
-<<<<<<< HEAD
-        final TestVirtualMapState stateInstance;
-=======
         final MerkleNodeState stateInstance;
         registerMerkleStateRootClassIds();
->>>>>>> 9a0569a6
         final long roundInstance;
         if (round == null) {
             roundInstance = Math.abs(random.nextLong());
@@ -156,26 +148,13 @@
 
         TestPlatformStateFacade platformStateFacade = new TestPlatformStateFacade();
         if (state == null) {
-<<<<<<< HEAD
-            final String virtualMapLabel =
-                    "vm-" + RandomSignedStateGenerator.class.getSimpleName() + "-" + java.util.UUID.randomUUID();
-            stateInstance = TestVirtualMapState.createInstanceWithVirtualMapLabel(
-                    virtualMapLabel, TestPlatformContextBuilder.create().build());
-=======
             if (useBlockingState) {
                 stateInstance = new BlockingState(platformStateFacade);
             } else {
                 final String virtualMapLabel =
                         "vm-" + RandomSignedStateGenerator.class.getSimpleName() + "-" + java.util.UUID.randomUUID();
-                stateInstance = TestHederaVirtualMapState.createInstanceWithVirtualMapLabel(virtualMapLabel);
+                stateInstance = TestHederaVirtualMapState.createInstanceWithVirtualMapLabel(virtualMapLabel, TestPlatformContextBuilder.create().build());
             }
-            stateInstance.init(
-                    Time.getCurrent(),
-                    CONFIGURATION,
-                    new NoOpMetrics(),
-                    TestMerkleCryptoFactory.getInstance(),
-                    () -> platformStateFacade.roundOf(stateInstance));
->>>>>>> 9a0569a6
         } else {
             stateInstance = state;
         }
