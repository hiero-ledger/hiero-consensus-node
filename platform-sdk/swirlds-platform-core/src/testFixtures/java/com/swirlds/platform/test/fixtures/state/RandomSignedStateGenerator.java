--- conflicted
+++ resolved
@@ -151,27 +151,9 @@
 
         TestPlatformStateFacade platformStateFacade = new TestPlatformStateFacade();
         if (state == null) {
-<<<<<<< HEAD
-            if (useBlockingState) {
-                stateInstance = new BlockingState(platformStateFacade);
-            } else {
-                final String virtualMapLabel =
-                        "vm-" + RandomSignedStateGenerator.class.getSimpleName() + "-" + java.util.UUID.randomUUID();
-
-                stateInstance = TestHederaVirtualMapState.createInstanceWithVirtualMapLabel(
-                        virtualMapLabel, CONFIGURATION, new NoOpMetrics(), Time.getCurrent());
-            }
-=======
             final String virtualMapLabel =
                     "vm-" + RandomSignedStateGenerator.class.getSimpleName() + "-" + java.util.UUID.randomUUID();
-            stateInstance = TestVirtualMapState.createInstanceWithVirtualMapLabel(virtualMapLabel);
-            stateInstance.init(
-                    Time.getCurrent(),
-                    CONFIGURATION,
-                    new NoOpMetrics(),
-                    TestMerkleCryptoFactory.getInstance(),
-                    () -> platformStateFacade.roundOf(stateInstance));
->>>>>>> d62bd65a
+            stateInstance = TestVirtualMapState.createInstanceWithVirtualMapLabel(virtualMapLabel, CONFIGURATION, new NoOpMetrics(), Time.getCurrent());
         } else {
             stateInstance = state;
         }
