--- conflicted
+++ resolved
@@ -219,11 +219,7 @@
             v.setConsensusTimestamp(consensusTimestampInstance);
         });
 
-<<<<<<< HEAD
-        TestingAppStateInitializer.initRosterState(stateInstance);
-=======
         TestingAppStateInitializer.initRosterState(stateInstance, CONFIGURATION);
->>>>>>> 0b5a3a86
         RosterUtils.setActiveRoster(stateInstance, rosterInstance, roundInstance);
 
         if (signatureVerifier == null) {
