--- conflicted
+++ resolved
@@ -214,11 +214,7 @@
             v.setConsensusTimestamp(consensusTimestampInstance);
         });
 
-<<<<<<< HEAD
-        FAKE_CONSENSUS_STATE_EVENT_HANDLER.initRosterState(stateInstance, new ArrayList<>());
-=======
         TestingAppStateInitializer.DEFAULT.initRosterState(stateInstance);
->>>>>>> 322edd27
         RosterUtils.setActiveRoster(stateInstance, rosterInstance, roundInstance);
 
         if (signatureVerifier == null) {
