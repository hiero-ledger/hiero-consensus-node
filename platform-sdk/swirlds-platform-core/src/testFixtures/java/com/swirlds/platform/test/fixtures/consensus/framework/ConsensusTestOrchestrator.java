// SPDX-License-Identifier: Apache-2.0
package com.swirlds.platform.test.fixtures.consensus.framework;

import static org.assertj.core.api.Assertions.assertThat;

import com.swirlds.common.context.PlatformContext;
import com.swirlds.platform.system.address.AddressBook;
<<<<<<< HEAD
import com.swirlds.platform.system.events.EventConstants;
import com.swirlds.platform.test.fixtures.consensus.framework.validation.ConsensusRoundValidation;
import com.swirlds.platform.test.fixtures.consensus.framework.validation.Validations;
=======
import com.swirlds.platform.test.fixtures.consensus.framework.validation.ConsensusOutputValidator;
import com.swirlds.platform.test.fixtures.consensus.framework.validation.ConsensusRoundValidator;
>>>>>>> 8fef1603
import com.swirlds.platform.test.fixtures.event.generator.GraphGenerator;
import com.swirlds.platform.test.fixtures.gui.ListEventProvider;
import com.swirlds.platform.test.fixtures.gui.TestGuiSource;
import edu.umd.cs.findbugs.annotations.NonNull;
import java.util.List;
import java.util.function.Consumer;
import org.hiero.consensus.model.event.EventConstants;
import org.hiero.consensus.model.node.NodeId;

/** A type which orchestrates the generation of events and the validation of the consensus output */
public class ConsensusTestOrchestrator {
    private static final ConsensusRoundValidator consensusRoundValidatorWithAllChecks = new ConsensusRoundValidator();
    private final PlatformContext platformContext;
    private final List<ConsensusTestNode> nodes;
    private long currentSequence = 0;
    private final List<Long> weights;
    private final int totalEventNum;

    public ConsensusTestOrchestrator(
            final PlatformContext platformContext,
            final List<ConsensusTestNode> nodes,
            final List<Long> weights,
            final int totalEventNum) {
        this.platformContext = platformContext;
        this.nodes = nodes;
        this.weights = weights;
        this.totalEventNum = totalEventNum;
    }

    /**
     * Adds a new node to the test context by simulating a reconnect
     *
     * @param platformContext the platform context to use for the new node
     */
    public void addReconnectNode(@NonNull PlatformContext platformContext) {
        final ConsensusTestNode node = nodes.get(0).reconnect(platformContext);
        node.getEventEmitter().setCheckpoint(currentSequence);
        node.addEvents(currentSequence);
        nodes.add(node);
    }

    private void generateEvents(final int numEvents) {
        currentSequence += numEvents;
        nodes.forEach(node -> node.getEventEmitter().setCheckpoint(currentSequence));
        nodes.forEach(node -> node.addEvents(numEvents));
    }

    @SuppressWarnings("unused") // useful for debugging
    public void runGui() {
        final ConsensusTestNode node = nodes.stream().findAny().orElseThrow();
        final AddressBook addressBook =
                node.getEventEmitter().getGraphGenerator().getAddressBook();

        new TestGuiSource(
                        platformContext,
                        addressBook,
                        new ListEventProvider(node.getOutput().getAddedEvents()))
                .runGui();
    }

    /** Generates all events defined in the input */
    public ConsensusTestOrchestrator generateAllEvents() {
        return generateEvents(1d);
    }

    /**
     * Generates a fraction of the total events defined in the input
     *
     * @param fractionOfTotal the fraction of events to generate
     * @return this
     */
    public ConsensusTestOrchestrator generateEvents(final double fractionOfTotal) {
        generateEvents(getEventFraction(fractionOfTotal));
        return this;
    }

    /**
     * Returns a fraction of the total events defined in the input
     *
     * @param fractionOfTotal the fraction of events to generate
     * @return the number of events that corresponds to the given fraction
     */
    public int getEventFraction(final double fractionOfTotal) {
        return (int) (totalEventNum * fractionOfTotal);
    }

    /**
     * Validates the output of all nodes against the given validations and clears the output
     *
     * @param consensusOutputValidator the validator to run all neeeded validations
     */
    public void validateAndClear(final ConsensusOutputValidator consensusOutputValidator) {
        validate(consensusOutputValidator);
        clearOutput();
    }

    /**
     * Validates the output of all nodes against the given validations
     *
     * @param consensusOutputValidator the validator to run
     */
    public void validate(final ConsensusOutputValidator consensusOutputValidator) {
        final ConsensusTestNode node1 = nodes.getFirst();
        for (int i = 1; i < nodes.size(); i++) {
<<<<<<< HEAD
            final ConsensusTestNode node2 = nodes.get(i);
            for (final com.swirlds.platform.test.fixtures.consensus.framework.validation.ConsensusOutputValidation
                    validator : validations.getConsensusValidator().getOutputValidations()) {
                validator.validate(node1.getOutput(), node2.getOutput());
            }
            for (final ConsensusRoundValidation validator :
                    validations.getConsensusValidator().getRoundValidations()) {
                validator.validate(
                        node1.getOutput().getConsensusRounds(),
                        node2.getOutput().getConsensusRounds());
            }
=======
            final ConsensusTestNode otherNode = nodes.get(i);

            consensusOutputValidator.validate(node1.getOutput(), otherNode.getOutput());
            assertThat(node1.getOutput().getConsensusRounds())
                    .hasSameSizeAs(otherNode.getOutput().getConsensusRounds())
                    .withFailMessage(String.format(
                            "The number of consensus rounds is not the same."
                                    + "output1 has %d rounds, output2 has %d rounds",
                            node1.getOutput().getConsensusRounds().size(),
                            otherNode.getOutput().getConsensusRounds().size()));
            consensusRoundValidatorWithAllChecks.validate(
                    node1.getOutput().getConsensusRounds(),
                    otherNode.getOutput().getConsensusRounds());
>>>>>>> 8fef1603
        }
    }

    /** Clears the output of all nodes */
    public void clearOutput() {
        nodes.forEach(n -> n.getOutput().clear());
    }

    /**
     * Restarts all nodes with events and generations stored in the signed state. This is the currently implemented
     * restart, it discards all non-consensus events.
     */
    public void restartAllNodes() {
        final long lastRoundDecided = nodes.getFirst().getLatestRound();
        if (lastRoundDecided < EventConstants.MINIMUM_ROUND_CREATED) {
            System.out.println("Cannot restart, no consensus reached yet");
            return;
        }
        System.out.println("Restarting at round " + lastRoundDecided);
        for (final ConsensusTestNode node : nodes) {
            node.restart();
            node.getEventEmitter().setCheckpoint(currentSequence);
            node.addEvents(currentSequence);
        }
    }

    /**
     * Simulates removing a node from the network at restart
     * @param nodeId the node to remove
     */
    public void removeNode(final NodeId nodeId) {
        nodes.forEach(node -> node.removeNode(nodeId));
    }

    /**
     * Configures the graph generators of all nodes with the given configurator. This must be done for all nodes so that
     * the generators generate the same graphs
     */
    public ConsensusTestOrchestrator configGenerators(final Consumer<GraphGenerator> configurator) {
        for (final ConsensusTestNode node : nodes) {
            configurator.accept(node.getEventEmitter().getGraphGenerator());
        }
        return this;
    }

    /**
     * Calls {@link com.swirlds.platform.test.fixtures.event.source.EventSource#setNewEventWeight(double)}
     */
    public void setNewEventWeight(final int nodeIndex, final double eventWeight) {
        for (final ConsensusTestNode node : nodes) {
            node.getEventEmitter()
                    .getGraphGenerator()
                    .getSource(getAddressBook().getNodeId(nodeIndex))
                    .setNewEventWeight(eventWeight);
        }
    }

    /** Calls {@link GraphGenerator#setOtherParentAffinity(List)} */
    public void setOtherParentAffinity(final List<List<Double>> matrix) {
        for (final ConsensusTestNode node : nodes) {
            node.getEventEmitter().getGraphGenerator().setOtherParentAffinity(matrix);
        }
    }

    public List<Long> getWeights() {
        return weights;
    }

    public List<ConsensusTestNode> getNodes() {
        return nodes;
    }

    public AddressBook getAddressBook() {
        return nodes.get(0).getEventEmitter().getGraphGenerator().getAddressBook();
    }
}<|MERGE_RESOLUTION|>--- conflicted
+++ resolved
@@ -5,14 +5,8 @@
 
 import com.swirlds.common.context.PlatformContext;
 import com.swirlds.platform.system.address.AddressBook;
-<<<<<<< HEAD
-import com.swirlds.platform.system.events.EventConstants;
-import com.swirlds.platform.test.fixtures.consensus.framework.validation.ConsensusRoundValidation;
-import com.swirlds.platform.test.fixtures.consensus.framework.validation.Validations;
-=======
 import com.swirlds.platform.test.fixtures.consensus.framework.validation.ConsensusOutputValidator;
 import com.swirlds.platform.test.fixtures.consensus.framework.validation.ConsensusRoundValidator;
->>>>>>> 8fef1603
 import com.swirlds.platform.test.fixtures.event.generator.GraphGenerator;
 import com.swirlds.platform.test.fixtures.gui.ListEventProvider;
 import com.swirlds.platform.test.fixtures.gui.TestGuiSource;
@@ -117,19 +111,6 @@
     public void validate(final ConsensusOutputValidator consensusOutputValidator) {
         final ConsensusTestNode node1 = nodes.getFirst();
         for (int i = 1; i < nodes.size(); i++) {
-<<<<<<< HEAD
-            final ConsensusTestNode node2 = nodes.get(i);
-            for (final com.swirlds.platform.test.fixtures.consensus.framework.validation.ConsensusOutputValidation
-                    validator : validations.getConsensusValidator().getOutputValidations()) {
-                validator.validate(node1.getOutput(), node2.getOutput());
-            }
-            for (final ConsensusRoundValidation validator :
-                    validations.getConsensusValidator().getRoundValidations()) {
-                validator.validate(
-                        node1.getOutput().getConsensusRounds(),
-                        node2.getOutput().getConsensusRounds());
-            }
-=======
             final ConsensusTestNode otherNode = nodes.get(i);
 
             consensusOutputValidator.validate(node1.getOutput(), otherNode.getOutput());
@@ -143,7 +124,6 @@
             consensusRoundValidatorWithAllChecks.validate(
                     node1.getOutput().getConsensusRounds(),
                     otherNode.getOutput().getConsensusRounds());
->>>>>>> 8fef1603
         }
     }
 
