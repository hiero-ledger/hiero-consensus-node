// SPDX-License-Identifier: Apache-2.0
package com.swirlds.platform.test.fixtures.state;

import com.hedera.hapi.node.base.SemanticVersion;
import com.hedera.hapi.node.state.primitives.ProtoBytes;
import com.hedera.pbj.runtime.Codec;
import com.swirlds.common.merkle.MerkleNode;
import com.swirlds.common.utility.Labeled;
import com.swirlds.merkle.map.MerkleMap;
import com.swirlds.state.lifecycle.StateDefinition;
import com.swirlds.state.lifecycle.StateMetadata;
import com.swirlds.state.merkle.MerkleStateRoot;
import com.swirlds.state.merkle.memory.InMemoryKey;
import com.swirlds.state.merkle.memory.InMemoryValue;
import com.swirlds.state.test.fixtures.StateTestBase;
import com.swirlds.state.test.fixtures.merkle.TestSchema;
import com.swirlds.virtualmap.VirtualMap;

/**
 * This base class provides helpful methods and defaults for simplifying the other merkle related
 * tests in this and sub packages. It is highly recommended to extend from this class.
 *
 * <h1>Services</h1>
 *
 * <p>This class introduces two real services, and one bad service. The real services are called
 * (quite unhelpfully) {@link #FIRST_SERVICE} and {@link #SECOND_SERVICE}. There is also an {@link
 * #UNKNOWN_SERVICE} which is useful for tests where we are trying to look up a service that should
 * not exist.
 *
 * <p>Each service has a number of associated states, based on those defined in {@link
 * StateTestBase}. The {@link #FIRST_SERVICE} has "fruit" and "animal" states, while the {@link
 * #SECOND_SERVICE} has space, steam, and country themed states. Most of these are simple String
 * types for the key and value, but the space themed state uses Long as the key type.
 *
 * <p>This class defines all the {@link Codec}, {@link StateMetadata}, and {@link MerkleMap}s
 * required to represent each of these. It does not create a {@link VirtualMap} automatically, but
 * does provide APIs to make it easy to create them (the {@link VirtualMap} has a lot of setup
 * complexity, and also requires a storage directory, so rather than creating these for every test
 * even if they don't need it, I just use it for virtual map specific tests).
 */
public class MerkleTestBase extends com.swirlds.state.test.fixtures.merkle.MerkleTestBase {

    protected SemanticVersion v1 = SemanticVersion.newBuilder().major(1).build();

    protected StateMetadata<ProtoBytes, String> fruitMetadata;
    protected StateMetadata<ProtoBytes, String> fruitVirtualMetadata;
    protected StateMetadata<ProtoBytes, String> animalMetadata;
    protected StateMetadata<ProtoBytes, String> spaceMetadata;
    protected StateMetadata<String, String> steamMetadata;
    protected StateMetadata<String, String> countryMetadata;

    /** Sets up the "Fruit" merkle map, label, and metadata. */
    @Override
    protected void setupFruitMerkleMap() {
        super.setupFruitMerkleMap();
        fruitMetadata = new StateMetadata<>(
                FIRST_SERVICE,
                new TestSchema(1),
                StateDefinition.inMemory(FRUIT_STATE_KEY, ProtoBytes.PROTOBUF, STRING_CODEC));
    }

    /** Sets up the "Fruit" virtual map, label, and metadata. */
    @Override
    protected void setupFruitVirtualMap() {
        super.setupFruitVirtualMap();
        fruitVirtualMetadata = new StateMetadata<>(
                FIRST_SERVICE,
                new TestSchema(1),
                StateDefinition.onDisk(FRUIT_STATE_KEY, ProtoBytes.PROTOBUF, STRING_CODEC, 100));
    }

    /** Sets up the "Animal" merkle map, label, and metadata. */
    @Override
    protected void setupAnimalMerkleMap() {
        super.setupAnimalMerkleMap();
        animalMetadata = new StateMetadata<>(
                FIRST_SERVICE,
                new TestSchema(1),
                StateDefinition.inMemory(ANIMAL_STATE_KEY, ProtoBytes.PROTOBUF, STRING_CODEC));
    }

    /** Sets up the "Space" merkle map, label, and metadata. */
    @Override
    protected void setupSpaceMerkleMap() {
        super.setupSpaceMerkleMap();
        spaceMetadata = new StateMetadata<>(
                SECOND_SERVICE,
                new TestSchema(1),
                StateDefinition.inMemory(SPACE_STATE_KEY, ProtoBytes.PROTOBUF, STRING_CODEC));
    }

    @Override
    protected void setupSingletonCountry() {
        super.setupSingletonCountry();
        countryMetadata = new StateMetadata<>(
                FIRST_SERVICE, new TestSchema(1), StateDefinition.singleton(COUNTRY_STATE_KEY, STRING_CODEC));
    }

    @Override
    protected void setupSteamQueue() {
        super.setupSteamQueue();
        steamMetadata = new StateMetadata<>(
                FIRST_SERVICE, new TestSchema(1), StateDefinition.queue(STEAM_STATE_KEY, STRING_CODEC));
    }

    /**
     * Looks within the merkle tree for a node with the given label. This is useful for tests that
     * need to verify some change actually happened in the merkle tree.
     * @deprecated This method is only required for the testing of MerkleStateRoot class and will be removed together with that class.
     */
    @Deprecated
    protected MerkleNode getNodeForLabel(MerkleStateRoot stateRoot, String label) {
        // This is not idea, as it requires white-box testing -- knowing the
        // internal details of the MerkleStateRoot. But lacking a getter
        // (which I don't want to add), this is what I'm left with!
        for (int i = 0, n = stateRoot.getNumberOfChildren(); i < n; i++) {
            final MerkleNode child = stateRoot.getChild(i);
            if (child instanceof Labeled labeled && label.equals(labeled.getLabel())) {
                return child;
            }
        }

        return null;
    }

    /** A convenience method for adding a k/v pair to a merkle map */
    protected void add(
            MerkleMap<InMemoryKey<ProtoBytes>, InMemoryValue<ProtoBytes, String>> map,
            StateMetadata<ProtoBytes, String> md,
            ProtoBytes key,
            String value) {
        final var def = md.stateDefinition();
        super.add(map, md.inMemoryValueClassId(), def.keyCodec(), def.valueCodec(), key, value);
    }

    /** A convenience method for adding a k/v pair to a virtual map */
<<<<<<< HEAD
    protected void add(VirtualMap map, StateMetadata<String, String> md, String key, String value) {
=======
    protected void add(VirtualMap map, StateMetadata<ProtoBytes, String> md, ProtoBytes key, String value) {
>>>>>>> b4b97530
        super.add(
                map,
                md.serviceName(),
                md.stateDefinition().stateKey(),
<<<<<<< HEAD
                md.stateDefinition().keyCodec(),
=======
>>>>>>> b4b97530
                md.stateDefinition().valueCodec(),
                key,
                value);
    }
}<|MERGE_RESOLUTION|>--- conflicted
+++ resolved
@@ -134,19 +134,11 @@
     }
 
     /** A convenience method for adding a k/v pair to a virtual map */
-<<<<<<< HEAD
-    protected void add(VirtualMap map, StateMetadata<String, String> md, String key, String value) {
-=======
     protected void add(VirtualMap map, StateMetadata<ProtoBytes, String> md, ProtoBytes key, String value) {
->>>>>>> b4b97530
         super.add(
                 map,
                 md.serviceName(),
                 md.stateDefinition().stateKey(),
-<<<<<<< HEAD
-                md.stateDefinition().keyCodec(),
-=======
->>>>>>> b4b97530
                 md.stateDefinition().valueCodec(),
                 key,
                 value);
