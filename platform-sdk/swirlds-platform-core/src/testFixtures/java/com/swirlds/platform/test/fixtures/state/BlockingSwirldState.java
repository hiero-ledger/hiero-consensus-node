--- conflicted
+++ resolved
@@ -85,11 +85,7 @@
     public void handleConsensusRound(
             @NonNull final Round round,
             @NonNull final PlatformStateModifier platformState,
-<<<<<<< HEAD
-            @NonNull final Consumer<ScopedSystemTransaction<StateSignatureTransaction>> stateSignatureTransactions) {
-=======
             @NonNull final Consumer<ScopedSystemTransaction<StateSignatureTransaction>> stateSignatureTransaction) {
->>>>>>> 89e2f351
         // intentionally does nothing
     }
 
