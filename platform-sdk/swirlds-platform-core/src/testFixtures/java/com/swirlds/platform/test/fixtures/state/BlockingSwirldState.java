/*
 * Copyright (C) 2023-2024 Hedera Hashgraph, LLC
 *
 * Licensed under the Apache License, Version 2.0 (the "License");
 * you may not use this file except in compliance with the License.
 * You may obtain a copy of the License at
 *
 *      http://www.apache.org/licenses/LICENSE-2.0
 *
 * Unless required by applicable law or agreed to in writing, software
 * distributed under the License is distributed on an "AS IS" BASIS,
 * WITHOUT WARRANTIES OR CONDITIONS OF ANY KIND, either express or implied.
 * See the License for the specific language governing permissions and
 * limitations under the License.
 */

package com.swirlds.platform.test.fixtures.state;

import static com.swirlds.common.threading.interrupt.Uninterruptable.abortAndThrowIfInterrupted;
import static com.swirlds.platform.test.fixtures.state.FakeMerkleStateLifecycles.FAKE_MERKLE_STATE_LIFECYCLES;

import com.swirlds.common.constructable.ClassConstructorPair;
import com.swirlds.common.constructable.ConstructableRegistry;
import com.swirlds.common.constructable.ConstructableRegistryException;
import com.swirlds.common.io.streams.SerializableDataInputStream;
import com.swirlds.common.io.streams.SerializableDataOutputStream;
import com.swirlds.platform.state.MerkleRoot;
import com.swirlds.platform.state.MerkleStateRoot;
import com.swirlds.platform.state.PlatformStateAccessor;
import com.swirlds.platform.system.BasicSoftwareVersion;
import com.swirlds.platform.system.Round;
import com.swirlds.platform.system.SwirldState;
import com.swirlds.state.merkle.singleton.StringLeaf;
import java.io.IOException;
import java.util.Objects;
import java.util.concurrent.CountDownLatch;

/**
 * A test implementation of {@link MerkleRoot} and {@link SwirldState} state for SignedStateManager unit tests.
 * Node that some of the {@link MerkleRoot} methods are intentionally not implemented. If a test needs these methods,
 * {@link com.swirlds.platform.state.MerkleStateRoot} should be used instead.
 */
public class BlockingSwirldState extends MerkleStateRoot {

    static {
        try {
            ConstructableRegistry.getInstance()
                    .registerConstructable(new ClassConstructorPair(BlockingStringLeaf.class, BlockingStringLeaf::new));
        } catch (ConstructableRegistryException e) {
            throw new RuntimeException(e);
        }
    }
<<<<<<< HEAD

    // The version history of this class.
    // Versions that have been released must NEVER be given a different value.
    /**
     * In this version, serialization was performed by copyTo/copyToExtra and deserialization was performed by
     * copyFrom/copyFromExtra. This version is not supported by later deserialization methods and must be handled
     * specially by the platform.
     */
    private static final int VERSION_ORIGINAL = 1;
    /**
     * In this version, serialization was performed by serialize/deserialize.
     */
    private static final int VERSION_MIGRATE_TO_SERIALIZABLE = MerkleStateRoot.VERSION_2;
=======
    /**
     * In this version, serialization was performed by serialize/deserialize.
     */
    private static final int VERSION_MIGRATE_TO_SERIALIZABLE = MerkleStateRoot.CURRENT_VERSION;
>>>>>>> 6b43149c

    private static final int CLASS_VERSION = VERSION_MIGRATE_TO_SERIALIZABLE;

    private static final long CLASS_ID = 0xa7d6e4b5feda7ce5L;

    private final BlockingStringLeaf value;

    /**
     * Constructs a new instance of {@link BlockingSwirldState}.
     */
    public BlockingSwirldState() {
        super(FAKE_MERKLE_STATE_LIFECYCLES, version -> new BasicSoftwareVersion(version.major()));
        value = new BlockingStringLeaf();
        setChild(1, value);
    }

    private BlockingSwirldState(final BlockingSwirldState that) {
        super(that);
        this.value = that.value;
        setChild(1, value);
    }

    @Override
    public void handleConsensusRound(final Round round, final PlatformStateAccessor platformState) {
        // intentionally does nothing
    }

    /**
     * {@inheritDoc}
     */
    @Override
    public BlockingSwirldState copy() {
        throwIfImmutable();
        return new BlockingSwirldState(this);
    }

    /**
     * {@inheritDoc}
     */
    @Override
    public boolean equals(final Object obj) {
        if (obj == this) {
            return true;
        }
        if (!(obj instanceof final BlockingSwirldState that)) {
            return false;
        }
        return Objects.equals(
                this.getPlatformState().getAddressBook(),
                that.getPlatformState().getAddressBook());
    }

    /**
     * {@inheritDoc}
     */
    @Override
    public int hashCode() {
        return 0;
    }

    /**
     * {@inheritDoc}
     */
    @Override
    public long getClassId() {
        return CLASS_ID;
    }

    /**
     * {@inheritDoc}
     */
    @Override
    public int getVersion() {
        return CLASS_VERSION;
    }

    /**
     * If called, the next serialization attempt will block until {@link #unblockSerialization()} has been called.
     */
    public void enableBlockingSerialization() {
        value.enableBlockingSerialization();
    }

    /**
     * Should only be called if {@link #enableBlockingSerialization()} has previously been called.
     */
    public void unblockSerialization() {
        value.unblockSerialization();
    }

    private static class BlockingStringLeaf extends StringLeaf {

        private static final long CLASS_ID = 0x9C829FF3B2284L;

        private CountDownLatch serializationLatch;

        public BlockingStringLeaf() {
            super("BlockingStringLeaf");
        }

        /**
         * If called, the next serialization attempt will block until {@link #unblockSerialization()} has been called.
         */
        public void enableBlockingSerialization() {
            serializationLatch = new CountDownLatch(1);
        }

        /**
         * Should only be called if {@link #enableBlockingSerialization()} has previously been called.
         */
        public void unblockSerialization() {
            serializationLatch.countDown();
        }

        @Override
        public long getClassId() {
            return CLASS_ID;
        }

        @Override
        public void serialize(final SerializableDataOutputStream out) throws IOException {
            if (serializationLatch != null) {
                abortAndThrowIfInterrupted(serializationLatch::await, "interrupted while waiting for latch");
            }
            super.serialize(out);
        }

        @Override
        public void deserialize(SerializableDataInputStream in, int version) throws IOException {
            super.deserialize(in, version);
        }
    }
}<|MERGE_RESOLUTION|>--- conflicted
+++ resolved
@@ -50,26 +50,10 @@
             throw new RuntimeException(e);
         }
     }
-<<<<<<< HEAD
-
-    // The version history of this class.
-    // Versions that have been released must NEVER be given a different value.
-    /**
-     * In this version, serialization was performed by copyTo/copyToExtra and deserialization was performed by
-     * copyFrom/copyFromExtra. This version is not supported by later deserialization methods and must be handled
-     * specially by the platform.
-     */
-    private static final int VERSION_ORIGINAL = 1;
-    /**
-     * In this version, serialization was performed by serialize/deserialize.
-     */
-    private static final int VERSION_MIGRATE_TO_SERIALIZABLE = MerkleStateRoot.VERSION_2;
-=======
     /**
      * In this version, serialization was performed by serialize/deserialize.
      */
     private static final int VERSION_MIGRATE_TO_SERIALIZABLE = MerkleStateRoot.CURRENT_VERSION;
->>>>>>> 6b43149c
 
     private static final int CLASS_VERSION = VERSION_MIGRATE_TO_SERIALIZABLE;
 
