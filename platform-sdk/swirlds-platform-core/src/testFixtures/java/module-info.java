--- conflicted
+++ resolved
@@ -18,11 +18,8 @@
     requires transitive org.hiero.consensus.gossip;
     requires transitive org.hiero.consensus.model;
     requires transitive org.junit.jupiter.api;
-<<<<<<< HEAD
-=======
     requires com.swirlds.base.test.fixtures;
     requires com.swirlds.component.framework;
->>>>>>> f74b6cde
     requires com.swirlds.logging;
     requires com.swirlds.merkledb;
     requires com.swirlds.state.api.test.fixtures;
