--- conflicted
+++ resolved
@@ -28,12 +28,9 @@
 import com.hedera.hapi.node.state.roster.RoundRosterPair;
 import com.hedera.pbj.runtime.io.buffer.Bytes;
 import com.swirlds.common.crypto.Hash;
-<<<<<<< HEAD
 import com.swirlds.platform.test.fixtures.crypto.PreGeneratedX509Certs;
 import java.security.cert.CertificateEncodingException;
-=======
 import com.swirlds.platform.state.service.ReadableRosterStore;
->>>>>>> 874e12fd
 import java.util.List;
 import org.junit.jupiter.api.Test;
 
@@ -161,7 +158,46 @@
     }
 
     @Test
-<<<<<<< HEAD
+    void testCreateRosterHistory() {
+        // Mock the ReadableRosterStore
+        ReadableRosterStore rosterStore = mock(ReadableRosterStore.class);
+
+        // Create mock data
+        RoundRosterPair pair1 = new RoundRosterPair(1, Bytes.wrap(new byte[] {1}));
+        RoundRosterPair pair2 = new RoundRosterPair(2, Bytes.wrap(new byte[] {2}));
+        List<RoundRosterPair> roundRosterPairs = List.of(pair2, pair1);
+
+        Roster roster1 = mock(Roster.class);
+        Roster roster2 = mock(Roster.class);
+
+        // Define behavior for the mock
+        when(rosterStore.getRosterHistory()).thenReturn(roundRosterPairs);
+        when(rosterStore.get(Bytes.wrap(new byte[] {1}))).thenReturn(roster1);
+        when(rosterStore.get(Bytes.wrap(new byte[] {2}))).thenReturn(roster2);
+
+        // Call the method under test
+        RosterHistory rosterHistory = RosterUtils.createRosterHistory(rosterStore);
+
+        // Verify the results
+        assertEquals(roster2, rosterHistory.getCurrentRoster());
+        assertEquals(roster1, rosterHistory.getPreviousRoster());
+        assertEquals(roster1, rosterHistory.getRosterForRound(1));
+        assertEquals(roster2, rosterHistory.getRosterForRound(2));
+    }
+
+    @Test
+    void testCreateRosterHistoryNoActiveRosters() {
+        // Mock the ReadableRosterStore
+        ReadableRosterStore rosterStore = mock(ReadableRosterStore.class);
+
+        // Define behavior for the mock
+        when(rosterStore.getRosterHistory()).thenReturn(null);
+
+        // Verify that the method throws an IllegalStateException
+        assertThrows(IllegalStateException.class, () -> RosterUtils.createRosterHistory(rosterStore));
+    }
+
+    @Test
     void testFetchingCertificates() throws CertificateEncodingException {
         // Positive Case
         assertEquals(
@@ -180,44 +216,5 @@
                 .gossipCaCertificate(
                         Bytes.wrap(PreGeneratedX509Certs.createBadCertificate().getEncoded()))
                 .build()));
-=======
-    void testCreateRosterHistory() {
-        // Mock the ReadableRosterStore
-        ReadableRosterStore rosterStore = mock(ReadableRosterStore.class);
-
-        // Create mock data
-        RoundRosterPair pair1 = new RoundRosterPair(1, Bytes.wrap(new byte[] {1}));
-        RoundRosterPair pair2 = new RoundRosterPair(2, Bytes.wrap(new byte[] {2}));
-        List<RoundRosterPair> roundRosterPairs = List.of(pair2, pair1);
-
-        Roster roster1 = mock(Roster.class);
-        Roster roster2 = mock(Roster.class);
-
-        // Define behavior for the mock
-        when(rosterStore.getRosterHistory()).thenReturn(roundRosterPairs);
-        when(rosterStore.get(Bytes.wrap(new byte[] {1}))).thenReturn(roster1);
-        when(rosterStore.get(Bytes.wrap(new byte[] {2}))).thenReturn(roster2);
-
-        // Call the method under test
-        RosterHistory rosterHistory = RosterUtils.createRosterHistory(rosterStore);
-
-        // Verify the results
-        assertEquals(roster2, rosterHistory.getCurrentRoster());
-        assertEquals(roster1, rosterHistory.getPreviousRoster());
-        assertEquals(roster1, rosterHistory.getRosterForRound(1));
-        assertEquals(roster2, rosterHistory.getRosterForRound(2));
-    }
-
-    @Test
-    void testCreateRosterHistoryNoActiveRosters() {
-        // Mock the ReadableRosterStore
-        ReadableRosterStore rosterStore = mock(ReadableRosterStore.class);
-
-        // Define behavior for the mock
-        when(rosterStore.getRosterHistory()).thenReturn(null);
-
-        // Verify that the method throws an IllegalStateException
-        assertThrows(IllegalStateException.class, () -> RosterUtils.createRosterHistory(rosterStore));
->>>>>>> 874e12fd
     }
 }