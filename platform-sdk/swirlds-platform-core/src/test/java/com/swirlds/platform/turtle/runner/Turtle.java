--- conflicted
+++ resolved
@@ -129,38 +129,6 @@
         }
     }
 
-<<<<<<< HEAD
-    public void validate() {
-        try {
-            final Validations validations = Validations.newInstance().consensusRoundValidations();
-
-            final TurtleNode node1 = nodes.getFirst();
-            final List<ConsensusRound> consensusRoundsForNode1 =
-                    node1.getConsensusRoundsHolder().getCollectedRounds();
-
-            for (int i = 1; i < nodes.size(); i++) {
-                final TurtleNode otherNode = nodes.get(i);
-                final List<ConsensusRound> consensusRoundsForNode2 =
-                        otherNode.getConsensusRoundsHolder().getCollectedRounds();
-
-                for (final ConsensusRoundValidation validator :
-                        validations.getConsensusValidator().getRoundValidations()) {
-                    validator.validate(consensusRoundsForNode1, consensusRoundsForNode2);
-                }
-            }
-        } catch (final AssertionFailedError | IndexOutOfBoundsException e) {
-            log.error("Validation failed: {}", e.getMessage());
-        }
-    }
-
-    public void clear() {
-        for (final TurtleNode node : nodes) {
-            node.clear();
-        }
-    }
-
-=======
->>>>>>> 7a9344b0
     /**
      * Simulate the network for a period of time. Validate the correctness of collected items at a regular interval.
      *
@@ -181,7 +149,6 @@
             if (time.now().isAfter(nextValidationTime)) {
                 validate();
                 nextValidationTime = time.now().plus(validationInterval);
-                clear();
             }
         }
     }
