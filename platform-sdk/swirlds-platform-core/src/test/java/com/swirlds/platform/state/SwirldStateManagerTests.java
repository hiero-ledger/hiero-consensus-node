/*
 * Copyright (C) 2022-2024 Hedera Hashgraph, LLC
 *
 * Licensed under the Apache License, Version 2.0 (the "License");
 * you may not use this file except in compliance with the License.
 * You may obtain a copy of the License at
 *
 *      http://www.apache.org/licenses/LICENSE-2.0
 *
 * Unless required by applicable law or agreed to in writing, software
 * distributed under the License is distributed on an "AS IS" BASIS,
 * WITHOUT WARRANTIES OR CONDITIONS OF ANY KIND, either express or implied.
 * See the License for the specific language governing permissions and
 * limitations under the License.
 */

package com.swirlds.platform.state;

import static com.swirlds.common.test.fixtures.RandomUtils.nextInt;
import static com.swirlds.platform.test.fixtures.state.FakeMerkleStateLifecycles.FAKE_MERKLE_STATE_LIFECYCLES;
import static org.junit.jupiter.api.Assertions.assertEquals;
import static org.mockito.Mockito.mock;
import static org.mockito.Mockito.verify;
import static org.mockito.Mockito.when;

import com.hedera.hapi.node.state.roster.Roster;
import com.swirlds.common.context.PlatformContext;
import com.swirlds.common.platform.NodeId;
import com.swirlds.common.test.fixtures.Randotron;
import com.swirlds.common.test.fixtures.platform.TestPlatformContextBuilder;
import com.swirlds.platform.SwirldsPlatform;
import com.swirlds.platform.roster.RosterUtils;
import com.swirlds.platform.state.signed.SignedState;
import com.swirlds.platform.system.BasicSoftwareVersion;
import com.swirlds.platform.system.Round;
import com.swirlds.platform.system.status.StatusActionSubmitter;
import com.swirlds.platform.test.fixtures.addressbook.RandomRosterBuilder;
import com.swirlds.platform.test.fixtures.state.RandomSignedStateGenerator;
import org.junit.jupiter.api.BeforeEach;
import org.junit.jupiter.api.DisplayName;
import org.junit.jupiter.api.Test;

class SwirldStateManagerTests {

    private SwirldStateManager swirldStateManager;
    private MerkleRoot initialState;

    @BeforeEach
    void setup() {
        final SwirldsPlatform platform = mock(SwirldsPlatform.class);
        final Roster roster = RandomRosterBuilder.create(Randotron.create()).build();
        when(platform.getRoster()).thenReturn(roster);
        initialState = newState();
        final PlatformContext platformContext =
                TestPlatformContextBuilder.create().build();

        swirldStateManager = new SwirldStateManager(
<<<<<<< HEAD
                platformContext, roster, NodeId.of(0L), mock(StatusActionSubmitter.class), new BasicSoftwareVersion(1));
=======
                platformContext,
                RosterUtils.buildAddressBook(roster),
                NodeId.of(0L),
                mock(StatusActionSubmitter.class),
                new BasicSoftwareVersion(1));
>>>>>>> 5a72bc99
        swirldStateManager.setInitialState(initialState);
    }

    @Test
    @DisplayName("Initial State - state reference counts")
    void initialStateReferenceCount() {
        assertEquals(
                1,
                initialState.getReservationCount(),
                "The initial state is copied and should be referenced once as the previous immutable state.");
        assertEquals(
                1,
                swirldStateManager.getConsensusState().getReservationCount(),
                "The consensus state should have one reference.");
    }

    @Test
    @DisplayName("Seal consensus round")
    void sealConsensusRound() {
        final var round = mock(Round.class);
        swirldStateManager.sealConsensusRound(round);
        verify(round).getRoundNum();
    }

    @Test
    @DisplayName("Load From Signed State - state reference counts")
    void loadFromSignedStateRefCount() {
        final SignedState ss1 = newSignedState();
        swirldStateManager.loadFromSignedState(ss1);

        assertEquals(
                2,
                ss1.getState().getReservationCount(),
                "Loading from signed state should increment the reference count, because it is now referenced by the "
                        + "signed state and the previous immutable state in SwirldStateManager.");
        assertEquals(
                1,
                swirldStateManager.getConsensusState().getReservationCount(),
                "The current consensus state should have a single reference count.");

        final SignedState ss2 = newSignedState();
        swirldStateManager.loadFromSignedState(ss2);

        assertEquals(
                2,
                ss2.getState().getReservationCount(),
                "Loading from signed state should increment the reference count, because it is now referenced by the "
                        + "signed state and the previous immutable state in SwirldStateManager.");
        assertEquals(
                1,
                swirldStateManager.getConsensusState().getReservationCount(),
                "The current consensus state should have a single reference count.");
        assertEquals(
                1,
                ss1.getState().getReservationCount(),
                "The previous immutable state was replaced, so the old state's reference count should have been "
                        + "decremented.");
    }

    private static MerkleRoot newState() {
        final MerkleStateRoot state =
                new MerkleStateRoot(FAKE_MERKLE_STATE_LIFECYCLES, version -> new BasicSoftwareVersion(version.major()));
        FAKE_MERKLE_STATE_LIFECYCLES.initPlatformState(state);

        final PlatformStateModifier platformState = mock(PlatformStateModifier.class);
        when(platformState.getCreationSoftwareVersion()).thenReturn(new BasicSoftwareVersion(nextInt(1, 100)));

        state.updatePlatformState(platformState);

        assertEquals(0, state.getReservationCount(), "A brand new state should have no references.");
        return state;
    }

    private static SignedState newSignedState() {
        final SignedState ss = new RandomSignedStateGenerator().build();
        assertEquals(
                1,
                ss.getSwirldState().getReservationCount(),
                "Creating a signed state should increment the state reference count.");
        return ss;
    }
}<|MERGE_RESOLUTION|>--- conflicted
+++ resolved
@@ -55,15 +55,7 @@
                 TestPlatformContextBuilder.create().build();
 
         swirldStateManager = new SwirldStateManager(
-<<<<<<< HEAD
                 platformContext, roster, NodeId.of(0L), mock(StatusActionSubmitter.class), new BasicSoftwareVersion(1));
-=======
-                platformContext,
-                RosterUtils.buildAddressBook(roster),
-                NodeId.of(0L),
-                mock(StatusActionSubmitter.class),
-                new BasicSoftwareVersion(1));
->>>>>>> 5a72bc99
         swirldStateManager.setInitialState(initialState);
     }
 
