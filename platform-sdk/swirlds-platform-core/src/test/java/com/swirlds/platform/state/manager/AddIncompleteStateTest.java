--- conflicted
+++ resolved
@@ -10,6 +10,7 @@
 import com.hedera.hapi.node.state.roster.Roster;
 import com.hedera.hapi.node.state.roster.RosterEntry;
 import com.swirlds.common.context.PlatformContext;
+import com.swirlds.common.merkle.crypto.MerkleCryptographyFactory;
 import com.swirlds.common.merkle.crypto.MerkleCryptographyFactory;
 import com.swirlds.common.test.fixtures.WeightGenerators;
 import com.swirlds.common.test.fixtures.platform.TestPlatformContextBuilder;
@@ -101,16 +102,10 @@
                 .setRoster(roster)
                 .setRound(firstRound)
                 .setSignatures(signatures)
-<<<<<<< HEAD
-                // FUTURE WORK: remove setState call use TestHederaVirtualMapState
-                .setState(new TestMerkleStateRoot(
-                        platformContext.getConfiguration(),
+                .setState(new TestVirtualMapState(platformContext.getConfiguration(),
                         platformContext.getMetrics(),
                         platformContext.getTime(),
                         MerkleCryptographyFactory.create(platformContext.getConfiguration())))
-=======
-                .setState(new TestVirtualMapState())
->>>>>>> d62bd65a
                 .build();
 
         changeStateHashRandomly(stateFromDisk);
