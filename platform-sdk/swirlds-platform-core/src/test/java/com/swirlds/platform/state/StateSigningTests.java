--- conflicted
+++ resolved
@@ -367,13 +367,8 @@
                 .setRoster(roster)
                 .setCalculateHash(true)
                 .setSignatures(new HashMap<>())
-<<<<<<< HEAD
-                .setState(new TestVirtualMapState(
-                        TestPlatformContextBuilder.create().build()))
-=======
-                .setCalculateHash(true)
-                .setState(new TestMerkleStateRoot()) // FUTURE WORK: remove this line to use TestHederaVirtualMapState
->>>>>>> 9a0569a6
+                .setCalculateHash(true)
+                .setState(new TestMerkleStateRoot(TestPlatformContextBuilder.create().build())) // FUTURE WORK: remove this line to use TestHederaVirtualMapState
                 .build();
 
         final SigSet sigSet = signedState.getSigSet();
