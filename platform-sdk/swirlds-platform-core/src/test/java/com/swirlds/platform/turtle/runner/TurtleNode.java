// SPDX-License-Identifier: Apache-2.0
package com.swirlds.platform.turtle.runner;

import static com.swirlds.common.threading.manager.AdHocThreadManager.getStaticThreadManager;
import static com.swirlds.platform.builder.internal.StaticPlatformBuilder.getMetricsProvider;
import static com.swirlds.platform.builder.internal.StaticPlatformBuilder.setupGlobalMetrics;
import static com.swirlds.platform.state.signed.StartupStateUtils.getInitialState;
import static com.swirlds.platform.turtle.runner.TurtleConsensusStateEventHandler.TURTLE_CONSENSUS_STATE_EVENT_HANDLER;

import com.hedera.hapi.node.base.SemanticVersion;
import com.hedera.hapi.platform.event.StateSignatureTransaction;
import com.swirlds.base.time.Time;
import com.swirlds.common.config.StateCommonConfig_;
import com.swirlds.common.context.PlatformContext;
import com.swirlds.common.io.config.FileSystemManagerConfig_;
import com.swirlds.common.io.filesystem.FileSystemManager;
import com.swirlds.common.io.utility.RecycleBin;
import com.swirlds.common.test.fixtures.Randotron;
import com.swirlds.common.test.fixtures.platform.TestPlatformContextBuilder;
import com.swirlds.component.framework.component.ComponentWiring;
import com.swirlds.component.framework.model.DeterministicWiringModel;
import com.swirlds.component.framework.model.WiringModelBuilder;
import com.swirlds.component.framework.schedulers.builders.TaskSchedulerConfiguration;
import com.swirlds.component.framework.wires.input.InputWire;
import com.swirlds.component.framework.wires.output.OutputWire;
import com.swirlds.config.api.Configuration;
import com.swirlds.config.extensions.test.fixtures.TestConfigBuilder;
import com.swirlds.merkledb.MerkleDb;
import com.swirlds.platform.builder.PlatformBuilder;
import com.swirlds.platform.builder.PlatformBuildingBlocks;
import com.swirlds.platform.builder.PlatformComponentBuilder;
import com.swirlds.platform.config.BasicConfig_;
import com.swirlds.platform.crypto.KeysAndCerts;
import com.swirlds.platform.roster.RosterUtils;
import com.swirlds.platform.state.service.PlatformStateFacade;
import com.swirlds.platform.state.signed.ReservedSignedState;
import com.swirlds.platform.system.BasicSoftwareVersion;
import com.swirlds.platform.system.Platform;
import com.swirlds.platform.system.SoftwareVersion;
import com.swirlds.platform.system.address.AddressBook;
import com.swirlds.platform.system.address.AddressBookUtils;
import com.swirlds.platform.test.fixtures.turtle.consensus.ConsensusRoundsTestCollector;
import com.swirlds.platform.test.fixtures.turtle.consensus.DefaultConsensusRoundsTestCollector;
import com.swirlds.platform.test.fixtures.turtle.gossip.SimulatedGossip;
import com.swirlds.platform.test.fixtures.turtle.gossip.SimulatedNetwork;
import com.swirlds.platform.test.fixtures.turtle.signedstate.DefaultSignedStatesTestCollector;
import com.swirlds.platform.test.fixtures.turtle.signedstate.SignedStatesTestCollector;
import com.swirlds.platform.util.RandomBuilder;
import com.swirlds.platform.wiring.PlatformSchedulersConfig_;
import com.swirlds.platform.wiring.PlatformWiring;
import edu.umd.cs.findbugs.annotations.NonNull;
import java.nio.file.Path;
import java.util.List;
import org.hiero.consensus.model.hashgraph.ConsensusRound;
import org.hiero.consensus.model.node.NodeId;

/**
 * Encapsulates a single node running in a TURTLE network.
 * <pre>
 *    _________________
 *  /   Testing        \
 * |    Utility         |
 * |    Running         |    _ -
 * |    Totally in a    |=<( o 0 )
 * |    Local           |   \===/
 *  \   Environment    /
 *   ------------------
 *   / /       | | \ \
 *  """        """ """
 * </pre>
 */
public class TurtleNode {

    private final DeterministicWiringModel model;
    private final Platform platform;
    private final NodeId nodeId;
    private ConsensusRoundsTestCollector consensusRoundsTestCollector;
    private SignedStatesTestCollector signedStatesTestCollector;

    /**
     * Create a new TurtleNode. Simulates a single consensus node in a TURTLE network.
     *
     * @param randotron   a source of randomness
     * @param time        the current time
     * @param nodeId      the ID of this node
     * @param addressBook the address book for the network
     * @param privateKeys the private keys for this node
     * @param network     the simulated network
     * @param outputDirectory the directory where the node output will be stored, like saved state and so on
     */
    TurtleNode(
            @NonNull final Randotron randotron,
            @NonNull final Time time,
            @NonNull final NodeId nodeId,
            @NonNull final AddressBook addressBook,
            @NonNull final KeysAndCerts privateKeys,
            @NonNull final SimulatedNetwork network,
            @NonNull final Path outputDirectory) {

        this.nodeId = nodeId;
        final Configuration configuration = new TestConfigBuilder()
                .withValue(PlatformSchedulersConfig_.CONSENSUS_EVENT_STREAM, "NO_OP")
                .withValue(BasicConfig_.JVM_PAUSE_DETECTOR_SLEEP_MS, "0")
                .withValue(StateCommonConfig_.SAVED_STATE_DIRECTORY, outputDirectory.toString())
                .withValue(FileSystemManagerConfig_.ROOT_PATH, outputDirectory.toString())
                .getOrCreateConfig();

        setupGlobalMetrics(configuration);

        final PlatformContext platformContext = TestPlatformContextBuilder.create()
                .withTime(time)
                .withConfiguration(configuration)
                .build();

        model = WiringModelBuilder.create(platformContext.getMetrics(), time)
                .withDeterministicModeEnabled(true)
                .build();
        final SoftwareVersion softwareVersion = new BasicSoftwareVersion(1);
        final PlatformStateFacade platformStateFacade = new PlatformStateFacade();
        final var version = SemanticVersion.newBuilder().major(1).build();
        MerkleDb.resetDefaultInstancePath();
        final var metrics = getMetricsProvider().createPlatformMetrics(nodeId);
        final var fileSystemManager = FileSystemManager.create(configuration);
        final var recycleBin =
                RecycleBin.create(metrics, configuration, getStaticThreadManager(), time, fileSystemManager, nodeId);

        final var reservedState = getInitialState(
                recycleBin,
                version,
                TurtleTestingToolState::getStateRootNode,
                "foo",
                "bar",
                nodeId,
                addressBook,
                platformStateFacade,
                platformContext);
        final var initialState = reservedState.state();

        final PlatformBuilder platformBuilder = PlatformBuilder.create(
                        "foo",
                        "bar",
                        softwareVersion,
                        initialState,
                        TURTLE_CONSENSUS_STATE_EVENT_HANDLER,
                        nodeId,
                        AddressBookUtils.formatConsensusEventStreamName(addressBook, nodeId),
                        RosterUtils.buildRosterHistory(initialState.get().getState(), platformStateFacade),
                        platformStateFacade)
                .withModel(model)
                .withRandomBuilder(new RandomBuilder(randotron.nextLong()))
                .withKeysAndCerts(privateKeys)
                .withPlatformContext(platformContext)
                .withConfiguration(configuration)
                .withSystemTransactionEncoderCallback(StateSignatureTransaction.PROTOBUF::toBytes);

        final PlatformComponentBuilder platformComponentBuilder = platformBuilder.buildComponentBuilder();

        final PlatformBuildingBlocks buildingBlocks = platformComponentBuilder.getBuildingBlocks();
        final PlatformWiring platformWiring = buildingBlocks.platformWiring();

        wireConsensusRoundsTestCollector(platformWiring);
        wireSignedStatesTestCollector(platformWiring);

        final SimulatedGossip gossip = network.getGossipInstance(nodeId);
        gossip.provideIntakeEventCounter(
                platformComponentBuilder.getBuildingBlocks().intakeEventCounter());

        platformComponentBuilder.withMetricsDocumentationEnabled(false).withGossip(network.getGossipInstance(nodeId));

        platform = platformComponentBuilder.build();
    }

    private void wireConsensusRoundsTestCollector(final PlatformWiring platformWiring) {
        final ComponentWiring<ConsensusRoundsTestCollector, Void> consensusRoundsTestCollectorWiring =
                new ComponentWiring<>(
                        model, ConsensusRoundsTestCollector.class, TaskSchedulerConfiguration.parse("DIRECT"));

<<<<<<< HEAD
        consensusRoundsTestCollector = new DefaultConsensusRoundsTestCollector();
        consensusRoundsTestCollectorWiring.bind(consensusRoundsTestCollector);
=======
        consensusRoundsHolder = new ConsensusRoundsListContainer(nodeId);
        consensusRoundsHolderWiring.bind(consensusRoundsHolder);
>>>>>>> 72d71185

        final InputWire<List<ConsensusRound>> consensusRoundsHolderInputWire =
                consensusRoundsTestCollectorWiring.getInputWire(ConsensusRoundsTestCollector::interceptRounds);

        final OutputWire<List<ConsensusRound>> consensusEngineOutputWire =
                platformWiring.getConsensusEngineOutputWire();
        consensusEngineOutputWire.solderTo(consensusRoundsHolderInputWire);
    }

    private void wireSignedStatesTestCollector(final PlatformWiring platformWiring) {
        final OutputWire<ReservedSignedState> reservedSignedStatesOutputWiring =
                platformWiring.getReservedSignedStateCollectorOutputWire();

        final ComponentWiring<SignedStatesTestCollector, Void> signedStatesTestCollectorWiring = new ComponentWiring<>(
                model, SignedStatesTestCollector.class, TaskSchedulerConfiguration.parse("DIRECT"));

        signedStatesTestCollector = new DefaultSignedStatesTestCollector();
        signedStatesTestCollectorWiring.bind(signedStatesTestCollector);

        final InputWire<ReservedSignedState> signedStateHolderInputWire =
                signedStatesTestCollectorWiring.getInputWire(SignedStatesTestCollector::interceptReservedSignedState);
        reservedSignedStatesOutputWiring.solderTo(signedStateHolderInputWire);
    }

    /**
     * Start this node.
     */
    public void start() {
        platform.start();
    }

    /**
     * Simulate the next time step for this node.
     */
    public void tick() {
        model.tick();
    }

    public void clear() {
        consensusRoundsTestCollector.clear();
        signedStatesTestCollector.clear();
    }

    @NonNull
    public ConsensusRoundsTestCollector getConsensusRoundsHolder() {
        return consensusRoundsTestCollector;
    }

    @NonNull
    public SignedStatesTestCollector getSignedStateHolder() {
        return signedStatesTestCollector;
    }
}<|MERGE_RESOLUTION|>--- conflicted
+++ resolved
@@ -39,8 +39,8 @@
 import com.swirlds.platform.system.SoftwareVersion;
 import com.swirlds.platform.system.address.AddressBook;
 import com.swirlds.platform.system.address.AddressBookUtils;
-import com.swirlds.platform.test.fixtures.turtle.consensus.ConsensusRoundsTestCollector;
-import com.swirlds.platform.test.fixtures.turtle.consensus.DefaultConsensusRoundsTestCollector;
+import com.swirlds.platform.test.fixtures.turtle.consensus.ConsensusRoundsHolder;
+import com.swirlds.platform.test.fixtures.turtle.consensus.ConsensusRoundsListContainer;
 import com.swirlds.platform.test.fixtures.turtle.gossip.SimulatedGossip;
 import com.swirlds.platform.test.fixtures.turtle.gossip.SimulatedNetwork;
 import com.swirlds.platform.test.fixtures.turtle.signedstate.DefaultSignedStatesTestCollector;
@@ -74,7 +74,7 @@
     private final DeterministicWiringModel model;
     private final Platform platform;
     private final NodeId nodeId;
-    private ConsensusRoundsTestCollector consensusRoundsTestCollector;
+    private ConsensusRoundsListContainer consensusRoundsTestCollector;
     private SignedStatesTestCollector signedStatesTestCollector;
 
     /**
@@ -156,6 +156,7 @@
         final PlatformComponentBuilder platformComponentBuilder = platformBuilder.buildComponentBuilder();
 
         final PlatformBuildingBlocks buildingBlocks = platformComponentBuilder.getBuildingBlocks();
+
         final PlatformWiring platformWiring = buildingBlocks.platformWiring();
 
         wireConsensusRoundsTestCollector(platformWiring);
@@ -171,20 +172,15 @@
     }
 
     private void wireConsensusRoundsTestCollector(final PlatformWiring platformWiring) {
-        final ComponentWiring<ConsensusRoundsTestCollector, Void> consensusRoundsTestCollectorWiring =
+        final ComponentWiring<ConsensusRoundsHolder, Void> consensusRoundsTestCollectorWiring =
                 new ComponentWiring<>(
-                        model, ConsensusRoundsTestCollector.class, TaskSchedulerConfiguration.parse("DIRECT"));
-
-<<<<<<< HEAD
-        consensusRoundsTestCollector = new DefaultConsensusRoundsTestCollector();
+                        model, ConsensusRoundsHolder.class, TaskSchedulerConfiguration.parse("DIRECT"));
+
+        consensusRoundsTestCollector = new ConsensusRoundsListContainer(nodeId);
         consensusRoundsTestCollectorWiring.bind(consensusRoundsTestCollector);
-=======
-        consensusRoundsHolder = new ConsensusRoundsListContainer(nodeId);
-        consensusRoundsHolderWiring.bind(consensusRoundsHolder);
->>>>>>> 72d71185
 
         final InputWire<List<ConsensusRound>> consensusRoundsHolderInputWire =
-                consensusRoundsTestCollectorWiring.getInputWire(ConsensusRoundsTestCollector::interceptRounds);
+                consensusRoundsTestCollectorWiring.getInputWire(ConsensusRoundsHolder::interceptRounds);
 
         final OutputWire<List<ConsensusRound>> consensusEngineOutputWire =
                 platformWiring.getConsensusEngineOutputWire();
@@ -220,13 +216,8 @@
         model.tick();
     }
 
-    public void clear() {
-        consensusRoundsTestCollector.clear();
-        signedStatesTestCollector.clear();
-    }
-
     @NonNull
-    public ConsensusRoundsTestCollector getConsensusRoundsHolder() {
+    public ConsensusRoundsHolder getConsensusRoundsHolder() {
         return consensusRoundsTestCollector;
     }
 
