--- conflicted
+++ resolved
@@ -17,11 +17,7 @@
 package com.swirlds.platform.state;
 
 import com.hedera.hapi.platform.event.StateSignaturePayload;
-<<<<<<< HEAD
-import com.swirlds.common.metrics.noop.NoOpPlatformMetrics;
-=======
 import com.swirlds.common.context.PlatformContext;
->>>>>>> a8cbc53a
 import com.swirlds.common.platform.NodeId;
 import com.swirlds.platform.components.state.output.StateHasEnoughSignaturesConsumer;
 import com.swirlds.platform.components.state.output.StateLacksSignaturesConsumer;
@@ -64,12 +60,7 @@
             @NonNull final SignedStateMetrics signedStateMetrics,
             @NonNull final StateHasEnoughSignaturesConsumer stateHasEnoughSignaturesConsumer,
             @NonNull final StateLacksSignaturesConsumer stateLacksSignaturesConsumer) {
-<<<<<<< HEAD
-        final LatestCompleteStateNexus latestSignedState =
-                new DefaultLatestCompleteStateNexus(stateConfig, new NoOpPlatformMetrics());
-=======
         final LatestCompleteStateNexus latestSignedState = new DefaultLatestCompleteStateNexus(platformContext);
->>>>>>> a8cbc53a
         return new StateSignatureCollectorTester(
                 platformContext,
                 signedStateMetrics,
