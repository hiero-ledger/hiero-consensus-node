--- conflicted
+++ resolved
@@ -58,11 +58,7 @@
      * @return the regex
      */
     private String getRoundEqualsRegex(final long round) {
-<<<<<<< HEAD
-        return String.format("[\\S\\s]*Round\\s+%s[\\S\\s]*", round);
-=======
         return String.format("State Info, round = %s[\\S\\s]*", round);
->>>>>>> a32fb659
     }
 
     @BeforeEach
