// SPDX-License-Identifier: Apache-2.0
package com.swirlds.platform.state;

import static com.swirlds.common.merkle.utility.MerkleUtils.rehashTree;
import static com.swirlds.common.test.fixtures.AssertionUtils.assertEventuallyEquals;
import static org.hiero.base.crypto.test.fixtures.CryptoRandomUtils.randomHash;
import static org.hiero.base.utility.test.fixtures.RandomUtils.getRandomPrintSeed;
import static org.hiero.base.utility.test.fixtures.RandomUtils.randomInstant;
import static org.junit.jupiter.api.Assertions.assertEquals;

import com.hedera.hapi.node.base.SemanticVersion;
import com.hedera.hapi.platform.state.ConsensusSnapshot;
import com.hedera.hapi.platform.state.JudgeId;
import com.hedera.hapi.platform.state.MinimumJudgeInfo;
import com.swirlds.common.test.fixtures.merkle.TestMerkleCryptoFactory;
import com.swirlds.merkledb.MerkleDb;
<<<<<<< HEAD
import com.swirlds.merkledb.MerkleDbDataSource;
=======
import com.swirlds.merkledb.test.fixtures.MerkleDbTestUtils;
>>>>>>> b4b97530
import com.swirlds.platform.state.service.PlatformStateFacade;
import com.swirlds.platform.state.signed.SignedState;
import com.swirlds.platform.test.fixtures.state.RandomSignedStateGenerator;
import edu.umd.cs.findbugs.annotations.NonNull;
import java.time.Duration;
import java.time.Instant;
import java.time.temporal.ChronoUnit;
import java.util.ArrayList;
import java.util.List;
import java.util.Random;
import org.hiero.base.crypto.Hash;
import org.hiero.base.utility.CommonUtils;
import org.hiero.consensus.model.event.AncientMode;
import org.junit.jupiter.api.AfterEach;
import org.junit.jupiter.api.BeforeEach;
import org.junit.jupiter.api.Test;

class BirthRoundStateMigrationTests {

    private PlatformStateFacade platformStateFacade;

    @BeforeEach
    void setUp() {
        MerkleDb.resetDefaultInstancePath();
        platformStateFacade = new PlatformStateFacade();
    }

    @AfterEach
    void tearDown() {
        RandomSignedStateGenerator.releaseAllBuiltSignedStates();
<<<<<<< HEAD
        assertEventuallyEquals(
                0L,
                MerkleDbDataSource::getCountOfOpenDatabases,
                Duration.of(5, ChronoUnit.SECONDS),
                "All databases should be closed");
=======
        MerkleDbTestUtils.assertAllDatabasesClosed();
>>>>>>> b4b97530
    }

    @NonNull
    private SignedState generateSignedState(@NonNull final Random random, boolean calculateHash) {

        final long round = random.nextLong(1, 1_000_000);

        final List<JudgeId> judges = new ArrayList<>();
        final int judgeHashCount = random.nextInt(5, 10);
        for (int i = 0; i < judgeHashCount; i++) {
            judges.add(JudgeId.newBuilder()
                    .creatorId(i)
                    .judgeHash(randomHash(random).getBytes())
                    .build());
        }

        final Instant consensusTimestamp = randomInstant(random);

        final long nextConsensusNumber = random.nextLong(0, Long.MAX_VALUE);

        final List<MinimumJudgeInfo> minimumJudgeInfoList = new ArrayList<>();
        long generation = random.nextLong(1, 1_000_000);
        for (int i = 0; i < 26; i++) {
            final long judgeRound = round - 25 + i;
            minimumJudgeInfoList.add(new MinimumJudgeInfo(judgeRound, generation));
            generation += random.nextLong(1, 100);
        }

        final ConsensusSnapshot snapshot = ConsensusSnapshot.newBuilder()
                .round(round)
                .judgeIds(judges)
                .minimumJudgeInfoList(minimumJudgeInfoList)
                .nextConsensusNumber(nextConsensusNumber)
                .consensusTimestamp(CommonUtils.toPbjTimestamp(consensusTimestamp))
                .build();

        return new RandomSignedStateGenerator(random)
                .setConsensusSnapshot(snapshot)
                .setRound(round)
                .setCalculateHash(calculateHash)
                .build();
    }

    @Test
    void generationModeTest() {
        final Random random = getRandomPrintSeed();
        final SignedState signedState = generateSignedState(random, true);
        final Hash originalHash = signedState.getState().getHash();

        final SemanticVersion previousSoftwareVersion =
                platformStateFacade.creationSoftwareVersionOf(signedState.getState());

        final SemanticVersion newSoftwareVersion = createNextVersion(previousSoftwareVersion);

        BirthRoundStateMigration.modifyStateForBirthRoundMigration(
                signedState.getState(), AncientMode.GENERATION_THRESHOLD, newSoftwareVersion, platformStateFacade);

        assertEquals(originalHash, signedState.getState().getHash());

        // Rehash the state, just in case
        rehashTree(TestMerkleCryptoFactory.getInstance(), signedState.getState().getRoot());

        assertEquals(originalHash, signedState.getState().getHash());
    }

    @Test
    void alreadyMigratedTest() {
        final Random random = getRandomPrintSeed();

        final SignedState signedState = generateSignedState(random, false);

        final SemanticVersion previousSoftwareVersion =
                platformStateFacade.creationSoftwareVersionOf(signedState.getState());

        final SemanticVersion newSoftwareVersion = createNextVersion(previousSoftwareVersion);

        platformStateFacade.bulkUpdateOf(signedState.getState(), v -> {
            v.setLastRoundBeforeBirthRoundMode(signedState.getRound() - 100);
            v.setFirstVersionInBirthRoundMode(previousSoftwareVersion);
            v.setLowestJudgeGenerationBeforeBirthRoundMode(100);
        });
        rehashTree(TestMerkleCryptoFactory.getInstance(), signedState.getState().getRoot());
        final Hash originalHash = signedState.getState().getHash();

        BirthRoundStateMigration.modifyStateForBirthRoundMigration(
                signedState.getState(), AncientMode.BIRTH_ROUND_THRESHOLD, newSoftwareVersion, platformStateFacade);

        assertEquals(originalHash, signedState.getState().getHash());

        // Rehash the state, just in case
        rehashTree(TestMerkleCryptoFactory.getInstance(), signedState.getState().getRoot());

        assertEquals(originalHash, signedState.getState().getHash());
    }

    private static SemanticVersion createNextVersion(final SemanticVersion previousSoftwareVersion) {
        return new SemanticVersion.Builder()
                .major(previousSoftwareVersion.major() + 1)
                .build();
    }

    @Test
    void migrationTest() {
        final Random random = getRandomPrintSeed();
        final SignedState signedState = generateSignedState(random, false);

        final SemanticVersion previousSoftwareVersion =
                platformStateFacade.creationSoftwareVersionOf(signedState.getState());

        final SemanticVersion newSoftwareVersion = createNextVersion(previousSoftwareVersion);

        final long lastRoundMinimumJudgeGeneration = platformStateFacade
                .consensusSnapshotOf(signedState.getState())
                .minimumJudgeInfoList()
                .getLast()
                .minimumJudgeAncientThreshold();

        BirthRoundStateMigration.modifyStateForBirthRoundMigration(
                signedState.getState(), AncientMode.BIRTH_ROUND_THRESHOLD, newSoftwareVersion, platformStateFacade);

        rehashTree(TestMerkleCryptoFactory.getInstance(), signedState.getState().getRoot());

        // We expect these fields to be populated at the migration boundary
        assertEquals(newSoftwareVersion, platformStateFacade.firstVersionInBirthRoundModeOf(signedState.getState()));
        assertEquals(
                lastRoundMinimumJudgeGeneration,
                platformStateFacade.lowestJudgeGenerationBeforeBirthRoundModeOf(signedState.getState()));
        assertEquals(
                signedState.getRound(), platformStateFacade.lastRoundBeforeBirthRoundModeOf(signedState.getState()));

        // All of the judge info objects should now be using a birth round equal to the round of the state
        for (final MinimumJudgeInfo minimumJudgeInfo :
                platformStateFacade.consensusSnapshotOf(signedState.getState()).minimumJudgeInfoList()) {
            assertEquals(signedState.getRound(), minimumJudgeInfo.minimumJudgeAncientThreshold());
        }
    }
}<|MERGE_RESOLUTION|>--- conflicted
+++ resolved
@@ -2,7 +2,6 @@
 package com.swirlds.platform.state;
 
 import static com.swirlds.common.merkle.utility.MerkleUtils.rehashTree;
-import static com.swirlds.common.test.fixtures.AssertionUtils.assertEventuallyEquals;
 import static org.hiero.base.crypto.test.fixtures.CryptoRandomUtils.randomHash;
 import static org.hiero.base.utility.test.fixtures.RandomUtils.getRandomPrintSeed;
 import static org.hiero.base.utility.test.fixtures.RandomUtils.randomInstant;
@@ -14,18 +13,12 @@
 import com.hedera.hapi.platform.state.MinimumJudgeInfo;
 import com.swirlds.common.test.fixtures.merkle.TestMerkleCryptoFactory;
 import com.swirlds.merkledb.MerkleDb;
-<<<<<<< HEAD
-import com.swirlds.merkledb.MerkleDbDataSource;
-=======
 import com.swirlds.merkledb.test.fixtures.MerkleDbTestUtils;
->>>>>>> b4b97530
 import com.swirlds.platform.state.service.PlatformStateFacade;
 import com.swirlds.platform.state.signed.SignedState;
 import com.swirlds.platform.test.fixtures.state.RandomSignedStateGenerator;
 import edu.umd.cs.findbugs.annotations.NonNull;
-import java.time.Duration;
 import java.time.Instant;
-import java.time.temporal.ChronoUnit;
 import java.util.ArrayList;
 import java.util.List;
 import java.util.Random;
@@ -49,15 +42,7 @@
     @AfterEach
     void tearDown() {
         RandomSignedStateGenerator.releaseAllBuiltSignedStates();
-<<<<<<< HEAD
-        assertEventuallyEquals(
-                0L,
-                MerkleDbDataSource::getCountOfOpenDatabases,
-                Duration.of(5, ChronoUnit.SECONDS),
-                "All databases should be closed");
-=======
         MerkleDbTestUtils.assertAllDatabasesClosed();
->>>>>>> b4b97530
     }
 
     @NonNull
