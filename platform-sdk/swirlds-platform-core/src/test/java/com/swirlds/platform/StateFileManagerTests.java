--- conflicted
+++ resolved
@@ -25,11 +25,7 @@
 import com.swirlds.common.constructable.ConstructableRegistryException;
 import com.swirlds.common.context.PlatformContext;
 import com.swirlds.common.io.utility.LegacyTemporaryFileBuilder;
-<<<<<<< HEAD
-=======
-import com.swirlds.common.merkle.crypto.MerkleCryptoFactory;
 import com.swirlds.common.merkle.utility.MerkleTreeSnapshotReader;
->>>>>>> 9261d534
 import com.swirlds.common.platform.NodeId;
 import com.swirlds.common.test.fixtures.merkle.TestMerkleCryptoFactory;
 import com.swirlds.common.test.fixtures.platform.TestPlatformContextBuilder;
@@ -153,13 +149,8 @@
         Configuration configuration =
                 TestPlatformContextBuilder.create().build().getConfiguration();
         final DeserializedSignedState deserializedSignedState = readStateFile(
-<<<<<<< HEAD
-                TestPlatformContextBuilder.create().build().getConfiguration(), stateFile, TEST_PLATFORM_STATE_FACADE);
+                configuration, stateFile, TEST_PLATFORM_STATE_FACADE, PlatformContext.create(configuration));
         TestMerkleCryptoFactory.getInstance()
-=======
-                configuration, stateFile, TEST_PLATFORM_STATE_FACADE, PlatformContext.create(configuration));
-        MerkleCryptoFactory.getInstance()
->>>>>>> 9261d534
                 .digestTreeSync(deserializedSignedState
                         .reservedSignedState()
                         .get()
