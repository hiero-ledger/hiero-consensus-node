--- conflicted
+++ resolved
@@ -103,13 +103,7 @@
 
         writer.beginStreamingNewEvents();
 
-<<<<<<< HEAD
-        final Collection<PlatformEvent> rejectedEvents = new HashSet<>();
-
         long lowerBound = ancientMode.getGenesisIndicator();
-=======
-        long lowerBound = ancientMode.selectIndicator(0, 1);
->>>>>>> 5b834730
         final Iterator<PlatformEvent> iterator = events.iterator();
         while (iterator.hasNext()) {
             final PlatformEvent event = iterator.next();
