--- conflicted
+++ resolved
@@ -131,13 +131,8 @@
         assertFalse(exists(signatureSetFile), "signature set file should not yet exist");
 
         State state = signedState.getState();
-<<<<<<< HEAD
-        state.copy();
+        state.copy().release();
         TestMerkleCryptoFactory.getInstance().digestTreeSync(((TestNewMerkleStateRoot) state).getRoot());
-=======
-        state.copy().release();
-        TestMerkleCryptoFactory.getInstance().digestTreeSync(((TestMerkleStateRoot) state).getRoot());
->>>>>>> 6f37dd35
         state.createSnapshot(testDirectory);
         writeSignatureSetFile(testDirectory, signedState);
 
