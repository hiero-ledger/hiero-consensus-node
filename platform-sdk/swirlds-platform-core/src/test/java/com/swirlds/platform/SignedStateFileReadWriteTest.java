--- conflicted
+++ resolved
@@ -139,13 +139,8 @@
         Configuration configuration =
                 TestPlatformContextBuilder.create().build().getConfiguration();
         final DeserializedSignedState deserializedSignedState = readStateFile(
-<<<<<<< HEAD
-                TestPlatformContextBuilder.create().build().getConfiguration(), stateFile, TEST_PLATFORM_STATE_FACADE);
+                configuration, stateFile, TEST_PLATFORM_STATE_FACADE, PlatformContext.create(configuration));
         TestMerkleCryptoFactory.getInstance()
-=======
-                configuration, stateFile, TEST_PLATFORM_STATE_FACADE, PlatformContext.create(configuration));
-        MerkleCryptoFactory.getInstance()
->>>>>>> 9261d534
                 .digestTreeSync(deserializedSignedState
                         .reservedSignedState()
                         .get()
