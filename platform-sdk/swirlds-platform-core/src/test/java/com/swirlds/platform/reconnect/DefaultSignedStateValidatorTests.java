/*
 * Copyright (C) 2022-2023 Hedera Hashgraph, LLC
 *
 * Licensed under the Apache License, Version 2.0 (the "License");
 * you may not use this file except in compliance with the License.
 * You may obtain a copy of the License at
 *
 *      http://www.apache.org/licenses/LICENSE-2.0
 *
 * Unless required by applicable law or agreed to in writing, software
 * distributed under the License is distributed on an "AS IS" BASIS,
 * WITHOUT WARRANTIES OR CONDITIONS OF ANY KIND, either express or implied.
 * See the License for the specific language governing permissions and
 * limitations under the License.
 */

package com.swirlds.platform.reconnect;

<<<<<<< HEAD
import static com.swirlds.common.test.RandomUtils.randomHash;
import static com.swirlds.common.utility.Threshold.MAJORITY;
=======
import static com.swirlds.common.test.fixtures.RandomUtils.randomHash;
>>>>>>> 231f7552
import static org.junit.jupiter.api.Assertions.assertDoesNotThrow;
import static org.junit.jupiter.api.Assertions.assertThrows;
import static org.mockito.ArgumentMatchers.any;
import static org.mockito.Mockito.doAnswer;
import static org.mockito.Mockito.mock;

import com.swirlds.common.crypto.Hash;
import com.swirlds.common.crypto.Signature;
import com.swirlds.common.system.NodeId;
import com.swirlds.common.system.address.AddressBook;
<<<<<<< HEAD
import com.swirlds.common.test.RandomAddressBookGenerator;
import com.swirlds.common.test.RandomUtils;
=======
import com.swirlds.common.test.fixtures.RandomAddressBookGenerator;
import com.swirlds.common.test.fixtures.RandomUtils;
import com.swirlds.platform.Utilities;
>>>>>>> 231f7552
import com.swirlds.platform.state.RandomSignedStateGenerator;
import com.swirlds.platform.state.signed.SignedState;
import com.swirlds.platform.state.signed.SignedStateInvalidException;
import com.swirlds.platform.state.signed.SignedStateValidationData;
import java.util.ArrayList;
import java.util.HashMap;
import java.util.LinkedList;
import java.util.List;
import java.util.Map;
import java.util.Random;
import java.util.random.RandomGenerator;
import java.util.stream.Collectors;
import java.util.stream.IntStream;
import java.util.stream.Stream;
import org.junit.jupiter.api.DisplayName;
import org.junit.jupiter.params.ParameterizedTest;
import org.junit.jupiter.params.provider.Arguments;
import org.junit.jupiter.params.provider.MethodSource;

/**
 * Tests that the {@link DefaultSignedStateValidator} uses weight correctly to determine the validity of the signed state.
 */
class DefaultSignedStateValidatorTests {

    private static final int NUM_NODES_IN_STATIC_TESTS = 7;

    /** The maximum number of nodes in the network (inclusive) in randomized tests. */
    private static final int MAX_NODES_IN_RANDOMIZED_TESTS = 20;

    /** The maximum amount of weight to allocate to a single node (inclusive) in randomized tests. */
    private static final int MAX_WEIGHT_PER_NODE = 100;

    private static final int ROUND = 0;

    private AddressBook addressBook;

    private DefaultSignedStateValidator validator;

    /**
     * Test params to test specific scenarios of node signatures and weight values.
     *
     * @return stream of arguments to test specific scenarios
     */
    private static Stream<Arguments> staticNodeParams() {
        final List<Arguments> arguments = new ArrayList<>();

        // All state signatures are valid and make up a majority
        arguments.add(allNodesValidSignatures());

        // All state signatures are valid but do not make up a majority
        arguments.add(allValidSigsNoMajority());

        // 1/2 weight of valid signatures, 1/2 of weight invalid signatures
        arguments.add(someNodeValidSigsMajority());

        // less than 1/2 weight of valid signatures, more than 1/2 of weight invalid signatures
        arguments.add(someNodeValidSigsNoMajority());

        return arguments.stream();
    }

    /**
     * Test params to test randomized scenarios. Randomized variables:
     * </p>
     * <ul>
     *     <li>network size</li>
     *     <li>weight per node</li>
     *     <li>which nodes sign the state</li>
     *     <li>if a nodes signs the state, do they use a valid or invalid signature</li>
     * </ul>
     *
     * @return stream of arguments to test randomized scenarios
     */
    private static Stream<Arguments> randomizedNodeParams() {
        final List<Arguments> arguments = new ArrayList<>();

        for (int i = 0; i < 100; i++) {
            final Long seed = new Random().nextLong();
            final RandomGenerator r = RandomUtils.initRandom(seed);
            final List<Node> nodes = initRandomizedNodes(r);
            final List<Node> signingNodes = getRandomizedSigningNodes(r, nodes);
            final long validSigningWeight = getValidSignatureWeight(signingNodes);
            final long totalWeight = getTotalWeight(nodes);
            final String desc = String.format(
                    "\nseed: %sL:, valid signing weight: %s, total weight: %s\n",
                    seed, validSigningWeight, totalWeight);
            arguments.add(Arguments.of(desc, nodes, signingNodes));
        }

        return arguments.stream();
    }

    private static List<Node> getRandomizedSigningNodes(final RandomGenerator r, final List<Node> nodes) {
        final List<Node> signingNodes = new LinkedList<>();
        for (final Node node : nodes) {
            if (r.nextBoolean()) {
                signingNodes.add(node);
            }
        }
        return signingNodes;
    }

    private static List<Node> initRandomizedNodes(final RandomGenerator r) {
        final int numNodes = r.nextInt(1, MAX_NODES_IN_RANDOMIZED_TESTS);
        final List<Node> nodes = new LinkedList<>();
        for (int i = 0; i < numNodes; i++) {
            // Allow zero-weight
            final int weight = r.nextInt(MAX_WEIGHT_PER_NODE);
            final boolean hasValidSig = r.nextBoolean();
            nodes.add(new Node(new NodeId(i), weight, hasValidSig));
        }
        return nodes;
    }

    /**
     * @return Arguments to test that all signatures on the state are valid but do not constitute a majority.
     */
    private static Arguments allValidSigsNoMajority() {
        final List<Node> allValidSigNodes = initNodes();
        final Long seed = new Random().nextLong();
        return Arguments.of(
                formatSeedDesc(seed),
                allValidSigNodes,
                List.of(
                        allValidSigNodes.get(0),
                        allValidSigNodes.get(1),
                        allValidSigNodes.get(2),
                        allValidSigNodes.get(3)));
    }

    /**
     * @return Arguments to test when all nodes sign a state with a valid signature.
     */
    private static Arguments allNodesValidSignatures() {
        final List<Node> allValidSigNodes = initNodes();
        final Long seed = new Random().nextLong();
        return Arguments.of(formatSeedDesc(seed), allValidSigNodes, allValidSigNodes);
    }

    private static String formatSeedDesc(final Long seed) {
        return "\nseed: " + seed + "L";
    }

    /**
     * @return Arguments to test when all nodes sign a state, some with invalid signatures, but the valid signatures
     * 		constitute a majority.
     */
    private static Arguments someNodeValidSigsMajority() {
        // >1/2 weight of valid signatures, <1/2 of weight invalid signatures
        final List<Node> majorityValidSigs = initNodes(List.of(true, false, true, false, false, false, true));
        final Long seed = new Random().nextLong();
        return Arguments.of(formatSeedDesc(seed), majorityValidSigs, majorityValidSigs);
    }

    /**
     * @return Arguments to test when all nodes sign a state, some with invalid signatures, and the valid signatures
     * 		do not constitute a majority.
     */
    private static Arguments someNodeValidSigsNoMajority() {
        final List<Node> notMajorityValidSigs = initNodes(List.of(true, true, true, true, false, false, false));
        final Long seed = new Random().nextLong();
        return Arguments.of(formatSeedDesc(seed), notMajorityValidSigs, notMajorityValidSigs);
    }

    /**
     * Creates a list of nodes, some of which may sign a state with an invalid signature
     *
     * @param isValidSigList
     * 		a list of booleans indicating if the node at that position will sign the state with a valid signature
     * @return a list of nodes
     */
    private static List<Node> initNodes(final List<Boolean> isValidSigList) {
        if (isValidSigList.size() != NUM_NODES_IN_STATIC_TESTS) {
            throw new IllegalArgumentException(String.format(
                    "Incorrect isValidSigList size. Expected %s but got %s",
                    NUM_NODES_IN_STATIC_TESTS, isValidSigList.size()));
        }

        final List<Node> nodes = new ArrayList<>(NUM_NODES_IN_STATIC_TESTS);
        nodes.add(new Node(new NodeId(0L), 5L, isValidSigList.get(0)));
        nodes.add(new Node(new NodeId(1L), 5L, isValidSigList.get(1)));
        nodes.add(new Node(new NodeId(2L), 8L, isValidSigList.get(2)));
        nodes.add(new Node(new NodeId(3L), 15L, isValidSigList.get(3)));
        nodes.add(new Node(new NodeId(4L), 17L, isValidSigList.get(4)));
        nodes.add(new Node(new NodeId(5L), 10L, isValidSigList.get(5)));
        nodes.add(new Node(new NodeId(6L), 30L, isValidSigList.get(6)));
        return nodes;
    }

    /**
     * @return a list of nodes whose signatures are all valid
     */
    private static List<Node> initNodes() {
        return initNodes(IntStream.range(0, NUM_NODES_IN_STATIC_TESTS)
                .mapToObj(i -> Boolean.TRUE)
                .collect(Collectors.toList()));
    }

    @ParameterizedTest
    @MethodSource({"staticNodeParams", "randomizedNodeParams"})
    @DisplayName("Signed State Validation")
    void testSignedStateValidationRandom(final String desc, final List<Node> nodes, final List<Node> signingNodes) {
        final Map<NodeId, Long> nodeWeights = nodes.stream().collect(Collectors.toMap(Node::id, Node::weight));
        addressBook = new RandomAddressBookGenerator()
                .setNodeIds(nodeWeights.keySet())
                .setCustomWeightGenerator(nodeWeights::get)
                .build();

        validator = new DefaultSignedStateValidator();

        final SignedState signedState = stateSignedByNodes(signingNodes);
        final SignedStateValidationData originalData = new SignedStateValidationData(
                signedState.getState().getPlatformState().getPlatformData(), addressBook);

        final boolean shouldSucceed = stateHasEnoughWeight(nodes, signingNodes);
        if (shouldSucceed) {
            assertDoesNotThrow(
                    () -> validator.validate(signedState, addressBook, originalData),
                    "State signed with a majority of weight (%s out of %s) should pass validation."
                            .formatted(getValidSignatureWeight(signingNodes), getTotalWeight(nodes)));
        } else {
            assertThrows(
                    SignedStateInvalidException.class,
                    () -> validator.validate(signedState, addressBook, originalData),
                    "State not signed with a majority of weight (%s out of %s) should NOT pass validation."
                            .formatted(getValidSignatureWeight(signingNodes), getTotalWeight(nodes)));
        }
    }

    /**
     * Determines if the nodes in {@code signingNodes} with valid signatures have enough weight to make up a strong
     * minority of the total weight.
     *
     * @param nodes
     * 		all the nodes in the network, used to calculate the total weight
     * @param signingNodes
     * 		all the nodes that signed the state
     * @return true if the state has a majority of weight from valid signatures
     */
    private boolean stateHasEnoughWeight(final List<Node> nodes, final List<Node> signingNodes) {
        final long totalWeight = getTotalWeight(nodes);
        final long signingWeight = getValidSignatureWeight(signingNodes);

        return MAJORITY.isSatisfiedBy(signingWeight, totalWeight);
    }

    private static long getTotalWeight(final List<Node> nodes) {
        long totalWeight = 0;
        for (final Node node : nodes) {
            totalWeight += node.weight;
        }
        return totalWeight;
    }

    private static long getValidSignatureWeight(final List<Node> signingNodes) {
        long signingWeight = 0;
        for (final Node signingNode : signingNodes) {
            signingWeight += signingNode.validSignature ? signingNode.weight : 0;
        }
        return signingWeight;
    }

    /**
     * Create a {@link SignedState} signed by the nodes whose ids are supplied by {@code signingNodeIds}.
     *
     * @param signingNodes
     * 		the node ids signing the state
     * @return the signed state
     */
    private SignedState stateSignedByNodes(final List<Node> signingNodes) {

        final Hash stateHash = randomHash();

        return new RandomSignedStateGenerator()
                .setRound(ROUND)
                .setAddressBook(addressBook)
                .setStateHash(stateHash)
                .setSignatures(nodeSigs(signingNodes, stateHash))
                .build();
    }

    /**
     * @return a list of the nodes ids in the supplied nodes
     */
    private Map<NodeId, Signature> nodeSigs(final List<Node> nodes, final Hash stateHash) {
        final Map<NodeId, Signature> signatures = new HashMap<>();
        for (final Node node : nodes) {

            final Signature signature = mock(Signature.class);
            doAnswer(invocation -> {
                        if (!node.validSignature) {
                            // This signature is always invalid
                            return false;
                        }

                        final byte[] bytes = invocation.getArgument(0);
                        final Hash hash = new Hash(bytes, stateHash.getDigestType());

                        return hash.equals(stateHash);
                    })
                    .when(signature)
                    .verifySignature(any(), any());

            signatures.put(node.id, signature);
        }

        return signatures;
    }

    /**
     * A record representing a simple node that holds its id, amount of weight, and if it signs states with a valid
     * signature.
     */
    private record Node(NodeId id, long weight, boolean validSignature) {

        @Override
        public String toString() {
            return String.format("NodeId: %s,\tWeight: %s,\tValidSig: %s", id, weight, validSignature);
        }
    }
}<|MERGE_RESOLUTION|>--- conflicted
+++ resolved
@@ -16,12 +16,8 @@
 
 package com.swirlds.platform.reconnect;
 
-<<<<<<< HEAD
-import static com.swirlds.common.test.RandomUtils.randomHash;
+import static com.swirlds.common.test.fixtures.RandomUtils.randomHash;
 import static com.swirlds.common.utility.Threshold.MAJORITY;
-=======
-import static com.swirlds.common.test.fixtures.RandomUtils.randomHash;
->>>>>>> 231f7552
 import static org.junit.jupiter.api.Assertions.assertDoesNotThrow;
 import static org.junit.jupiter.api.Assertions.assertThrows;
 import static org.mockito.ArgumentMatchers.any;
@@ -32,14 +28,8 @@
 import com.swirlds.common.crypto.Signature;
 import com.swirlds.common.system.NodeId;
 import com.swirlds.common.system.address.AddressBook;
-<<<<<<< HEAD
-import com.swirlds.common.test.RandomAddressBookGenerator;
-import com.swirlds.common.test.RandomUtils;
-=======
 import com.swirlds.common.test.fixtures.RandomAddressBookGenerator;
 import com.swirlds.common.test.fixtures.RandomUtils;
-import com.swirlds.platform.Utilities;
->>>>>>> 231f7552
 import com.swirlds.platform.state.RandomSignedStateGenerator;
 import com.swirlds.platform.state.signed.SignedState;
 import com.swirlds.platform.state.signed.SignedStateInvalidException;
@@ -60,7 +50,8 @@
 import org.junit.jupiter.params.provider.MethodSource;
 
 /**
- * Tests that the {@link DefaultSignedStateValidator} uses weight correctly to determine the validity of the signed state.
+ * Tests that the {@link DefaultSignedStateValidator} uses weight correctly to determine the validity of the signed
+ * state.
  */
 class DefaultSignedStateValidatorTests {
 
@@ -185,7 +176,7 @@
 
     /**
      * @return Arguments to test when all nodes sign a state, some with invalid signatures, but the valid signatures
-     * 		constitute a majority.
+     * constitute a majority.
      */
     private static Arguments someNodeValidSigsMajority() {
         // >1/2 weight of valid signatures, <1/2 of weight invalid signatures
@@ -195,8 +186,8 @@
     }
 
     /**
-     * @return Arguments to test when all nodes sign a state, some with invalid signatures, and the valid signatures
-     * 		do not constitute a majority.
+     * @return Arguments to test when all nodes sign a state, some with invalid signatures, and the valid signatures do
+     * not constitute a majority.
      */
     private static Arguments someNodeValidSigsNoMajority() {
         final List<Node> notMajorityValidSigs = initNodes(List.of(true, true, true, true, false, false, false));
@@ -207,8 +198,8 @@
     /**
      * Creates a list of nodes, some of which may sign a state with an invalid signature
      *
-     * @param isValidSigList
-     * 		a list of booleans indicating if the node at that position will sign the state with a valid signature
+     * @param isValidSigList a list of booleans indicating if the node at that position will sign the state with a valid
+     *                       signature
      * @return a list of nodes
      */
     private static List<Node> initNodes(final List<Boolean> isValidSigList) {
@@ -273,10 +264,8 @@
      * Determines if the nodes in {@code signingNodes} with valid signatures have enough weight to make up a strong
      * minority of the total weight.
      *
-     * @param nodes
-     * 		all the nodes in the network, used to calculate the total weight
-     * @param signingNodes
-     * 		all the nodes that signed the state
+     * @param nodes        all the nodes in the network, used to calculate the total weight
+     * @param signingNodes all the nodes that signed the state
      * @return true if the state has a majority of weight from valid signatures
      */
     private boolean stateHasEnoughWeight(final List<Node> nodes, final List<Node> signingNodes) {
@@ -305,8 +294,7 @@
     /**
      * Create a {@link SignedState} signed by the nodes whose ids are supplied by {@code signingNodeIds}.
      *
-     * @param signingNodes
-     * 		the node ids signing the state
+     * @param signingNodes the node ids signing the state
      * @return the signed state
      */
     private SignedState stateSignedByNodes(final List<Node> signingNodes) {
