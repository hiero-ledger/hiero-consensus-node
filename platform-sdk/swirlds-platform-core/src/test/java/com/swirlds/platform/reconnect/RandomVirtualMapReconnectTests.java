--- conflicted
+++ resolved
@@ -1,7 +1,6 @@
 // SPDX-License-Identifier: Apache-2.0
 package com.swirlds.platform.reconnect;
 
-import static com.swirlds.common.test.fixtures.AssertionUtils.assertEventuallyEquals;
 import static com.swirlds.platform.test.fixtures.config.ConfigUtils.CONFIGURATION;
 import static org.hiero.base.utility.test.fixtures.RandomUtils.getRandomPrintSeed;
 import static org.junit.jupiter.api.Assertions.assertEquals;
@@ -26,7 +25,6 @@
 import com.swirlds.config.api.Configuration;
 import com.swirlds.config.extensions.test.fixtures.TestConfigBuilder;
 import com.swirlds.merkledb.MerkleDb;
-import com.swirlds.merkledb.MerkleDbDataSource;
 import com.swirlds.merkledb.MerkleDbDataSourceBuilder;
 import com.swirlds.merkledb.MerkleDbTableConfig;
 import com.swirlds.merkledb.config.MerkleDbConfig;
@@ -38,8 +36,6 @@
 import com.swirlds.virtualmap.internal.merkle.VirtualMapStatistics;
 import java.io.IOException;
 import java.nio.file.Path;
-import java.time.Duration;
-import java.time.temporal.ChronoUnit;
 import java.util.ArrayList;
 import java.util.HashSet;
 import java.util.LinkedList;
@@ -50,7 +46,6 @@
 import java.util.concurrent.ScheduledExecutorService;
 import java.util.stream.Stream;
 import org.hiero.base.crypto.DigestType;
-import org.junit.jupiter.api.AfterEach;
 import org.junit.jupiter.api.DisplayName;
 import org.junit.jupiter.api.Test;
 import org.junit.jupiter.params.ParameterizedTest;
@@ -387,17 +382,5 @@
         teacherTree.release();
         learnerTree.release();
         afterLearnerMap.release();
-<<<<<<< HEAD
-    }
-
-    @AfterEach
-    void tearDown() {
-        assertEventuallyEquals(
-                0L,
-                MerkleDbDataSource::getCountOfOpenDatabases,
-                Duration.of(10, ChronoUnit.SECONDS),
-                "All databases should be closed");
-=======
->>>>>>> b4b97530
     }
 }