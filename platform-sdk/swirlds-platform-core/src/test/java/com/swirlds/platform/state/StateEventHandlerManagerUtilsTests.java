// SPDX-License-Identifier: Apache-2.0
package com.swirlds.platform.state;

import static com.swirlds.platform.test.fixtures.state.TestPlatformStateFacade.TEST_PLATFORM_STATE_FACADE;
import static org.junit.jupiter.api.Assertions.assertEquals;
import static org.junit.jupiter.api.Assertions.assertFalse;
import static org.mockito.Mockito.mock;

import com.hedera.hapi.node.base.SemanticVersion;
import com.swirlds.base.time.Time;
import com.swirlds.common.metrics.noop.NoOpMetrics;
import com.swirlds.merkledb.test.fixtures.MerkleDbTestUtils;
import com.swirlds.platform.metrics.StateMetrics;
import com.swirlds.platform.test.fixtures.state.TestingAppStateInitializer;
import com.swirlds.state.MerkleNodeState;
import com.swirlds.state.State;
import com.swirlds.state.test.fixtures.merkle.TestVirtualMapState;
import org.junit.jupiter.api.AfterEach;
import org.junit.jupiter.api.Test;

public class StateEventHandlerManagerUtilsTests {

    @Test
    void testFastCopyIsMutable() {
        final String virtualMapLabel =
                "vm-" + StateEventHandlerManagerUtilsTests.class.getSimpleName() + "-" + java.util.UUID.randomUUID();
<<<<<<< HEAD
        final MerkleNodeState state = TestVirtualMapState.createInstanceWithVirtualMapLabel(
                virtualMapLabel, new NoOpMetrics(), Time.getCurrent());
        TestingAppStateInitializer.DEFAULT.initPlatformState(state);
=======
        final MerkleNodeState state = TestVirtualMapState.createInstanceWithVirtualMapLabel(virtualMapLabel);
        TestingAppStateInitializer.initPlatformState(state);
>>>>>>> 4df21c61
        state.getRoot().reserve();
        final StateMetrics stats = mock(StateMetrics.class);
        final State result = SwirldStateManagerUtils.fastCopy(
                state, stats, SemanticVersion.newBuilder().major(1).build(), TEST_PLATFORM_STATE_FACADE);

        assertFalse(result.isImmutable(), "The copy state should be mutable.");
        assertEquals(
                1,
                state.getRoot().getReservationCount(),
                "Fast copy should not change the reference count of the state it copies.");
        assertEquals(
                1,
                state.getRoot().getReservationCount(),
                "Fast copy should return a new state with a reference count of 1.");
        state.release();
        result.release();
    }

    @AfterEach
    void tearDown() {
        MerkleDbTestUtils.assertAllDatabasesClosed();
    }
}<|MERGE_RESOLUTION|>--- conflicted
+++ resolved
@@ -24,14 +24,9 @@
     void testFastCopyIsMutable() {
         final String virtualMapLabel =
                 "vm-" + StateEventHandlerManagerUtilsTests.class.getSimpleName() + "-" + java.util.UUID.randomUUID();
-<<<<<<< HEAD
         final MerkleNodeState state = TestVirtualMapState.createInstanceWithVirtualMapLabel(
                 virtualMapLabel, new NoOpMetrics(), Time.getCurrent());
-        TestingAppStateInitializer.DEFAULT.initPlatformState(state);
-=======
-        final MerkleNodeState state = TestVirtualMapState.createInstanceWithVirtualMapLabel(virtualMapLabel);
         TestingAppStateInitializer.initPlatformState(state);
->>>>>>> 4df21c61
         state.getRoot().reserve();
         final StateMetrics stats = mock(StateMetrics.class);
         final State result = SwirldStateManagerUtils.fastCopy(
