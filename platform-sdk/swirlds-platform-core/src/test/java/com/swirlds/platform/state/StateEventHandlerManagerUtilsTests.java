--- conflicted
+++ resolved
@@ -1,27 +1,17 @@
 // SPDX-License-Identifier: Apache-2.0
 package com.swirlds.platform.state;
 
-import static com.swirlds.common.test.fixtures.AssertionUtils.assertEventuallyEquals;
 import static com.swirlds.platform.test.fixtures.state.TestPlatformStateFacade.TEST_PLATFORM_STATE_FACADE;
 import static org.junit.jupiter.api.Assertions.assertEquals;
 import static org.junit.jupiter.api.Assertions.assertFalse;
 import static org.mockito.Mockito.mock;
 
 import com.hedera.hapi.node.base.SemanticVersion;
-<<<<<<< HEAD
-import com.swirlds.merkledb.MerkleDbDataSource;
-=======
 import com.swirlds.merkledb.test.fixtures.MerkleDbTestUtils;
->>>>>>> c75de77b
 import com.swirlds.platform.metrics.StateMetrics;
 import com.swirlds.platform.test.fixtures.state.TestNewMerkleStateRoot;
 import com.swirlds.platform.test.fixtures.state.TestingAppStateInitializer;
 import com.swirlds.state.State;
-<<<<<<< HEAD
-import java.time.Duration;
-import java.time.temporal.ChronoUnit;
-=======
->>>>>>> c75de77b
 import org.junit.jupiter.api.AfterEach;
 import org.junit.jupiter.api.Test;
 
@@ -53,14 +43,6 @@
 
     @AfterEach
     void tearDown() {
-<<<<<<< HEAD
-        assertEventuallyEquals(
-                0L,
-                MerkleDbDataSource::getCountOfOpenDatabases,
-                Duration.of(5, ChronoUnit.SECONDS),
-                "All databases should be closed");
-=======
         MerkleDbTestUtils.assertAllDatabasesClosed();
->>>>>>> c75de77b
     }
 }