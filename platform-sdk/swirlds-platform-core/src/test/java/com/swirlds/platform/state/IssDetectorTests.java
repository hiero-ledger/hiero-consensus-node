// SPDX-License-Identifier: Apache-2.0
package com.swirlds.platform.state;

import static com.swirlds.common.test.fixtures.RandomUtils.randomHash;
import static com.swirlds.common.utility.Threshold.MAJORITY;
import static com.swirlds.common.utility.Threshold.SUPER_MAJORITY;
import static com.swirlds.platform.state.RoundHashValidatorTests.generateCatastrophicNodeHashes;
import static com.swirlds.platform.state.RoundHashValidatorTests.generateRegularNodeHashes;
import static com.swirlds.platform.state.iss.IssDetector.DO_NOT_IGNORE_ROUNDS;
import static org.junit.jupiter.api.Assertions.assertEquals;
import static org.junit.jupiter.api.Assertions.assertFalse;
import static org.junit.jupiter.api.Assertions.assertNotNull;
import static org.junit.jupiter.api.Assertions.assertTrue;
import static org.mockito.Mockito.mock;
import static org.mockito.Mockito.when;

import com.hedera.hapi.node.base.SemanticVersion;
import com.hedera.hapi.node.state.roster.Roster;
import com.hedera.hapi.node.state.roster.RosterEntry;
import com.hedera.hapi.platform.event.StateSignatureTransaction;
import com.hedera.pbj.runtime.io.buffer.Bytes;
import com.swirlds.common.context.PlatformContext;
import com.swirlds.common.crypto.Hash;
import com.swirlds.common.platform.NodeId;
import com.swirlds.common.test.fixtures.GaussianWeightGenerator;
import com.swirlds.common.test.fixtures.Randotron;
import com.swirlds.common.test.fixtures.WeightGenerator;
import com.swirlds.platform.components.transaction.system.ScopedSystemTransaction;
import com.swirlds.platform.consensus.ConsensusConfig;
import com.swirlds.platform.roster.RosterUtils;
import com.swirlds.platform.state.iss.DefaultIssDetector;
import com.swirlds.platform.state.iss.IssDetector;
import com.swirlds.platform.state.iss.internal.HashValidityStatus;
import com.swirlds.platform.state.signed.ReservedSignedState;
import com.swirlds.platform.state.signed.SignedState;
import com.swirlds.platform.system.state.notifications.IssNotification;
import com.swirlds.platform.system.state.notifications.IssNotification.IssType;
import com.swirlds.platform.test.fixtures.PlatformTest;
import com.swirlds.platform.test.fixtures.addressbook.RandomRosterBuilder;
import com.swirlds.platform.test.fixtures.state.RandomSignedStateGenerator;
import edu.umd.cs.findbugs.annotations.NonNull;
import java.util.ArrayList;
import java.util.Collection;
import java.util.HashMap;
import java.util.HashSet;
import java.util.LinkedList;
import java.util.List;
import java.util.Map;
import java.util.Random;
import org.junit.jupiter.api.DisplayName;
import org.junit.jupiter.api.Test;

@DisplayName("IssDetector Tests")
class IssDetectorTests extends PlatformTest {
    private static final WeightGenerator WEIGHT_GENERATOR = new GaussianWeightGenerator(100, 50);

    @Test
    @DisplayName("State reservation is released")
    void stateReservationIsReleased() {
        final Randotron random = Randotron.create();
        final RandomSignedStateGenerator stateGenerator = new RandomSignedStateGenerator(random);
        final ReservedSignedState stateWrapperForTest = stateGenerator.build().reserve("Test caller reference");
        final ReservedSignedState stateWrapperForIssDetector =
                stateWrapperForTest.getAndReserve("ISS Detector caller reference");
        assertEquals(
                2,
                stateWrapperForTest.get().getReservationCount(),
                "The state should have a single reservation before being passed to the ISS Detector");

        final PlatformContext platformContext = createDefaultPlatformContext();
        final IssDetector issDetector = new DefaultIssDetector(
                platformContext, mock(Roster.class), SemanticVersion.DEFAULT, false, DO_NOT_IGNORE_ROUNDS);

        issDetector.handleState(stateWrapperForIssDetector);
        assertTrue(stateWrapperForIssDetector.isClosed(), "State passed to the ISS Detector should be closed");
        assertFalse(stateWrapperForTest.isClosed(), "State held by the test should not be closed");
        assertEquals(
                1,
                stateWrapperForTest.get().getReservationCount(),
                "The test caller should still have a reservation on the state");
    }

    @Test
    @DisplayName("No ISSes Test")
    void noIss() {
        final Randotron random = Randotron.create();
        final Roster roster = RandomRosterBuilder.create(random)
                .withSize(100)
                .withWeightGenerator(WEIGHT_GENERATOR)
                .build();

        final PlatformContext platformContext = createDefaultPlatformContext();

        final IssDetector issDetector =
                new DefaultIssDetector(platformContext, roster, SemanticVersion.DEFAULT, false, DO_NOT_IGNORE_ROUNDS);
        final IssDetectorTestHelper issDetectorTestHelper = new IssDetectorTestHelper(issDetector);

        long currentRound = 0;
        issDetectorTestHelper.overridingState(mockState(currentRound, randomHash()));

        // A collection of all node signatures for all rounds that have yet to be submitted. These signatures are
        // generated for each round, and then are added randomly in subsequent calls
        final List<ScopedSystemTransaction<StateSignatureTransaction>> unsubmittedSignatures = new ArrayList<>();

        for (currentRound++; currentRound <= 1_000; currentRound++) {
            final Hash roundHash = randomHash(random);

            // create signature transactions for this round
            final RoundHashValidatorTests.HashGenerationData hashGenerationData =
                    constructHashGenerationData(roster, currentRound, roundHash);
            final Map<NodeId, ScopedSystemTransaction<StateSignatureTransaction>>
                    nodeIdToStateSignatureMapForCurrentRound =
                            generateSystemTransactions(currentRound, hashGenerationData);

            // Add all the generated signatures for this round to the list of all signatures for all rounds
            unsubmittedSignatures.addAll(nodeIdToStateSignatureMapForCurrentRound.values());

            // randomly select half of the unsubmitted signatures to now submit
            final List<ScopedSystemTransaction<StateSignatureTransaction>> signaturesToSubmit =
                    selectRandomSignatures(random, unsubmittedSignatures);

            // Randomly choose to submit the transactions before the state or vice versa
            if (random.nextBoolean()) {
                issDetectorTestHelper.handleStateSignatureTransactions(signaturesToSubmit);
                issDetectorTestHelper.handleState(mockState(currentRound, roundHash));
            } else {
                issDetectorTestHelper.handleState(mockState(currentRound, roundHash));
                issDetectorTestHelper.handleStateSignatureTransactions(signaturesToSubmit);
            }
        }

        // Add all remaining unsubmitted signatures
        issDetectorTestHelper.handleStateSignatureTransactions(unsubmittedSignatures);

        assertEquals(0, issDetectorTestHelper.getSelfIssCount(), "there should be no ISS notifications");
        assertEquals(
                0,
                issDetectorTestHelper.getCatastrophicIssCount(),
                "there should be no catastrophic ISS notifications");
        assertEquals(0, issDetectorTestHelper.getIssNotificationList().size(), "there should be no ISS notifications");

        // verify marker files
        assertMarkerFile(IssType.CATASTROPHIC_ISS.toString(), false);
        assertMarkerFile(IssType.SELF_ISS.toString(), false);
        assertMarkerFile(IssType.OTHER_ISS.toString(), false);
    }

    /**
     * This test goes through a series of rounds, some of which experience ISSes. The test verifies that the expected
     * number of ISSes are registered by the ISS detector.
     */
    @Test
    @DisplayName("Mixed Order Test")
    void mixedOrderTest() {
        final Randotron random = Randotron.create();

        final Roster roster = RandomRosterBuilder.create(random)
<<<<<<< HEAD
                .withSize(Math.max(10, random.nextInt(1000)))
                .withWeightGenerator(WEIGHT_GENERATOR)
=======
                .withSize(Math.max(10, random.nextInt(1000))) // TODO Kelly why??
                .withAverageWeight(100)
                .withWeightStandardDeviation(50)
>>>>>>> 70f10435
                .build();

        final PlatformContext platformContext = createDefaultPlatformContext();

        final NodeId selfId = NodeId.of(roster.rosterEntries().getFirst().nodeId());
        final int roundsNonAncient = platformContext
                .getConfiguration()
                .getConfigData(ConsensusConfig.class)
                .roundsNonAncient();

        // Build a roadmap for this test. Generate the hashes that will be sent to the detector, and determine
        // the expected result of adding these hashes to the detector.
        final List<RoundHashValidatorTests.HashGenerationData> roundData = new ArrayList<>(roundsNonAncient);
        final List<HashValidityStatus> expectedRoundStatus = new ArrayList<>(roundsNonAncient);
        int expectedSelfIssCount = 0;
        int expectedCatastrophicIssCount = 0;
        final List<Hash> selfHashes = new ArrayList<>(roundsNonAncient);
        for (int round = 0; round < roundsNonAncient; round++) {
            final RoundHashValidatorTests.HashGenerationData data;

            if (random.nextDouble() < 2.0 / 3) {
                // Choose hashes so that there is a valid consensus hash
                data = generateRegularNodeHashes(random, roster, round);

                HashValidityStatus expectedStatus = null;

                // Find this node's hash to figure out if we ISSed
                for (final RoundHashValidatorTests.NodeHashInfo nodeInfo : data.nodeList()) {
                    if (nodeInfo.nodeId() == selfId) {
                        final Hash selfHash = nodeInfo.nodeStateHash();
                        if (selfHash.equals(data.consensusHash())) {
                            expectedStatus = HashValidityStatus.VALID;
                        } else {
                            expectedStatus = HashValidityStatus.SELF_ISS;
                            expectedSelfIssCount++;
                        }
                        break;
                    }
                }

                assertNotNull(expectedStatus, "expected status should have been set");

                roundData.add(data);
                expectedRoundStatus.add(expectedStatus);
            } else {
                // Choose hashes that will result in a catastrophic ISS
                data = generateCatastrophicNodeHashes(random, roster, round);
                roundData.add(data);
                expectedRoundStatus.add(HashValidityStatus.CATASTROPHIC_ISS);
                expectedCatastrophicIssCount++;
            }

            // Figure out self hashes
            for (final RoundHashValidatorTests.NodeHashInfo nodeHashInfo : data.nodeList()) {
                if (nodeHashInfo.nodeId() == selfId) {
                    final Hash selfHash = nodeHashInfo.nodeStateHash();
                    selfHashes.add(selfHash);
                    break;
                }
            }
        }

        final IssDetector issDetector =
                new DefaultIssDetector(platformContext, roster, SemanticVersion.DEFAULT, false, DO_NOT_IGNORE_ROUNDS);
        final IssDetectorTestHelper issDetectorTestHelper = new IssDetectorTestHelper(issDetector);

        long currentRound = 0;
        issDetectorTestHelper.overridingState(mockState(currentRound, selfHashes.getFirst()));

        // All signature that have not yet been submitted to the ISS detector.
        final List<ScopedSystemTransaction<StateSignatureTransaction>> unsubmittedSignatures = new ArrayList<>();

        // Initialize the list of all unsubmitted signatures with signatures for round 0 which
        // is the override state added to the ISS detector above.
        final Collection<ScopedSystemTransaction<StateSignatureTransaction>> round0Signatures =
                generateSystemTransactions(currentRound, roundData.get((int) currentRound))
                        .values();
        unsubmittedSignatures.addAll(round0Signatures);

        for (currentRound++; currentRound < roundsNonAncient; currentRound++) {
            // create signature transactions for each node for this round
            final Map<NodeId, ScopedSystemTransaction<StateSignatureTransaction>>
                    nodeIdToStateSignatureMapForCurrentRound =
                            generateSystemTransactions(currentRound, roundData.get((int) currentRound));

            unsubmittedSignatures.addAll(nodeIdToStateSignatureMapForCurrentRound.values());

            // randomly select half of the unsubmitted signatures to now submit
            final List<ScopedSystemTransaction<StateSignatureTransaction>> signaturesToSubmit =
                    selectRandomSignatures(random, unsubmittedSignatures);

            // Randomly choose to submit the transactions before the state or vice versa
            if (random.nextBoolean()) {
                issDetectorTestHelper.handleStateSignatureTransactions(signaturesToSubmit);
                issDetectorTestHelper.handleState(mockState(currentRound, selfHashes.get((int) currentRound)));
            } else {
                issDetectorTestHelper.handleState(mockState(currentRound, selfHashes.get((int) currentRound)));
                issDetectorTestHelper.handleStateSignatureTransactions(signaturesToSubmit);
            }
        }

        // Add all remaining signature events
        issDetectorTestHelper.handleStateSignatureTransactions(unsubmittedSignatures);

        assertEquals(
                expectedSelfIssCount,
                issDetectorTestHelper.getSelfIssCount(),
                "unexpected number of self ISS notifications");
        assertEquals(
                expectedCatastrophicIssCount,
                issDetectorTestHelper.getCatastrophicIssCount(),
                "unexpected number of catastrophic ISS notifications");

        final Collection<Long> observedRounds = new HashSet<>();
        issDetectorTestHelper.getIssNotificationList().forEach(notification -> {
            assertTrue(
                    observedRounds.add(notification.getRound()), "rounds should trigger a notification at most once");

            final IssNotification.IssType expectedType =
                    switch (expectedRoundStatus.get((int) notification.getRound())) {
                        case SELF_ISS -> IssNotification.IssType.SELF_ISS;
                        case CATASTROPHIC_ISS -> IssNotification.IssType.CATASTROPHIC_ISS;
                            // if there was an other-ISS, then the round should still be valid
                        case VALID -> IssNotification.IssType.OTHER_ISS;
                        default -> throw new IllegalStateException(
                                "Unexpected value: " + expectedRoundStatus.get((int) notification.getRound()));
                    };
            assertEquals(
                    expectedType,
                    notification.getIssType(),
                    "Expected status for round %d to be %s but was %s"
                            .formatted(
                                    notification.getRound(),
                                    expectedRoundStatus.get((int) notification.getRound()),
                                    notification.getIssType()));
        });
        issDetectorTestHelper
                .getIssNotificationList()
                .forEach(notification ->
                        assertMarkerFile(notification.getIssType().toString(), true));
    }

    /**
     * Handles additional rounds after an ISS occurred, but before all signatures have been submitted. Validates that
     * the ISS is detected after enough signatures are submitted, and not before.
     */
    @Test
    @DisplayName("Decide hash for catastrophic ISS")
    void decideForCatastrophicIss() {
        final Randotron random = Randotron.create();
        final PlatformContext platformContext = createDefaultPlatformContext();

        final Roster roster = RandomRosterBuilder.create(random)
                .withSize(100)
                .withWeightGenerator(WEIGHT_GENERATOR)
                .build();
        final NodeId selfId = NodeId.of(roster.rosterEntries().getFirst().nodeId());

        final IssDetector issDetector =
                new DefaultIssDetector(platformContext, roster, SemanticVersion.DEFAULT, false, DO_NOT_IGNORE_ROUNDS);
        final IssDetectorTestHelper issDetectorTestHelper = new IssDetectorTestHelper(issDetector);

        long currentRound = 0;

        // start with an initial state
        issDetectorTestHelper.overridingState(mockState(currentRound, randomHash()));
        currentRound++;

        // the round after the initial state will have a catastrophic iss
        final RoundHashValidatorTests.HashGenerationData catastrophicHashData =
                generateCatastrophicNodeHashes(random, roster, currentRound);
        final Hash selfHashForCatastrophicRound = catastrophicHashData.nodeList().stream()
                .filter(info -> info.nodeId() == selfId)
                .findFirst()
                .map(RoundHashValidatorTests.NodeHashInfo::nodeStateHash)
                .orElseThrow();

        final Map<NodeId, ScopedSystemTransaction<StateSignatureTransaction>> systemTransactions =
                generateSystemTransactions(currentRound, catastrophicHashData);
        final List<ScopedSystemTransaction<StateSignatureTransaction>> signaturesOnCatastrophicRound =
                new ArrayList<>(systemTransactions.values());

        // handle the catastrophic round, but don't submit any signatures yet, so it won't be detected
        issDetectorTestHelper.handleState(mockState(currentRound, selfHashForCatastrophicRound));

        // handle some more rounds on top of the catastrophic round without any more signatures
        for (currentRound++; currentRound < 10; currentRound++) {
            issDetectorTestHelper.handleState(mockState(currentRound, randomHash()));
        }

        final Map<Long, RosterEntry> nodesById = RosterUtils.toMap(roster);

        // submit signatures on the ISS round that represent a minority of the weight
        long submittedWeight = 0;
        final List<ScopedSystemTransaction<StateSignatureTransaction>> signaturesWithMinorityWeight = new ArrayList<>();
        for (final ScopedSystemTransaction<StateSignatureTransaction> signature : signaturesOnCatastrophicRound) {
            final long weight = nodesById.get(signature.submitterId().id()).weight();
            if (MAJORITY.isSatisfiedBy(submittedWeight + weight, RosterUtils.computeTotalWeight(roster))) {
                // If we add less than a majority then we won't be able to detect the ISS no matter what
                break;
            }
            submittedWeight += weight;
            signaturesWithMinorityWeight.add(signature);
        }

        issDetectorTestHelper.handleStateSignatureTransactions(signaturesWithMinorityWeight);
        assertEquals(
                0,
                issDetectorTestHelper.getIssNotificationList().size(),
                "there shouldn't have been enough data submitted to observe the ISS");

        // remove all signatures we just submitted from the complete list and submit then
        signaturesOnCatastrophicRound.removeAll(signaturesWithMinorityWeight);
        issDetectorTestHelper.handleStateSignatureTransactions(signaturesOnCatastrophicRound);

        assertEquals(
                1, issDetectorTestHelper.getCatastrophicIssCount(), "the catastrophic round should have caused an ISS");

        // verify marker files
        assertMarkerFile(IssType.CATASTROPHIC_ISS.toString(), true);
        assertMarkerFile(IssType.SELF_ISS.toString(), false);
        assertMarkerFile(IssType.OTHER_ISS.toString(), false);
    }

    /**
     * Generate data in an order that will cause a catastrophic ISS after the timeout, but without a supermajority of
     * signatures being on an incorrect hash.
     */
    private static List<RoundHashValidatorTests.NodeHashInfo> generateCatastrophicTimeoutIss(
            final Random random, final Roster roster, final long targetRound) {

        final List<RoundHashValidatorTests.NodeHashInfo> data = new ArrayList<>();

        // Almost add enough hashes to create a consensus hash, but not quite enough.
        // Put these at the beginning. Since we will need just a little extra weight to
        // cross the 1/3 threshold, the detection algorithm will not make a decision
        // once it reaches a >2/3 threshold

        final Hash almostConsensusHash = randomHash(random);
        long almostConsensusWeight = 0;
        for (final RosterEntry node : roster.rosterEntries()) {
            final NodeId nodeId = NodeId.of(node.nodeId());
            if (MAJORITY.isSatisfiedBy(almostConsensusWeight + node.weight(), RosterUtils.computeTotalWeight(roster))) {
                data.add(new RoundHashValidatorTests.NodeHashInfo(nodeId, randomHash(), targetRound));
            } else {
                almostConsensusWeight += node.weight();
                data.add(new RoundHashValidatorTests.NodeHashInfo(nodeId, almostConsensusHash, targetRound));
            }
        }

        return data;
    }

    /**
     * Causes a catastrophic ISS, but shifts the window before deciding on a consensus hash. Even though we don't get
     * enough signatures to "decide", there will be enough signatures to declare a catastrophic ISS when shifting the
     * window past the ISS round.
     */
    @Test
    @DisplayName("Catastrophic Shift Before Complete Test")
    void catastrophicShiftBeforeCompleteTest() {
        final Randotron random = Randotron.create();
        final PlatformContext platformContext = createDefaultPlatformContext();

        final int roundsNonAncient = platformContext
                .getConfiguration()
                .getConfigData(ConsensusConfig.class)
                .roundsNonAncient();
        final Roster roster = RandomRosterBuilder.create(random)
                .withSize(100)
                .withWeightGenerator(WEIGHT_GENERATOR)
                .build();
        final NodeId selfId = NodeId.of(roster.rosterEntries().getFirst().nodeId());

        final IssDetector issDetector =
                new DefaultIssDetector(platformContext, roster, SemanticVersion.DEFAULT, false, DO_NOT_IGNORE_ROUNDS);
        final IssDetectorTestHelper issDetectorTestHelper = new IssDetectorTestHelper(issDetector);

        long currentRound = 0;

        final List<RoundHashValidatorTests.NodeHashInfo> catastrophicData =
                generateCatastrophicTimeoutIss(random, roster, currentRound);
        final Hash selfHashForCatastrophicRound = catastrophicData.stream()
                .filter(info -> info.nodeId() == selfId)
                .findFirst()
                .map(RoundHashValidatorTests.NodeHashInfo::nodeStateHash)
                .orElseThrow();
        final RoundHashValidatorTests.HashGenerationData hashGenerationData =
                new RoundHashValidatorTests.HashGenerationData(catastrophicData, null);

        final Map<NodeId, ScopedSystemTransaction<StateSignatureTransaction>> nodeIdToSystemTransactionsMap =
                generateSystemTransactions(currentRound, hashGenerationData);
        final List<ScopedSystemTransaction<StateSignatureTransaction>> signaturesOnCatastrophicRound =
                new LinkedList<>(nodeIdToSystemTransactionsMap.values());

        final Map<Long, RosterEntry> nodesById = RosterUtils.toMap(roster);
        long submittedWeight = 0;
        final List<ScopedSystemTransaction<StateSignatureTransaction>> signaturesToSubmit = new ArrayList<>();
        for (final ScopedSystemTransaction<StateSignatureTransaction> signature : signaturesOnCatastrophicRound) {
            final long weight = nodesById.get(signature.submitterId().id()).weight();

            signaturesToSubmit.add(signature);

            // Stop once we have added >2/3. We should not have decided yet, but will
            // have gathered enough to declare a catastrophic ISS via a "catastrophic lack of data" on the hash
            submittedWeight += weight;
            if (SUPER_MAJORITY.isSatisfiedBy(submittedWeight, RosterUtils.computeTotalWeight(roster))) {
                break;
            }
        }

        // handle the catastrophic round, but it won't be decided yet, since there aren't enough signatures
        issDetectorTestHelper.handleState(mockState(currentRound, selfHashForCatastrophicRound));
        issDetectorTestHelper.handleStateSignatureTransactions(signaturesToSubmit);

        // shift through until the catastrophic round is almost ready to be cleaned up
        for (currentRound++; currentRound < roundsNonAncient; currentRound++) {
            issDetectorTestHelper.handleState(mockState(currentRound, randomHash()));
        }

        assertEquals(
                0,
                issDetectorTestHelper.getIssNotificationList().size(),
                "no ISS should be detected prior to shifting");

        // Shift the window. Even though we have not added enough data for a decision, we will have added enough to lead
        // to a catastrophic ISS when the timeout is triggered.
        issDetectorTestHelper.handleState(mockState(currentRound, randomHash()));

        assertEquals(1, issDetectorTestHelper.getIssNotificationList().size(), "shifting should have caused an ISS");
        assertEquals(
                1, issDetectorTestHelper.getCatastrophicIssCount(), "shifting should have caused a catastrophic ISS");

        // verify marker files
        assertMarkerFile(IssType.CATASTROPHIC_ISS.toString(), true);
        assertMarkerFile(IssType.SELF_ISS.toString(), false);
        assertMarkerFile(IssType.OTHER_ISS.toString(), false);
    }

    /**
     * Causes a catastrophic ISS, but shifts the window by a large amount past the ISS round. This causes the
     * catastrophic ISS to not be registered.
     */
    @Test
    @DisplayName("Big Shift Test")
    void bigShiftTest() {
        final Randotron random = Randotron.create();

        final PlatformContext platformContext = createDefaultPlatformContext();

        final int roundsNonAncient = platformContext
                .getConfiguration()
                .getConfigData(ConsensusConfig.class)
                .roundsNonAncient();
        final Roster roster = RandomRosterBuilder.create(random)
                .withSize(100)
                .withWeightGenerator(WEIGHT_GENERATOR)
                .build();
        final NodeId selfId = NodeId.of(roster.rosterEntries().getFirst().nodeId());

        final IssDetector issDetector =
                new DefaultIssDetector(platformContext, roster, SemanticVersion.DEFAULT, false, DO_NOT_IGNORE_ROUNDS);
        final IssDetectorTestHelper issDetectorTestHelper = new IssDetectorTestHelper(issDetector);

        long currentRound = 0;

        // start with an initial state
        issDetectorTestHelper.overridingState(mockState(currentRound, randomHash()));
        currentRound++;

        final List<RoundHashValidatorTests.NodeHashInfo> catastrophicData =
                generateCatastrophicTimeoutIss(random, roster, currentRound);
        final Hash selfHashForCatastrophicRound = catastrophicData.stream()
                .filter(info -> info.nodeId() == selfId)
                .findFirst()
                .map(RoundHashValidatorTests.NodeHashInfo::nodeStateHash)
                .orElseThrow();

        final RoundHashValidatorTests.HashGenerationData hashGenerationData =
                new RoundHashValidatorTests.HashGenerationData(catastrophicData, null);
        final Map<NodeId, ScopedSystemTransaction<StateSignatureTransaction>> nodeIdStateSignatureTransactionMap =
                generateSystemTransactions(currentRound, hashGenerationData);
        final List<ScopedSystemTransaction<StateSignatureTransaction>> signaturesOnCatastrophicRound =
                new LinkedList<>(nodeIdStateSignatureTransactionMap.values());

        // handle the catastrophic round, but don't submit any signatures yet, so it won't be detected
        issDetectorTestHelper.handleState(mockState(currentRound, selfHashForCatastrophicRound));

        final Map<Long, RosterEntry> nodesById = RosterUtils.toMap(roster);
        long submittedWeight = 0;
        final List<ScopedSystemTransaction<StateSignatureTransaction>> signaturesToSubmit = new ArrayList<>();
        for (final ScopedSystemTransaction<StateSignatureTransaction> signature : signaturesOnCatastrophicRound) {
            final long weight = nodesById.get(signature.submitterId().id()).weight();

            // Stop once we have added >2/3. We should not have decided yet, but will have gathered enough to declare a
            // catastrophic ISS. Meaning, no single hash can be declared the consensus hash, but enough signatures
            // disagree, by weight, that we could declare a catastrophic ISS due to a catastrophic lack of data.
            submittedWeight += weight;
            signaturesToSubmit.add(signature);
            if (SUPER_MAJORITY.isSatisfiedBy(submittedWeight + weight, RosterUtils.computeTotalWeight(roster))) {
                break;
            }
        }

        // submit the supermajority of signatures
        issDetectorTestHelper.handleStateSignatureTransactions(signaturesToSubmit);

        assertTrue(issDetectorTestHelper.getIssNotificationList().isEmpty(), "there should be no ISS notifications");

        // Shifting the window a great distance should not trigger the ISS.
        issDetectorTestHelper.overridingState(mockState(roundsNonAncient + 100L, randomHash(random)));

        assertTrue(issDetectorTestHelper.getIssNotificationList().isEmpty(), "there should be no ISS notifications");

        // verify marker files
        assertMarkerFile(IssType.CATASTROPHIC_ISS.toString(), false);
        assertMarkerFile(IssType.SELF_ISS.toString(), false);
        assertMarkerFile(IssType.OTHER_ISS.toString(), false);
    }

    /**
     * Causes a catastrophic ISS, but specifies that round to be ignored. This should cause the ISS to not be detected.
     */
    @Test
    @DisplayName("Ignored Round Test")
    void ignoredRoundTest() {
        final Randotron random = Randotron.create();

        final Roster roster = RandomRosterBuilder.create(random)
                .withSize(100)
                .withWeightGenerator(WEIGHT_GENERATOR)
                .build();

        final PlatformContext platformContext = createDefaultPlatformContext();
        final int roundsNonAncient = platformContext
                .getConfiguration()
                .getConfigData(ConsensusConfig.class)
                .roundsNonAncient();

        final IssDetector issDetector =
                new DefaultIssDetector(platformContext, roster, SemanticVersion.DEFAULT, false, 1);
        final IssDetectorTestHelper issDetectorTestHelper = new IssDetectorTestHelper(issDetector);

        long currentRound = 0;

        issDetectorTestHelper.overridingState(mockState(currentRound, randomHash()));
        currentRound++;

        final List<RoundHashValidatorTests.NodeHashInfo> catastrophicData =
                generateCatastrophicTimeoutIss(random, roster, currentRound);

        final RoundHashValidatorTests.HashGenerationData hashGenerationData =
                new RoundHashValidatorTests.HashGenerationData(catastrophicData, null);
        final Map<NodeId, ScopedSystemTransaction<StateSignatureTransaction>> nodeIdStateSignatureTransactionMap =
                generateSystemTransactions(currentRound, hashGenerationData);
        final List<ScopedSystemTransaction<StateSignatureTransaction>> signaturesOnCatastrophicRound =
                new LinkedList<>(nodeIdStateSignatureTransactionMap.values());

        // handle the round and all signatures.
        // The round has a catastrophic ISS, but should be ignored
        issDetectorTestHelper.handleState(mockState(currentRound, randomHash()));
        issDetectorTestHelper.handleStateSignatureTransactions(signaturesOnCatastrophicRound);

        // shift through some rounds, to make sure nothing unexpected happens
        for (currentRound++; currentRound <= roundsNonAncient; currentRound++) {
            issDetectorTestHelper.handleState(mockState(currentRound, randomHash()));
        }

        assertEquals(0, issDetectorTestHelper.getIssNotificationList().size(), "ISS should have been ignored");

        // verify marker files
        assertMarkerFile(IssType.CATASTROPHIC_ISS.toString(), false);
        assertMarkerFile(IssType.SELF_ISS.toString(), false);
        assertMarkerFile(IssType.OTHER_ISS.toString(), false);
    }

    private static Map<NodeId, ScopedSystemTransaction<StateSignatureTransaction>> generateSystemTransactions(
            final long roundNumber, @NonNull final RoundHashValidatorTests.HashGenerationData hashGenerationData) {

        final Map<NodeId, ScopedSystemTransaction<StateSignatureTransaction>> nodeIdToScopedSystemTransactionMap =
                new HashMap<>();
        hashGenerationData.nodeList().forEach(nodeHashInfo -> {
            final StateSignatureTransaction signatureTransaction = StateSignatureTransaction.newBuilder()
                    .round(roundNumber)
                    .signature(Bytes.EMPTY)
                    .hash(nodeHashInfo.nodeStateHash().getBytes())
                    .build();
            final ScopedSystemTransaction<StateSignatureTransaction> scopedSystemTransaction =
                    new ScopedSystemTransaction<>(nodeHashInfo.nodeId(), SemanticVersion.DEFAULT, signatureTransaction);
            nodeIdToScopedSystemTransactionMap.put(nodeHashInfo.nodeId(), scopedSystemTransaction);
        });

        return nodeIdToScopedSystemTransactionMap;
    }

    /**
     * Randomly selects ~50% of a collection of candidate signatures to submit from a round, and removes them from the
     * candidate signatures collection.
     *
     * @param random              a source of randomness
     * @param candidateSignatures the collection of candidate signatures to select from
     * @return a list of signatures to include in a round
     */
    private static List<ScopedSystemTransaction<StateSignatureTransaction>> selectRandomSignatures(
            @NonNull final Random random,
            @NonNull final Collection<ScopedSystemTransaction<StateSignatureTransaction>> candidateSignatures) {

        final List<ScopedSystemTransaction<StateSignatureTransaction>> signaturesToInclude = new ArrayList<>();
        candidateSignatures.forEach(signature -> {
            if (random.nextBoolean()) {
                signaturesToInclude.add(signature);
            }
        });
        candidateSignatures.removeAll(signaturesToInclude);

        return signaturesToInclude;
    }

    private static ReservedSignedState mockState(final long round, final Hash hash) {
        final ReservedSignedState rs = mock(ReservedSignedState.class);
        final SignedState ss = mock(SignedState.class);
        final MerkleNodeState s = mock(MerkleNodeState.class);
        when(rs.get()).thenReturn(ss);
        when(ss.getState()).thenReturn(s);
        when(ss.getRound()).thenReturn(round);
        when(s.getHash()).thenReturn(hash);
        return rs;
    }

    private RoundHashValidatorTests.HashGenerationData constructHashGenerationData(
            final Roster roster, final long round, final Hash roundHash) {
        final List<RoundHashValidatorTests.NodeHashInfo> nodeHashInfos = new ArrayList<>();
        roster.rosterEntries()
                .forEach(node -> nodeHashInfos.add(
                        new RoundHashValidatorTests.NodeHashInfo(NodeId.of(node.nodeId()), roundHash, round)));
        return new RoundHashValidatorTests.HashGenerationData(nodeHashInfos, roundHash);
    }
}<|MERGE_RESOLUTION|>--- conflicted
+++ resolved
@@ -155,14 +155,8 @@
         final Randotron random = Randotron.create();
 
         final Roster roster = RandomRosterBuilder.create(random)
-<<<<<<< HEAD
-                .withSize(Math.max(10, random.nextInt(1000)))
+                .withSize(Math.max(10, random.nextInt(1000))) // TODO Kelly why??
                 .withWeightGenerator(WEIGHT_GENERATOR)
-=======
-                .withSize(Math.max(10, random.nextInt(1000))) // TODO Kelly why??
-                .withAverageWeight(100)
-                .withWeightStandardDeviation(50)
->>>>>>> 70f10435
                 .build();
 
         final PlatformContext platformContext = createDefaultPlatformContext();
