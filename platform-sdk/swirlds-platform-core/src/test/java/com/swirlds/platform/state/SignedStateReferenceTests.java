--- conflicted
+++ resolved
@@ -1,7 +1,6 @@
 // SPDX-License-Identifier: Apache-2.0
 package com.swirlds.platform.state;
 
-import static com.swirlds.common.test.fixtures.AssertionUtils.assertEventuallyEquals;
 import static org.junit.jupiter.api.Assertions.assertEquals;
 import static org.junit.jupiter.api.Assertions.assertFalse;
 import static org.junit.jupiter.api.Assertions.assertNotNull;
@@ -12,17 +11,11 @@
 import static org.mockito.Mockito.spy;
 
 import com.swirlds.merkledb.MerkleDb;
-<<<<<<< HEAD
-import com.swirlds.merkledb.MerkleDbDataSource;
-=======
 import com.swirlds.merkledb.test.fixtures.MerkleDbTestUtils;
->>>>>>> b4b97530
 import com.swirlds.platform.state.signed.ReservedSignedState;
 import com.swirlds.platform.state.signed.SignedState;
 import com.swirlds.platform.state.signed.SignedStateReference;
 import com.swirlds.platform.test.fixtures.state.RandomSignedStateGenerator;
-import java.time.Duration;
-import java.time.temporal.ChronoUnit;
 import org.junit.jupiter.api.AfterEach;
 import org.junit.jupiter.api.BeforeEach;
 import org.junit.jupiter.api.DisplayName;
@@ -48,15 +41,7 @@
     @AfterEach
     void tearDown() {
         RandomSignedStateGenerator.releaseAllBuiltSignedStates();
-<<<<<<< HEAD
-        assertEventuallyEquals(
-                0L,
-                MerkleDbDataSource::getCountOfOpenDatabases,
-                Duration.of(5, ChronoUnit.SECONDS),
-                "All databases should be closed");
-=======
         MerkleDbTestUtils.assertAllDatabasesClosed();
->>>>>>> b4b97530
     }
 
     @ParameterizedTest
