--- conflicted
+++ resolved
@@ -1,13 +1,8 @@
 // SPDX-License-Identifier: Apache-2.0
 package com.swirlds.platform.event.orphan;
 
-<<<<<<< HEAD
-import static com.swirlds.common.test.fixtures.RandomUtils.getRandomPrintSeed;
-import static org.assertj.core.api.Assertions.assertThat;
-=======
 import static org.assertj.core.api.Assertions.assertThat;
 import static org.hiero.consensus.utility.test.fixtures.RandomUtils.getRandomPrintSeed;
->>>>>>> 9477a7b0
 import static org.junit.jupiter.api.Assertions.assertEquals;
 import static org.mockito.ArgumentMatchers.any;
 import static org.mockito.Mockito.doAnswer;
@@ -183,21 +178,11 @@
             final NodeId nodeId = NodeId.of(i);
             final PlatformEvent bootstrapEvent =
                     new TestingEventBuilder(random).setCreatorId(nodeId).build();
-<<<<<<< HEAD
-            ;
+
             intakeEvents.add(bootstrapEvent);
             parentCandidates.add(bootstrapEvent);
             tips.put(nodeId, bootstrapEvent);
         }
-
-=======
-
-            intakeEvents.add(bootstrapEvent);
-            parentCandidates.add(bootstrapEvent);
-            tips.put(nodeId, bootstrapEvent);
-        }
-
->>>>>>> 9477a7b0
         // Create events on top of the bootstrap events
         for (long i = 0; i < TEST_EVENT_COUNT - NODE_ID_COUNT; i++) {
             final PlatformEvent newEvent = createRandomEvent(parentCandidates, tips);
