// SPDX-License-Identifier: Apache-2.0
package com.swirlds.platform.state.service;

import static com.swirlds.platform.state.service.schemas.V0540PlatformStateSchema.UNINITIALIZED_PLATFORM_STATE;
import static com.swirlds.platform.test.fixtures.PlatformStateUtils.randomPlatformState;
import static com.swirlds.platform.test.fixtures.config.ConfigUtils.CONFIGURATION;
import static org.assertj.core.api.AssertionsForClassTypes.assertThat;
import static org.hiero.base.crypto.test.fixtures.CryptoRandomUtils.randomHash;
import static org.hiero.base.utility.test.fixtures.RandomUtils.nextLong;
import static org.junit.jupiter.api.Assertions.assertEquals;
import static org.junit.jupiter.api.Assertions.assertFalse;
import static org.junit.jupiter.api.Assertions.assertNull;
import static org.junit.jupiter.api.Assertions.assertSame;
import static org.junit.jupiter.api.Assertions.assertTrue;
import static org.mockito.Mockito.when;

import com.hedera.hapi.node.base.SemanticVersion;
import com.hedera.hapi.platform.state.PlatformState;
import com.swirlds.base.time.Time;
import com.swirlds.common.metrics.noop.NoOpMetrics;
import com.swirlds.merkledb.test.fixtures.MerkleDbTestUtils;
import com.swirlds.platform.state.MerkleNodeState;
import com.swirlds.platform.state.PlatformStateModifier;
import com.swirlds.platform.test.fixtures.state.TestPlatformStateFacade;
import com.swirlds.platform.test.fixtures.state.TestVirtualMapState;
import com.swirlds.platform.test.fixtures.state.TestingAppStateInitializer;
import com.swirlds.state.State;
import com.swirlds.state.spi.EmptyReadableStates;
import java.time.Instant;
import org.hiero.base.utility.test.fixtures.RandomUtils;
import org.junit.jupiter.api.AfterEach;
import org.junit.jupiter.api.BeforeEach;
import org.junit.jupiter.api.Test;
import org.mockito.Mockito;

class PlatformStateFacadeTest {

    private TestPlatformStateFacade platformStateFacade;
    private MerkleNodeState state;
    private MerkleNodeState emptyState;
    private PlatformStateModifier platformStateModifier;

    @BeforeEach
    void beforeEach() {
        final String virtualMapLabelForState =
                "vm-state-" + PlatformStateFacadeTest.class.getSimpleName() + "-" + java.util.UUID.randomUUID();
<<<<<<< HEAD
        state = TestHederaVirtualMapState.createInstanceWithVirtualMapLabel(
                virtualMapLabelForState, CONFIGURATION, new NoOpMetrics(), Time.getCurrent());
        TestingAppStateInitializer.DEFAULT.initPlatformState(state);
        final String virtualMapLabelForEmptyState =
                "vm-state-empty-" + PlatformStateFacadeTest.class.getSimpleName() + "-" + java.util.UUID.randomUUID();
        emptyState = TestHederaVirtualMapState.createInstanceWithVirtualMapLabel(
                virtualMapLabelForEmptyState, CONFIGURATION, new NoOpMetrics(), Time.getCurrent());
=======
        state = TestVirtualMapState.createInstanceWithVirtualMapLabel(virtualMapLabelForState);
        TestingAppStateInitializer.DEFAULT.initPlatformState(state);
        final String virtualMapLabelForEmptyState =
                "vm-state-empty-" + PlatformStateFacadeTest.class.getSimpleName() + "-" + java.util.UUID.randomUUID();
        emptyState = TestVirtualMapState.createInstanceWithVirtualMapLabel(virtualMapLabelForEmptyState);
>>>>>>> d62bd65a
        platformStateFacade = new TestPlatformStateFacade();
        platformStateModifier = randomPlatformState(state, platformStateFacade);
    }

    @AfterEach
    void tearDown() {
        state.release();
        emptyState.release();

        MerkleDbTestUtils.assertAllDatabasesClosed();
    }

    @Test
    void isInFreezePeriodTest() {

        final Instant t1 = Instant.now();
        final Instant t2 = t1.plusSeconds(1);
        final Instant t3 = t2.plusSeconds(1);
        final Instant t4 = t3.plusSeconds(1);

        // No freeze time set
        assertFalse(PlatformStateFacade.isInFreezePeriod(t1, null, null));

        // No freeze time set, previous freeze time set
        assertFalse(PlatformStateFacade.isInFreezePeriod(t2, null, t1));

        // Freeze time is in the future, never frozen before
        assertFalse(PlatformStateFacade.isInFreezePeriod(t2, t3, null));

        // Freeze time is in the future, frozen before
        assertFalse(PlatformStateFacade.isInFreezePeriod(t2, t3, t1));

        // Freeze time is in the past, never frozen before
        assertTrue(PlatformStateFacade.isInFreezePeriod(t2, t1, null));

        // Freeze time is in the past, frozen before at an earlier time
        assertTrue(PlatformStateFacade.isInFreezePeriod(t3, t2, t1));

        // Freeze time in the past, already froze at that exact time
        assertFalse(PlatformStateFacade.isInFreezePeriod(t3, t2, t2));
    }

    @Test
    void testCreationSoftwareVersionOf() {
        assertEquals(
                platformStateModifier.getCreationSoftwareVersion(),
                platformStateFacade.creationSoftwareVersionOf(state));
    }

    @Test
    void testCreationSoftwareVersionOf_null() {
        assertNull(platformStateFacade.creationSoftwareVersionOf(emptyState));
    }

    @Test
    void testRoundOf() {
        assertEquals(platformStateModifier.getRound(), platformStateFacade.roundOf(state));
    }

    @Test
    void testPlatformStateOf_noPlatformState() {
        final var virtualMapLabel =
                "vm-" + PlatformStateFacadeTest.class.getSimpleName() + "-" + java.util.UUID.randomUUID();
<<<<<<< HEAD
        final TestHederaVirtualMapState noPlatformState = TestHederaVirtualMapState.createInstanceWithVirtualMapLabel(
                virtualMapLabel, CONFIGURATION, new NoOpMetrics(), Time.getCurrent());
=======
        final TestVirtualMapState noPlatformState =
                TestVirtualMapState.createInstanceWithVirtualMapLabel(virtualMapLabel);
>>>>>>> d62bd65a
        noPlatformState.getReadableStates(PlatformStateService.NAME);
        assertSame(UNINITIALIZED_PLATFORM_STATE, platformStateFacade.platformStateOf(noPlatformState));
        noPlatformState.release();
    }

    @Test
    void testPlatformStateOf_unexpectedRootInstance() {
        final State rootOfUnexpectedType = Mockito.mock(State.class);
        when(rootOfUnexpectedType.getReadableStates(PlatformStateService.NAME))
                .thenReturn(EmptyReadableStates.INSTANCE);

        final PlatformState platformState = platformStateFacade.platformStateOf(rootOfUnexpectedType);
        assertSame(UNINITIALIZED_PLATFORM_STATE, platformState);
    }

    @Test
    void testLegacyRunningEventHashOf() {
        assertEquals(
                platformStateModifier.getLegacyRunningEventHash(), platformStateFacade.legacyRunningEventHashOf(state));
    }

    @Test
    void testAncientThresholdOf() {
        assertEquals(platformStateModifier.getAncientThreshold(), platformStateFacade.ancientThresholdOf(state));
    }

    @Test
    void testConsensusSnapshotOf() {
        assertEquals(platformStateModifier.getSnapshot(), platformStateFacade.consensusSnapshotOf(state));
    }

    @Test
    void testConsensusTimestampOf() {
        assertEquals(platformStateModifier.getConsensusTimestamp(), platformStateFacade.consensusTimestampOf(state));
    }

    @Test
    void testFreezeTimeOf() {
        assertEquals(platformStateModifier.getFreezeTime(), platformStateFacade.freezeTimeOf(state));
    }

    @Test
    void testUpdateLastFrozenTime() {
        final Instant newFreezeTime = Instant.now();
        platformStateFacade.bulkUpdateOf(state, v -> {
            v.setFreezeTime(newFreezeTime);
        });
        platformStateFacade.updateLastFrozenTime(state);
        assertEquals(newFreezeTime, platformStateModifier.getLastFrozenTime());
        assertEquals(newFreezeTime, platformStateFacade.lastFrozenTimeOf(state));
    }

    @Test
    void testBulkUpdateOf() {
        final Instant newFreezeTime = Instant.now();
        final Instant lastFrozenTime = Instant.now();
        final long round = nextLong();
        platformStateFacade.bulkUpdateOf(state, v -> {
            v.setFreezeTime(newFreezeTime);
            v.setRound(round);
            v.setLastFrozenTime(lastFrozenTime);
        });
        assertEquals(newFreezeTime, platformStateModifier.getFreezeTime());
        assertEquals(lastFrozenTime, platformStateModifier.getLastFrozenTime());
        assertEquals(round, platformStateModifier.getRound());
    }

    @Test
    void testSetSnapshotTo() {
        final String virtualMapLabel =
                "vm-" + PlatformStateFacadeTest.class.getSimpleName() + "-" + java.util.UUID.randomUUID();
<<<<<<< HEAD
        TestHederaVirtualMapState randomState = TestHederaVirtualMapState.createInstanceWithVirtualMapLabel(
                virtualMapLabel, CONFIGURATION, new NoOpMetrics(), Time.getCurrent());
=======
        final TestVirtualMapState randomState = TestVirtualMapState.createInstanceWithVirtualMapLabel(virtualMapLabel);
>>>>>>> d62bd65a
        TestingAppStateInitializer.DEFAULT.initPlatformState(randomState);
        PlatformStateModifier randomPlatformState = randomPlatformState(randomState, platformStateFacade);
        final var newSnapshot = randomPlatformState.getSnapshot();
        platformStateFacade.setSnapshotTo(state, newSnapshot);
        assertEquals(newSnapshot, platformStateModifier.getSnapshot());
        randomState.release();
    }

    @Test
    void testSetLegacyRunningEventHashTo() {
        final var newLegacyRunningEventHash = randomHash();
        platformStateFacade.setLegacyRunningEventHashTo(state, newLegacyRunningEventHash);
        assertEquals(newLegacyRunningEventHash, platformStateModifier.getLegacyRunningEventHash());
    }

    @Test
    void testSetCreationSoftwareVersionTo() {
        final var newCreationSoftwareVersion =
                SemanticVersion.newBuilder().major(RandomUtils.nextInt()).build();

        platformStateFacade.setCreationSoftwareVersionTo(state, newCreationSoftwareVersion);
        assertEquals(newCreationSoftwareVersion, platformStateModifier.getCreationSoftwareVersion());
    }

    @Test
    void testGetInfoString() {
        final var infoString = platformStateFacade.getInfoString(state, 1);
        System.out.println(infoString);
        assertThat(infoString)
                .contains("Round:")
                .contains("Timestamp:")
                .contains("Next consensus number:")
                .contains("Legacy running event hash:")
                .contains("Legacy running event mnemonic:")
                .contains("Rounds non-ancient:")
                .contains("Creation version:")
                .contains("Minimum judge hash code:")
                .contains("Root hash:");
    }
}<|MERGE_RESOLUTION|>--- conflicted
+++ resolved
@@ -44,21 +44,13 @@
     void beforeEach() {
         final String virtualMapLabelForState =
                 "vm-state-" + PlatformStateFacadeTest.class.getSimpleName() + "-" + java.util.UUID.randomUUID();
-<<<<<<< HEAD
-        state = TestHederaVirtualMapState.createInstanceWithVirtualMapLabel(
+        state = TestVirtualMapState.createInstanceWithVirtualMapLabel(
                 virtualMapLabelForState, CONFIGURATION, new NoOpMetrics(), Time.getCurrent());
         TestingAppStateInitializer.DEFAULT.initPlatformState(state);
         final String virtualMapLabelForEmptyState =
                 "vm-state-empty-" + PlatformStateFacadeTest.class.getSimpleName() + "-" + java.util.UUID.randomUUID();
-        emptyState = TestHederaVirtualMapState.createInstanceWithVirtualMapLabel(
+        emptyState = TestVirtualMapState.createInstanceWithVirtualMapLabel(
                 virtualMapLabelForEmptyState, CONFIGURATION, new NoOpMetrics(), Time.getCurrent());
-=======
-        state = TestVirtualMapState.createInstanceWithVirtualMapLabel(virtualMapLabelForState);
-        TestingAppStateInitializer.DEFAULT.initPlatformState(state);
-        final String virtualMapLabelForEmptyState =
-                "vm-state-empty-" + PlatformStateFacadeTest.class.getSimpleName() + "-" + java.util.UUID.randomUUID();
-        emptyState = TestVirtualMapState.createInstanceWithVirtualMapLabel(virtualMapLabelForEmptyState);
->>>>>>> d62bd65a
         platformStateFacade = new TestPlatformStateFacade();
         platformStateModifier = randomPlatformState(state, platformStateFacade);
     }
@@ -122,13 +114,8 @@
     void testPlatformStateOf_noPlatformState() {
         final var virtualMapLabel =
                 "vm-" + PlatformStateFacadeTest.class.getSimpleName() + "-" + java.util.UUID.randomUUID();
-<<<<<<< HEAD
-        final TestHederaVirtualMapState noPlatformState = TestHederaVirtualMapState.createInstanceWithVirtualMapLabel(
+        final TestVirtualMapState noPlatformState = TestVirtualMapState.createInstanceWithVirtualMapLabel(
                 virtualMapLabel, CONFIGURATION, new NoOpMetrics(), Time.getCurrent());
-=======
-        final TestVirtualMapState noPlatformState =
-                TestVirtualMapState.createInstanceWithVirtualMapLabel(virtualMapLabel);
->>>>>>> d62bd65a
         noPlatformState.getReadableStates(PlatformStateService.NAME);
         assertSame(UNINITIALIZED_PLATFORM_STATE, platformStateFacade.platformStateOf(noPlatformState));
         noPlatformState.release();
@@ -200,12 +187,8 @@
     void testSetSnapshotTo() {
         final String virtualMapLabel =
                 "vm-" + PlatformStateFacadeTest.class.getSimpleName() + "-" + java.util.UUID.randomUUID();
-<<<<<<< HEAD
-        TestHederaVirtualMapState randomState = TestHederaVirtualMapState.createInstanceWithVirtualMapLabel(
+        final TestVirtualMapState randomState = TestVirtualMapState.createInstanceWithVirtualMapLabel(
                 virtualMapLabel, CONFIGURATION, new NoOpMetrics(), Time.getCurrent());
-=======
-        final TestVirtualMapState randomState = TestVirtualMapState.createInstanceWithVirtualMapLabel(virtualMapLabel);
->>>>>>> d62bd65a
         TestingAppStateInitializer.DEFAULT.initPlatformState(randomState);
         PlatformStateModifier randomPlatformState = randomPlatformState(randomState, platformStateFacade);
         final var newSnapshot = randomPlatformState.getSnapshot();
