// SPDX-License-Identifier: Apache-2.0
package com.swirlds.platform.state.service;

import static com.swirlds.platform.state.service.schemas.V0540PlatformStateSchema.UNINITIALIZED_PLATFORM_STATE;
import static com.swirlds.platform.test.fixtures.PlatformStateUtils.randomPlatformState;
import static com.swirlds.platform.test.fixtures.state.TestingAppStateInitializer.CONFIGURATION;
import static org.assertj.core.api.AssertionsForClassTypes.assertThat;
import static org.hiero.base.crypto.test.fixtures.CryptoRandomUtils.randomHash;
import static org.hiero.base.utility.test.fixtures.RandomUtils.nextLong;
import static org.junit.jupiter.api.Assertions.assertEquals;
import static org.junit.jupiter.api.Assertions.assertFalse;
import static org.junit.jupiter.api.Assertions.assertNull;
import static org.junit.jupiter.api.Assertions.assertSame;
import static org.junit.jupiter.api.Assertions.assertTrue;
import static org.mockito.Mockito.when;

import com.hedera.hapi.node.base.SemanticVersion;
import com.hedera.hapi.platform.state.PlatformState;
import com.swirlds.merkledb.test.fixtures.MerkleDbTestUtils;
import com.swirlds.platform.state.PlatformStateModifier;
import com.swirlds.platform.test.fixtures.state.TestPlatformStateFacade;
import com.swirlds.platform.test.fixtures.state.TestingAppStateInitializer;
import com.swirlds.state.MerkleNodeState;
import com.swirlds.state.State;
import com.swirlds.state.spi.EmptyReadableStates;
import com.swirlds.state.test.fixtures.merkle.TestVirtualMapState;
import java.time.Instant;
import org.hiero.base.utility.test.fixtures.RandomUtils;
import org.junit.jupiter.api.AfterEach;
import org.junit.jupiter.api.BeforeEach;
import org.junit.jupiter.api.Test;
import org.mockito.Mockito;

class PlatformStateFacadeTest {

    private TestPlatformStateFacade platformStateFacade;
    private MerkleNodeState state;
    private MerkleNodeState emptyState;
    private PlatformStateModifier platformStateModifier;

    @BeforeEach
    void beforeEach() {
        final String virtualMapLabelForState =
                "vm-state-" + PlatformStateFacadeTest.class.getSimpleName() + "-" + java.util.UUID.randomUUID();
<<<<<<< HEAD
        state = TestVirtualMapState.createInstanceWithVirtualMapLabel(CONFIGURATION, virtualMapLabelForState);
        TestingAppStateInitializer.DEFAULT.initPlatformState(state);
=======
        state = TestVirtualMapState.createInstanceWithVirtualMapLabel(virtualMapLabelForState);
        TestingAppStateInitializer.initPlatformState(state);
>>>>>>> 0b5a3a86
        final String virtualMapLabelForEmptyState =
                "vm-state-empty-" + PlatformStateFacadeTest.class.getSimpleName() + "-" + java.util.UUID.randomUUID();
        emptyState = TestVirtualMapState.createInstanceWithVirtualMapLabel(CONFIGURATION, virtualMapLabelForEmptyState);
        platformStateFacade = new TestPlatformStateFacade();
        platformStateModifier = randomPlatformState(state, platformStateFacade);
    }

    @AfterEach
    void tearDown() {
        state.release();
        emptyState.release();

        MerkleDbTestUtils.assertAllDatabasesClosed();
    }

    @Test
    void isInFreezePeriodTest() {

        final Instant t1 = Instant.now();
        final Instant t2 = t1.plusSeconds(1);
        final Instant t3 = t2.plusSeconds(1);
        final Instant t4 = t3.plusSeconds(1);

        // No freeze time set
        assertFalse(PlatformStateFacade.isInFreezePeriod(t1, null, null));

        // No freeze time set, previous freeze time set
        assertFalse(PlatformStateFacade.isInFreezePeriod(t2, null, t1));

        // Freeze time is in the future, never frozen before
        assertFalse(PlatformStateFacade.isInFreezePeriod(t2, t3, null));

        // Freeze time is in the future, frozen before
        assertFalse(PlatformStateFacade.isInFreezePeriod(t2, t3, t1));

        // Freeze time is in the past, never frozen before
        assertTrue(PlatformStateFacade.isInFreezePeriod(t2, t1, null));

        // Freeze time is in the past, frozen before at an earlier time
        assertTrue(PlatformStateFacade.isInFreezePeriod(t3, t2, t1));

        // Freeze time in the past, already froze at that exact time
        assertFalse(PlatformStateFacade.isInFreezePeriod(t3, t2, t2));
    }

    @Test
    void testCreationSoftwareVersionOf() {
        assertEquals(
                platformStateModifier.getCreationSoftwareVersion(),
                platformStateFacade.creationSoftwareVersionOf(state));
    }

    @Test
    void testCreationSoftwareVersionOf_null() {
        assertNull(platformStateFacade.creationSoftwareVersionOf(emptyState));
    }

    @Test
    void testRoundOf() {
        assertEquals(platformStateModifier.getRound(), platformStateFacade.roundOf(state));
    }

    @Test
    void testPlatformStateOf_noPlatformState() {
        final var virtualMapLabel =
                "vm-" + PlatformStateFacadeTest.class.getSimpleName() + "-" + java.util.UUID.randomUUID();
        final TestVirtualMapState noPlatformState =
                TestVirtualMapState.createInstanceWithVirtualMapLabel(CONFIGURATION, virtualMapLabel);
        noPlatformState.getReadableStates(PlatformStateService.NAME);
        assertSame(UNINITIALIZED_PLATFORM_STATE, platformStateFacade.platformStateOf(noPlatformState));
        noPlatformState.release();
    }

    @Test
    void testPlatformStateOf_unexpectedRootInstance() {
        final State rootOfUnexpectedType = Mockito.mock(State.class);
        when(rootOfUnexpectedType.getReadableStates(PlatformStateService.NAME))
                .thenReturn(EmptyReadableStates.INSTANCE);

        final PlatformState platformState = platformStateFacade.platformStateOf(rootOfUnexpectedType);
        assertSame(UNINITIALIZED_PLATFORM_STATE, platformState);
    }

    @Test
    void testLegacyRunningEventHashOf() {
        assertEquals(
                platformStateModifier.getLegacyRunningEventHash(), platformStateFacade.legacyRunningEventHashOf(state));
    }

    @Test
    void testAncientThresholdOf() {
        assertEquals(platformStateModifier.getAncientThreshold(), platformStateFacade.ancientThresholdOf(state));
    }

    @Test
    void testConsensusSnapshotOf() {
        assertEquals(platformStateModifier.getSnapshot(), platformStateFacade.consensusSnapshotOf(state));
    }

    @Test
    void testConsensusTimestampOf() {
        assertEquals(platformStateModifier.getConsensusTimestamp(), platformStateFacade.consensusTimestampOf(state));
    }

    @Test
    void testFreezeTimeOf() {
        assertEquals(platformStateModifier.getFreezeTime(), platformStateFacade.freezeTimeOf(state));
    }

    @Test
    void testUpdateLastFrozenTime() {
        final Instant newFreezeTime = Instant.now();
        platformStateFacade.bulkUpdateOf(state, v -> {
            v.setFreezeTime(newFreezeTime);
        });
        platformStateFacade.updateLastFrozenTime(state);
        assertEquals(newFreezeTime, platformStateModifier.getLastFrozenTime());
        assertEquals(newFreezeTime, platformStateFacade.lastFrozenTimeOf(state));
    }

    @Test
    void testBulkUpdateOf() {
        final Instant newFreezeTime = Instant.now();
        final Instant lastFrozenTime = Instant.now();
        final long round = nextLong();
        platformStateFacade.bulkUpdateOf(state, v -> {
            v.setFreezeTime(newFreezeTime);
            v.setRound(round);
            v.setLastFrozenTime(lastFrozenTime);
        });
        assertEquals(newFreezeTime, platformStateModifier.getFreezeTime());
        assertEquals(lastFrozenTime, platformStateModifier.getLastFrozenTime());
        assertEquals(round, platformStateModifier.getRound());
    }

    @Test
    void testSetSnapshotTo() {
        final String virtualMapLabel =
                "vm-" + PlatformStateFacadeTest.class.getSimpleName() + "-" + java.util.UUID.randomUUID();
<<<<<<< HEAD
        final TestVirtualMapState randomState =
                TestVirtualMapState.createInstanceWithVirtualMapLabel(CONFIGURATION, virtualMapLabel);
        TestingAppStateInitializer.DEFAULT.initPlatformState(randomState);
=======
        final TestVirtualMapState randomState = TestVirtualMapState.createInstanceWithVirtualMapLabel(virtualMapLabel);
        TestingAppStateInitializer.initPlatformState(randomState);
>>>>>>> 0b5a3a86
        PlatformStateModifier randomPlatformState = randomPlatformState(randomState, platformStateFacade);
        final var newSnapshot = randomPlatformState.getSnapshot();
        platformStateFacade.setSnapshotTo(state, newSnapshot);
        assertEquals(newSnapshot, platformStateModifier.getSnapshot());
        randomState.release();
    }

    @Test
    void testSetLegacyRunningEventHashTo() {
        final var newLegacyRunningEventHash = randomHash();
        platformStateFacade.setLegacyRunningEventHashTo(state, newLegacyRunningEventHash);
        assertEquals(newLegacyRunningEventHash, platformStateModifier.getLegacyRunningEventHash());
    }

    @Test
    void testSetCreationSoftwareVersionTo() {
        final var newCreationSoftwareVersion =
                SemanticVersion.newBuilder().major(RandomUtils.nextInt()).build();

        platformStateFacade.setCreationSoftwareVersionTo(state, newCreationSoftwareVersion);
        assertEquals(newCreationSoftwareVersion, platformStateModifier.getCreationSoftwareVersion());
    }

    @Test
    void testGetInfoString() {
        final var infoString = platformStateFacade.getInfoString(state, 1);
        System.out.println(infoString);
        assertThat(infoString)
                .contains("Round:")
                .contains("Timestamp:")
                .contains("Next consensus number:")
                .contains("Legacy running event hash:")
                .contains("Legacy running event mnemonic:")
                .contains("Rounds non-ancient:")
                .contains("Creation version:")
                .contains("Minimum judge hash code:")
                .contains("Root hash:");
    }
}<|MERGE_RESOLUTION|>--- conflicted
+++ resolved
@@ -42,13 +42,8 @@
     void beforeEach() {
         final String virtualMapLabelForState =
                 "vm-state-" + PlatformStateFacadeTest.class.getSimpleName() + "-" + java.util.UUID.randomUUID();
-<<<<<<< HEAD
         state = TestVirtualMapState.createInstanceWithVirtualMapLabel(CONFIGURATION, virtualMapLabelForState);
-        TestingAppStateInitializer.DEFAULT.initPlatformState(state);
-=======
-        state = TestVirtualMapState.createInstanceWithVirtualMapLabel(virtualMapLabelForState);
         TestingAppStateInitializer.initPlatformState(state);
->>>>>>> 0b5a3a86
         final String virtualMapLabelForEmptyState =
                 "vm-state-empty-" + PlatformStateFacadeTest.class.getSimpleName() + "-" + java.util.UUID.randomUUID();
         emptyState = TestVirtualMapState.createInstanceWithVirtualMapLabel(CONFIGURATION, virtualMapLabelForEmptyState);
@@ -188,14 +183,9 @@
     void testSetSnapshotTo() {
         final String virtualMapLabel =
                 "vm-" + PlatformStateFacadeTest.class.getSimpleName() + "-" + java.util.UUID.randomUUID();
-<<<<<<< HEAD
         final TestVirtualMapState randomState =
                 TestVirtualMapState.createInstanceWithVirtualMapLabel(CONFIGURATION, virtualMapLabel);
-        TestingAppStateInitializer.DEFAULT.initPlatformState(randomState);
-=======
-        final TestVirtualMapState randomState = TestVirtualMapState.createInstanceWithVirtualMapLabel(virtualMapLabel);
         TestingAppStateInitializer.initPlatformState(randomState);
->>>>>>> 0b5a3a86
         PlatformStateModifier randomPlatformState = randomPlatformState(randomState, platformStateFacade);
         final var newSnapshot = randomPlatformState.getSnapshot();
         platformStateFacade.setSnapshotTo(state, newSnapshot);
