--- conflicted
+++ resolved
@@ -43,14 +43,9 @@
     void beforeEach() {
         final String virtualMapLabelForState =
                 "vm-state-" + PlatformStateFacadeTest.class.getSimpleName() + "-" + java.util.UUID.randomUUID();
-<<<<<<< HEAD
         state = TestVirtualMapState.createInstanceWithVirtualMapLabel(
                 virtualMapLabelForState, new NoOpMetrics(), Time.getCurrent());
-        TestingAppStateInitializer.DEFAULT.initPlatformState(state);
-=======
-        state = TestVirtualMapState.createInstanceWithVirtualMapLabel(virtualMapLabelForState);
         TestingAppStateInitializer.initPlatformState(state);
->>>>>>> 4df21c61
         final String virtualMapLabelForEmptyState =
                 "vm-state-empty-" + PlatformStateFacadeTest.class.getSimpleName() + "-" + java.util.UUID.randomUUID();
         emptyState = TestVirtualMapState.createInstanceWithVirtualMapLabel(
@@ -191,14 +186,9 @@
     void testSetSnapshotTo() {
         final String virtualMapLabel =
                 "vm-" + PlatformStateFacadeTest.class.getSimpleName() + "-" + java.util.UUID.randomUUID();
-<<<<<<< HEAD
         final TestVirtualMapState randomState = TestVirtualMapState.createInstanceWithVirtualMapLabel(
                 virtualMapLabel, new NoOpMetrics(), Time.getCurrent());
-        TestingAppStateInitializer.DEFAULT.initPlatformState(randomState);
-=======
-        final TestVirtualMapState randomState = TestVirtualMapState.createInstanceWithVirtualMapLabel(virtualMapLabel);
         TestingAppStateInitializer.initPlatformState(randomState);
->>>>>>> 4df21c61
         PlatformStateModifier randomPlatformState = randomPlatformState(randomState, platformStateFacade);
         final var newSnapshot = randomPlatformState.getSnapshot();
         platformStateFacade.setSnapshotTo(state, newSnapshot);
