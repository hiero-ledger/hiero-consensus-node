--- conflicted
+++ resolved
@@ -16,11 +16,7 @@
 
 import com.hedera.hapi.node.base.SemanticVersion;
 import com.hedera.hapi.platform.state.PlatformState;
-<<<<<<< HEAD
-import com.swirlds.merkledb.MerkleDbDataSource;
-=======
 import com.swirlds.merkledb.test.fixtures.MerkleDbTestUtils;
->>>>>>> c75de77b
 import com.swirlds.platform.state.MerkleNodeState;
 import com.swirlds.platform.state.PlatformStateModifier;
 import com.swirlds.platform.test.fixtures.state.TestNewMerkleStateRoot;
@@ -32,13 +28,9 @@
 import java.time.Instant;
 import java.time.temporal.ChronoUnit;
 import org.hiero.base.utility.test.fixtures.RandomUtils;
-<<<<<<< HEAD
+import org.junit.jupiter.api.AfterAll;
 import org.junit.jupiter.api.AfterEach;
 import org.junit.jupiter.api.BeforeEach;
-=======
-import org.junit.jupiter.api.AfterAll;
-import org.junit.jupiter.api.BeforeAll;
->>>>>>> c75de77b
 import org.junit.jupiter.api.Test;
 import org.mockito.Mockito;
 
@@ -62,25 +54,12 @@
         platformStateModifier = randomPlatformState(state, platformStateFacade);
     }
 
-<<<<<<< HEAD
     @AfterEach
     void tearDown() {
         state.release();
         emptyState.release();
 
-        assertEventuallyEquals(
-                0L,
-                MerkleDbDataSource::getCountOfOpenDatabases,
-                Duration.of(5, ChronoUnit.SECONDS),
-                "All databases should be closed");
-=======
-    @AfterAll
-    static void tearDown() {
-        state.release();
-        emptyState.release();
-
         MerkleDbTestUtils.assertAllDatabasesClosed();
->>>>>>> c75de77b
     }
 
     @Test
