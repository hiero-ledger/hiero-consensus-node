--- conflicted
+++ resolved
@@ -47,11 +47,7 @@
 
         final List<EventImpl> events = List.of(e1, e2, e3);
 
-<<<<<<< HEAD
-        final ConsensusRound round = new ConsensusRound(events, mock(EventImpl.class), g);
-=======
-        final ConsensusRound round = new ConsensusRound(events, g, -1);
->>>>>>> 4ae41388
+        final ConsensusRound round = new ConsensusRound(events, mock(EventImpl.class), g, -1);
 
         assertEquals(events, round.getConsensusEvents(), "consensus event list does not match the provided list.");
         assertEquals(events.size(), round.getNumEvents(), "numEvents does not match the events provided.");
@@ -74,11 +70,8 @@
             events.add(event);
         }
 
-<<<<<<< HEAD
-        final ConsensusRound round = new ConsensusRound(events, mock(EventImpl.class), mock(GraphGenerations.class));
-=======
-        final ConsensusRound round = new ConsensusRound(events, mock(GraphGenerations.class), -1);
->>>>>>> 4ae41388
+        final ConsensusRound round =
+                new ConsensusRound(events, mock(EventImpl.class), mock(GraphGenerations.class), -1);
 
         assertEquals(
                 numActualTransactions, round.getNumAppTransactions(), "Incorrect number of application transactions.");
