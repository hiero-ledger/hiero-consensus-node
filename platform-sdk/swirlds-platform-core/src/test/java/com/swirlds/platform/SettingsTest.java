/*
 * Copyright (C) 2022-2023 Hedera Hashgraph, LLC
 *
 * Licensed under the Apache License, Version 2.0 (the "License");
 * you may not use this file except in compliance with the License.
 * You may obtain a copy of the License at
 *
 *      http://www.apache.org/licenses/LICENSE-2.0
 *
 * Unless required by applicable law or agreed to in writing, software
 * distributed under the License is distributed on an "AS IS" BASIS,
 * WITHOUT WARRANTIES OR CONDITIONS OF ANY KIND, either express or implied.
 * See the License for the specific language governing permissions and
 * limitations under the License.
 */

package com.swirlds.platform;

import static com.swirlds.jasperdb.settings.DefaultJasperDbSettings.DEFAULT_FULL_MERGE_PERIOD;
import static com.swirlds.jasperdb.settings.DefaultJasperDbSettings.DEFAULT_INDEX_REBUILDING_ENFORCED;
import static com.swirlds.jasperdb.settings.DefaultJasperDbSettings.DEFAULT_INTERNAL_HASHES_RAM_TO_DISK_THRESHOLD;
import static com.swirlds.jasperdb.settings.DefaultJasperDbSettings.DEFAULT_ITERATOR_INPUT_BUFFER_BYTES;
import static com.swirlds.jasperdb.settings.DefaultJasperDbSettings.DEFAULT_KEY_SET_BLOOM_FILTER_HASH_COUNT;
import static com.swirlds.jasperdb.settings.DefaultJasperDbSettings.DEFAULT_KEY_SET_BLOOM_FILTER_SIZE_IN_BYTES;
import static com.swirlds.jasperdb.settings.DefaultJasperDbSettings.DEFAULT_KEY_SET_HALF_DISK_HASH_MAP_BUFFER;
import static com.swirlds.jasperdb.settings.DefaultJasperDbSettings.DEFAULT_KEY_SET_HALF_DISK_HASH_MAP_SIZE;
import static com.swirlds.jasperdb.settings.DefaultJasperDbSettings.DEFAULT_MAX_FILE_SIZE_BYTES;
import static com.swirlds.jasperdb.settings.DefaultJasperDbSettings.DEFAULT_MAX_GB_RAM_FOR_MERGING;
import static com.swirlds.jasperdb.settings.DefaultJasperDbSettings.DEFAULT_MAX_NUMBER_OF_FILES_IN_MERGE;
import static com.swirlds.jasperdb.settings.DefaultJasperDbSettings.DEFAULT_MAX_NUM_OF_KEYS;
import static com.swirlds.jasperdb.settings.DefaultJasperDbSettings.DEFAULT_MEDIUM_MERGE_CUTOFF_MB;
import static com.swirlds.jasperdb.settings.DefaultJasperDbSettings.DEFAULT_MEDIUM_MERGE_PERIOD;
import static com.swirlds.jasperdb.settings.DefaultJasperDbSettings.DEFAULT_MERGE_ACTIVATED_PERIOD;
import static com.swirlds.jasperdb.settings.DefaultJasperDbSettings.DEFAULT_MIN_NUMBER_OF_FILES_IN_MERGE;
import static com.swirlds.jasperdb.settings.DefaultJasperDbSettings.DEFAULT_MOVE_LIST_CHUNK_SIZE;
import static com.swirlds.jasperdb.settings.DefaultJasperDbSettings.DEFAULT_RECONNECT_KEY_LEAK_MITIGATION_ENABLED;
import static com.swirlds.jasperdb.settings.DefaultJasperDbSettings.DEFAULT_SMALL_MERGE_CUTOFF_MB;
import static com.swirlds.jasperdb.settings.DefaultJasperDbSettings.DEFAULT_WRITER_OUTPUT_BUFFER_BYTES;
import static com.swirlds.platform.SettingConstants.APPS_STRING;
import static com.swirlds.platform.SettingConstants.BUFFER_SIZE_DEFAULT_VALUE;
import static com.swirlds.platform.SettingConstants.CALLER_SKIPS_BEFORE_SLEEP_DEFAULT_VALUE;
import static com.swirlds.platform.SettingConstants.CHECK_SIGNED_STATE_FROM_DISK_DEFAULT_VALUE;
import static com.swirlds.platform.SettingConstants.CONFIG_TXT;
import static com.swirlds.platform.SettingConstants.CSV_APPEND_DEFAULT_VALUE;
import static com.swirlds.platform.SettingConstants.CSV_FILE_NAME_DEFAULT_VALUE;
import static com.swirlds.platform.SettingConstants.CSV_OUTPUT_FOLDER_DEFAULT_VALUE;
import static com.swirlds.platform.SettingConstants.CSV_WRITE_FREQUENCY_DEFAULT_VALUE;
import static com.swirlds.platform.SettingConstants.DATA_STRING;
import static com.swirlds.platform.SettingConstants.DEADLOCK_CHECK_PERIOD_DEFAULT_VALUE;
import static com.swirlds.platform.SettingConstants.DELAY_SHUFFLE_DEFAULT_VALUE;
import static com.swirlds.platform.SettingConstants.DO_UPNP_DEFAULT_VALUE;
import static com.swirlds.platform.SettingConstants.ENABLE_EVENT_STREAMING_DEFAULT_VALUE;
import static com.swirlds.platform.SettingConstants.EVENTS_LOG_DIR_DEFAULT_VALUE;
import static com.swirlds.platform.SettingConstants.EVENTS_LOG_PERIOD_DEFAULT_VALUE;
import static com.swirlds.platform.SettingConstants.EVENT_INTAKE_QUEUE_SIZE_DEFAULT_VALUE;
import static com.swirlds.platform.SettingConstants.EVENT_INTAKE_QUEUE_THROTTLE_SIZE_DEFAULT_VALUE;
import static com.swirlds.platform.SettingConstants.EVENT_STREAM_QUEUE_CAPACITY_DEFAULT_VALUE;
import static com.swirlds.platform.SettingConstants.FREEZE_SECONDS_AFTER_STARTUP_DEFAULT_VALUE;
import static com.swirlds.platform.SettingConstants.GOSSIP_WITH_DIFFERENT_VERSIONS_DEFAULT_VALUE;
import static com.swirlds.platform.SettingConstants.HALF_LIFE_DEFAULT_VALUE;
import static com.swirlds.platform.SettingConstants.JVM_PAUSE_DETECTOR_SLEEP_MS_DEFAULT_VALUE;
import static com.swirlds.platform.SettingConstants.JVM_PAUSE_REPORT_MS_DEFAULT_VALUE;
import static com.swirlds.platform.SettingConstants.KEYS_STRING;
import static com.swirlds.platform.SettingConstants.LOAD_KEYS_FROM_PFX_FILES_DEFAULT_VALUE;
import static com.swirlds.platform.SettingConstants.LOG4J2_CONFIG_FILE;
import static com.swirlds.platform.SettingConstants.LOG_STACK_DEFAULT_VALUE;
import static com.swirlds.platform.SettingConstants.MAX_ADDRESS_SIZE_ALLOWED_DEFAULT_VALUE;
import static com.swirlds.platform.SettingConstants.MAX_EVENT_QUEUE_FOR_CONS_DEFAULT_VALUE;
import static com.swirlds.platform.SettingConstants.MAX_INCOMING_SYNCS_INC_DEFAULT_VALUE;
import static com.swirlds.platform.SettingConstants.MAX_OUTGOING_SYNCS_DEFAULT_VALUE;
import static com.swirlds.platform.SettingConstants.MAX_TRANSACTION_BYTES_PER_EVENT_DEFAULT_VALUE;
import static com.swirlds.platform.SettingConstants.MAX_TRANSACTION_COUNT_PER_EVENT_DEFAULT_VALUE;
import static com.swirlds.platform.SettingConstants.NUM_CONNECTIONS_DEFAULT_VALUE;
import static com.swirlds.platform.SettingConstants.NUM_CRYPTO_THREADS_DEFAULT_VALUE;
import static com.swirlds.platform.SettingConstants.RANDOM_EVENT_PROBABILITY_DEFAULT_VALUE;
import static com.swirlds.platform.SettingConstants.REQUIRE_STATE_LOAD_DEFAULT_VALUE;
import static com.swirlds.platform.SettingConstants.RESCUE_CHILDLESS_INVERSE_PROBABILITY_DEFAULT_VALUE;
import static com.swirlds.platform.SettingConstants.RUN_PAUSE_CHECK_TIMER_DEFAULT_VALUE;
import static com.swirlds.platform.SettingConstants.SETTINGS_TXT;
import static com.swirlds.platform.SettingConstants.SHOW_INTERNAL_STATS_DEFAULT_VALUE;
import static com.swirlds.platform.SettingConstants.SIGNED_STATE_FREQ_DEFAULT_VALUE;
import static com.swirlds.platform.SettingConstants.SLEEP_CALLER_SKIPS_DEFAULT_VALUE;
import static com.swirlds.platform.SettingConstants.SLEEP_HEARTBEAT_DEFAULT_VALUE;
import static com.swirlds.platform.SettingConstants.SOCKET_IP_TOS_DEFAULT_VALUE;
import static com.swirlds.platform.SettingConstants.STALE_EVENT_PREVENTION_THRESHOLD_DEFAULT_VALUE;
import static com.swirlds.platform.SettingConstants.STATS_SKIP_SECONDS_DEFAULT_VALUE;
import static com.swirlds.platform.SettingConstants.TCP_NO_DELAY_DEFAULT_VALUE;
import static com.swirlds.platform.SettingConstants.THREAD_DUMP_LOG_DIR_DEFAULT_VALUE;
import static com.swirlds.platform.SettingConstants.THREAD_DUMP_PERIOD_MS_DEFAULT_VALUE;
import static com.swirlds.platform.SettingConstants.THREAD_PRIORITY_NON_SYNC_DEFAULT_VALUE;
import static com.swirlds.platform.SettingConstants.THREAD_PRIORITY_SYNC_DEFAULT_VALUE;
import static com.swirlds.platform.SettingConstants.THROTTLE_TRANSACTION_QUEUE_SIZE_DEFAULT_VALUE;
import static com.swirlds.platform.SettingConstants.TIMEOUT_SERVER_ACCEPT_CONNECT_DEFAULT_VALUE;
import static com.swirlds.platform.SettingConstants.TIMEOUT_SYNC_CLIENT_CONNECT_DEFAULT_VALUE;
import static com.swirlds.platform.SettingConstants.TIMEOUT_SYNC_CLIENT_SOCKET_DEFAULT_VALUE;
import static com.swirlds.platform.SettingConstants.TRANSACTION_MAX_BYTES_DEFAULT_VALUES;
import static com.swirlds.platform.SettingConstants.USE_LOOPBACK_IP_DEFAULT_VALUE;
import static com.swirlds.platform.SettingConstants.USE_TLS_DEFAULT_VALUE;
import static com.swirlds.platform.SettingConstants.VERBOSE_STATISTICS_DEFAULT_VALUE;
import static com.swirlds.platform.SettingConstants.VERIFY_EVENT_SIGS_DEFAULT_VALUE;
import static com.swirlds.virtualmap.DefaultVirtualMapSettings.DEFAULT_FLUSH_INTERVAL;
import static com.swirlds.virtualmap.DefaultVirtualMapSettings.DEFAULT_FLUSH_THROTTLE_STEP_SIZE;
import static com.swirlds.virtualmap.DefaultVirtualMapSettings.DEFAULT_MAXIMUM_FLUSH_THROTTLE_PERIOD;
import static com.swirlds.virtualmap.DefaultVirtualMapSettings.DEFAULT_MAXIMUM_VIRTUAL_MAP_SIZE;
import static com.swirlds.virtualmap.DefaultVirtualMapSettings.DEFAULT_PERCENT_CLEANER_THREADS;
import static com.swirlds.virtualmap.DefaultVirtualMapSettings.DEFAULT_PERCENT_HASH_THREADS;
import static com.swirlds.virtualmap.DefaultVirtualMapSettings.DEFAULT_PREFERRED_FLUSH_QUEUE_SIZE;
import static com.swirlds.virtualmap.DefaultVirtualMapSettings.DEFAULT_VIRTUAL_MAP_WARNING_INTERVAL;
import static com.swirlds.virtualmap.DefaultVirtualMapSettings.DEFAULT_VIRTUAL_MAP_WARNING_THRESHOLD;
import static com.swirlds.virtualmap.DefaultVirtualMapSettings.UNIT_FRACTION_PERCENT;

import com.swirlds.common.config.ConsensusConfig;
import com.swirlds.common.config.StateConfig;
import com.swirlds.common.config.sources.LegacyFileConfigSource;
import com.swirlds.common.crypto.config.CryptoConfig;
import com.swirlds.common.io.config.TemporaryFileConfig;
import com.swirlds.common.io.utility.FileUtils;
import com.swirlds.common.settings.ParsingUtils;
import com.swirlds.config.api.Configuration;
import com.swirlds.platform.config.AddressBookConfig;
<<<<<<< HEAD
import com.swirlds.platform.gossip.chatter.ChatterSubSetting;
=======
import com.swirlds.platform.reconnect.ReconnectSettingsImpl;
>>>>>>> 7d67feb5
import com.swirlds.platform.state.StateSettings;
import com.swirlds.test.framework.TestTypeTags;
import com.swirlds.test.framework.config.TestConfigBuilder;
import java.io.BufferedReader;
import java.io.File;
import java.io.FileReader;
import java.io.IOException;
import java.nio.file.Files;
import java.nio.file.Path;
import java.time.Duration;
import java.time.temporal.ChronoUnit;
import org.junit.jupiter.api.Assertions;
import org.junit.jupiter.api.Disabled;
import org.junit.jupiter.api.DisplayName;
import org.junit.jupiter.api.Tag;
import org.junit.jupiter.api.Test;

class SettingsTest {

    @Test
    @Tag(TestTypeTags.FUNCTIONAL)
    @DisplayName("Checks that loading settings from an not existing files does not throw an exception")
    public void checkNotExistingFile() {
        // given
        final Settings settings = Settings.getInstance();
        final File notExistingFile =
                new File(new StringBuffer(SettingsTest.class.getPackageName().replace('.', '/'))
                        .append("/not-existing.txt")
                        .toString());

        // then
        Assertions.assertDoesNotThrow(() -> settings.loadSettings(notExistingFile));
    }

    @Test
    @Tag(TestTypeTags.FUNCTIONAL)
    @DisplayName("Checks that loading settings from an empty files does not throw an exception")
    public void checkEmptyFile() {
        // given
        final Settings settings = Settings.getInstance();
        final File emptyFile =
                new File(SettingsTest.class.getResource("settings1.txt").getFile());

        // then
        Assertions.assertTrue(emptyFile.exists());
        Assertions.assertDoesNotThrow(() -> settings.loadSettings(emptyFile));
    }

    @Test
    @Tag(TestTypeTags.FUNCTIONAL)
    @DisplayName("Checks that null value for file not allowed")
    public void checkNullFile() {
        // given
        final Settings settings = Settings.getInstance();
        final File nullFile = null;

        // when
        Assertions.assertThrows(IllegalArgumentException.class, () -> settings.loadSettings(nullFile));
    }

    @Test
    @Tag(TestTypeTags.FUNCTIONAL)
    @DisplayName("Checks that null value for path not allowed")
    public void checkNullPath() {
        // given
        final Settings settings = Settings.getInstance();
        final Path nullPath = null;

        // when
        Assertions.assertThrows(IllegalArgumentException.class, () -> settings.loadSettings(nullPath));
    }

    @Test
    @Tag(TestTypeTags.FUNCTIONAL)
    @DisplayName("Checks that settings are part of saved settings")
    public void checkStoreSetting() throws IOException {
        // given
        final Settings settings = Settings.getInstance();
        final String propertyName = "socketIpTos";
        final Path savedSettingsDirectory = Files.createTempDirectory("settings-test");

        // when
        settings.setSocketIpTos(123);
        settings.writeSettingsUsed(savedSettingsDirectory);
        final Path savedSettingsFile = savedSettingsDirectory.resolve(SettingConstants.SETTING_USED_FILENAME);
        final String savedValue = readValueFromFile(savedSettingsFile, propertyName);

        // then
        Assertions.assertEquals("123", savedValue);
    }

    @Test
    @Tag(TestTypeTags.FUNCTIONAL)
    @DisplayName("Checks that property is loaded from file")
    public void checkLoadSettings() {
        // given
        final Settings settings = Settings.getInstance();
        final File settingsFile =
                new File(SettingsTest.class.getResource("settings2.txt").getFile());
        Assertions.assertTrue(settingsFile.exists());

        // when
        final int oldValue = settings.getSocketIpTos();
        settings.loadSettings(settingsFile);

        // then
        Assertions.assertNotEquals(123, oldValue);
        Assertions.assertEquals(123, settings.getSocketIpTos());
    }

    /**
     * Currently disabled until the Settings class gets rewritten to not use a singleton design pattern. There are tests
     * that are run that modify these default values before this test is run, therefore resulting in this test failing.
     */
    @Test
    @Disabled
    @Tag(TestTypeTags.FUNCTIONAL)
    @DisplayName("Checks that default settings are retrieved correctly")
    public void checkGetDefaultSettings() {
        // given
        final Settings settings = Settings.getInstance();
        final Path configPath = FileUtils.getAbsolutePath(CONFIG_TXT);
        final Path settingsPath = FileUtils.getAbsolutePath(SETTINGS_TXT);
        final Path keysDirectoryPath =
                FileUtils.getAbsolutePath().resolve(DATA_STRING).resolve(KEYS_STRING);
        final Path appsDirectoryPath =
                FileUtils.getAbsolutePath().resolve(DATA_STRING).resolve(APPS_STRING);
        final Path logPath = FileUtils.rethrowIO(() -> FileUtils.getAbsolutePath(LOG4J2_CONFIG_FILE));
        final Configuration configuration = new TestConfigBuilder().getOrCreateConfig();

        // then
        Assertions.assertEquals(configPath, settings.getConfigPath());
        Assertions.assertEquals(settingsPath, settings.getSettingsPath());
        Assertions.assertEquals(keysDirectoryPath, settings.getKeysDirPath());
        Assertions.assertEquals(appsDirectoryPath, settings.getAppsDirPath());
        Assertions.assertEquals(logPath, settings.getLogPath());
        Assertions.assertEquals(VERIFY_EVENT_SIGS_DEFAULT_VALUE, settings.isVerifyEventSigs());
        Assertions.assertEquals(NUM_CRYPTO_THREADS_DEFAULT_VALUE, settings.getNumCryptoThreads());
        Assertions.assertEquals(SHOW_INTERNAL_STATS_DEFAULT_VALUE, settings.isShowInternalStats());
        Assertions.assertEquals(VERBOSE_STATISTICS_DEFAULT_VALUE, settings.isVerboseStatistics());
        Assertions.assertEquals(REQUIRE_STATE_LOAD_DEFAULT_VALUE, settings.isRequireStateLoad());
        Assertions.assertEquals(SIGNED_STATE_FREQ_DEFAULT_VALUE, settings.getSignedStateFreq());
        Assertions.assertEquals(MAX_EVENT_QUEUE_FOR_CONS_DEFAULT_VALUE, settings.getMaxEventQueueForCons());
        Assertions.assertEquals(
                THROTTLE_TRANSACTION_QUEUE_SIZE_DEFAULT_VALUE, settings.getThrottleTransactionQueueSize());
        Assertions.assertEquals(NUM_CONNECTIONS_DEFAULT_VALUE, settings.getNumConnections());
        Assertions.assertEquals(MAX_OUTGOING_SYNCS_DEFAULT_VALUE, settings.getMaxOutgoingSyncs());
        Assertions.assertEquals(MAX_INCOMING_SYNCS_INC_DEFAULT_VALUE, settings.getMaxIncomingSyncsInc());
        Assertions.assertEquals(BUFFER_SIZE_DEFAULT_VALUE, settings.getBufferSize());
        Assertions.assertEquals(SOCKET_IP_TOS_DEFAULT_VALUE, settings.getSocketIpTos());
        Assertions.assertEquals(HALF_LIFE_DEFAULT_VALUE, settings.getHalfLife());
        Assertions.assertEquals(
                Integer.parseInt(ConsensusConfig.COIN_FREQ_DEFAULT_VALUE),
                configuration.getConfigData(ConsensusConfig.class).coinFreq());
        Assertions.assertEquals(LOG_STACK_DEFAULT_VALUE, settings.isLogStack());
        Assertions.assertEquals(USE_TLS_DEFAULT_VALUE, settings.isUseTLS());
        Assertions.assertEquals(DO_UPNP_DEFAULT_VALUE, settings.isDoUpnp());
        Assertions.assertEquals(USE_LOOPBACK_IP_DEFAULT_VALUE, settings.isUseLoopbackIp());
        Assertions.assertEquals(TCP_NO_DELAY_DEFAULT_VALUE, settings.isTcpNoDelay());
        Assertions.assertEquals(TIMEOUT_SYNC_CLIENT_SOCKET_DEFAULT_VALUE, settings.getTimeoutSyncClientSocket());
        Assertions.assertEquals(TIMEOUT_SYNC_CLIENT_CONNECT_DEFAULT_VALUE, settings.getTimeoutSyncClientConnect());
        Assertions.assertEquals(TIMEOUT_SERVER_ACCEPT_CONNECT_DEFAULT_VALUE, settings.getTimeoutServerAcceptConnect());
        Assertions.assertEquals(DEADLOCK_CHECK_PERIOD_DEFAULT_VALUE, settings.getDeadlockCheckPeriod());
        Assertions.assertEquals(SLEEP_HEARTBEAT_DEFAULT_VALUE, settings.getSleepHeartbeat());
        Assertions.assertEquals(DELAY_SHUFFLE_DEFAULT_VALUE, settings.getDelayShuffle());
        Assertions.assertEquals(CALLER_SKIPS_BEFORE_SLEEP_DEFAULT_VALUE, settings.getCallerSkipsBeforeSleep());
        Assertions.assertEquals(SLEEP_CALLER_SKIPS_DEFAULT_VALUE, settings.getSleepCallerSkips());
        Assertions.assertEquals(STATS_SKIP_SECONDS_DEFAULT_VALUE, settings.getStatsSkipSeconds());
        Assertions.assertEquals(THREAD_PRIORITY_SYNC_DEFAULT_VALUE, settings.getThreadPrioritySync());
        Assertions.assertEquals(THREAD_PRIORITY_NON_SYNC_DEFAULT_VALUE, settings.getThreadPriorityNonSync());
        Assertions.assertEquals(TRANSACTION_MAX_BYTES_DEFAULT_VALUES, settings.getTransactionMaxBytes());
        Assertions.assertEquals(MAX_ADDRESS_SIZE_ALLOWED_DEFAULT_VALUE, settings.getMaxAddressSizeAllowed());
        Assertions.assertEquals(FREEZE_SECONDS_AFTER_STARTUP_DEFAULT_VALUE, settings.getFreezeSecondsAfterStartup());
        Assertions.assertEquals(LOAD_KEYS_FROM_PFX_FILES_DEFAULT_VALUE, settings.isLoadKeysFromPfxFiles());
        Assertions.assertEquals(
                MAX_TRANSACTION_BYTES_PER_EVENT_DEFAULT_VALUE, settings.getMaxTransactionBytesPerEvent());
        Assertions.assertEquals(
                MAX_TRANSACTION_COUNT_PER_EVENT_DEFAULT_VALUE, settings.getMaxTransactionCountPerEvent());
        Assertions.assertEquals(CSV_OUTPUT_FOLDER_DEFAULT_VALUE, settings.getCsvOutputFolder());
        Assertions.assertEquals(CSV_FILE_NAME_DEFAULT_VALUE, settings.getCsvFileName());
        Assertions.assertEquals(CSV_WRITE_FREQUENCY_DEFAULT_VALUE, settings.getCsvWriteFrequency());
        Assertions.assertEquals(CSV_APPEND_DEFAULT_VALUE, settings.isCsvAppend());
        Assertions.assertEquals(
                EVENT_INTAKE_QUEUE_THROTTLE_SIZE_DEFAULT_VALUE, settings.getEventIntakeQueueThrottleSize());
        Assertions.assertEquals(EVENT_INTAKE_QUEUE_SIZE_DEFAULT_VALUE, settings.getEventIntakeQueueSize());
        Assertions.assertEquals(CHECK_SIGNED_STATE_FROM_DISK_DEFAULT_VALUE, settings.isCheckSignedStateFromDisk());
        Assertions.assertEquals(RANDOM_EVENT_PROBABILITY_DEFAULT_VALUE, settings.getRandomEventProbability());
        Assertions.assertEquals(
                STALE_EVENT_PREVENTION_THRESHOLD_DEFAULT_VALUE, settings.getStaleEventPreventionThreshold());
        Assertions.assertEquals(
                RESCUE_CHILDLESS_INVERSE_PROBABILITY_DEFAULT_VALUE, settings.getRescueChildlessInverseProbability());
        Assertions.assertEquals(RUN_PAUSE_CHECK_TIMER_DEFAULT_VALUE, settings.isRunPauseCheckTimer());
        Assertions.assertEquals(ENABLE_EVENT_STREAMING_DEFAULT_VALUE, settings.isEnableEventStreaming());
        Assertions.assertEquals(EVENT_STREAM_QUEUE_CAPACITY_DEFAULT_VALUE, settings.getEventStreamQueueCapacity());
        Assertions.assertEquals(EVENTS_LOG_PERIOD_DEFAULT_VALUE, settings.getEventsLogPeriod());
        Assertions.assertEquals(EVENTS_LOG_DIR_DEFAULT_VALUE, settings.getEventsLogDir());
        Assertions.assertEquals(THREAD_DUMP_PERIOD_MS_DEFAULT_VALUE, settings.getThreadDumpPeriodMs());
        Assertions.assertEquals(THREAD_DUMP_LOG_DIR_DEFAULT_VALUE, settings.getThreadDumpLogDir());
        Assertions.assertEquals(JVM_PAUSE_DETECTOR_SLEEP_MS_DEFAULT_VALUE, settings.getJVMPauseDetectorSleepMs());
        Assertions.assertEquals(JVM_PAUSE_REPORT_MS_DEFAULT_VALUE, settings.getJVMPauseReportMs());
        Assertions.assertEquals(GOSSIP_WITH_DIFFERENT_VERSIONS_DEFAULT_VALUE, settings.isGossipWithDifferentVersions());
    }

    @Test
    @Tag(TestTypeTags.FUNCTIONAL)
    @DisplayName("Checks that loaded settings are retrieved correctly")
    public void checkGetLoadedSettings() throws IOException {
        // given
        final Settings settings = Settings.getInstance();
        final Path configPath = FileUtils.getAbsolutePath(CONFIG_TXT);
        final Path settingsPath = FileUtils.getAbsolutePath(SETTINGS_TXT);
        final Path keysDirectoryPath =
                FileUtils.getAbsolutePath().resolve(DATA_STRING).resolve(KEYS_STRING);
        final Path appsDirectoryPath =
                FileUtils.getAbsolutePath().resolve(DATA_STRING).resolve(APPS_STRING);
        final Path logPath = FileUtils.rethrowIO(() -> FileUtils.getAbsolutePath(LOG4J2_CONFIG_FILE));
        final File settingsFile =
                new File(SettingsTest.class.getResource("settings4.txt").getFile());
        Assertions.assertTrue(settingsFile.exists());
        final Configuration configuration = new TestConfigBuilder()
                .withSource(new LegacyFileConfigSource(settingsFile.toPath()))
                .getOrCreateConfig();

        // when
        settings.loadSettings(settingsFile);

        // then
        // These values shouldn't change as they are final
        Assertions.assertEquals(configPath, settings.getConfigPath());
        Assertions.assertEquals(settingsPath, settings.getSettingsPath());
        Assertions.assertEquals(keysDirectoryPath, settings.getKeysDirPath());
        Assertions.assertEquals(appsDirectoryPath, settings.getAppsDirPath());
        Assertions.assertEquals(logPath, settings.getLogPath());
        Assertions.assertEquals(THREAD_PRIORITY_NON_SYNC_DEFAULT_VALUE, settings.getThreadPriorityNonSync());

        // These values should change
        Assertions.assertFalse(settings.isVerifyEventSigs());
        Assertions.assertEquals(16, settings.getNumCryptoThreads());
        Assertions.assertTrue(settings.isShowInternalStats());
        Assertions.assertTrue(settings.isVerboseStatistics());
        Assertions.assertTrue(settings.isRequireStateLoad());
        Assertions.assertEquals(3, settings.getSignedStateFreq());
        Assertions.assertEquals(600, settings.getMaxEventQueueForCons());
        Assertions.assertEquals(200000, settings.getThrottleTransactionQueueSize());
        Assertions.assertEquals(50, settings.getNumConnections());
        Assertions.assertEquals(3, settings.getMaxOutgoingSyncs());
        Assertions.assertEquals(2, settings.getMaxIncomingSyncsInc());
        Assertions.assertEquals(7000, settings.getBufferSize());
        Assertions.assertEquals(1, settings.getSocketIpTos());
        Assertions.assertEquals(5, settings.getHalfLife());
        Assertions.assertFalse(settings.isLogStack());
        Assertions.assertFalse(settings.isUseTLS());
        Assertions.assertFalse(settings.isDoUpnp());
        Assertions.assertFalse(settings.isUseLoopbackIp());
        Assertions.assertFalse(settings.isTcpNoDelay());
        Assertions.assertEquals(1000, settings.getTimeoutSyncClientSocket());
        Assertions.assertEquals(1000, settings.getTimeoutSyncClientConnect());
        Assertions.assertEquals(1000, settings.getTimeoutServerAcceptConnect());
        Assertions.assertEquals(2000, settings.getDeadlockCheckPeriod());
        Assertions.assertEquals(1000, settings.getSleepHeartbeat());
        Assertions.assertEquals(300, settings.getDelayShuffle());
        Assertions.assertEquals(50, settings.getCallerSkipsBeforeSleep());
        Assertions.assertEquals(100, settings.getSleepCallerSkips());
        Assertions.assertEquals(70, settings.getStatsSkipSeconds());
        Assertions.assertEquals(10, settings.getThreadPrioritySync());
        Assertions.assertEquals(7000, settings.getTransactionMaxBytes());
        Assertions.assertEquals(2048, settings.getMaxAddressSizeAllowed());
        Assertions.assertEquals(15, settings.getFreezeSecondsAfterStartup());
        Assertions.assertFalse(settings.isLoadKeysFromPfxFiles());
        Assertions.assertEquals(300000, settings.getMaxTransactionBytesPerEvent());
        Assertions.assertEquals(300000, settings.getMaxTransactionCountPerEvent());
        Assertions.assertEquals("csvFolder", settings.getCsvOutputFolder());
        Assertions.assertEquals("csvFile", settings.getCsvFileName());
        Assertions.assertEquals(4000, settings.getCsvWriteFrequency());
        Assertions.assertTrue(settings.isCsvAppend());
        Assertions.assertEquals(2000, settings.getEventIntakeQueueThrottleSize());
        Assertions.assertEquals(15000, settings.getEventIntakeQueueSize());
        Assertions.assertTrue(settings.isCheckSignedStateFromDisk());
        Assertions.assertEquals(1, settings.getRandomEventProbability());
        Assertions.assertEquals(10, settings.getStaleEventPreventionThreshold());
        Assertions.assertEquals(15, settings.getRescueChildlessInverseProbability());
        Assertions.assertTrue(settings.isRunPauseCheckTimer());
        Assertions.assertTrue(settings.isEnableEventStreaming());
        Assertions.assertEquals(1000, settings.getEventStreamQueueCapacity());
        Assertions.assertEquals(70, settings.getEventsLogPeriod());
        Assertions.assertEquals("badEventsStream", settings.getEventsLogDir());
        Assertions.assertEquals(1, settings.getThreadDumpPeriodMs());
        Assertions.assertEquals("badData/badThreadDump", settings.getThreadDumpLogDir());
        Assertions.assertEquals(2000, settings.getJVMPauseDetectorSleepMs());
        Assertions.assertEquals(2000, settings.getJVMPauseReportMs());
        Assertions.assertTrue(settings.isGossipWithDifferentVersions());
    }

    /**
     * Currently disabled until the Settings class gets rewritten to not use a singleton design pattern. There are tests
     * that are run that modify these default values before this test is run, therefore resulting in this test failing.
     */
    @Test
    @Disabled
    @Tag(TestTypeTags.FUNCTIONAL)
    @DisplayName("Checks that default state sub-settings are retrieved correctly")
    public void checkGetDefaultStateSubSettings() {
        // given
        final StateSettings stateSettings = Settings.getInstance().getState();
        final Configuration configuration = new TestConfigBuilder().getOrCreateConfig();

        // then
        Assertions.assertEquals("data/saved", stateSettings.savedStateDirectory);
        Assertions.assertFalse(stateSettings.cleanSavedStateDirectory);
        Assertions.assertEquals(20, stateSettings.stateSavingQueueSize);
        Assertions.assertEquals(0, stateSettings.getSaveStatePeriod());
        Assertions.assertEquals(3, stateSettings.getSignedStateDisk());
        Assertions.assertEquals(
                Integer.parseInt(ConsensusConfig.ROUNDS_EXPIRED_DEFAULT_VALUE),
                configuration.getConfigData(ConsensusConfig.class).roundsExpired());
        Assertions.assertEquals(
                Integer.parseInt(ConsensusConfig.ROUNDS_NON_ANCIENT_DEFAULT_VALUE),
                configuration.getConfigData(ConsensusConfig.class).roundsNonAncient());
        Assertions.assertTrue(stateSettings.dumpStateOnFatal);
        Assertions.assertEquals(Duration.ofHours(6).toSeconds(), stateSettings.secondsBetweenISSDumps);
        Assertions.assertFalse(StateSettings.backgroundHashChecking);
        Assertions.assertEquals(5, StateSettings.getDebugHashDepth());
        Assertions.assertEquals(60, stateSettings.getStateDeletionErrorLogFrequencySeconds());
        Assertions.assertTrue(stateSettings.enableHashStreamLogging);
    }

    /**
     * Currently disabled until the Settings class gets rewritten to not use a singleton design pattern. There are tests
     * that are run that modify these default values before this test is run, therefore resulting in this test failing.
     */
    @Test
    @Disabled
    @Tag(TestTypeTags.FUNCTIONAL)
    @DisplayName("Checks that loaded state sub-settings are retrieved correctly")
    public void checkGetLoadedStateSubSettings() throws IOException {
        // given
        final Settings settings = Settings.getInstance();
        final File settingsFile =
                new File(SettingsTest.class.getResource("settings5.txt").getFile());
        Assertions.assertTrue(settingsFile.exists());
        final Configuration configuration = new TestConfigBuilder()
                .withSource(new LegacyFileConfigSource(settingsFile.toPath()))
                .getOrCreateConfig();

        // when
        settings.loadSettings(settingsFile);
        final StateSettings stateSettings = Settings.getInstance().getState();

        // then
        Assertions.assertEquals("badData/badSaved", stateSettings.savedStateDirectory);
        Assertions.assertTrue(stateSettings.cleanSavedStateDirectory);
        Assertions.assertEquals(30, stateSettings.stateSavingQueueSize);
        Assertions.assertEquals(1, stateSettings.getSaveStatePeriod());
        Assertions.assertEquals(4, stateSettings.getSignedStateDisk());
        Assertions.assertEquals(
                1000, configuration.getConfigData(ConsensusConfig.class).roundsExpired());
        Assertions.assertEquals(
                30, configuration.getConfigData(ConsensusConfig.class).roundsNonAncient());
        Assertions.assertFalse(stateSettings.dumpStateOnFatal);
        Assertions.assertEquals(6000, stateSettings.secondsBetweenISSDumps);
        Assertions.assertTrue(StateSettings.backgroundHashChecking);
        Assertions.assertEquals(10, StateSettings.getDebugHashDepth());
        Assertions.assertEquals(120, stateSettings.getStateDeletionErrorLogFrequencySeconds());
        Assertions.assertFalse(stateSettings.enableHashStreamLogging);
    }

    /**
     * Currently disabled until the Settings class gets rewritten to not use a singleton design pattern. There are tests
     * that are run that modify these default values before this test is run, therefore resulting in this test failing.
     */
    @Test
    @Disabled
    @Tag(TestTypeTags.FUNCTIONAL)
    @DisplayName("Checks that default crypto sub-settings are retrieved correctly")
    public void checkGetDefaultCryptoSubSettings() {
        // given
        final CryptoConfig cryptoConfig =
                new TestConfigBuilder().getOrCreateConfig().getConfigData(CryptoConfig.class);

        // then
        Assertions.assertEquals(0.5, cryptoConfig.cpuVerifierThreadRatio());
        Assertions.assertEquals(0.5, cryptoConfig.cpuDigestThreadRatio());
        Assertions.assertEquals(100, cryptoConfig.cpuVerifierQueueSize());
        Assertions.assertEquals(100, cryptoConfig.cpuDigestQueueSize());
        Assertions.assertTrue(cryptoConfig.forceCpu());
    }

    @Test
    @Tag(TestTypeTags.FUNCTIONAL)
    @DisplayName("Checks that loaded crypto sub-settings are retrieved correctly")
    public void checkGetLoadedCryptoSubSettings() throws IOException {
        // given
        final CryptoConfig cryptoConfig = new TestConfigBuilder()
                .withSource(new LegacyFileConfigSource(
                        SettingsTest.class.getResource("settings6.txt").getFile()))
                .getOrCreateConfig()
                .getConfigData(CryptoConfig.class);

        // then
        Assertions.assertEquals(0.75, cryptoConfig.cpuVerifierThreadRatio());
        Assertions.assertEquals(0.25, cryptoConfig.cpuDigestThreadRatio());
        Assertions.assertEquals(150, cryptoConfig.cpuVerifierQueueSize());
        Assertions.assertEquals(150, cryptoConfig.cpuDigestQueueSize());
        Assertions.assertFalse(cryptoConfig.forceCpu());
    }

    /**
     * Currently disabled until the Settings class gets rewritten to not use a singleton design pattern. There are tests
     * that are run that modify these default values before this test is run, therefore resulting in this test failing.
     */
    @Test
    @Disabled
    @Tag(TestTypeTags.FUNCTIONAL)
    @DisplayName("Checks that default FCHashMap sub-settings are retrieved correctly")
    public void checkGetDefaultFCHashMapSubSettings() {
        // given
        final FCHashMapSettingsImpl fcHashMapSettings = Settings.getInstance().getFcHashMap();

        // then
        Assertions.assertEquals(200, fcHashMapSettings.getMaximumGCQueueSize());
        Assertions.assertEquals(Duration.ofMinutes(1), fcHashMapSettings.getGCQueueThresholdPeriod());
        Assertions.assertTrue(fcHashMapSettings.isArchiveEnabled());
    }

    @Test
    @Tag(TestTypeTags.FUNCTIONAL)
    @DisplayName("Checks that loaded FCHashMap sub-settings are retrieved correctly")
    public void checkGetLoadedFCHashMapSubSettings() {
        // given
        final Settings settings = Settings.getInstance();
        final File settingsFile =
                new File(SettingsTest.class.getResource("settings8.txt").getFile());
        Assertions.assertTrue(settingsFile.exists());

        // when
        settings.loadSettings(settingsFile);
        final FCHashMapSettingsImpl fcHashMapSettings = Settings.getInstance().getFcHashMap();

        // then
        Assertions.assertEquals(250, fcHashMapSettings.getMaximumGCQueueSize());
        Assertions.assertEquals(ParsingUtils.parseDuration("2min"), fcHashMapSettings.getGCQueueThresholdPeriod());
        Assertions.assertFalse(fcHashMapSettings.isArchiveEnabled());
    }

    /**
     * Currently disabled until the Settings class gets rewritten to not use a singleton design pattern. There are tests
     * that are run that modify these default values before this test is run, therefore resulting in this test failing.
     */
    @Test
    @Disabled
    @Tag(TestTypeTags.FUNCTIONAL)
    @DisplayName("Checks that default virtual map sub-settings are retrieved correctly")
    public void checkGetDefaultVirtualMapSubSettings() {
        // given
        final VirtualMapSettingsImpl virtualMapSettings = Settings.getInstance().getVirtualMap();
        final int numProcessors = Runtime.getRuntime().availableProcessors();

        // then
        Assertions.assertEquals(DEFAULT_PERCENT_HASH_THREADS, virtualMapSettings.getPercentHashThreads());
        Assertions.assertEquals(
                (int) (numProcessors * (virtualMapSettings.getPercentHashThreads() / UNIT_FRACTION_PERCENT)),
                virtualMapSettings.getNumHashThreads());
        Assertions.assertEquals(DEFAULT_PERCENT_CLEANER_THREADS, virtualMapSettings.getPercentCleanerThreads());
        Assertions.assertEquals(
                (int) (numProcessors * (virtualMapSettings.getPercentCleanerThreads() / UNIT_FRACTION_PERCENT)),
                virtualMapSettings.getNumCleanerThreads());
        Assertions.assertEquals(DEFAULT_MAXIMUM_VIRTUAL_MAP_SIZE, virtualMapSettings.getMaximumVirtualMapSize());
        Assertions.assertEquals(
                DEFAULT_VIRTUAL_MAP_WARNING_THRESHOLD, virtualMapSettings.getVirtualMapWarningThreshold());
        Assertions.assertEquals(
                DEFAULT_VIRTUAL_MAP_WARNING_INTERVAL, virtualMapSettings.getVirtualMapWarningInterval());
        Assertions.assertEquals(DEFAULT_FLUSH_INTERVAL, virtualMapSettings.getFlushInterval());
        Assertions.assertEquals(DEFAULT_PREFERRED_FLUSH_QUEUE_SIZE, virtualMapSettings.getPreferredFlushQueueSize());
        Assertions.assertEquals(DEFAULT_FLUSH_THROTTLE_STEP_SIZE, virtualMapSettings.getFlushThrottleStepSize());
        Assertions.assertEquals(
                DEFAULT_MAXIMUM_FLUSH_THROTTLE_PERIOD, virtualMapSettings.getMaximumFlushThrottlePeriod());
    }

    @Test
    @Tag(TestTypeTags.FUNCTIONAL)
    @DisplayName("Checks that loaded virtual map sub-settings are retrieved correctly")
    public void checkGetLoadedVirtualMapSubSettings() {
        // given
        final Settings settings = Settings.getInstance();
        final File settingsFile =
                new File(SettingsTest.class.getResource("settings9.txt").getFile());
        Assertions.assertTrue(settingsFile.exists());

        // when
        settings.loadSettings(settingsFile);
        final VirtualMapSettingsImpl virtualMapSettings = Settings.getInstance().getVirtualMap();

        // then
        Assertions.assertEquals(1, virtualMapSettings.getNumHashThreads());
        Assertions.assertEquals(75.0, virtualMapSettings.getPercentHashThreads());
        Assertions.assertEquals(1, virtualMapSettings.getNumCleanerThreads());
        Assertions.assertEquals(50.0, virtualMapSettings.getPercentCleanerThreads());
        Assertions.assertEquals(10, virtualMapSettings.getMaximumVirtualMapSize());
        Assertions.assertEquals(7500000, virtualMapSettings.getVirtualMapWarningThreshold());
        Assertions.assertEquals(150000, virtualMapSettings.getVirtualMapWarningInterval());
        Assertions.assertEquals(30, virtualMapSettings.getFlushInterval());
        Assertions.assertEquals(3, virtualMapSettings.getPreferredFlushQueueSize());
        Assertions.assertEquals(ParsingUtils.parseDuration("300millis"), virtualMapSettings.getFlushThrottleStepSize());
        Assertions.assertEquals(
                ParsingUtils.parseDuration("6secs"), virtualMapSettings.getMaximumFlushThrottlePeriod());
    }

    /**
     * Currently disabled until the Settings class gets rewritten to not use a singleton design pattern. There are tests
     * that are run that modify these default values before this test is run, therefore resulting in this test failing.
     */
    @Test
    @Disabled
    @Tag(TestTypeTags.FUNCTIONAL)
    @DisplayName("Checks that default address book sub-settings are retrieved correctly")
    public void checkGetDefaultAddressBookSubSettings() {
        // given
        final Configuration configuration = new TestConfigBuilder().getOrCreateConfig();

        // when
        final AddressBookConfig addressBookConfig = configuration.getConfigData(AddressBookConfig.class);

        // then
        Assertions.assertTrue(addressBookConfig.updateAddressBookOnlyAtUpgrade());
    }

    @Test
    @Tag(TestTypeTags.FUNCTIONAL)
    @DisplayName("Checks that loaded address book sub-settings are retrieved correctly")
    public void checkGetLoadedAddressBookSubSettings() throws IOException {
        // given
        final Configuration configuration = new TestConfigBuilder()
                .withSource(new LegacyFileConfigSource(
                        SettingsTest.class.getResource("settings10.txt").getFile()))
                .getOrCreateConfig();

        // when
        final AddressBookConfig addressBookConfig = configuration.getConfigData(AddressBookConfig.class);

        // then
        Assertions.assertFalse(addressBookConfig.updateAddressBookOnlyAtUpgrade());
    }

    /**
     * Currently disabled until the Settings class gets rewritten to not use a singleton design pattern. There are tests
     * that are run that modify these default values before this test is run, therefore resulting in this test failing.
     */
    @Test
    @Disabled
    @Tag(TestTypeTags.FUNCTIONAL)
    @DisplayName("Checks that default JasperDB sub-settings are retrieved correctly")
    public void checkGetDefaultJasperDbSubSettings() {
        // given
        final JasperDbSettingsImpl jasperDbSettings = Settings.getInstance().getJasperDb();

        // then
        Assertions.assertEquals(DEFAULT_MAX_NUM_OF_KEYS, jasperDbSettings.getMaxNumOfKeys());
        Assertions.assertEquals(
                DEFAULT_INTERNAL_HASHES_RAM_TO_DISK_THRESHOLD, jasperDbSettings.getInternalHashesRamToDiskThreshold());
        Assertions.assertEquals(DEFAULT_SMALL_MERGE_CUTOFF_MB, jasperDbSettings.getSmallMergeCutoffMb());
        Assertions.assertEquals(DEFAULT_MEDIUM_MERGE_CUTOFF_MB, jasperDbSettings.getMediumMergeCutoffMb());
        Assertions.assertEquals(DEFAULT_MOVE_LIST_CHUNK_SIZE, jasperDbSettings.getMoveListChunkSize());
        Assertions.assertEquals(DEFAULT_MAX_GB_RAM_FOR_MERGING, jasperDbSettings.getMaxRamUsedForMergingGb());
        Assertions.assertEquals(DEFAULT_ITERATOR_INPUT_BUFFER_BYTES, jasperDbSettings.getIteratorInputBufferBytes());
        Assertions.assertEquals(DEFAULT_WRITER_OUTPUT_BUFFER_BYTES, jasperDbSettings.getWriterOutputBufferBytes());
        Assertions.assertEquals(DEFAULT_MAX_FILE_SIZE_BYTES, jasperDbSettings.getMaxDataFileBytes());
        Assertions.assertEquals(DEFAULT_FULL_MERGE_PERIOD, jasperDbSettings.getFullMergePeriod());
        Assertions.assertEquals(DEFAULT_MEDIUM_MERGE_PERIOD, jasperDbSettings.getMediumMergePeriod());
        Assertions.assertEquals(DEFAULT_MERGE_ACTIVATED_PERIOD, jasperDbSettings.getMergeActivatePeriod());
        Assertions.assertEquals(DEFAULT_MAX_NUMBER_OF_FILES_IN_MERGE, jasperDbSettings.getMaxNumberOfFilesInMerge());
        Assertions.assertEquals(DEFAULT_MIN_NUMBER_OF_FILES_IN_MERGE, jasperDbSettings.getMinNumberOfFilesInMerge());
        Assertions.assertEquals(
                DEFAULT_RECONNECT_KEY_LEAK_MITIGATION_ENABLED, jasperDbSettings.isReconnectKeyLeakMitigationEnabled());
        Assertions.assertEquals(ChronoUnit.valueOf("MINUTES"), jasperDbSettings.getMergePeriodUnit());
        Assertions.assertEquals(
                DEFAULT_KEY_SET_BLOOM_FILTER_HASH_COUNT, jasperDbSettings.getKeySetBloomFilterHashCount());
        Assertions.assertEquals(
                DEFAULT_KEY_SET_BLOOM_FILTER_SIZE_IN_BYTES, jasperDbSettings.getKeySetBloomFilterSizeInBytes());
        Assertions.assertEquals(
                DEFAULT_KEY_SET_HALF_DISK_HASH_MAP_SIZE, jasperDbSettings.getKeySetHalfDiskHashMapSize());
        Assertions.assertEquals(
                DEFAULT_KEY_SET_HALF_DISK_HASH_MAP_BUFFER, jasperDbSettings.getKeySetHalfDiskHashMapBuffer());
        Assertions.assertEquals(DEFAULT_INDEX_REBUILDING_ENFORCED, jasperDbSettings.isIndexRebuildingEnforced());
    }

    @Test
    @Tag(TestTypeTags.FUNCTIONAL)
    @DisplayName("Checks that loaded JasperDB sub-settings are retrieved correctly")
    public void checkGetLoadedJasperDbSubSettings() {
        // given
        final Settings settings = Settings.getInstance();
        final File settingsFile =
                new File(SettingsTest.class.getResource("settings11.txt").getFile());
        Assertions.assertTrue(settingsFile.exists());

        // when
        settings.loadSettings(settingsFile);
        final JasperDbSettingsImpl jasperDbSettings = Settings.getInstance().getJasperDb();

        // then
        Assertions.assertEquals(250000000, jasperDbSettings.getMaxNumOfKeys());
        Assertions.assertEquals(1, jasperDbSettings.getInternalHashesRamToDiskThreshold());
        Assertions.assertEquals(4096, jasperDbSettings.getSmallMergeCutoffMb());
        Assertions.assertEquals(40960, jasperDbSettings.getMediumMergeCutoffMb());
        Assertions.assertEquals(250000, jasperDbSettings.getMoveListChunkSize());
        Assertions.assertEquals(15, jasperDbSettings.getMaxRamUsedForMergingGb());
        Assertions.assertEquals(500000000, jasperDbSettings.getIteratorInputBufferBytes());
        Assertions.assertEquals(500000000, jasperDbSettings.getWriterOutputBufferBytes());
        Assertions.assertEquals(500000000, jasperDbSettings.getMaxDataFileBytes());
        Assertions.assertEquals(2000, jasperDbSettings.getFullMergePeriod());
        Assertions.assertEquals(100, jasperDbSettings.getMediumMergePeriod());
        Assertions.assertEquals(2, jasperDbSettings.getMergeActivatePeriod());
        Assertions.assertEquals(128, jasperDbSettings.getMaxNumberOfFilesInMerge());
        Assertions.assertEquals(16, jasperDbSettings.getMinNumberOfFilesInMerge());
        Assertions.assertTrue(jasperDbSettings.isReconnectKeyLeakMitigationEnabled());
        // Assertions.assertEquals("Seconds", jasperDbSettings.getMergePeriodUnit());
        Assertions.assertEquals(15, jasperDbSettings.getKeySetBloomFilterHashCount());
        Assertions.assertEquals(300000000, jasperDbSettings.getKeySetBloomFilterSizeInBytes());
        Assertions.assertEquals(200000000, jasperDbSettings.getKeySetHalfDiskHashMapSize());
        Assertions.assertEquals(200000000, jasperDbSettings.getKeySetHalfDiskHashMapBuffer());
        Assertions.assertTrue(jasperDbSettings.isIndexRebuildingEnforced());
    }

    /**
     * Currently disabled until the Settings class gets rewritten to not use a singleton design pattern. There are tests
     * that are run that modify these default values before this test is run, therefore resulting in this test failing.
     */
    @Test
    @Disabled
    @Tag(TestTypeTags.FUNCTIONAL)
    @DisplayName("Checks that default temporary file sub-settings are retrieved correctly")
    public void checkGetDefaultTemporaryFileSubSettings() {
        // given
        final Configuration configuration = new TestConfigBuilder().getOrCreateConfig();

        // when
        final TemporaryFileConfig temporaryFileConfig = configuration.getConfigData(TemporaryFileConfig.class);

        // then
        Assertions.assertEquals(
                "data/saved/swirlds-tmp",
                temporaryFileConfig.getTemporaryFilePath(configuration.getConfigData(StateConfig.class)));
    }

    @Test
    @Tag(TestTypeTags.FUNCTIONAL)
    @DisplayName("Checks that loaded temporary file sub-settings are retrieved correctly")
    public void checkGetLoadedTemporaryFileSubSettings() throws IOException {
        // given
        final Configuration configuration = new TestConfigBuilder()
                .withSource(new LegacyFileConfigSource(
                        SettingsTest.class.getResource("settings12.txt").getFile()))
                .getOrCreateConfig();

        // when
        final TemporaryFileConfig temporaryFileConfig = configuration.getConfigData(TemporaryFileConfig.class);

        // then
        Assertions.assertEquals(
                Path.of("data", "saved", "badSwirldsTmp").toString(),
                temporaryFileConfig.getTemporaryFilePath(configuration.getConfigData(StateConfig.class)));
    }

<<<<<<< HEAD
    /**
     * Currently disabled until the Settings class gets rewritten to not use a singleton design pattern. There are tests
     * that are run that modify these default values before this test is run, therefore resulting in this test failing.
     */
    @Test
    @Disabled
    @Tag(TestTypeTags.FUNCTIONAL)
    @DisplayName("Checks that default chatter sub-settings are retrieved correctly")
    public void checkGetDefaultChatterSubSettings() {
        // given
        final ChatterSubSetting chatterSubSetting = Settings.getInstance().getChatter();

        // then
        Assertions.assertFalse(chatterSubSetting.isChatterUsed());
        Assertions.assertEquals(50, chatterSubSetting.getAttemptedChatterEventPerSecond());
        Assertions.assertEquals(0.5, chatterSubSetting.getChatteringCreationThreshold());
        Assertions.assertEquals(20, chatterSubSetting.getChatterIntakeThrottle());
        Assertions.assertEquals(Duration.ofMillis(500), chatterSubSetting.getOtherEventDelay());
        Assertions.assertEquals(1500, chatterSubSetting.getSelfEventQueueCapacity());
        Assertions.assertEquals(45000, chatterSubSetting.getOtherEventQueueCapacity());
        Assertions.assertEquals(45000, chatterSubSetting.getDescriptorQueueCapacity());
        Assertions.assertEquals(Duration.ofMillis(100), chatterSubSetting.getProcessingTimeInterval());
        Assertions.assertEquals(Duration.ofSeconds(1), chatterSubSetting.getHeartbeatInterval());
        Assertions.assertEquals(100000, chatterSubSetting.getFutureGenerationLimit());
    }

    @Test
    @Tag(TestTypeTags.FUNCTIONAL)
    @DisplayName("Checks that loaded chatter sub-settings are retrieved correctly")
    public void checkGetLoadedChatterSubSettings() {
        // given
        final Settings settings = Settings.getInstance();
        final File settingsFile =
                new File(SettingsTest.class.getResource("settings13.txt").getFile());
        Assertions.assertTrue(settingsFile.exists());

        // when
        settings.loadSettings(settingsFile);
        final ChatterSubSetting chatterSubSetting = Settings.getInstance().getChatter();

        // then
        Assertions.assertTrue(chatterSubSetting.isChatterUsed());
        Assertions.assertEquals(60, chatterSubSetting.getAttemptedChatterEventPerSecond());
        Assertions.assertEquals(0.75, chatterSubSetting.getChatteringCreationThreshold());
        Assertions.assertEquals(30, chatterSubSetting.getChatterIntakeThrottle());
        Assertions.assertEquals(ParsingUtils.parseDuration("600millis"), chatterSubSetting.getOtherEventDelay());
        Assertions.assertEquals(2000, chatterSubSetting.getSelfEventQueueCapacity());
        Assertions.assertEquals(50000, chatterSubSetting.getOtherEventQueueCapacity());
        Assertions.assertEquals(50000, chatterSubSetting.getDescriptorQueueCapacity());
        Assertions.assertEquals(ParsingUtils.parseDuration("200millis"), chatterSubSetting.getProcessingTimeInterval());
        Assertions.assertEquals(ParsingUtils.parseDuration("2secs"), chatterSubSetting.getHeartbeatInterval());
        Assertions.assertEquals(150000, chatterSubSetting.getFutureGenerationLimit());
    }

=======
>>>>>>> 7d67feb5
    private String readValueFromFile(Path settingsPath, String propertyName) throws IOException {
        try (BufferedReader br = new BufferedReader(new FileReader(settingsPath.toFile()))) {
            return br.lines()
                    .filter(line -> line.endsWith(propertyName))
                    .findAny()
                    .map(line -> line.substring(0, line.length() - ("= " + propertyName).length()))
                    .map(line -> line.trim())
                    .orElseThrow(() -> new IllegalStateException(
                            "Property '" + propertyName + "' not found in saved settings file"));
        }
    }
}<|MERGE_RESOLUTION|>--- conflicted
+++ resolved
@@ -118,11 +118,7 @@
 import com.swirlds.common.settings.ParsingUtils;
 import com.swirlds.config.api.Configuration;
 import com.swirlds.platform.config.AddressBookConfig;
-<<<<<<< HEAD
 import com.swirlds.platform.gossip.chatter.ChatterSubSetting;
-=======
-import com.swirlds.platform.reconnect.ReconnectSettingsImpl;
->>>>>>> 7d67feb5
 import com.swirlds.platform.state.StateSettings;
 import com.swirlds.test.framework.TestTypeTags;
 import com.swirlds.test.framework.config.TestConfigBuilder;
@@ -786,10 +782,10 @@
                 temporaryFileConfig.getTemporaryFilePath(configuration.getConfigData(StateConfig.class)));
     }
 
-<<<<<<< HEAD
-    /**
-     * Currently disabled until the Settings class gets rewritten to not use a singleton design pattern. There are tests
-     * that are run that modify these default values before this test is run, therefore resulting in this test failing.
+    /**
+     * Currently disabled until the Settings class gets rewritten to not use a singleton
+     * design pattern. There are tests that are run that modify these default values
+     * before this test is run, therefore resulting in this test failing.
      */
     @Test
     @Disabled
@@ -841,8 +837,6 @@
         Assertions.assertEquals(150000, chatterSubSetting.getFutureGenerationLimit());
     }
 
-=======
->>>>>>> 7d67feb5
     private String readValueFromFile(Path settingsPath, String propertyName) throws IOException {
         try (BufferedReader br = new BufferedReader(new FileReader(settingsPath.toFile()))) {
             return br.lines()
