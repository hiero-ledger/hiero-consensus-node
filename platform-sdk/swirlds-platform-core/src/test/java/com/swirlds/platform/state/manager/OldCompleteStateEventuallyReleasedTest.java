--- conflicted
+++ resolved
@@ -7,6 +7,7 @@
 
 import com.hedera.hapi.node.state.roster.Roster;
 import com.swirlds.common.context.PlatformContext;
+import com.swirlds.common.merkle.crypto.MerkleCryptographyFactory;
 import com.swirlds.common.merkle.crypto.MerkleCryptographyFactory;
 import com.swirlds.common.test.fixtures.platform.TestPlatformContextBuilder;
 import com.swirlds.platform.components.state.output.StateHasEnoughSignaturesConsumer;
@@ -74,18 +75,11 @@
         final SignedState stateFromDisk = new RandomSignedStateGenerator(random)
                 .setRoster(roster)
                 .setRound(0)
-<<<<<<< HEAD
-                .setSignatures(signatures)
-                // FUTURE WORK: remove setState call use TestHederaVirtualMapState
-                .setState(new TestMerkleStateRoot(
-                        platformContext.getConfiguration(),
+                .useSignatureSupplierFromRoster()
+                .setState(new TestVirtualMapState( platformContext.getConfiguration(),
                         platformContext.getMetrics(),
                         platformContext.getTime(),
                         MerkleCryptographyFactory.create(platformContext.getConfiguration())))
-=======
-                .useSignatureSupplierFromRoster()
-                .setState(new TestVirtualMapState())
->>>>>>> d62bd65a
                 .build();
 
         signedStates.put(0L, stateFromDisk);
