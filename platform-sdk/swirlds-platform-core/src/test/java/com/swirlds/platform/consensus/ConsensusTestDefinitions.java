--- conflicted
+++ resolved
@@ -1,7 +1,6 @@
 // SPDX-License-Identifier: Apache-2.0
 package com.swirlds.platform.consensus;
 
-import static com.swirlds.platform.test.fixtures.consensus.framework.validation.ConsensusValidator.ConsensusValidationType.DIFFERENT_ORDER;
 import static com.swirlds.platform.test.fixtures.event.EventUtils.integerPowerDistribution;
 import static com.swirlds.platform.test.fixtures.graph.OtherParentMatrixFactory.createBalancedOtherParentMatrix;
 import static com.swirlds.platform.test.fixtures.graph.OtherParentMatrixFactory.createCliqueOtherParentMatrix;
@@ -71,13 +70,7 @@
                 .setTestInput(input)
                 .build()
                 .generateAllEvents()
-<<<<<<< HEAD
-                .validateAndClear(Validations.newInstance()
-                        .allConsensusValidationsWithRatios(EventRatioValidation.standard()
-                                .setMinimumConsensusRatio(0.9 - (0.05 * input.numberOfNodes()))));
-=======
                 .validateAndClear(consensusOutputValidator);
->>>>>>> 8fef1603
     }
 
     /** Send an ancient event to consensus and check if it is marked stale. */
@@ -109,13 +102,7 @@
         // Phase 3: the shunned node creates stops creating events
         orchestrator.setNewEventWeight(dyingNode, 0d);
         orchestrator.generateEvents(0.70);
-<<<<<<< HEAD
-
-        orchestrator.validateAndClear(Validations.newInstance()
-                .allConsensusValidationsWithRatios(EventRatioValidation.blank().setMinimumConsensusRatio(0.5)));
-=======
         orchestrator.validateAndClear(consensusOutputValidatorWithConsensusRatio05);
->>>>>>> 8fef1603
     }
 
     /** Test consensus in the presence of forks. */
@@ -160,13 +147,7 @@
                 .setEventSourceBuilder(eventSourceBuilder)
                 .build()
                 .generateEvents(1.0)
-<<<<<<< HEAD
-                .validateAndClear(Validations.newInstance()
-                        .allConsensusValidationsWithRatios(
-                                EventRatioValidation.standard().setMaximumStaleRatio(0.1)));
-=======
                 .validateAndClear(consensusOutputValidator);
->>>>>>> 8fef1603
     }
 
     /**
@@ -194,12 +175,8 @@
         // execution: generate a third of the total events
         orchestrator.generateEvents(0.33);
         // validation: we expect normal consensus
-<<<<<<< HEAD
-        orchestrator.validateAndClear(Validations.newInstance().allValidations());
-=======
         final ConsensusOutputValidator defaultConsensusOutputValidator = new ConsensusOutputValidator();
         orchestrator.validateAndClear(defaultConsensusOutputValidator);
->>>>>>> 8fef1603
 
         //
         // Phase 2
@@ -211,12 +188,6 @@
         // validation: almost no events will reach consensus
         //   (it's possible a few tail events may reach consensus right at the beginning of the
         // phase)
-<<<<<<< HEAD
-        orchestrator.validateAndClear(Validations.newInstance()
-                .allConsensusValidationsWithRatios(EventRatioValidation.standard()
-                        .setMinimumConsensusRatio(0.0)
-                        .setMaximumConsensusRatio(0.5)));
-=======
         final ConsensusOutputValidator consensusOutputValidatorWithEventRatioType1 =
                 new ConsensusOutputValidator(Set.of(
                         new OutputEventsAddedInDifferentOrderValidation(),
@@ -225,7 +196,6 @@
                                 .setMinimumConsensusRatio(0.0)
                                 .setMaximumConsensusRatio(0.5)));
         orchestrator.validateAndClear(consensusOutputValidatorWithEventRatioType1);
->>>>>>> 8fef1603
 
         //
         // Phase 3
@@ -235,12 +205,6 @@
         // execution: generate a third of the total events
         orchestrator.generateEvents(0.34);
         // validation: we expect for phase 2 and phase 3 events to reach consensus
-<<<<<<< HEAD
-        orchestrator.validateAndClear(Validations.newInstance()
-                .allConsensusValidationsWithRatios(EventRatioValidation.standard()
-                        .setMinimumConsensusRatio(0.8)
-                        .setMaximumConsensusRatio(2.1)));
-=======
         final ConsensusOutputValidator consensusOutputValidatorWithEventRatioType2 =
                 new ConsensusOutputValidator(Set.of(
                         new OutputEventsAddedInDifferentOrderValidation(),
@@ -249,7 +213,6 @@
                                 .setMinimumConsensusRatio(0.8)
                                 .setMaximumConsensusRatio(2.1)));
         orchestrator.validateAndClear(consensusOutputValidatorWithEventRatioType2);
->>>>>>> 8fef1603
     }
 
     /**
@@ -279,27 +242,18 @@
         // In phase 1 we expect normal consensus
         orchestrator.setOtherParentAffinity(fullyConnected);
         orchestrator.generateEvents(0.33);
-<<<<<<< HEAD
-        orchestrator.validateAndClear(Validations.newInstance().allValidations());
-=======
-        orchestrator.validateAndClear(defaultConsensusOutputValidator);
->>>>>>> 8fef1603
+        orchestrator.validateAndClear(defaultConsensusOutputValidator);
 
         // In phase 2, events created by the sub-quorum partition nodes should not reach consensus,
         // so we set
         // the min and max consensus ratio relative to the number of nodes in the quorum partition.
         orchestrator.setOtherParentAffinity(partitioned);
         orchestrator.generateEvents(0.33);
-<<<<<<< HEAD
-        orchestrator.validateAndClear(Validations.newInstance()
-                .allConsensusValidationsWithRatios(EventRatioValidation.standard()
-=======
 
         final ConsensusOutputValidator consensusOutputValidatorWithEventRatio = new ConsensusOutputValidator(Set.of(
                 new OutputEventsAddedInDifferentOrderValidation(),
                 new OutputEventsEqualityValidation(),
                 OutputEventRatioValidation.standard()
->>>>>>> 8fef1603
                         .setMinimumConsensusRatio(consNodeRatio * 0.8)
                         // Some seeds cause the nodes in the quorum partition to
                         // create more than it's fair
@@ -317,11 +271,7 @@
         // In phase 3 consensus should return to normal.
         orchestrator.setOtherParentAffinity(fullyConnected);
         orchestrator.generateEvents(0.34);
-<<<<<<< HEAD
-        orchestrator.validateAndClear(Validations.newInstance().allValidations());
-=======
-        orchestrator.validateAndClear(defaultConsensusOutputValidator);
->>>>>>> 8fef1603
+        orchestrator.validateAndClear(defaultConsensusOutputValidator);
     }
 
     public static void cliqueTests(@NonNull final TestInput input) {
@@ -349,15 +299,10 @@
         orchestrator.setOtherParentAffinity(affinity);
 
         orchestrator.generateAllEvents();
-<<<<<<< HEAD
-        orchestrator.validateAndClear(Validations.newInstance()
-                .allConsensusValidationsWithRatios(EventRatioValidation.standard()
-=======
         final ConsensusOutputValidator consensusOutputValidatorWithEventRatio = new ConsensusOutputValidator(Set.of(
                 new OutputEventsAddedInDifferentOrderValidation(),
                 new OutputEventsEqualityValidation(),
                 OutputEventRatioValidation.standard()
->>>>>>> 8fef1603
                         // We expect for events to eventually reach consensus, but
                         // there may be a long lag
                         // between event creation and consensus. This means that the
@@ -394,11 +339,7 @@
                 .setEventSourceConfigurator(configureVariable)
                 .build()
                 .generateAllEvents()
-<<<<<<< HEAD
-                .validateAndClear(Validations.newInstance().allValidations());
-=======
                 .validateAndClear(defaultConsensusOutputValidator);
->>>>>>> 8fef1603
     }
 
     /** One node has a tendency to use stale other parents. */
@@ -413,15 +354,10 @@
                     .setRequestedOtherParentAgeDistribution(integerPowerDistribution(0.002, 300));
         });
         orchestrator.generateAllEvents();
-<<<<<<< HEAD
-        orchestrator.validateAndClear(Validations.newInstance()
-                .allConsensusValidationsWithRatios(EventRatioValidation.standard()
-=======
         final ConsensusOutputValidator consensusOutputValidatorWithEventRatio = new ConsensusOutputValidator(Set.of(
                 new OutputEventsAddedInDifferentOrderValidation(),
                 new OutputEventsEqualityValidation(),
                 OutputEventRatioValidation.standard()
->>>>>>> 8fef1603
                         .setMinimumConsensusRatio(0.3)
                         .setMaximumStaleRatio(0.2)));
         orchestrator.validateAndClear(consensusOutputValidatorWithEventRatio);
@@ -451,16 +387,11 @@
         large because many more events are required to strongly see witnesses. Larger rounds means fewer stale
         events. Possibly no stale events at all if there are not enough events to create enough rounds so that
         generations are considered ancient. */
-<<<<<<< HEAD
-        orchestrator.validateAndClear(Validations.newInstance()
-                .allConsensusValidationsWithRatios(EventRatioValidation.blank().setMinimumConsensusRatio(0.2)));
-=======
         final ConsensusOutputValidator consensusOutputValidatorWithEventRatio = new ConsensusOutputValidator(Set.of(
                 new OutputEventsAddedInDifferentOrderValidation(),
                 new OutputEventsEqualityValidation(),
                 OutputEventRatioValidation.blank().setMinimumConsensusRatio(0.2)));
         orchestrator.validateAndClear(consensusOutputValidatorWithEventRatio);
->>>>>>> 8fef1603
     }
 
     /**
@@ -478,11 +409,7 @@
         // execution: generate a third of the total events
         orchestrator.generateEvents(0.33);
         // validation: we expect normal consensus
-<<<<<<< HEAD
-        orchestrator.validateAndClear(Validations.newInstance().allValidations());
-=======
-        orchestrator.validateAndClear(defaultConsensusOutputValidator);
->>>>>>> 8fef1603
+        orchestrator.validateAndClear(defaultConsensusOutputValidator);
 
         //
         // Phase 2
@@ -495,15 +422,6 @@
         orchestrator.generateEvents(0.33);
         // validation: almost no events will reach consensus
         //   (it's possible a few tail events may reach consensus right at the beginning of the phase)
-<<<<<<< HEAD
-        orchestrator.validateAndClear(Validations.newInstance()
-                .allConsensusValidationsWithRatios(EventRatioValidation.standard()
-                        .setMinimumConsensusRatio(0.0)
-                        .setMaximumConsensusRatio(0.2))
-                // in this test, only 1 node could end up creating events, which means they have to be added in the same
-                // order, so we disable this validation for this test
-                .withoutConsensusValidationType(DIFFERENT_ORDER));
-=======
         final ConsensusOutputValidator consensusOutputValidatorWithEventRatio = new ConsensusOutputValidator(
                 // in this test, only 1 node could end up creating events, which means they have to be added in the same
                 // order, so we disable this validation for this test
@@ -513,7 +431,6 @@
                                 .setMinimumConsensusRatio(0.0)
                                 .setMaximumConsensusRatio(0.2)));
         orchestrator.validateAndClear(consensusOutputValidatorWithEventRatio);
->>>>>>> 8fef1603
 
         //
         // Phase 3
@@ -525,11 +442,7 @@
         // execution: generate a third of the total events
         orchestrator.generateEvents(0.34);
         // validation: we expect normal consensus
-<<<<<<< HEAD
-        orchestrator.validateAndClear(Validations.newInstance().allValidations());
-=======
-        orchestrator.validateAndClear(defaultConsensusOutputValidator);
->>>>>>> 8fef1603
+        orchestrator.validateAndClear(defaultConsensusOutputValidator);
     }
 
     /** less than a quorum stop producing events, consensus proceeds as normal */
@@ -545,11 +458,7 @@
         // execution: generate a third of the total events
         orchestrator.generateEvents(0.33);
         // validation: we expect normal consensus
-<<<<<<< HEAD
-        orchestrator.validateAndClear(Validations.newInstance().allValidations());
-=======
-        orchestrator.validateAndClear(defaultConsensusOutputValidator);
->>>>>>> 8fef1603
+        orchestrator.validateAndClear(defaultConsensusOutputValidator);
 
         //
         // Phase 2
@@ -561,11 +470,7 @@
         // execution: generate a third of the total events
         orchestrator.generateEvents(0.33);
         // validation: Consensus continues without the nodes that shut down
-<<<<<<< HEAD
-        orchestrator.validateAndClear(Validations.newInstance().allValidations());
-=======
-        orchestrator.validateAndClear(defaultConsensusOutputValidator);
->>>>>>> 8fef1603
+        orchestrator.validateAndClear(defaultConsensusOutputValidator);
 
         //
         // Phase 3
@@ -577,11 +482,7 @@
         // execution: generate a third of the total events
         orchestrator.generateEvents(0.34);
         // validation: we expect normal consensus
-<<<<<<< HEAD
-        orchestrator.validateAndClear(Validations.newInstance().allValidations());
-=======
-        orchestrator.validateAndClear(defaultConsensusOutputValidator);
->>>>>>> 8fef1603
+        orchestrator.validateAndClear(defaultConsensusOutputValidator);
     }
 
     /**
@@ -597,13 +498,7 @@
                 .build()
                 .configGenerators(g -> ((StandardGraphGenerator) g).setSimultaneousEventFraction(0.5))
                 .generateAllEvents()
-<<<<<<< HEAD
-                .validateAndClear(Validations.newInstance()
-                        .allConsensusValidationsWithRatios(
-                                EventRatioValidation.standard().setMinimumConsensusRatio(0.3)));
-=======
                 .validateAndClear(consensusOutputValidatorWithEventRatio);
->>>>>>> 8fef1603
     }
 
     public static void stale(@NonNull final TestInput input) {
@@ -621,15 +516,10 @@
         // Phase 3: all nodes are used as other-parents, again
         orchestrator.setOtherParentAffinity(createBalancedOtherParentMatrix(input.numberOfNodes()));
         orchestrator.generateEvents(0.1);
-<<<<<<< HEAD
-        orchestrator.validateAndClear(Validations.newInstance()
-                .allConsensusValidationsWithRatios(EventRatioValidation.blank()
-=======
         final ConsensusOutputValidator consensusOutputValidatorWithEventRatio = new ConsensusOutputValidator(Set.of(
                 new OutputEventsAddedInDifferentOrderValidation(),
                 new OutputEventsEqualityValidation(),
                 OutputEventRatioValidation.blank()
->>>>>>> 8fef1603
                         // if the shunned node has a lot of weigh, not many events
                         // will reach consensus
                         .setMinimumConsensusRatio(0.1)
@@ -647,21 +537,11 @@
                 OrchestratorBuilder.builder().setTestInput(input).build();
 
         orchestrator.generateEvents(0.5);
-<<<<<<< HEAD
-        orchestrator.validate(Validations.newInstance()
-                .allConsensusValidationsWithRatios(EventRatioValidation.blank().setMinimumConsensusRatio(0.5)));
-        orchestrator.restartAllNodes();
-        orchestrator.clearOutput();
-        orchestrator.generateEvents(0.5);
-        orchestrator.validateAndClear(Validations.newInstance()
-                .allConsensusValidationsWithRatios(EventRatioValidation.blank().setMinimumConsensusRatio(0.5)));
-=======
         orchestrator.validate(consensusOutputValidatorWithConsensusRatio05);
         orchestrator.restartAllNodes();
         orchestrator.clearOutput();
         orchestrator.generateEvents(0.5);
         orchestrator.validateAndClear(consensusOutputValidatorWithConsensusRatio05);
->>>>>>> 8fef1603
     }
 
     /** Simulates a reconnect */
@@ -670,34 +550,19 @@
                 OrchestratorBuilder.builder().setTestInput(input).build();
 
         orchestrator.generateEvents(0.5);
-<<<<<<< HEAD
-        orchestrator.validate(Validations.newInstance()
-                .allConsensusValidationsWithRatios(EventRatioValidation.blank().setMinimumConsensusRatio(0.5)));
-=======
         orchestrator.validate(consensusOutputValidatorWithConsensusRatio05);
->>>>>>> 8fef1603
         orchestrator.addReconnectNode(input.platformContext());
 
         orchestrator.clearOutput();
         orchestrator.generateEvents(0.5);
-<<<<<<< HEAD
-        orchestrator.validateAndClear(Validations.newInstance()
-                .allConsensusValidationsWithRatios(EventRatioValidation.blank().setMinimumConsensusRatio(0.5)));
-=======
         orchestrator.validateAndClear(consensusOutputValidatorWithConsensusRatio05);
->>>>>>> 8fef1603
     }
 
     public static void removeNode(@NonNull final TestInput input) {
         final ConsensusTestOrchestrator orchestrator =
                 OrchestratorBuilder.builder().setTestInput(input).build();
         orchestrator.generateEvents(0.5);
-<<<<<<< HEAD
-        orchestrator.validate(Validations.newInstance()
-                .allConsensusValidationsWithRatios(EventRatioValidation.blank().setMinimumConsensusRatio(0.5)));
-=======
         orchestrator.validate(consensusOutputValidatorWithConsensusRatio05);
->>>>>>> 8fef1603
 
         orchestrator.removeNode(orchestrator.getAddressBook().getNodeId(0));
 
@@ -709,13 +574,7 @@
         orchestrator.validate(
                 // this used to be set to 0.5, but then a test failed because it had a ratio of 0.4999
                 // the number are a bit arbitrary, but the goal is to validate that events are reaching consensus
-<<<<<<< HEAD
-                Validations.newInstance()
-                        .allConsensusValidationsWithRatios(
-                                EventRatioValidation.blank().setMinimumConsensusRatio(0.4)));
-=======
                 consensusOutputValidatorWithEventRatio);
->>>>>>> 8fef1603
     }
 
     public static void syntheticSnapshot(@NonNull final TestInput input) {
@@ -744,16 +603,6 @@
         });
 
         orchestrator.generateEvents(0.5);
-<<<<<<< HEAD
-        orchestrator.validateAndClear(Validations.newInstance()
-                .allConsensusValidationsWithRatios(EventRatioValidation.blank().setMaximumConsensusRatio(0))
-                // only 1 event will actually be added, that is the judge, so there can be no variation in the order
-                .withoutConsensusValidationType(DIFFERENT_ORDER));
-
-        orchestrator.generateEvents(0.5);
-        orchestrator.validate(Validations.newInstance()
-                .allConsensusValidationsWithRatios(EventRatioValidation.blank().setMinimumConsensusRatio(0.8)));
-=======
         final ConsensusOutputValidator consensusOutputValidatorWithEventRatioType1 =
                 new ConsensusOutputValidator(Set.of(
                         new OutputEventsEqualityValidation(),
@@ -769,7 +618,6 @@
                         new OutputEventsEqualityValidation(),
                         OutputEventRatioValidation.blank().setMinimumConsensusRatio(0.8)));
         orchestrator.validate(consensusOutputValidatorWithEventRatioType2);
->>>>>>> 8fef1603
     }
 
     /**
@@ -786,18 +634,11 @@
                             .getAncientMode()));
         }
 
-<<<<<<< HEAD
-        orchestrator
-                .generateAllEvents()
-                .validateAndClear(Validations.newInstance()
-                        .allConsensusValidationsWithRatios(EventRatioValidation.standard()
-=======
         final ConsensusOutputValidator consensusOutputValidatorWithEventRatioType2 =
                 new ConsensusOutputValidator(Set.of(
                         new OutputEventsAddedInDifferentOrderValidation(),
                         new OutputEventsEqualityValidation(),
                         OutputEventRatioValidation.standard()
->>>>>>> 8fef1603
                                 .setMinimumConsensusRatio(0.9 - (0.05 * input.numberOfNodes()))));
         orchestrator.generateAllEvents().validateAndClear(consensusOutputValidatorWithEventRatioType2);
     }
