--- conflicted
+++ resolved
@@ -31,12 +31,7 @@
 import com.swirlds.common.platform.NodeId;
 import com.swirlds.common.test.fixtures.platform.TestPlatformContextBuilder;
 import com.swirlds.config.extensions.test.fixtures.TestConfigBuilder;
-<<<<<<< HEAD
-import com.swirlds.platform.consensus.ConsensusConstants;
 import com.swirlds.platform.consensus.EventWindow;
-=======
-import com.swirlds.platform.consensus.NonAncientEventWindow;
->>>>>>> be5227d2
 import com.swirlds.platform.event.AncientMode;
 import com.swirlds.platform.event.GossipEvent;
 import com.swirlds.platform.eventhandling.EventConfig_;
@@ -133,7 +128,7 @@
      * @param ancientEvents the events that will be considered ancient
      * @return the event window that will cause the given events to be considered ancient
      */
-    private static NonAncientEventWindow chooseEventWindow(
+    private static EventWindow chooseEventWindow(
             @NonNull final AncientMode ancientMode, final GossipEvent... ancientEvents) {
 
         long ancientValue = 0;
@@ -144,7 +139,7 @@
                 case GENERATION_THRESHOLD -> Math.max(ancientValue, ancientEvent.getGeneration());};
         }
 
-        final NonAncientEventWindow eventWindow = new NonAncientEventWindow(
+        final EventWindow eventWindow = new EventWindow(
                 ROUND_FIRST /* ignored in this context */,
                 ancientValue + 1, /* one more than the ancient value, so that the events are ancient */
                 ROUND_FIRST /* ignored in this context */,
@@ -184,30 +179,11 @@
         assertEquals(0, exitedIntakePipelineCount.get());
 
         time.tick(Duration.ofSeconds(1));
-<<<<<<< HEAD
-        latestConsensusRound += 1;
-        minRoundNonAncient += 1;
-        minGenNonAncient += 1;
-        if (ancientMode == AncientMode.BIRTH_ROUND_THRESHOLD) {
-            inOrderLinker.setEventWindow(new EventWindow(
-                    latestConsensusRound,
-                    minRoundNonAncient,
-                    ConsensusConstants.ROUND_FIRST /* ignored in this context */,
-                    ancientMode));
-        } else {
-            inOrderLinker.setEventWindow(new EventWindow(
-                    latestConsensusRound,
-                    minGenNonAncient,
-                    ConsensusConstants.ROUND_FIRST /* ignored in this context */,
-                    ancientMode));
-        }
-=======
->>>>>>> be5227d2
 
         // cause genesisOtherParent to become ancient
-        NonAncientEventWindow eventWindow = chooseEventWindow(ancientMode, genesisOtherParent);
+        EventWindow eventWindow = chooseEventWindow(ancientMode, genesisOtherParent);
         assertFalse(eventWindow.isAncient(child1));
-        inOrderLinker.setNonAncientEventWindow(eventWindow);
+        inOrderLinker.setEventWindow(eventWindow);
 
         final GossipEvent child2 = new TestingEventBuilder(random)
                 .setCreatorId(selfId)
@@ -224,30 +200,11 @@
         assertEquals(0, exitedIntakePipelineCount.get());
 
         time.tick(Duration.ofSeconds(1));
-<<<<<<< HEAD
-        latestConsensusRound += 1;
-        minRoundNonAncient += 1;
-        minGenNonAncient += 1;
-        if (ancientMode == AncientMode.BIRTH_ROUND_THRESHOLD) {
-            inOrderLinker.setEventWindow(new EventWindow(
-                    latestConsensusRound,
-                    minRoundNonAncient,
-                    ConsensusConstants.ROUND_FIRST /* ignored in this context */,
-                    ancientMode));
-        } else {
-            inOrderLinker.setEventWindow(new EventWindow(
-                    latestConsensusRound,
-                    minGenNonAncient,
-                    ConsensusConstants.ROUND_FIRST /* ignored in this context */,
-                    ancientMode));
-        }
-=======
->>>>>>> be5227d2
 
         // cause child1 to become ancient
         eventWindow = chooseEventWindow(ancientMode, child1);
         assertFalse(eventWindow.isAncient(child2));
-        inOrderLinker.setNonAncientEventWindow(eventWindow);
+        inOrderLinker.setEventWindow(eventWindow);
 
         final GossipEvent child3 = new TestingEventBuilder(random)
                 .setCreatorId(selfId)
@@ -265,26 +222,8 @@
 
         time.tick(Duration.ofSeconds(1));
         // make both parents ancient.
-<<<<<<< HEAD
-        minRoundNonAncient += 2;
-        minGenNonAncient += 2;
-        if (ancientMode == AncientMode.BIRTH_ROUND_THRESHOLD) {
-            inOrderLinker.setEventWindow(new EventWindow(
-                    latestConsensusRound,
-                    minRoundNonAncient,
-                    ConsensusConstants.ROUND_FIRST /* ignored in this context */,
-                    ancientMode));
-        } else {
-            inOrderLinker.setEventWindow(new EventWindow(
-                    latestConsensusRound,
-                    minGenNonAncient,
-                    ConsensusConstants.ROUND_FIRST /* ignored in this context */,
-                    ancientMode));
-        }
-=======
         eventWindow = chooseEventWindow(ancientMode, child2, child3);
-        inOrderLinker.setNonAncientEventWindow(eventWindow);
->>>>>>> be5227d2
+        inOrderLinker.setEventWindow(eventWindow);
 
         final GossipEvent child4 = new TestingEventBuilder(random)
                 .setCreatorId(selfId)
@@ -352,26 +291,8 @@
         final AncientMode ancientMode =
                 useBirthRoundForAncient ? AncientMode.BIRTH_ROUND_THRESHOLD : AncientMode.GENERATION_THRESHOLD;
         inOrderLinkerSetup(ancientMode);
-<<<<<<< HEAD
-        final long minRoundNonAncient = 3;
-        final long minGenNonAncient = 3;
-        if (ancientMode == AncientMode.BIRTH_ROUND_THRESHOLD) {
-            inOrderLinker.setEventWindow(new EventWindow(
-                    ConsensusConstants.ROUND_FIRST /* not consequential for this test */,
-                    minRoundNonAncient,
-                    ConsensusConstants.ROUND_FIRST /* ignored in this context */,
-                    ancientMode));
-        } else {
-            inOrderLinker.setEventWindow(new EventWindow(
-                    ConsensusConstants.ROUND_FIRST /* not consequential for this test */,
-                    minGenNonAncient,
-                    ConsensusConstants.ROUND_FIRST /* ignored in this context */,
-                    ancientMode));
-        }
-=======
->>>>>>> be5227d2
-
-        inOrderLinker.setNonAncientEventWindow(new NonAncientEventWindow(
+
+        inOrderLinker.setEventWindow(new EventWindow(
                 ROUND_FIRST /* not consequential for this test */,
                 3,
                 ROUND_FIRST /* ignored in this context */,
