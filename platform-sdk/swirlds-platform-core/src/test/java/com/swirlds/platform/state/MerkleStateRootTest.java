--- conflicted
+++ resolved
@@ -16,12 +16,8 @@
 
 package com.swirlds.platform.state;
 
-<<<<<<< HEAD
-import static com.swirlds.platform.state.service.impl.PbjConverter.toPbjPlatformState;
-=======
 import static com.swirlds.platform.state.MerkleStateRoot.CURRENT_VERSION;
 import static com.swirlds.platform.state.service.PbjConverter.toPbjPlatformState;
->>>>>>> 6b43149c
 import static com.swirlds.platform.test.PlatformStateUtils.randomPlatformState;
 import static com.swirlds.platform.test.fixtures.state.FakeMerkleStateLifecycles.FAKE_MERKLE_STATE_LIFECYCLES;
 import static com.swirlds.state.StateChangeListener.StateType.MAP;
@@ -43,20 +39,14 @@
 import static org.mockito.Mockito.verifyNoMoreInteractions;
 import static org.mockito.Mockito.when;
 
-<<<<<<< HEAD
 import com.hedera.hapi.block.stream.output.StateChanges;
-=======
->>>>>>> 6b43149c
 import com.hedera.hapi.platform.state.PlatformState;
 import com.swirlds.base.state.MutabilityException;
 import com.swirlds.common.context.PlatformContext;
 import com.swirlds.common.merkle.MerkleNode;
 import com.swirlds.merkle.map.MerkleMap;
 import com.swirlds.platform.state.service.PlatformStateService;
-<<<<<<< HEAD
-=======
 import com.swirlds.platform.state.service.WritablePlatformStateStore;
->>>>>>> 6b43149c
 import com.swirlds.platform.state.service.schemas.V0540PlatformStateSchema;
 import com.swirlds.platform.system.InitTrigger;
 import com.swirlds.platform.system.Platform;
@@ -109,13 +99,8 @@
 
     private final MerkleStateLifecycles lifecycles = new MerkleStateLifecycles() {
         @Override
-<<<<<<< HEAD
         public List<StateChanges.Builder> initPlatformState(@NonNull final State state) {
             return FAKE_MERKLE_STATE_LIFECYCLES.initPlatformState(state);
-=======
-        public void initPlatformState(@NonNull final State state) {
-            FAKE_MERKLE_STATE_LIFECYCLES.initPlatformState(state);
->>>>>>> 6b43149c
         }
 
         @Override
@@ -956,10 +941,6 @@
             WritableStates writableStates = stateRoot.getWritableStates(PlatformStateService.NAME);
             WritableSingletonState<PlatformState> writableSingletonState =
                     writableStates.getSingleton(V0540PlatformStateSchema.PLATFORM_STATE_KEY);
-<<<<<<< HEAD
-
-=======
->>>>>>> 6b43149c
             PlatformStateAccessor newPlatformState = randomPlatformState();
             writableSingletonState.put(toPbjPlatformState(newPlatformState));
             ((CommittableWritableStates) writableStates).commit();
@@ -970,8 +951,6 @@
                     .isEqualTo(newPlatformState.getSnapshot().round());
         }
     }
-<<<<<<< HEAD
-=======
 
     @Nested
     @DisplayName("Migrate test")
@@ -1033,5 +1012,4 @@
             assertEquals(toPbjPlatformState(platformState), toPbjPlatformState(stateRoot.getPlatformState()));
         }
     }
->>>>>>> 6b43149c
 }