// SPDX-License-Identifier: Apache-2.0
package com.swirlds.platform.turtle.runner;

import com.swirlds.common.test.fixtures.Randotron;
import com.swirlds.platform.test.fixtures.consensus.framework.validation.ConsensusRoundValidator;
import java.nio.file.Path;
import java.time.Duration;
import org.junit.jupiter.api.Disabled;
import org.junit.jupiter.api.Test;
import org.junit.jupiter.api.io.TempDir;

class TurtleTests {

    @TempDir
    Path outputDirectory;

    /**
     * Simulate a turtle network for 5 minutes.
     * <p>
     * This test needs to remain disabled until the following things are resolved:
     * <ul>
     *     <li>We need validation. No point in running a test if you can't validate if it is a pass/fail.</li>
     *     <li>We need to work out the proper place for these tests in the CI lifecycle. TURTLE tests are long for a
     *         unit test, so we need to be careful where we run them.</li>
     *     <li>We need to ensure that all resources used by TURTLE are properly freed up after the test is run.
     *         Currently turtle leaves a bunch of junk on the file system.</li>
     *     <li>We need safeguards/detection against test deadlock. These tests are sufficiently complex as to make
     *         deadlocks a real possibility, and so it would be good to make the framework handle deadlocks.</li>
     * </ul>
     */
    @Disabled
    @Test
    void turtleTest() {
        final Randotron randotron = Randotron.create();

        final Turtle turtle = TurtleBuilder.create(randotron)
                .withNodeCount(4)
                .withSimulationGranularity(Duration.ofMillis(10))
                .withTimeReportingEnabled(true)
                .withOutputDirectory(outputDirectory)
                .withConsensusRoundValidator(new ConsensusRoundValidator())
                .build();

        turtle.start();
<<<<<<< HEAD
        turtle.simulateTimeAndValidate(Duration.ofMinutes(5), Duration.ofSeconds(20));
=======
        turtle.simulateTimeAndValidate(Duration.ofMinutes(5L), Duration.ofSeconds(30L));
>>>>>>> 8fef1603
    }
}<|MERGE_RESOLUTION|>--- conflicted
+++ resolved
@@ -42,10 +42,6 @@
                 .build();
 
         turtle.start();
-<<<<<<< HEAD
-        turtle.simulateTimeAndValidate(Duration.ofMinutes(5), Duration.ofSeconds(20));
-=======
         turtle.simulateTimeAndValidate(Duration.ofMinutes(5L), Duration.ofSeconds(30L));
->>>>>>> 8fef1603
     }
 }