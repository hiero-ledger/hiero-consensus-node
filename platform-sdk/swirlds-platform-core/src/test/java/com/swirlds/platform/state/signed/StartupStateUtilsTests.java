// SPDX-License-Identifier: Apache-2.0
package com.swirlds.platform.state.signed;

import static com.swirlds.common.threading.manager.AdHocThreadManager.getStaticThreadManager;
import static com.swirlds.platform.state.signed.StartupStateUtils.loadStateFile;
import static com.swirlds.platform.state.snapshot.SignedStateFileWriter.writeSignedStateToDisk;
import static com.swirlds.platform.test.fixtures.config.ConfigUtils.CONFIGURATION;
import static com.swirlds.platform.test.fixtures.state.TestingAppStateInitializer.registerConstructablesForStorage;
import static org.hiero.base.utility.test.fixtures.RandomUtils.getRandomPrintSeed;
import static org.junit.jupiter.api.Assertions.assertEquals;
import static org.junit.jupiter.api.Assertions.assertNull;
import static org.junit.jupiter.api.Assertions.assertThrows;
import static org.mockito.ArgumentMatchers.any;
import static org.mockito.Mockito.doAnswer;
import static org.mockito.Mockito.spy;

import com.hedera.hapi.node.base.SemanticVersion;
import com.swirlds.base.test.fixtures.time.FakeTime;
import com.swirlds.base.time.Time;
import com.swirlds.common.config.StateCommonConfig;
import com.swirlds.common.config.StateCommonConfig_;
import com.swirlds.common.context.PlatformContext;
import com.swirlds.common.io.filesystem.FileSystemManager;
import com.swirlds.common.io.utility.FileUtils;
import com.swirlds.common.io.utility.RecycleBin;
import com.swirlds.common.metrics.noop.NoOpMetrics;
import com.swirlds.common.test.fixtures.TestRecycleBin;
import com.swirlds.common.test.fixtures.merkle.TestMerkleCryptoFactory;
import com.swirlds.common.test.fixtures.platform.TestPlatformContextBuilder;
import com.swirlds.config.api.Configuration;
import com.swirlds.config.extensions.test.fixtures.TestConfigBuilder;
import com.swirlds.merkledb.test.fixtures.MerkleDbTestUtils;
import com.swirlds.platform.config.StateConfig_;
import com.swirlds.platform.internal.SignedStateLoadingException;
import com.swirlds.platform.state.snapshot.SignedStateFilePath;
import com.swirlds.platform.state.snapshot.StateToDiskReason;
import com.swirlds.platform.test.fixtures.state.RandomSignedStateGenerator;
import com.swirlds.state.StateLifecycleManager;
import com.swirlds.state.merkle.StateLifecycleManagerImpl;
import com.swirlds.state.test.fixtures.merkle.VirtualMapStateTestUtils;
import edu.umd.cs.findbugs.annotations.NonNull;
import java.io.BufferedWriter;
import java.io.IOException;
import java.nio.file.Files;
import java.nio.file.Path;
import java.util.Random;
import java.util.concurrent.atomic.AtomicInteger;
import java.util.stream.Stream;
import org.hiero.base.constructable.ConstructableRegistry;
import org.hiero.base.constructable.ConstructableRegistryException;
import org.hiero.consensus.model.node.NodeId;
import org.junit.jupiter.api.AfterEach;
import org.junit.jupiter.api.BeforeAll;
import org.junit.jupiter.api.BeforeEach;
import org.junit.jupiter.api.DisplayName;
import org.junit.jupiter.api.Test;
import org.junit.jupiter.api.io.TempDir;
import org.junit.jupiter.params.ParameterizedTest;
import org.junit.jupiter.params.provider.ValueSource;

@DisplayName("StartupStateUtilities Tests")
public class StartupStateUtilsTests {

    /**
     * Temporary directory provided by JUnit
     */
    @TempDir
    Path testDirectory;

    private SignedStateFilePath signedStateFilePath;

    private final NodeId selfId = NodeId.of(0);
    private final String mainClassName = "mainClassName";
    private final String swirldName = "swirldName";
    private SemanticVersion currentSoftwareVersion;

    @BeforeEach
    void beforeEach() throws IOException {
        FileUtils.deleteDirectory(testDirectory);
        signedStateFilePath = new SignedStateFilePath(new TestConfigBuilder()
                .withValue("state.savedStateDirectory", testDirectory.toString())
                .getOrCreateConfig()
                .getConfigData(StateCommonConfig.class));
        currentSoftwareVersion = SemanticVersion.newBuilder().major(1).build();
    }

    @AfterEach
    void afterEach() {
        RandomSignedStateGenerator.releaseAllBuiltSignedStates();
        MerkleDbTestUtils.assertAllDatabasesClosed();
    }

    @BeforeAll
    static void beforeAll() throws ConstructableRegistryException {
        final ConstructableRegistry registry = ConstructableRegistry.getInstance();
        registry.registerConstructables("com.swirlds");
        registry.registerConstructables("org.hiero");
        registerConstructablesForStorage(CONFIGURATION);
    }

    @NonNull
    private PlatformContext buildContext(final boolean deleteInvalidStateFiles, @NonNull final RecycleBin recycleBin) {
        final Configuration configuration = new TestConfigBuilder()
                .withValue(StateCommonConfig_.SAVED_STATE_DIRECTORY, testDirectory.toString())
                .withValue(StateConfig_.DELETE_INVALID_STATE_FILES, deleteInvalidStateFiles)
                .getOrCreateConfig();

        return TestPlatformContextBuilder.create()
                .withConfiguration(configuration)
                .withRecycleBin(recycleBin)
                .build();
    }

    /**
     * Write a state to disk in a location that will be discovered by {@link StartupStateUtils}.
     *
     * @return the signed state that was written to disk
     */
    @NonNull
    private SignedState writeState(
            @NonNull final Random random,
            @NonNull final PlatformContext platformContext,
            final long round,
            final boolean corrupted)
            throws IOException {

        final SignedState signedState =
                new RandomSignedStateGenerator(random).setRound(round).build();

<<<<<<< HEAD
        final StateLifecycleManager stateLifecycleManager =
                new StateLifecycleManagerImpl(new NoOpMetrics(), new FakeTime(), TestVirtualMapState::new);
=======
        stateLifecycleManager = new StateLifecycleManagerImpl(
                new NoOpMetrics(), new FakeTime(), VirtualMapStateTestUtils::createTestStateWithVM);
>>>>>>> 4eacddbe
        stateLifecycleManager.initState(signedState.getState(), true);
        stateLifecycleManager.getMutableState().release();
        // FUTURE WORK: https://github.com/hiero-ledger/hiero-consensus-node/issues/19905
        TestMerkleCryptoFactory.getInstance()
                .digestTreeSync(signedState.getState().getRoot());

        final Path savedStateDirectory =
                signedStateFilePath.getSignedStateDirectory(mainClassName, selfId, swirldName, round);
        writeSignedStateToDisk(
                platformContext,
                selfId,
                savedStateDirectory,
                StateToDiskReason.PERIODIC_SNAPSHOT,
                signedState,
                stateLifecycleManager);

        if (corrupted) {
            final Path stateFilePath = savedStateDirectory.resolve("SignedState.swh");
            Files.delete(stateFilePath);
            final BufferedWriter writer = Files.newBufferedWriter(stateFilePath);
            writer.write("this is not a real state file");
            writer.close();
        }

        signedState.getState().release();
        return signedState;
    }

    @Test
    @DisplayName("Genesis Test")
    void genesisTest() throws SignedStateLoadingException {
        final PlatformContext platformContext = buildContext(false, TestRecycleBin.getInstance());

        final RecycleBin recycleBin = initializeRecycleBin(platformContext, selfId);

        final SignedState loadedState = loadStateFile(
                        recycleBin,
                        selfId,
                        mainClassName,
                        swirldName,
                        VirtualMapStateTestUtils::createTestStateWithVM,
                        currentSoftwareVersion,
                        platformContext)
                .getNullable();

        assertNull(loadedState);
    }

    @Test
    @DisplayName("Normal Restart Test")
    void normalRestartTest() throws IOException, SignedStateLoadingException {
        final Random random = getRandomPrintSeed();
        final PlatformContext platformContext = buildContext(false, TestRecycleBin.getInstance());

        int stateCount = 5;

        int latestRound = random.nextInt(1_000, 10_000);
        SignedState latestState = null;
        for (int i = 0; i < stateCount; i++) {
            latestRound += random.nextInt(100, 200);
            latestState = writeState(random, platformContext, latestRound, false);
        }

        final RecycleBin recycleBin = initializeRecycleBin(platformContext, selfId);
        final SignedState loadedState = loadStateFile(
                        recycleBin,
                        selfId,
                        mainClassName,
                        swirldName,
                        VirtualMapStateTestUtils::createTestStateWithVM,
                        currentSoftwareVersion,
                        platformContext)
                .get();

        loadedState.getState().throwIfImmutable();
        loadedState.getState().throwIfDestroyed();

        assertEquals(latestState.getRound(), loadedState.getRound());
        assertEquals(latestState.getState().getHash(), loadedState.getState().getHash());
        RandomSignedStateGenerator.releaseReservable(loadedState.getState().getRoot());
    }

    @Test
    @DisplayName("Corrupted State No Recycling Test")
    void corruptedStateNoRecyclingTest() throws IOException {
        final Random random = getRandomPrintSeed();
        final PlatformContext platformContext = buildContext(false, TestRecycleBin.getInstance());

        int stateCount = 5;

        int latestRound = random.nextInt(1_000, 10_000);
        for (int i = 0; i < stateCount; i++) {
            latestRound += random.nextInt(100, 200);
            final boolean corrupted = i == stateCount - 1;
            writeState(random, platformContext, latestRound, corrupted);
        }
        final RecycleBin recycleBin = initializeRecycleBin(platformContext, selfId);

        assertThrows(SignedStateLoadingException.class, () -> loadStateFile(
                        recycleBin,
                        selfId,
                        mainClassName,
                        swirldName,
                        VirtualMapStateTestUtils::createTestStateWithVM,
                        currentSoftwareVersion,
                        platformContext)
                .get());
    }

    @ParameterizedTest
    @ValueSource(ints = {1, 2, 3, 4, 5})
    @DisplayName("Corrupted State Recycling Permitted Test")
    void corruptedStateRecyclingPermittedTest(final int invalidStateCount)
            throws IOException, SignedStateLoadingException {
        final Random random = getRandomPrintSeed();

        final AtomicInteger recycleCount = new AtomicInteger(0);
        final RecycleBin recycleBin = spy(TestRecycleBin.getInstance());
        // increment recycle count every time recycleBin.recycle() is called
        doAnswer(invocation -> {
                    invocation.callRealMethod();
                    recycleCount.incrementAndGet();
                    return null;
                })
                .when(recycleBin)
                .recycle(any());

        final PlatformContext platformContext = buildContext(true, recycleBin);

        int stateCount = 5;

        int latestRound = random.nextInt(1_000, 10_000);
        SignedState latestUncorruptedState = null;
        for (int i = 0; i < stateCount; i++) {
            latestRound += random.nextInt(100, 200);
            final boolean corrupted = (stateCount - i) <= invalidStateCount;
            final SignedState state = writeState(random, platformContext, latestRound, corrupted);
            if (!corrupted) {
                latestUncorruptedState = state;
            }
        }
        RandomSignedStateGenerator.releaseAllBuiltSignedStates();

        final SignedState loadedState = loadStateFile(
                        recycleBin,
                        selfId,
                        mainClassName,
                        swirldName,
                        VirtualMapStateTestUtils::createTestStateWithVM,
                        currentSoftwareVersion,
                        platformContext)
                .getNullable();

        if (latestUncorruptedState != null) {
            loadedState.getState().throwIfImmutable();
            loadedState.getState().throwIfDestroyed();

            assertEquals(latestUncorruptedState.getRound(), loadedState.getRound());
            assertEquals(
                    latestUncorruptedState.getState().getHash(),
                    loadedState.getState().getHash());
        } else {
            assertNull(loadedState);
        }

        if (loadedState != null) {
            RandomSignedStateGenerator.releaseReservable(loadedState.getState().getRoot());
        }

        final Path savedStateDirectory = signedStateFilePath
                .getSignedStateDirectory(mainClassName, selfId, swirldName, latestRound)
                .getParent();
        int filesCount;
        try (Stream<Path> list = Files.list(savedStateDirectory)) {
            filesCount = (int) list.count();
        }
        assertEquals(5 - invalidStateCount, filesCount, "Unexpected number of files " + filesCount);
        assertEquals(invalidStateCount, recycleCount.get());
    }

    private RecycleBin initializeRecycleBin(PlatformContext platformContext, NodeId selfId) {
        final var metrics = new NoOpMetrics();
        final var configuration = platformContext.getConfiguration();
        final var fileSystemManager = FileSystemManager.create(configuration);
        final var time = Time.getCurrent();
        return RecycleBin.create(metrics, configuration, getStaticThreadManager(), time, fileSystemManager, selfId);
    }
}<|MERGE_RESOLUTION|>--- conflicted
+++ resolved
@@ -127,13 +127,8 @@
         final SignedState signedState =
                 new RandomSignedStateGenerator(random).setRound(round).build();
 
-<<<<<<< HEAD
-        final StateLifecycleManager stateLifecycleManager =
-                new StateLifecycleManagerImpl(new NoOpMetrics(), new FakeTime(), TestVirtualMapState::new);
-=======
-        stateLifecycleManager = new StateLifecycleManagerImpl(
+        final StateLifecycleManager stateLifecycleManager = new StateLifecycleManagerImpl(
                 new NoOpMetrics(), new FakeTime(), VirtualMapStateTestUtils::createTestStateWithVM);
->>>>>>> 4eacddbe
         stateLifecycleManager.initState(signedState.getState(), true);
         stateLifecycleManager.getMutableState().release();
         // FUTURE WORK: https://github.com/hiero-ledger/hiero-consensus-node/issues/19905
