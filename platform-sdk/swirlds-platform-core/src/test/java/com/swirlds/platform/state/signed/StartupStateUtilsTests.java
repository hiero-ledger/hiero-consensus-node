// SPDX-License-Identifier: Apache-2.0
package com.swirlds.platform.state.signed;

import static com.swirlds.common.threading.manager.AdHocThreadManager.getStaticThreadManager;
import static com.swirlds.platform.state.snapshot.SignedStateFileWriter.writeSignedStateToDisk;
import static org.hiero.base.utility.test.fixtures.RandomUtils.getRandomPrintSeed;
import static org.junit.jupiter.api.Assertions.assertEquals;
import static org.junit.jupiter.api.Assertions.assertNull;
import static org.junit.jupiter.api.Assertions.assertThrows;
import static org.mockito.ArgumentMatchers.any;
import static org.mockito.Mockito.doAnswer;
import static org.mockito.Mockito.spy;

import com.hedera.hapi.node.base.SemanticVersion;
import com.swirlds.base.time.Time;
import com.swirlds.common.config.StateCommonConfig;
import com.swirlds.common.config.StateCommonConfig_;
import com.swirlds.common.context.PlatformContext;
import com.swirlds.common.io.filesystem.FileSystemManager;
import com.swirlds.common.io.utility.FileUtils;
import com.swirlds.common.io.utility.RecycleBin;
import com.swirlds.common.metrics.noop.NoOpMetrics;
import com.swirlds.common.test.fixtures.TestRecycleBin;
import com.swirlds.common.test.fixtures.merkle.TestMerkleCryptoFactory;
import com.swirlds.common.test.fixtures.platform.TestPlatformContextBuilder;
import com.swirlds.config.api.Configuration;
import com.swirlds.config.extensions.test.fixtures.TestConfigBuilder;
import com.swirlds.merkledb.MerkleDb;
import com.swirlds.merkledb.test.fixtures.MerkleDbTestUtils;
import com.swirlds.platform.config.StateConfig_;
import com.swirlds.platform.internal.SignedStateLoadingException;
import com.swirlds.platform.state.service.PlatformStateFacade;
import com.swirlds.platform.state.snapshot.SignedStateFilePath;
import com.swirlds.platform.state.snapshot.StateToDiskReason;
import com.swirlds.platform.test.fixtures.state.RandomSignedStateGenerator;
import com.swirlds.platform.test.fixtures.state.TestHederaVirtualMapState;
import edu.umd.cs.findbugs.annotations.NonNull;
import edu.umd.cs.findbugs.annotations.Nullable;
import java.io.BufferedWriter;
import java.io.IOException;
import java.nio.file.Files;
import java.nio.file.Path;
import java.util.Random;
import java.util.concurrent.atomic.AtomicInteger;
import java.util.stream.Stream;
import org.hiero.base.constructable.ConstructableRegistry;
import org.hiero.base.constructable.ConstructableRegistryException;
import org.hiero.base.crypto.Hash;
import org.hiero.consensus.model.node.NodeId;
import org.junit.jupiter.api.AfterEach;
import org.junit.jupiter.api.BeforeAll;
import org.junit.jupiter.api.BeforeEach;
import org.junit.jupiter.api.DisplayName;
import org.junit.jupiter.api.Test;
import org.junit.jupiter.api.io.TempDir;
import org.junit.jupiter.params.ParameterizedTest;
import org.junit.jupiter.params.provider.ValueSource;

@DisplayName("StartupStateUtilities Tests")
public class StartupStateUtilsTests {

    /**
     * Temporary directory provided by JUnit
     */
    @TempDir
    Path testDirectory;

    private SignedStateFilePath signedStateFilePath;

    private final NodeId selfId = NodeId.of(0);
    private final String mainClassName = "mainClassName";
    private final String swirldName = "swirldName";
    private SemanticVersion currentSoftwareVersion;
    private PlatformStateFacade platformStateFacade;

    @BeforeEach
    void beforeEach() throws IOException {
        FileUtils.deleteDirectory(testDirectory);
        signedStateFilePath = new SignedStateFilePath(new TestConfigBuilder()
                .withValue("state.savedStateDirectory", testDirectory.toString())
                .getOrCreateConfig()
                .getConfigData(StateCommonConfig.class));
        currentSoftwareVersion = SemanticVersion.newBuilder().major(1).build();
        platformStateFacade = new PlatformStateFacade();
    }

    @AfterEach
    void afterEach() {
        RandomSignedStateGenerator.releaseAllBuiltSignedStates();
        MerkleDbTestUtils.assertAllDatabasesClosed();
    }

    @BeforeAll
    static void beforeAll() throws ConstructableRegistryException {
        final ConstructableRegistry registry = ConstructableRegistry.getInstance();
        registry.registerConstructables("com.swirlds");
        registry.registerConstructables("org.hiero");
    }

    @NonNull
    private PlatformContext buildContext(final boolean deleteInvalidStateFiles, @NonNull final RecycleBin recycleBin) {
        final Configuration configuration = new TestConfigBuilder()
                .withValue(StateCommonConfig_.SAVED_STATE_DIRECTORY, testDirectory.toString())
                .withValue(StateConfig_.DELETE_INVALID_STATE_FILES, deleteInvalidStateFiles)
                .getOrCreateConfig();

        return TestPlatformContextBuilder.create()
                .withConfiguration(configuration)
                .withRecycleBin(recycleBin)
                .build();
    }

    /**
     * Write a state to disk in a location that will be discovered by {@link StartupStateUtils}.
     *
     * @return the signed state that was written to disk
     */
    @NonNull
    private SignedState writeState(
            @NonNull final Random random,
            @NonNull final PlatformContext platformContext,
            final long round,
            @Nullable final Hash epoch,
            final boolean corrupted)
            throws IOException {
        MerkleDb.resetDefaultInstancePath();

        final SignedState signedState = new RandomSignedStateGenerator(random)
                .setRound(round)
                .setEpoch(epoch)
                .build();

        // make the state immutable
        signedState.getState().copy().release();
        // FUTURE WORK: https://github.com/hiero-ledger/hiero-consensus-node/issues/19905
        TestMerkleCryptoFactory.getInstance()
                .digestTreeSync(signedState.getState().getRoot());

        final Path savedStateDirectory =
                signedStateFilePath.getSignedStateDirectory(mainClassName, selfId, swirldName, round);

        writeSignedStateToDisk(
                platformContext,
                selfId,
                savedStateDirectory,
                signedState,
                StateToDiskReason.PERIODIC_SNAPSHOT,
                platformStateFacade);

        if (corrupted) {
            final Path stateFilePath = savedStateDirectory.resolve("SignedState.swh");
            Files.delete(stateFilePath);
            final BufferedWriter writer = Files.newBufferedWriter(stateFilePath);
            writer.write("this is not a real state file");
            writer.close();
        }

        signedState.getState().release();
        return signedState;
    }

    @Test
    @DisplayName("Genesis Test")
    void genesisTest() throws SignedStateLoadingException {
        final PlatformContext platformContext = buildContext(false, TestRecycleBin.getInstance());

        final RecycleBin recycleBin = initializeRecycleBin(platformContext, selfId);

        final SignedState loadedState = StartupStateUtils.loadStateFile(
                        recycleBin,
                        selfId,
                        mainClassName,
                        swirldName,
<<<<<<< HEAD
                        virtualMap -> new TestVirtualMapState(
                                virtualMap, TestPlatformContextBuilder.create().build()),
=======
                        TestHederaVirtualMapState::new,
>>>>>>> 9a0569a6
                        currentSoftwareVersion,
                        platformStateFacade,
                        platformContext)
                .getNullable();

        assertNull(loadedState);
    }

    @Test
    @DisplayName("Normal Restart Test")
    void normalRestartTest() throws IOException, SignedStateLoadingException {
        final Random random = getRandomPrintSeed();
        final PlatformContext platformContext = buildContext(false, TestRecycleBin.getInstance());

        int stateCount = 5;

        int latestRound = random.nextInt(1_000, 10_000);
        SignedState latestState = null;
        for (int i = 0; i < stateCount; i++) {
            latestRound += random.nextInt(100, 200);
            latestState = writeState(random, platformContext, latestRound, null, false);
        }

        final RecycleBin recycleBin = initializeRecycleBin(platformContext, selfId);
        MerkleDb.resetDefaultInstancePath();
        final SignedState loadedState = StartupStateUtils.loadStateFile(
                        recycleBin,
                        selfId,
                        mainClassName,
                        swirldName,
<<<<<<< HEAD
                        virtualMap -> new TestVirtualMapState(
                                virtualMap, TestPlatformContextBuilder.create().build()),
=======
                        TestHederaVirtualMapState::new,
>>>>>>> 9a0569a6
                        currentSoftwareVersion,
                        platformStateFacade,
                        platformContext)
                .get();

        loadedState.getState().throwIfImmutable();
        loadedState.getState().throwIfDestroyed();

        assertEquals(latestState.getRound(), loadedState.getRound());
        assertEquals(latestState.getState().getHash(), loadedState.getState().getHash());
        RandomSignedStateGenerator.releaseReservable(loadedState.getState().getRoot());
    }

    @Test
    @DisplayName("Corrupted State No Recycling Test")
    void corruptedStateNoRecyclingTest() throws IOException {
        final Random random = getRandomPrintSeed();
        final PlatformContext platformContext = buildContext(false, TestRecycleBin.getInstance());

        int stateCount = 5;

        int latestRound = random.nextInt(1_000, 10_000);
        for (int i = 0; i < stateCount; i++) {
            latestRound += random.nextInt(100, 200);
            final boolean corrupted = i == stateCount - 1;
            writeState(random, platformContext, latestRound, null, corrupted);
        }
        final RecycleBin recycleBin = initializeRecycleBin(platformContext, selfId);

        assertThrows(SignedStateLoadingException.class, () -> StartupStateUtils.loadStateFile(
                        recycleBin,
                        selfId,
                        mainClassName,
                        swirldName,
<<<<<<< HEAD
                        virtualMap -> new TestVirtualMapState(
                                virtualMap, TestPlatformContextBuilder.create().build()),
=======
                        TestHederaVirtualMapState::new,
>>>>>>> 9a0569a6
                        currentSoftwareVersion,
                        platformStateFacade,
                        platformContext)
                .get());
    }

    @ParameterizedTest
    @ValueSource(ints = {1, 2, 3, 4, 5})
    @DisplayName("Corrupted State Recycling Permitted Test")
    void corruptedStateRecyclingPermittedTest(final int invalidStateCount)
            throws IOException, SignedStateLoadingException {
        final Random random = getRandomPrintSeed();

        final AtomicInteger recycleCount = new AtomicInteger(0);
        final RecycleBin recycleBin = spy(TestRecycleBin.getInstance());
        // increment recycle count every time recycleBin.recycle() is called
        doAnswer(invocation -> {
                    invocation.callRealMethod();
                    recycleCount.incrementAndGet();
                    return null;
                })
                .when(recycleBin)
                .recycle(any());

        final PlatformContext platformContext = buildContext(true, recycleBin);

        int stateCount = 5;

        int latestRound = random.nextInt(1_000, 10_000);
        SignedState latestUncorruptedState = null;
        for (int i = 0; i < stateCount; i++) {
            latestRound += random.nextInt(100, 200);
            final boolean corrupted = (stateCount - i) <= invalidStateCount;
            final SignedState state = writeState(random, platformContext, latestRound, null, corrupted);
            if (!corrupted) {
                latestUncorruptedState = state;
            }
        }
        RandomSignedStateGenerator.releaseAllBuiltSignedStates();

        MerkleDb.resetDefaultInstancePath();
        final SignedState loadedState = StartupStateUtils.loadStateFile(
                        recycleBin,
                        selfId,
                        mainClassName,
                        swirldName,
<<<<<<< HEAD
                        virtualMap -> new TestVirtualMapState(
                                virtualMap, TestPlatformContextBuilder.create().build()),
=======
                        TestHederaVirtualMapState::new,
>>>>>>> 9a0569a6
                        currentSoftwareVersion,
                        platformStateFacade,
                        platformContext)
                .getNullable();

        if (latestUncorruptedState != null) {
            loadedState.getState().throwIfImmutable();
            loadedState.getState().throwIfDestroyed();

            assertEquals(latestUncorruptedState.getRound(), loadedState.getRound());
            assertEquals(
                    latestUncorruptedState.getState().getHash(),
                    loadedState.getState().getHash());
        } else {
            assertNull(loadedState);
        }

        if (loadedState != null) {
            RandomSignedStateGenerator.releaseReservable(loadedState.getState().getRoot());
        }

        final Path savedStateDirectory = signedStateFilePath
                .getSignedStateDirectory(mainClassName, selfId, swirldName, latestRound)
                .getParent();
        int filesCount;
        try (Stream<Path> list = Files.list(savedStateDirectory)) {
            filesCount = (int) list.count();
        }
        assertEquals(5 - invalidStateCount, filesCount, "Unexpected number of files " + filesCount);
        assertEquals(invalidStateCount, recycleCount.get());
    }

    private RecycleBin initializeRecycleBin(PlatformContext platformContext, NodeId selfId) {
        final var metrics = new NoOpMetrics();
        final var configuration = platformContext.getConfiguration();
        final var fileSystemManager = FileSystemManager.create(configuration);
        final var time = Time.getCurrent();
        return RecycleBin.create(metrics, configuration, getStaticThreadManager(), time, fileSystemManager, selfId);
    }
}<|MERGE_RESOLUTION|>--- conflicted
+++ resolved
@@ -171,12 +171,8 @@
                         selfId,
                         mainClassName,
                         swirldName,
-<<<<<<< HEAD
-                        virtualMap -> new TestVirtualMapState(
+                        virtualMap -> new TestHederaVirtualMapState(
                                 virtualMap, TestPlatformContextBuilder.create().build()),
-=======
-                        TestHederaVirtualMapState::new,
->>>>>>> 9a0569a6
                         currentSoftwareVersion,
                         platformStateFacade,
                         platformContext)
@@ -207,12 +203,8 @@
                         selfId,
                         mainClassName,
                         swirldName,
-<<<<<<< HEAD
-                        virtualMap -> new TestVirtualMapState(
+                        virtualMap -> new TestHederaVirtualMapState(
                                 virtualMap, TestPlatformContextBuilder.create().build()),
-=======
-                        TestHederaVirtualMapState::new,
->>>>>>> 9a0569a6
                         currentSoftwareVersion,
                         platformStateFacade,
                         platformContext)
@@ -247,12 +239,8 @@
                         selfId,
                         mainClassName,
                         swirldName,
-<<<<<<< HEAD
-                        virtualMap -> new TestVirtualMapState(
+                        virtualMap -> new TestHederaVirtualMapState(
                                 virtualMap, TestPlatformContextBuilder.create().build()),
-=======
-                        TestHederaVirtualMapState::new,
->>>>>>> 9a0569a6
                         currentSoftwareVersion,
                         platformStateFacade,
                         platformContext)
@@ -299,12 +287,8 @@
                         selfId,
                         mainClassName,
                         swirldName,
-<<<<<<< HEAD
-                        virtualMap -> new TestVirtualMapState(
+                        virtualMap -> new TestHederaVirtualMapState(
                                 virtualMap, TestPlatformContextBuilder.create().build()),
-=======
-                        TestHederaVirtualMapState::new,
->>>>>>> 9a0569a6
                         currentSoftwareVersion,
                         platformStateFacade,
                         platformContext)
