// SPDX-License-Identifier: Apache-2.0
package com.swirlds.platform.state.signed;

import static com.swirlds.common.test.fixtures.RandomUtils.getRandomPrintSeed;
import static com.swirlds.common.threading.manager.AdHocThreadManager.getStaticThreadManager;
import static com.swirlds.platform.state.snapshot.SignedStateFileWriter.writeSignedStateToDisk;
import static org.junit.jupiter.api.Assertions.assertEquals;
import static org.junit.jupiter.api.Assertions.assertNull;
import static org.junit.jupiter.api.Assertions.assertThrows;
import static org.mockito.ArgumentMatchers.any;
import static org.mockito.Mockito.doAnswer;
import static org.mockito.Mockito.spy;

import com.swirlds.base.time.Time;
import com.swirlds.common.config.StateCommonConfig;
import com.swirlds.common.config.StateCommonConfig_;
import com.swirlds.common.constructable.ClassConstructorPair;
import com.swirlds.common.constructable.ConstructableRegistry;
import com.swirlds.common.constructable.ConstructableRegistryException;
import com.swirlds.common.context.PlatformContext;
import com.swirlds.common.crypto.Hash;
import com.swirlds.common.io.filesystem.FileSystemManager;
import com.swirlds.common.io.utility.FileUtils;
import com.swirlds.common.io.utility.RecycleBin;
import com.swirlds.common.merkle.crypto.MerkleCryptography;
import com.swirlds.common.metrics.noop.NoOpMetrics;
import com.swirlds.common.platform.NodeId;
import com.swirlds.common.test.fixtures.TestRecycleBin;
import com.swirlds.common.test.fixtures.merkle.TestMerkleCryptoFactory;
import com.swirlds.common.test.fixtures.platform.TestPlatformContextBuilder;
import com.swirlds.config.api.Configuration;
import com.swirlds.config.extensions.test.fixtures.TestConfigBuilder;
import com.swirlds.merkledb.MerkleDb;
import com.swirlds.platform.config.StateConfig_;
import com.swirlds.platform.internal.SignedStateLoadingException;
import com.swirlds.platform.state.service.PlatformStateFacade;
import com.swirlds.platform.state.snapshot.SignedStateFilePath;
import com.swirlds.platform.state.snapshot.StateToDiskReason;
import com.swirlds.platform.system.BasicSoftwareVersion;
import com.swirlds.platform.test.fixtures.state.RandomSignedStateGenerator;
import com.swirlds.platform.test.fixtures.state.TestMerkleStateRoot;
import edu.umd.cs.findbugs.annotations.NonNull;
import edu.umd.cs.findbugs.annotations.Nullable;
import java.io.BufferedWriter;
import java.io.IOException;
import java.nio.file.Files;
import java.nio.file.Path;
import java.util.Random;
import java.util.concurrent.atomic.AtomicInteger;
import java.util.stream.Stream;
import org.junit.jupiter.api.AfterEach;
import org.junit.jupiter.api.BeforeAll;
import org.junit.jupiter.api.BeforeEach;
import org.junit.jupiter.api.DisplayName;
import org.junit.jupiter.api.Test;
import org.junit.jupiter.api.io.TempDir;
import org.junit.jupiter.params.ParameterizedTest;
import org.junit.jupiter.params.provider.ValueSource;

@DisplayName("StartupStateUtilities Tests")
public class StartupStateUtilsTests {
    private static final MerkleCryptography MERKLE_CRYPTOGRAPHY = TestMerkleCryptoFactory.getInstance();

    /**
     * Temporary directory provided by JUnit
     */
    @TempDir
    Path testDirectory;

    private SignedStateFilePath signedStateFilePath;

    private final NodeId selfId = NodeId.of(0);
    private final String mainClassName = "mainClassName";
    private final String swirldName = "swirldName";
    private BasicSoftwareVersion currentSoftwareVersion;
    private PlatformStateFacade platformStateFacade;

    @BeforeEach
    void beforeEach() throws IOException {
        FileUtils.deleteDirectory(testDirectory);
        signedStateFilePath = new SignedStateFilePath(new TestConfigBuilder()
                .withValue("state.savedStateDirectory", testDirectory.toString())
                .getOrCreateConfig()
                .getConfigData(StateCommonConfig.class));
        currentSoftwareVersion = new BasicSoftwareVersion(1);
        platformStateFacade = new PlatformStateFacade(v -> currentSoftwareVersion);
    }

    @AfterEach
    void afterEach() throws IOException {
        FileUtils.deleteDirectory(testDirectory);
        RandomSignedStateGenerator.releaseAllBuiltSignedStates();
    }

    @BeforeAll
    static void beforeAll() throws ConstructableRegistryException {
        ConstructableRegistry.getInstance().registerConstructables("com.swirlds");
        ConstructableRegistry.getInstance()
                .registerConstructable(new ClassConstructorPair(TestMerkleStateRoot.class, TestMerkleStateRoot::new));
    }

    @NonNull
    private PlatformContext buildContext(final boolean deleteInvalidStateFiles, @NonNull final RecycleBin recycleBin) {
        final Configuration configuration = new TestConfigBuilder()
                .withValue(StateCommonConfig_.SAVED_STATE_DIRECTORY, testDirectory.toString())
                .withValue(StateConfig_.DELETE_INVALID_STATE_FILES, deleteInvalidStateFiles)
                .getOrCreateConfig();

        return TestPlatformContextBuilder.create()
                .withConfiguration(configuration)
                .withRecycleBin(recycleBin)
                .build();
    }

    /**
     * Write a state to disk in a location that will be discovered by {@link StartupStateUtils}.
     *
     * @return the signed state that was written to disk
     */
    @NonNull
    private SignedState writeState(
            @NonNull final Random random,
            @NonNull final PlatformContext platformContext,
            final long round,
            @Nullable final Hash epoch,
            final boolean corrupted)
            throws IOException {
        MerkleDb.resetDefaultInstancePath();

        final SignedState signedState = new RandomSignedStateGenerator(random)
                .setRound(round)
                .setEpoch(epoch)
                .build();

        // make the state immutable
        signedState.getState().copy();

        final Path savedStateDirectory =
                signedStateFilePath.getSignedStateDirectory(mainClassName, selfId, swirldName, round);

        writeSignedStateToDisk(
                platformContext,
                selfId,
                savedStateDirectory,
                signedState,
                StateToDiskReason.PERIODIC_SNAPSHOT,
                platformStateFacade);

        if (corrupted) {
            final Path stateFilePath = savedStateDirectory.resolve("SignedState.swh");
            Files.delete(stateFilePath);
            final BufferedWriter writer = Files.newBufferedWriter(stateFilePath);
            writer.write("this is not a real state file");
            writer.close();
        }

        return signedState;
    }

    @Test
    @DisplayName("Genesis Test")
    void genesisTest() throws SignedStateLoadingException {
        final PlatformContext platformContext = buildContext(false, TestRecycleBin.getInstance());

        final RecycleBin recycleBin = initializeRecycleBin(platformContext, selfId);

        final SignedState loadedState = StartupStateUtils.loadStateFile(
                        platformContext.getConfiguration(),
                        recycleBin,
                        selfId,
                        mainClassName,
                        swirldName,
                        currentSoftwareVersion,
                        platformStateFacade,
<<<<<<< HEAD
                        MERKLE_CRYPTOGRAPHY)
=======
                        platformContext)
>>>>>>> 9261d534
                .getNullable();

        assertNull(loadedState);
    }

    @Test
    @DisplayName("Normal Restart Test")
    void normalRestartTest() throws IOException, SignedStateLoadingException {
        final Random random = getRandomPrintSeed();
        final PlatformContext platformContext = buildContext(false, TestRecycleBin.getInstance());

        int stateCount = 5;

        int latestRound = random.nextInt(1_000, 10_000);
        SignedState latestState = null;
        for (int i = 0; i < stateCount; i++) {
            latestRound += random.nextInt(100, 200);
            latestState = writeState(random, platformContext, latestRound, null, false);
        }

        final RecycleBin recycleBin = initializeRecycleBin(platformContext, selfId);
        MerkleDb.resetDefaultInstancePath();
        final SignedState loadedState = StartupStateUtils.loadStateFile(
                        platformContext.getConfiguration(),
                        recycleBin,
                        selfId,
                        mainClassName,
                        swirldName,
                        currentSoftwareVersion,
                        platformStateFacade,
<<<<<<< HEAD
                        MERKLE_CRYPTOGRAPHY)
=======
                        platformContext)
>>>>>>> 9261d534
                .get();

        loadedState.getState().throwIfImmutable();
        loadedState.getState().throwIfDestroyed();

        assertEquals(latestState.getRound(), loadedState.getRound());
        assertEquals(latestState.getState().getHash(), loadedState.getState().getHash());
        RandomSignedStateGenerator.releaseReservable(loadedState.getState().getRoot());
    }

    @Test
    @DisplayName("Corrupted State No Recycling Test")
    void corruptedStateNoRecyclingTest() throws IOException {
        final Random random = getRandomPrintSeed();
        final PlatformContext platformContext = buildContext(false, TestRecycleBin.getInstance());

        int stateCount = 5;

        int latestRound = random.nextInt(1_000, 10_000);
        for (int i = 0; i < stateCount; i++) {
            latestRound += random.nextInt(100, 200);
            final boolean corrupted = i == stateCount - 1;
            writeState(random, platformContext, latestRound, null, corrupted);
        }
        final RecycleBin recycleBin = initializeRecycleBin(platformContext, selfId);

        assertThrows(SignedStateLoadingException.class, () -> StartupStateUtils.loadStateFile(
                        platformContext.getConfiguration(),
                        recycleBin,
                        selfId,
                        mainClassName,
                        swirldName,
                        currentSoftwareVersion,
                        platformStateFacade,
<<<<<<< HEAD
                        MERKLE_CRYPTOGRAPHY)
=======
                        platformContext)
>>>>>>> 9261d534
                .get());
    }

    @ParameterizedTest
    @ValueSource(ints = {1, 2, 3, 4, 5})
    @DisplayName("Corrupted State Recycling Permitted Test")
    void corruptedStateRecyclingPermittedTest(final int invalidStateCount)
            throws IOException, SignedStateLoadingException {
        final Random random = getRandomPrintSeed();

        final AtomicInteger recycleCount = new AtomicInteger(0);
        final RecycleBin recycleBin = spy(TestRecycleBin.getInstance());
        // increment recycle count every time recycleBin.recycle() is called
        doAnswer(invocation -> {
                    invocation.callRealMethod();
                    recycleCount.incrementAndGet();
                    return null;
                })
                .when(recycleBin)
                .recycle(any());

        final PlatformContext platformContext = buildContext(true, recycleBin);

        int stateCount = 5;

        int latestRound = random.nextInt(1_000, 10_000);
        SignedState latestUncorruptedState = null;
        for (int i = 0; i < stateCount; i++) {
            latestRound += random.nextInt(100, 200);
            final boolean corrupted = (stateCount - i) <= invalidStateCount;
            final SignedState state = writeState(random, platformContext, latestRound, null, corrupted);
            if (!corrupted) {
                latestUncorruptedState = state;
            }
        }
        RandomSignedStateGenerator.releaseAllBuiltSignedStates();

        MerkleDb.resetDefaultInstancePath();
        final SignedState loadedState = StartupStateUtils.loadStateFile(
                        platformContext.getConfiguration(),
                        recycleBin,
                        selfId,
                        mainClassName,
                        swirldName,
                        currentSoftwareVersion,
                        platformStateFacade,
<<<<<<< HEAD
                        MERKLE_CRYPTOGRAPHY)
=======
                        platformContext)
>>>>>>> 9261d534
                .getNullable();

        if (latestUncorruptedState != null) {
            loadedState.getState().throwIfImmutable();
            loadedState.getState().throwIfDestroyed();

            assertEquals(latestUncorruptedState.getRound(), loadedState.getRound());
            assertEquals(
                    latestUncorruptedState.getState().getHash(),
                    loadedState.getState().getHash());
        } else {
            assertNull(loadedState);
        }

        if (loadedState != null) {
            RandomSignedStateGenerator.releaseReservable(loadedState.getState().getRoot());
        }

        final Path savedStateDirectory = signedStateFilePath
                .getSignedStateDirectory(mainClassName, selfId, swirldName, latestRound)
                .getParent();
        int filesCount;
        try (Stream<Path> list = Files.list(savedStateDirectory)) {
            filesCount = (int) list.count();
        }
        assertEquals(5 - invalidStateCount, filesCount, "Unexpected number of files " + filesCount);
        assertEquals(invalidStateCount, recycleCount.get());
    }

    private RecycleBin initializeRecycleBin(PlatformContext platformContext, NodeId selfId) {
        final var metrics = new NoOpMetrics();
        final var configuration = platformContext.getConfiguration();
        final var fileSystemManager = FileSystemManager.create(configuration);
        final var time = Time.getCurrent();
        return RecycleBin.create(metrics, configuration, getStaticThreadManager(), time, fileSystemManager, selfId);
    }
}<|MERGE_RESOLUTION|>--- conflicted
+++ resolved
@@ -172,11 +172,7 @@
                         swirldName,
                         currentSoftwareVersion,
                         platformStateFacade,
-<<<<<<< HEAD
-                        MERKLE_CRYPTOGRAPHY)
-=======
                         platformContext)
->>>>>>> 9261d534
                 .getNullable();
 
         assertNull(loadedState);
@@ -207,11 +203,7 @@
                         swirldName,
                         currentSoftwareVersion,
                         platformStateFacade,
-<<<<<<< HEAD
-                        MERKLE_CRYPTOGRAPHY)
-=======
                         platformContext)
->>>>>>> 9261d534
                 .get();
 
         loadedState.getState().throwIfImmutable();
@@ -246,11 +238,7 @@
                         swirldName,
                         currentSoftwareVersion,
                         platformStateFacade,
-<<<<<<< HEAD
-                        MERKLE_CRYPTOGRAPHY)
-=======
                         platformContext)
->>>>>>> 9261d534
                 .get());
     }
 
@@ -297,11 +285,7 @@
                         swirldName,
                         currentSoftwareVersion,
                         platformStateFacade,
-<<<<<<< HEAD
-                        MERKLE_CRYPTOGRAPHY)
-=======
                         platformContext)
->>>>>>> 9261d534
                 .getNullable();
 
         if (latestUncorruptedState != null) {
