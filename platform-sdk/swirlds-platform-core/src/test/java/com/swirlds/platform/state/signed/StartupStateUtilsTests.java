/*
 * Copyright (C) 2023-2024 Hedera Hashgraph, LLC
 *
 * Licensed under the Apache License, Version 2.0 (the "License");
 * you may not use this file except in compliance with the License.
 * You may obtain a copy of the License at
 *
 *      http://www.apache.org/licenses/LICENSE-2.0
 *
 * Unless required by applicable law or agreed to in writing, software
 * distributed under the License is distributed on an "AS IS" BASIS,
 * WITHOUT WARRANTIES OR CONDITIONS OF ANY KIND, either express or implied.
 * See the License for the specific language governing permissions and
 * limitations under the License.
 */

package com.swirlds.platform.state.signed;

import static com.swirlds.common.test.fixtures.RandomUtils.getRandomPrintSeed;
import static com.swirlds.platform.state.signed.SignedStateFileWriter.writeSignedStateToDisk;
import static org.junit.jupiter.api.Assertions.assertEquals;
import static org.junit.jupiter.api.Assertions.assertNull;
import static org.junit.jupiter.api.Assertions.assertThrows;
import static org.mockito.ArgumentMatchers.any;
import static org.mockito.Mockito.doAnswer;
import static org.mockito.Mockito.spy;

import com.swirlds.common.config.StateCommonConfig;
import com.swirlds.common.config.StateCommonConfig_;
import com.swirlds.common.constructable.ConstructableRegistry;
import com.swirlds.common.constructable.ConstructableRegistryException;
import com.swirlds.common.context.PlatformContext;
import com.swirlds.common.crypto.Hash;
import com.swirlds.common.io.utility.FileUtils;
import com.swirlds.common.io.utility.LegacyTemporaryFileBuilder;
import com.swirlds.common.io.utility.RecycleBin;
import com.swirlds.common.platform.NodeId;
import com.swirlds.common.test.fixtures.TestRecycleBin;
import com.swirlds.common.test.fixtures.platform.TestPlatformContextBuilder;
import com.swirlds.config.api.Configuration;
import com.swirlds.config.extensions.test.fixtures.TestConfigBuilder;
import com.swirlds.platform.config.StateConfig_;
import com.swirlds.platform.internal.SignedStateLoadingException;
import com.swirlds.platform.state.RandomSignedStateGenerator;
import com.swirlds.platform.system.BasicSoftwareVersion;
import edu.umd.cs.findbugs.annotations.NonNull;
import edu.umd.cs.findbugs.annotations.Nullable;
import java.io.BufferedWriter;
import java.io.IOException;
import java.nio.file.Files;
import java.nio.file.Path;
import java.util.Random;
import java.util.concurrent.atomic.AtomicInteger;
import org.junit.jupiter.api.AfterEach;
import org.junit.jupiter.api.BeforeAll;
import org.junit.jupiter.api.BeforeEach;
import org.junit.jupiter.api.DisplayName;
import org.junit.jupiter.api.Test;
import org.junit.jupiter.api.io.TempDir;
import org.junit.jupiter.params.ParameterizedTest;
import org.junit.jupiter.params.provider.ValueSource;

@DisplayName("StartupStateUtilities Tests")
class StartupStateUtilsTests {

    /**
     * Temporary directory provided by JUnit
     */
    @TempDir
    Path testDirectory;

    private SignedStateFilePath signedStateFilePath;

    private final NodeId selfId = new NodeId(0);
    private final String mainClassName = "mainClassName";
    private final String swirldName = "swirldName";

    @BeforeEach
    void beforeEach() throws IOException {
        FileUtils.deleteDirectory(testDirectory);
        LegacyTemporaryFileBuilder.overrideTemporaryFileLocation(testDirectory);
        signedStateFilePath = new SignedStateFilePath(new TestConfigBuilder()
                .withValue("state.savedStateDirectory", testDirectory.toString())
                .getOrCreateConfig()
                .getConfigData(StateCommonConfig.class));
    }

    @AfterEach
    void afterEach() throws IOException {
        FileUtils.deleteDirectory(testDirectory);
    }

    @BeforeAll
    static void beforeAll() throws ConstructableRegistryException {
        ConstructableRegistry.getInstance().registerConstructables("com.swirlds");
    }

    @NonNull
    private PlatformContext buildContext(final boolean deleteInvalidStateFiles, final RecycleBin recycleBin) {
        final Configuration configuration = new TestConfigBuilder()
                .withValue(StateCommonConfig_.SAVED_STATE_DIRECTORY, testDirectory.toString())
                .withValue(StateConfig_.DELETE_INVALID_STATE_FILES, deleteInvalidStateFiles)
                .getOrCreateConfig();

        return TestPlatformContextBuilder.create()
                .withConfiguration(configuration)
                .withTestFileSystemManager(testDirectory, recycleBin)
                .build();
    }

    @NonNull
    private PlatformContext buildContext(final boolean deleteInvalidStateFiles) {
        final Configuration configuration = new TestConfigBuilder()
                .withValue(StateCommonConfig_.SAVED_STATE_DIRECTORY, testDirectory.toString())
                .withValue(StateConfig_.DELETE_INVALID_STATE_FILES, deleteInvalidStateFiles)
                .getOrCreateConfig();

        return TestPlatformContextBuilder.create()
                .withConfiguration(configuration)
                .withTestFileSystemManager(testDirectory)
                .build();
    }

    /**
     * Write a state to disk in a location that will be discovered by {@link StartupStateUtils}.
     *
     * @return the signed state that was written to disk
     */
    @NonNull
    private SignedState writeState(
            @NonNull final Random random,
            @NonNull final PlatformContext platformContext,
            final long round,
            @Nullable final Hash epoch,
            final boolean corrupted)
            throws IOException {

        final SignedState signedState = new RandomSignedStateGenerator(random)
                .setRound(round)
                .setEpoch(epoch)
                .build();

        final Path savedStateDirectory =
                signedStateFilePath.getSignedStateDirectory(mainClassName, selfId, swirldName, round);

        writeSignedStateToDisk(
                platformContext, selfId, savedStateDirectory, signedState, StateToDiskReason.PERIODIC_SNAPSHOT);

        if (corrupted) {
            final Path stateFilePath = savedStateDirectory.resolve("SignedState.swh");
            Files.delete(stateFilePath);
            final BufferedWriter writer = Files.newBufferedWriter(stateFilePath);
            writer.write("this is not a real state file");
            writer.close();
        }

        return signedState;
    }

    @Test
    @DisplayName("Genesis Test")
    void genesisTest() throws SignedStateLoadingException {
        final PlatformContext platformContext = buildContext(false);

        final SignedState loadedState = StartupStateUtils.loadStateFile(
                        platformContext,
                        selfId,
                        mainClassName,
                        swirldName,
                        new BasicSoftwareVersion(1))
                .getNullable();

        assertNull(loadedState);
    }

    @Test
    @DisplayName("Normal Restart Test")
    void normalRestartTest() throws IOException, SignedStateLoadingException {
        final Random random = getRandomPrintSeed();
        final PlatformContext platformContext = buildContext(false);

        int stateCount = 5;

        int latestRound = random.nextInt(1_000, 10_000);
        SignedState latestState = null;
        for (int i = 0; i < stateCount; i++) {
            latestRound += random.nextInt(100, 200);
            latestState = writeState(random, platformContext, latestRound, null, false);
        }

        final SignedState loadedState = StartupStateUtils.loadStateFile(
                        platformContext,
                        selfId,
                        mainClassName,
                        swirldName,
                        new BasicSoftwareVersion(1))
                .get();

        loadedState.getState().throwIfImmutable();
        loadedState.getState().throwIfDestroyed();

        assertEquals(latestState.getRound(), loadedState.getRound());
        assertEquals(latestState.getState().getHash(), loadedState.getState().getHash());
    }

    @Test
    @DisplayName("Corrupted State No Recycling Test")
    void corruptedStateNoRecyclingTest() throws IOException {
        final Random random = getRandomPrintSeed();
        final PlatformContext platformContext = buildContext(false);

        int stateCount = 5;

        int latestRound = random.nextInt(1_000, 10_000);
        for (int i = 0; i < stateCount; i++) {
            latestRound += random.nextInt(100, 200);
            final boolean corrupted = i == stateCount - 1;
            writeState(random, platformContext, latestRound, null, corrupted);
        }

        assertThrows(SignedStateLoadingException.class, () -> StartupStateUtils.loadStateFile(
                        platformContext,
                        selfId,
                        mainClassName,
                        swirldName,
                        new BasicSoftwareVersion(1))
                .get());
    }

    @ParameterizedTest
    @ValueSource(ints = {1, 2, 3, 4, 5})
    @DisplayName("Corrupted State Recycling Permitted Test")
    void corruptedStateRecyclingPermittedTest(final int invalidStateCount)
            throws IOException, SignedStateLoadingException {
        final Random random = getRandomPrintSeed();
        final AtomicInteger recycleCount = new AtomicInteger(0);
        final RecycleBin recycleBin = spy(TestRecycleBin.getInstance());
        // increment recycle count every time recycleBin.recycle() is called
        doAnswer(invocation -> {
                    invocation.callRealMethod();
                    recycleCount.incrementAndGet();
                    return null;
                })
                .when(recycleBin)
                .recycle(any());

        final PlatformContext platformContext = buildContext(true, recycleBin);

        int stateCount = 5;

        int latestRound = random.nextInt(1_000, 10_000);
        SignedState latestUncorruptedState = null;
        for (int i = 0; i < stateCount; i++) {
            latestRound += random.nextInt(100, 200);
            final boolean corrupted = (stateCount - i) <= invalidStateCount;
            final SignedState state = writeState(random, platformContext, latestRound, null, corrupted);
            if (!corrupted) {
                latestUncorruptedState = state;
            }
        }

        final SignedState loadedState = StartupStateUtils.loadStateFile(
<<<<<<< HEAD
                        platformContext, recycleBin, selfId, mainClassName, swirldName, new BasicSoftwareVersion(1))
=======
                        platformContext,
                        selfId,
                        mainClassName,
                        swirldName,
                        new BasicSoftwareVersion(1),
                        mock(EmergencyRecoveryManager.class))
                .getNullable();

        if (latestUncorruptedState != null) {
            loadedState.getState().throwIfImmutable();
            loadedState.getState().throwIfDestroyed();

            assertEquals(latestUncorruptedState.getRound(), loadedState.getRound());
            assertEquals(
                    latestUncorruptedState.getState().getHash(),
                    loadedState.getState().getHash());
        } else {
            assertNull(loadedState);
        }

        final Path savedStateDirectory = signedStateFilePath
                .getSignedStateDirectory(mainClassName, selfId, swirldName, latestRound)
                .getParent();

        assertEquals(5 - invalidStateCount, Files.list(savedStateDirectory).count());
        assertEquals(invalidStateCount, recycleCount.get());
    }

    @Test
    @DisplayName("Latest State Exact Epoch Hash Test")
    void latestStateHasExactEpochHashTest() throws IOException, SignedStateLoadingException {
        final Random random = getRandomPrintSeed();
        final PlatformContext platformContext = buildContext(false);

        int stateCount = 5;

        int latestRound = random.nextInt(1_000, 10_000);
        SignedState latestState = null;
        for (int i = 0; i < stateCount; i++) {
            latestRound += random.nextInt(100, 200);
            latestState = writeState(random, platformContext, latestRound, null, false);
        }

        final Hash epoch = latestState.getState().getHash();
        final long epochRound = latestState.getRound();

        final AtomicBoolean emergencyStateLoaded = new AtomicBoolean(false);

        final EmergencyRecoveryManager emergencyRecoveryManager = mock(EmergencyRecoveryManager.class);
        when(emergencyRecoveryManager.isEmergencyStateRequired()).thenReturn(true);
        doAnswer(invocation -> {
                    emergencyStateLoaded.set(true);
                    return null;
                })
                .when(emergencyRecoveryManager)
                .emergencyStateLoaded();

        final State state = new State(epochRound, epoch, null);
        final Recovery recovery = new Recovery(state, null, null, null);
        final EmergencyRecoveryFile emergencyRecoveryFile = new EmergencyRecoveryFile(recovery);
        when(emergencyRecoveryManager.getEmergencyRecoveryFile()).thenReturn(emergencyRecoveryFile);

        final SignedState loadedState = StartupStateUtils.loadStateFile(
                        platformContext,
                        selfId,
                        mainClassName,
                        swirldName,
                        new BasicSoftwareVersion(1),
                        emergencyRecoveryManager)
                .get();

        loadedState.getState().throwIfImmutable();
        loadedState.getState().throwIfDestroyed();

        assertEquals(latestState.getRound(), loadedState.getRound());
        assertEquals(latestState.getState().getHash(), loadedState.getState().getHash());

        assertTrue(emergencyStateLoaded.get());
    }

    @Test
    @DisplayName("Previous State Has Epoch Hash Test")
    void previousStateHasExactEpochHashTest() throws IOException, SignedStateLoadingException {
        final Random random = getRandomPrintSeed();
        final PlatformContext platformContext = buildContext(false);

        int stateCount = 5;

        int latestRound = random.nextInt(1_000, 10_000);
        SignedState targetState = null;
        for (int i = 0; i < stateCount; i++) {
            latestRound += random.nextInt(100, 200);
            final SignedState state = writeState(random, platformContext, latestRound, null, false);
            if (i == 2) {
                targetState = state;
            }
        }

        final Hash epoch = targetState.getState().getHash();
        final long epochRound = targetState.getRound();

        final AtomicBoolean emergencyStateLoaded = new AtomicBoolean(false);

        final EmergencyRecoveryManager emergencyRecoveryManager = mock(EmergencyRecoveryManager.class);
        when(emergencyRecoveryManager.isEmergencyStateRequired()).thenReturn(true);
        doAnswer(invocation -> {
                    emergencyStateLoaded.set(true);
                    return null;
                })
                .when(emergencyRecoveryManager)
                .emergencyStateLoaded();

        final State state = new State(epochRound, epoch, null);
        final Recovery recovery = new Recovery(state, null, null, null);
        final EmergencyRecoveryFile emergencyRecoveryFile = new EmergencyRecoveryFile(recovery);
        when(emergencyRecoveryManager.getEmergencyRecoveryFile()).thenReturn(emergencyRecoveryFile);

        final SignedState loadedState = StartupStateUtils.loadStateFile(
                        platformContext,
                        selfId,
                        mainClassName,
                        swirldName,
                        new BasicSoftwareVersion(1),
                        emergencyRecoveryManager)
                .get();

        loadedState.getState().throwIfImmutable();
        loadedState.getState().throwIfDestroyed();

        assertEquals(targetState.getRound(), loadedState.getRound());
        assertEquals(targetState.getState().getHash(), loadedState.getState().getHash());

        assertTrue(emergencyStateLoaded.get());
    }

    @ParameterizedTest
    @ValueSource(ints = {0, 1, 2, 3, 4})
    @DisplayName("Previous State Has Epoch Hash")
    void noStateHasEpochHashPreviousRoundExistsTest(final int startingStateIndex)
            throws IOException, SignedStateLoadingException {

        final Random random = getRandomPrintSeed();
        final PlatformContext platformContext = buildContext(false);

        int stateCount = 5;

        int latestRound = random.nextInt(1_000, 10_000);
        SignedState targetState = null;
        for (int i = 0; i < stateCount; i++) {
            latestRound += random.nextInt(100, 200);
            final SignedState state = writeState(random, platformContext, latestRound, null, false);
            if (i == startingStateIndex) {
                targetState = state;
            }
        }

        final Hash epoch = randomHash(random);
        final long epochRound = targetState.getRound() + 1;

        final AtomicBoolean emergencyStateLoaded = new AtomicBoolean(false);

        final EmergencyRecoveryManager emergencyRecoveryManager = mock(EmergencyRecoveryManager.class);
        when(emergencyRecoveryManager.isEmergencyStateRequired()).thenReturn(true);
        doAnswer(invocation -> {
                    emergencyStateLoaded.set(true);
                    return null;
                })
                .when(emergencyRecoveryManager)
                .emergencyStateLoaded();

        final State state = new State(epochRound, epoch, null);
        final Recovery recovery = new Recovery(state, null, null, null);
        final EmergencyRecoveryFile emergencyRecoveryFile = new EmergencyRecoveryFile(recovery);
        when(emergencyRecoveryManager.getEmergencyRecoveryFile()).thenReturn(emergencyRecoveryFile);

        final SignedState loadedState = StartupStateUtils.loadStateFile(
                        platformContext,
                        selfId,
                        mainClassName,
                        swirldName,
                        new BasicSoftwareVersion(1),
                        emergencyRecoveryManager)
                .get();

        loadedState.getState().throwIfImmutable();
        loadedState.getState().throwIfDestroyed();

        assertEquals(targetState.getRound(), loadedState.getRound());
        assertEquals(targetState.getState().getHash(), loadedState.getState().getHash());

        // As a sanity check, make sure the consensus timestamp is the same. This is generated randomly, so if this
        // matches then it's a good signal that the correct state was loaded.
        assertEquals(
                targetState.getState().getPlatformState().getConsensusTimestamp(),
                loadedState.getState().getPlatformState().getConsensusTimestamp());

        assertFalse(emergencyStateLoaded.get());
    }

    @Test
    @DisplayName("Recover From Genesis Test")
    void recoverFromGenesisTest() throws IOException, SignedStateLoadingException {
        final Random random = getRandomPrintSeed();
        final PlatformContext platformContext = buildContext(false);

        int stateCount = 5;

        int latestRound = random.nextInt(1_000, 10_000);
        SignedState firstState = null;
        for (int i = 0; i < stateCount; i++) {
            latestRound += random.nextInt(100, 200);
            final SignedState state = writeState(random, platformContext, latestRound, null, false);
            if (i == 0) {
                firstState = state;
            }
        }

        final Hash epoch = randomHash(random);
        final long epochRound = firstState.getRound() - 1;

        final AtomicBoolean emergencyStateLoaded = new AtomicBoolean(false);

        final EmergencyRecoveryManager emergencyRecoveryManager = mock(EmergencyRecoveryManager.class);
        when(emergencyRecoveryManager.isEmergencyStateRequired()).thenReturn(true);
        doAnswer(invocation -> {
                    emergencyStateLoaded.set(true);
                    return null;
                })
                .when(emergencyRecoveryManager)
                .emergencyStateLoaded();

        final State state = new State(epochRound, epoch, null);
        final Recovery recovery = new Recovery(state, null, null, null);
        final EmergencyRecoveryFile emergencyRecoveryFile = new EmergencyRecoveryFile(recovery);
        when(emergencyRecoveryManager.getEmergencyRecoveryFile()).thenReturn(emergencyRecoveryFile);

        final SignedState loadedState = StartupStateUtils.loadStateFile(
                        platformContext,
                        selfId,
                        mainClassName,
                        swirldName,
                        new BasicSoftwareVersion(1),
                        emergencyRecoveryManager)
                .getNullable();

        assertNull(loadedState);
        assertFalse(emergencyStateLoaded.get());
    }

    @Test
    @DisplayName("State After Epoch State Is Present Test")
    void stateAfterEpochStateIsPresentTest() throws IOException, SignedStateLoadingException {
        final Random random = getRandomPrintSeed();
        final PlatformContext platformContext = buildContext(false);

        int stateCount = 5;

        final Hash epoch = randomHash(random);

        int latestRound = random.nextInt(1_000, 10_000);
        SignedState targetState = null;
        for (int i = 0; i < stateCount; i++) {
            latestRound += random.nextInt(100, 200);

            final Hash epochHash = i == (stateCount - 1) ? epoch : null;

            final SignedState state = writeState(random, platformContext, latestRound, epochHash, false);

            if (i == (stateCount - 1)) {
                targetState = state;
            }
        }

        final long epochRound = targetState.getRound() - 1;

        final AtomicBoolean emergencyStateLoaded = new AtomicBoolean(false);

        final EmergencyRecoveryManager emergencyRecoveryManager = mock(EmergencyRecoveryManager.class);
        when(emergencyRecoveryManager.isEmergencyStateRequired()).thenReturn(true);
        doAnswer(invocation -> {
                    emergencyStateLoaded.set(true);
                    return null;
                })
                .when(emergencyRecoveryManager)
                .emergencyStateLoaded();

        final State state = new State(epochRound, epoch, null);
        final Recovery recovery = new Recovery(state, null, null, null);
        final EmergencyRecoveryFile emergencyRecoveryFile = new EmergencyRecoveryFile(recovery);
        when(emergencyRecoveryManager.getEmergencyRecoveryFile()).thenReturn(emergencyRecoveryFile);

        final SignedState loadedState = StartupStateUtils.loadStateFile(
                        platformContext,
                        selfId,
                        mainClassName,
                        swirldName,
                        new BasicSoftwareVersion(1),
                        emergencyRecoveryManager)
                .get();

        loadedState.getState().throwIfImmutable();
        loadedState.getState().throwIfDestroyed();

        assertEquals(targetState.getRound(), loadedState.getRound());
        assertEquals(targetState.getState().getHash(), loadedState.getState().getHash());

        assertTrue(emergencyStateLoaded.get());
    }

    @Test
    @DisplayName("Recovery Corrupted State No Recycling Test")
    void recoveryCorruptedStateNoRecyclingTest() throws IOException {
        final Random random = getRandomPrintSeed();
        final PlatformContext platformContext = buildContext(false);

        int stateCount = 5;

        int latestRound = random.nextInt(1_000, 10_000);
        for (int i = 0; i < stateCount; i++) {
            latestRound += random.nextInt(100, 200);
            final boolean corrupted = i == stateCount - 1;
            writeState(random, platformContext, latestRound, null, corrupted);
        }

        final Hash epoch = randomHash(random);
        final long epochRound = latestRound + 1;

        final AtomicBoolean emergencyStateLoaded = new AtomicBoolean(false);

        final EmergencyRecoveryManager emergencyRecoveryManager = mock(EmergencyRecoveryManager.class);
        when(emergencyRecoveryManager.isEmergencyStateRequired()).thenReturn(true);
        doAnswer(invocation -> {
                    emergencyStateLoaded.set(true);
                    return null;
                })
                .when(emergencyRecoveryManager)
                .emergencyStateLoaded();

        final State state = new State(epochRound, epoch, null);
        final Recovery recovery = new Recovery(state, null, null, null);
        final EmergencyRecoveryFile emergencyRecoveryFile = new EmergencyRecoveryFile(recovery);
        when(emergencyRecoveryManager.getEmergencyRecoveryFile()).thenReturn(emergencyRecoveryFile);

        assertThrows(
                SignedStateLoadingException.class,
                () -> StartupStateUtils.loadStateFile(
                        platformContext,
                        selfId,
                        mainClassName,
                        swirldName,
                        new BasicSoftwareVersion(1),
                        emergencyRecoveryManager));
    }

    @ParameterizedTest
    @ValueSource(ints = {1, 2, 3, 4, 5})
    @DisplayName("Recovery Corrupted State Recycling Permitted Test")
    void recoveryCorruptedStateRecyclingPermittedTest(final int invalidStateCount)
            throws IOException, SignedStateLoadingException {
        final Random random = getRandomPrintSeed();

        final AtomicInteger recycleCount = new AtomicInteger(0);
        final RecycleBin recycleBin = spy(TestRecycleBin.getInstance());
        // increment recycle count every time recycleBin.recycle() is called
        doAnswer(invocation -> {
                    invocation.callRealMethod();
                    recycleCount.incrementAndGet();
                    return null;
                })
                .when(recycleBin)
                .recycle(any());

        final PlatformContext platformContext = buildContext(true, recycleBin);

        int stateCount = 5;

        int latestRound = random.nextInt(1_000, 10_000);
        SignedState latestUncorruptedState = null;
        for (int i = 0; i < stateCount; i++) {
            latestRound += random.nextInt(100, 200);
            final boolean corrupted = (stateCount - i) <= invalidStateCount;
            final SignedState state = writeState(random, platformContext, latestRound, null, corrupted);
            if (!corrupted) {
                latestUncorruptedState = state;
            }
        }

        final Hash epoch = randomHash(random);
        final long epochRound = latestRound + 1;

        final AtomicBoolean emergencyStateLoaded = new AtomicBoolean(false);

        final EmergencyRecoveryManager emergencyRecoveryManager = mock(EmergencyRecoveryManager.class);
        when(emergencyRecoveryManager.isEmergencyStateRequired()).thenReturn(true);
        doAnswer(invocation -> {
                    emergencyStateLoaded.set(true);
                    return null;
                })
                .when(emergencyRecoveryManager)
                .emergencyStateLoaded();

        final State state = new State(epochRound, epoch, null);
        final Recovery recovery = new Recovery(state, null, null, null);
        final EmergencyRecoveryFile emergencyRecoveryFile = new EmergencyRecoveryFile(recovery);
        when(emergencyRecoveryManager.getEmergencyRecoveryFile()).thenReturn(emergencyRecoveryFile);

        final SignedState loadedState = StartupStateUtils.loadStateFile(
                        platformContext,
                        selfId,
                        mainClassName,
                        swirldName,
                        new BasicSoftwareVersion(1),
                        emergencyRecoveryManager)
>>>>>>> 8227e781
                .getNullable();

        if (latestUncorruptedState != null) {
            loadedState.getState().throwIfImmutable();
            loadedState.getState().throwIfDestroyed();

            assertEquals(latestUncorruptedState.getRound(), loadedState.getRound());
            assertEquals(
                    latestUncorruptedState.getState().getHash(),
                    loadedState.getState().getHash());
        } else {
            assertNull(loadedState);
        }

        final Path savedStateDirectory = signedStateFilePath
                .getSignedStateDirectory(mainClassName, selfId, swirldName, latestRound)
                .getParent();

        assertEquals(5 - invalidStateCount, Files.list(savedStateDirectory).count());
        assertEquals(invalidStateCount, recycleCount.get());
    }
<<<<<<< HEAD
=======

    @Test
    @DisplayName("doRecoveryCleanup() Initial Epoch Test")
    void doRecoveryCleanupInitialEpochTest() throws IOException {

        final AtomicInteger recycleCount = new AtomicInteger(0);
        final RecycleBin recycleBin = spy(TestRecycleBin.getInstance());
        // increment recycle count every time recycleBin.recycle() is called
        doAnswer(invocation -> {
                    invocation.callRealMethod();
                    recycleCount.incrementAndGet();
                    return null;
                })
                .when(recycleBin)
                .recycle(any());
        final PlatformContext platformContext = buildContext(false, recycleBin);

        final Random random = getRandomPrintSeed();

        int stateCount = 5;
        int latestRound = random.nextInt(1_000, 10_000);
        for (int i = 0; i < stateCount; i++) {
            latestRound += random.nextInt(100, 200);
            writeState(random, platformContext, latestRound, null, false);
        }

        // Write a file into the PCES directory. This file will be deleted if the PCES is cleared.
        final StateCommonConfig stateConfig = platformContext.getConfiguration().getConfigData(StateCommonConfig.class);
        final PcesConfig preconsensusEventStreamConfig =
                platformContext.getConfiguration().getConfigData(PcesConfig.class);
        final Path savedStateDirectory = stateConfig.savedStateDirectory();
        final Path pcesDirectory = savedStateDirectory
                .resolve(preconsensusEventStreamConfig.databaseDirectory())
                .resolve("0");
        Files.createDirectories(pcesDirectory);

        final Path markerFile = pcesDirectory.resolve("markerFile");
        final BufferedWriter writer = Files.newBufferedWriter(markerFile);
        writer.write("this is a marker file");
        writer.close();

        doRecoveryCleanup(platformContext, selfId, swirldName, mainClassName, null, latestRound);

        final Path signedStateDirectory = signedStateFilePath
                .getSignedStateDirectory(mainClassName, selfId, swirldName, latestRound)
                .getParent();

        assertEquals(0, recycleCount.get());
        assertEquals(stateCount, Files.list(signedStateDirectory).count());

        assertTrue(Files.exists(markerFile));
    }

    @Test
    @DisplayName("doRecoveryCleanup() Already Cleaned Up Test")
    void doRecoveryCleanupAlreadyCleanedUpTest() throws IOException {
        final Random random = getRandomPrintSeed();

        final Hash epoch = randomHash(random);

        final AtomicInteger recycleCount = new AtomicInteger(0);
        final RecycleBin recycleBin = spy(TestRecycleBin.getInstance());
        // increment recycle count every time recycleBin.recycle() is called
        doAnswer(invocation -> {
                    invocation.callRealMethod();
                    recycleCount.incrementAndGet();
                    return null;
                })
                .when(recycleBin)
                .recycle(any());
        final PlatformContext platformContext = buildContext(false, recycleBin);

        final Scratchpad<RecoveryScratchpad> scratchpad =
                Scratchpad.create(platformContext, selfId, RecoveryScratchpad.class, RecoveryScratchpad.SCRATCHPAD_ID);
        scratchpad.set(RecoveryScratchpad.EPOCH_HASH, epoch);

        int stateCount = 5;
        int latestRound = random.nextInt(1_000, 10_000);
        for (int i = 0; i < stateCount; i++) {
            latestRound += random.nextInt(100, 200);
            writeState(random, platformContext, latestRound, null, false);
        }

        // Write a file into the PCES directory. This file will be deleted if the PCES is cleared.
        final StateCommonConfig stateConfig = platformContext.getConfiguration().getConfigData(StateCommonConfig.class);
        final PcesConfig preconsensusEventStreamConfig =
                platformContext.getConfiguration().getConfigData(PcesConfig.class);
        final Path savedStateDirectory = stateConfig.savedStateDirectory();
        final Path pcesDirectory = savedStateDirectory
                .resolve(preconsensusEventStreamConfig.databaseDirectory())
                .resolve("0");
        Files.createDirectories(pcesDirectory);

        final Path markerFile = pcesDirectory.resolve("markerFile");
        final BufferedWriter writer = Files.newBufferedWriter(markerFile);
        writer.write("this is a marker file");
        writer.close();

        doRecoveryCleanup(platformContext, selfId, swirldName, mainClassName, epoch, latestRound);

        final Path signedStateDirectory = signedStateFilePath
                .getSignedStateDirectory(mainClassName, selfId, swirldName, latestRound)
                .getParent();

        assertEquals(0, recycleCount.get());
        assertEquals(stateCount, Files.list(signedStateDirectory).count());

        assertTrue(Files.exists(markerFile));
    }

    @ParameterizedTest
    @ValueSource(ints = {1, 2, 3, 4, 5})
    @DisplayName("doRecoveryCleanup() Work Required Test")
    void doRecoveryCleanupWorkRequiredTest(final int statesToDelete) throws IOException {
        final Random random = getRandomPrintSeed();

        final AtomicInteger recycleCount = new AtomicInteger(0);
        final RecycleBin recycleBin = spy(TestRecycleBin.getInstance());
        // increment recycle count every time recycleBin.recycle() is called
        doAnswer(invocation -> {
                    invocation.callRealMethod();
                    recycleCount.incrementAndGet();
                    return null;
                })
                .when(recycleBin)
                .recycle(any());

        final PlatformContext platformContext = buildContext(false, recycleBin);

        int stateCount = 5;
        int latestRound = random.nextInt(1_000, 10_000);
        SignedState targetState = null;
        for (int i = 0; i < stateCount; i++) {
            latestRound += random.nextInt(100, 200);
            final SignedState signedState = writeState(random, platformContext, latestRound, null, false);
            if (i == (stateCount - statesToDelete - 1)) {
                targetState = signedState;
            }
        }

        final Hash epoch = randomHash(random);
        final long epochRound;
        if (statesToDelete == stateCount) {
            // lower round than what all states have
            epochRound = 999;
        } else {
            epochRound = targetState.getRound();
        }

        // Write a file into the PCES directory. This file will should be deleted
        final StateCommonConfig stateConfig = platformContext.getConfiguration().getConfigData(StateCommonConfig.class);
        final PcesConfig preconsensusEventStreamConfig =
                platformContext.getConfiguration().getConfigData(PcesConfig.class);
        final Path savedStateDirectory = stateConfig.savedStateDirectory();
        final Path pcesDirectory = savedStateDirectory
                .resolve(preconsensusEventStreamConfig.databaseDirectory())
                .resolve("0");
        Files.createDirectories(pcesDirectory);

        final Path markerFile = pcesDirectory.resolve("markerFile");
        final BufferedWriter writer = Files.newBufferedWriter(markerFile);
        writer.write("this is a marker file");
        writer.close();

        doRecoveryCleanup(platformContext, selfId, swirldName, mainClassName, epoch, epochRound);

        final Scratchpad<RecoveryScratchpad> scratchpad =
                Scratchpad.create(platformContext, selfId, RecoveryScratchpad.class, RecoveryScratchpad.SCRATCHPAD_ID);

        assertEquals(epoch, scratchpad.get(RecoveryScratchpad.EPOCH_HASH));

        final Path signedStateDirectory = signedStateFilePath
                .getSignedStateDirectory(mainClassName, selfId, swirldName, latestRound)
                .getParent();

        assertEquals(statesToDelete, recycleCount.get());

        assertEquals(
                stateCount - statesToDelete, Files.list(signedStateDirectory).count());

        assertTrue(Files.exists(markerFile));
    }
>>>>>>> 8227e781
}<|MERGE_RESOLUTION|>--- conflicted
+++ resolved
@@ -32,7 +32,6 @@
 import com.swirlds.common.context.PlatformContext;
 import com.swirlds.common.crypto.Hash;
 import com.swirlds.common.io.utility.FileUtils;
-import com.swirlds.common.io.utility.LegacyTemporaryFileBuilder;
 import com.swirlds.common.io.utility.RecycleBin;
 import com.swirlds.common.platform.NodeId;
 import com.swirlds.common.test.fixtures.TestRecycleBin;
@@ -78,7 +77,6 @@
     @BeforeEach
     void beforeEach() throws IOException {
         FileUtils.deleteDirectory(testDirectory);
-        LegacyTemporaryFileBuilder.overrideTemporaryFileLocation(testDirectory);
         signedStateFilePath = new SignedStateFilePath(new TestConfigBuilder()
                 .withValue("state.savedStateDirectory", testDirectory.toString())
                 .getOrCreateConfig()
@@ -93,19 +91,6 @@
     @BeforeAll
     static void beforeAll() throws ConstructableRegistryException {
         ConstructableRegistry.getInstance().registerConstructables("com.swirlds");
-    }
-
-    @NonNull
-    private PlatformContext buildContext(final boolean deleteInvalidStateFiles, final RecycleBin recycleBin) {
-        final Configuration configuration = new TestConfigBuilder()
-                .withValue(StateCommonConfig_.SAVED_STATE_DIRECTORY, testDirectory.toString())
-                .withValue(StateConfig_.DELETE_INVALID_STATE_FILES, deleteInvalidStateFiles)
-                .getOrCreateConfig();
-
-        return TestPlatformContextBuilder.create()
-                .withConfiguration(configuration)
-                .withTestFileSystemManager(testDirectory, recycleBin)
-                .build();
     }
 
     @NonNull
@@ -115,10 +100,11 @@
                 .withValue(StateConfig_.DELETE_INVALID_STATE_FILES, deleteInvalidStateFiles)
                 .getOrCreateConfig();
 
-        return TestPlatformContextBuilder.create()
+        final PlatformContext platformContext = TestPlatformContextBuilder.create()
                 .withConfiguration(configuration)
-                .withTestFileSystemManager(testDirectory)
                 .build();
+
+        return platformContext;
     }
 
     /**
@@ -163,11 +149,7 @@
         final PlatformContext platformContext = buildContext(false);
 
         final SignedState loadedState = StartupStateUtils.loadStateFile(
-                        platformContext,
-                        selfId,
-                        mainClassName,
-                        swirldName,
-                        new BasicSoftwareVersion(1))
+                        platformContext, selfId, mainClassName, swirldName, new BasicSoftwareVersion(1))
                 .getNullable();
 
         assertNull(loadedState);
@@ -189,11 +171,7 @@
         }
 
         final SignedState loadedState = StartupStateUtils.loadStateFile(
-                        platformContext,
-                        selfId,
-                        mainClassName,
-                        swirldName,
-                        new BasicSoftwareVersion(1))
+                        platformContext, selfId, mainClassName, swirldName, new BasicSoftwareVersion(1))
                 .get();
 
         loadedState.getState().throwIfImmutable();
@@ -219,11 +197,7 @@
         }
 
         assertThrows(SignedStateLoadingException.class, () -> StartupStateUtils.loadStateFile(
-                        platformContext,
-                        selfId,
-                        mainClassName,
-                        swirldName,
-                        new BasicSoftwareVersion(1))
+                        platformContext, selfId, mainClassName, swirldName, new BasicSoftwareVersion(1))
                 .get());
     }
 
@@ -233,6 +207,21 @@
     void corruptedStateRecyclingPermittedTest(final int invalidStateCount)
             throws IOException, SignedStateLoadingException {
         final Random random = getRandomPrintSeed();
+        final PlatformContext platformContext = buildContext(true);
+
+        int stateCount = 5;
+
+        int latestRound = random.nextInt(1_000, 10_000);
+        SignedState latestUncorruptedState = null;
+        for (int i = 0; i < stateCount; i++) {
+            latestRound += random.nextInt(100, 200);
+            final boolean corrupted = (stateCount - i) <= invalidStateCount;
+            final SignedState state = writeState(random, platformContext, latestRound, null, corrupted);
+            if (!corrupted) {
+                latestUncorruptedState = state;
+            }
+        }
+
         final AtomicInteger recycleCount = new AtomicInteger(0);
         final RecycleBin recycleBin = spy(TestRecycleBin.getInstance());
         // increment recycle count every time recycleBin.recycle() is called
@@ -244,31 +233,8 @@
                 .when(recycleBin)
                 .recycle(any());
 
-        final PlatformContext platformContext = buildContext(true, recycleBin);
-
-        int stateCount = 5;
-
-        int latestRound = random.nextInt(1_000, 10_000);
-        SignedState latestUncorruptedState = null;
-        for (int i = 0; i < stateCount; i++) {
-            latestRound += random.nextInt(100, 200);
-            final boolean corrupted = (stateCount - i) <= invalidStateCount;
-            final SignedState state = writeState(random, platformContext, latestRound, null, corrupted);
-            if (!corrupted) {
-                latestUncorruptedState = state;
-            }
-        }
-
         final SignedState loadedState = StartupStateUtils.loadStateFile(
-<<<<<<< HEAD
-                        platformContext, recycleBin, selfId, mainClassName, swirldName, new BasicSoftwareVersion(1))
-=======
-                        platformContext,
-                        selfId,
-                        mainClassName,
-                        swirldName,
-                        new BasicSoftwareVersion(1),
-                        mock(EmergencyRecoveryManager.class))
+                        platformContext, selfId, mainClassName, swirldName, new BasicSoftwareVersion(1))
                 .getNullable();
 
         if (latestUncorruptedState != null) {
@@ -290,597 +256,4 @@
         assertEquals(5 - invalidStateCount, Files.list(savedStateDirectory).count());
         assertEquals(invalidStateCount, recycleCount.get());
     }
-
-    @Test
-    @DisplayName("Latest State Exact Epoch Hash Test")
-    void latestStateHasExactEpochHashTest() throws IOException, SignedStateLoadingException {
-        final Random random = getRandomPrintSeed();
-        final PlatformContext platformContext = buildContext(false);
-
-        int stateCount = 5;
-
-        int latestRound = random.nextInt(1_000, 10_000);
-        SignedState latestState = null;
-        for (int i = 0; i < stateCount; i++) {
-            latestRound += random.nextInt(100, 200);
-            latestState = writeState(random, platformContext, latestRound, null, false);
-        }
-
-        final Hash epoch = latestState.getState().getHash();
-        final long epochRound = latestState.getRound();
-
-        final AtomicBoolean emergencyStateLoaded = new AtomicBoolean(false);
-
-        final EmergencyRecoveryManager emergencyRecoveryManager = mock(EmergencyRecoveryManager.class);
-        when(emergencyRecoveryManager.isEmergencyStateRequired()).thenReturn(true);
-        doAnswer(invocation -> {
-                    emergencyStateLoaded.set(true);
-                    return null;
-                })
-                .when(emergencyRecoveryManager)
-                .emergencyStateLoaded();
-
-        final State state = new State(epochRound, epoch, null);
-        final Recovery recovery = new Recovery(state, null, null, null);
-        final EmergencyRecoveryFile emergencyRecoveryFile = new EmergencyRecoveryFile(recovery);
-        when(emergencyRecoveryManager.getEmergencyRecoveryFile()).thenReturn(emergencyRecoveryFile);
-
-        final SignedState loadedState = StartupStateUtils.loadStateFile(
-                        platformContext,
-                        selfId,
-                        mainClassName,
-                        swirldName,
-                        new BasicSoftwareVersion(1),
-                        emergencyRecoveryManager)
-                .get();
-
-        loadedState.getState().throwIfImmutable();
-        loadedState.getState().throwIfDestroyed();
-
-        assertEquals(latestState.getRound(), loadedState.getRound());
-        assertEquals(latestState.getState().getHash(), loadedState.getState().getHash());
-
-        assertTrue(emergencyStateLoaded.get());
-    }
-
-    @Test
-    @DisplayName("Previous State Has Epoch Hash Test")
-    void previousStateHasExactEpochHashTest() throws IOException, SignedStateLoadingException {
-        final Random random = getRandomPrintSeed();
-        final PlatformContext platformContext = buildContext(false);
-
-        int stateCount = 5;
-
-        int latestRound = random.nextInt(1_000, 10_000);
-        SignedState targetState = null;
-        for (int i = 0; i < stateCount; i++) {
-            latestRound += random.nextInt(100, 200);
-            final SignedState state = writeState(random, platformContext, latestRound, null, false);
-            if (i == 2) {
-                targetState = state;
-            }
-        }
-
-        final Hash epoch = targetState.getState().getHash();
-        final long epochRound = targetState.getRound();
-
-        final AtomicBoolean emergencyStateLoaded = new AtomicBoolean(false);
-
-        final EmergencyRecoveryManager emergencyRecoveryManager = mock(EmergencyRecoveryManager.class);
-        when(emergencyRecoveryManager.isEmergencyStateRequired()).thenReturn(true);
-        doAnswer(invocation -> {
-                    emergencyStateLoaded.set(true);
-                    return null;
-                })
-                .when(emergencyRecoveryManager)
-                .emergencyStateLoaded();
-
-        final State state = new State(epochRound, epoch, null);
-        final Recovery recovery = new Recovery(state, null, null, null);
-        final EmergencyRecoveryFile emergencyRecoveryFile = new EmergencyRecoveryFile(recovery);
-        when(emergencyRecoveryManager.getEmergencyRecoveryFile()).thenReturn(emergencyRecoveryFile);
-
-        final SignedState loadedState = StartupStateUtils.loadStateFile(
-                        platformContext,
-                        selfId,
-                        mainClassName,
-                        swirldName,
-                        new BasicSoftwareVersion(1),
-                        emergencyRecoveryManager)
-                .get();
-
-        loadedState.getState().throwIfImmutable();
-        loadedState.getState().throwIfDestroyed();
-
-        assertEquals(targetState.getRound(), loadedState.getRound());
-        assertEquals(targetState.getState().getHash(), loadedState.getState().getHash());
-
-        assertTrue(emergencyStateLoaded.get());
-    }
-
-    @ParameterizedTest
-    @ValueSource(ints = {0, 1, 2, 3, 4})
-    @DisplayName("Previous State Has Epoch Hash")
-    void noStateHasEpochHashPreviousRoundExistsTest(final int startingStateIndex)
-            throws IOException, SignedStateLoadingException {
-
-        final Random random = getRandomPrintSeed();
-        final PlatformContext platformContext = buildContext(false);
-
-        int stateCount = 5;
-
-        int latestRound = random.nextInt(1_000, 10_000);
-        SignedState targetState = null;
-        for (int i = 0; i < stateCount; i++) {
-            latestRound += random.nextInt(100, 200);
-            final SignedState state = writeState(random, platformContext, latestRound, null, false);
-            if (i == startingStateIndex) {
-                targetState = state;
-            }
-        }
-
-        final Hash epoch = randomHash(random);
-        final long epochRound = targetState.getRound() + 1;
-
-        final AtomicBoolean emergencyStateLoaded = new AtomicBoolean(false);
-
-        final EmergencyRecoveryManager emergencyRecoveryManager = mock(EmergencyRecoveryManager.class);
-        when(emergencyRecoveryManager.isEmergencyStateRequired()).thenReturn(true);
-        doAnswer(invocation -> {
-                    emergencyStateLoaded.set(true);
-                    return null;
-                })
-                .when(emergencyRecoveryManager)
-                .emergencyStateLoaded();
-
-        final State state = new State(epochRound, epoch, null);
-        final Recovery recovery = new Recovery(state, null, null, null);
-        final EmergencyRecoveryFile emergencyRecoveryFile = new EmergencyRecoveryFile(recovery);
-        when(emergencyRecoveryManager.getEmergencyRecoveryFile()).thenReturn(emergencyRecoveryFile);
-
-        final SignedState loadedState = StartupStateUtils.loadStateFile(
-                        platformContext,
-                        selfId,
-                        mainClassName,
-                        swirldName,
-                        new BasicSoftwareVersion(1),
-                        emergencyRecoveryManager)
-                .get();
-
-        loadedState.getState().throwIfImmutable();
-        loadedState.getState().throwIfDestroyed();
-
-        assertEquals(targetState.getRound(), loadedState.getRound());
-        assertEquals(targetState.getState().getHash(), loadedState.getState().getHash());
-
-        // As a sanity check, make sure the consensus timestamp is the same. This is generated randomly, so if this
-        // matches then it's a good signal that the correct state was loaded.
-        assertEquals(
-                targetState.getState().getPlatformState().getConsensusTimestamp(),
-                loadedState.getState().getPlatformState().getConsensusTimestamp());
-
-        assertFalse(emergencyStateLoaded.get());
-    }
-
-    @Test
-    @DisplayName("Recover From Genesis Test")
-    void recoverFromGenesisTest() throws IOException, SignedStateLoadingException {
-        final Random random = getRandomPrintSeed();
-        final PlatformContext platformContext = buildContext(false);
-
-        int stateCount = 5;
-
-        int latestRound = random.nextInt(1_000, 10_000);
-        SignedState firstState = null;
-        for (int i = 0; i < stateCount; i++) {
-            latestRound += random.nextInt(100, 200);
-            final SignedState state = writeState(random, platformContext, latestRound, null, false);
-            if (i == 0) {
-                firstState = state;
-            }
-        }
-
-        final Hash epoch = randomHash(random);
-        final long epochRound = firstState.getRound() - 1;
-
-        final AtomicBoolean emergencyStateLoaded = new AtomicBoolean(false);
-
-        final EmergencyRecoveryManager emergencyRecoveryManager = mock(EmergencyRecoveryManager.class);
-        when(emergencyRecoveryManager.isEmergencyStateRequired()).thenReturn(true);
-        doAnswer(invocation -> {
-                    emergencyStateLoaded.set(true);
-                    return null;
-                })
-                .when(emergencyRecoveryManager)
-                .emergencyStateLoaded();
-
-        final State state = new State(epochRound, epoch, null);
-        final Recovery recovery = new Recovery(state, null, null, null);
-        final EmergencyRecoveryFile emergencyRecoveryFile = new EmergencyRecoveryFile(recovery);
-        when(emergencyRecoveryManager.getEmergencyRecoveryFile()).thenReturn(emergencyRecoveryFile);
-
-        final SignedState loadedState = StartupStateUtils.loadStateFile(
-                        platformContext,
-                        selfId,
-                        mainClassName,
-                        swirldName,
-                        new BasicSoftwareVersion(1),
-                        emergencyRecoveryManager)
-                .getNullable();
-
-        assertNull(loadedState);
-        assertFalse(emergencyStateLoaded.get());
-    }
-
-    @Test
-    @DisplayName("State After Epoch State Is Present Test")
-    void stateAfterEpochStateIsPresentTest() throws IOException, SignedStateLoadingException {
-        final Random random = getRandomPrintSeed();
-        final PlatformContext platformContext = buildContext(false);
-
-        int stateCount = 5;
-
-        final Hash epoch = randomHash(random);
-
-        int latestRound = random.nextInt(1_000, 10_000);
-        SignedState targetState = null;
-        for (int i = 0; i < stateCount; i++) {
-            latestRound += random.nextInt(100, 200);
-
-            final Hash epochHash = i == (stateCount - 1) ? epoch : null;
-
-            final SignedState state = writeState(random, platformContext, latestRound, epochHash, false);
-
-            if (i == (stateCount - 1)) {
-                targetState = state;
-            }
-        }
-
-        final long epochRound = targetState.getRound() - 1;
-
-        final AtomicBoolean emergencyStateLoaded = new AtomicBoolean(false);
-
-        final EmergencyRecoveryManager emergencyRecoveryManager = mock(EmergencyRecoveryManager.class);
-        when(emergencyRecoveryManager.isEmergencyStateRequired()).thenReturn(true);
-        doAnswer(invocation -> {
-                    emergencyStateLoaded.set(true);
-                    return null;
-                })
-                .when(emergencyRecoveryManager)
-                .emergencyStateLoaded();
-
-        final State state = new State(epochRound, epoch, null);
-        final Recovery recovery = new Recovery(state, null, null, null);
-        final EmergencyRecoveryFile emergencyRecoveryFile = new EmergencyRecoveryFile(recovery);
-        when(emergencyRecoveryManager.getEmergencyRecoveryFile()).thenReturn(emergencyRecoveryFile);
-
-        final SignedState loadedState = StartupStateUtils.loadStateFile(
-                        platformContext,
-                        selfId,
-                        mainClassName,
-                        swirldName,
-                        new BasicSoftwareVersion(1),
-                        emergencyRecoveryManager)
-                .get();
-
-        loadedState.getState().throwIfImmutable();
-        loadedState.getState().throwIfDestroyed();
-
-        assertEquals(targetState.getRound(), loadedState.getRound());
-        assertEquals(targetState.getState().getHash(), loadedState.getState().getHash());
-
-        assertTrue(emergencyStateLoaded.get());
-    }
-
-    @Test
-    @DisplayName("Recovery Corrupted State No Recycling Test")
-    void recoveryCorruptedStateNoRecyclingTest() throws IOException {
-        final Random random = getRandomPrintSeed();
-        final PlatformContext platformContext = buildContext(false);
-
-        int stateCount = 5;
-
-        int latestRound = random.nextInt(1_000, 10_000);
-        for (int i = 0; i < stateCount; i++) {
-            latestRound += random.nextInt(100, 200);
-            final boolean corrupted = i == stateCount - 1;
-            writeState(random, platformContext, latestRound, null, corrupted);
-        }
-
-        final Hash epoch = randomHash(random);
-        final long epochRound = latestRound + 1;
-
-        final AtomicBoolean emergencyStateLoaded = new AtomicBoolean(false);
-
-        final EmergencyRecoveryManager emergencyRecoveryManager = mock(EmergencyRecoveryManager.class);
-        when(emergencyRecoveryManager.isEmergencyStateRequired()).thenReturn(true);
-        doAnswer(invocation -> {
-                    emergencyStateLoaded.set(true);
-                    return null;
-                })
-                .when(emergencyRecoveryManager)
-                .emergencyStateLoaded();
-
-        final State state = new State(epochRound, epoch, null);
-        final Recovery recovery = new Recovery(state, null, null, null);
-        final EmergencyRecoveryFile emergencyRecoveryFile = new EmergencyRecoveryFile(recovery);
-        when(emergencyRecoveryManager.getEmergencyRecoveryFile()).thenReturn(emergencyRecoveryFile);
-
-        assertThrows(
-                SignedStateLoadingException.class,
-                () -> StartupStateUtils.loadStateFile(
-                        platformContext,
-                        selfId,
-                        mainClassName,
-                        swirldName,
-                        new BasicSoftwareVersion(1),
-                        emergencyRecoveryManager));
-    }
-
-    @ParameterizedTest
-    @ValueSource(ints = {1, 2, 3, 4, 5})
-    @DisplayName("Recovery Corrupted State Recycling Permitted Test")
-    void recoveryCorruptedStateRecyclingPermittedTest(final int invalidStateCount)
-            throws IOException, SignedStateLoadingException {
-        final Random random = getRandomPrintSeed();
-
-        final AtomicInteger recycleCount = new AtomicInteger(0);
-        final RecycleBin recycleBin = spy(TestRecycleBin.getInstance());
-        // increment recycle count every time recycleBin.recycle() is called
-        doAnswer(invocation -> {
-                    invocation.callRealMethod();
-                    recycleCount.incrementAndGet();
-                    return null;
-                })
-                .when(recycleBin)
-                .recycle(any());
-
-        final PlatformContext platformContext = buildContext(true, recycleBin);
-
-        int stateCount = 5;
-
-        int latestRound = random.nextInt(1_000, 10_000);
-        SignedState latestUncorruptedState = null;
-        for (int i = 0; i < stateCount; i++) {
-            latestRound += random.nextInt(100, 200);
-            final boolean corrupted = (stateCount - i) <= invalidStateCount;
-            final SignedState state = writeState(random, platformContext, latestRound, null, corrupted);
-            if (!corrupted) {
-                latestUncorruptedState = state;
-            }
-        }
-
-        final Hash epoch = randomHash(random);
-        final long epochRound = latestRound + 1;
-
-        final AtomicBoolean emergencyStateLoaded = new AtomicBoolean(false);
-
-        final EmergencyRecoveryManager emergencyRecoveryManager = mock(EmergencyRecoveryManager.class);
-        when(emergencyRecoveryManager.isEmergencyStateRequired()).thenReturn(true);
-        doAnswer(invocation -> {
-                    emergencyStateLoaded.set(true);
-                    return null;
-                })
-                .when(emergencyRecoveryManager)
-                .emergencyStateLoaded();
-
-        final State state = new State(epochRound, epoch, null);
-        final Recovery recovery = new Recovery(state, null, null, null);
-        final EmergencyRecoveryFile emergencyRecoveryFile = new EmergencyRecoveryFile(recovery);
-        when(emergencyRecoveryManager.getEmergencyRecoveryFile()).thenReturn(emergencyRecoveryFile);
-
-        final SignedState loadedState = StartupStateUtils.loadStateFile(
-                        platformContext,
-                        selfId,
-                        mainClassName,
-                        swirldName,
-                        new BasicSoftwareVersion(1),
-                        emergencyRecoveryManager)
->>>>>>> 8227e781
-                .getNullable();
-
-        if (latestUncorruptedState != null) {
-            loadedState.getState().throwIfImmutable();
-            loadedState.getState().throwIfDestroyed();
-
-            assertEquals(latestUncorruptedState.getRound(), loadedState.getRound());
-            assertEquals(
-                    latestUncorruptedState.getState().getHash(),
-                    loadedState.getState().getHash());
-        } else {
-            assertNull(loadedState);
-        }
-
-        final Path savedStateDirectory = signedStateFilePath
-                .getSignedStateDirectory(mainClassName, selfId, swirldName, latestRound)
-                .getParent();
-
-        assertEquals(5 - invalidStateCount, Files.list(savedStateDirectory).count());
-        assertEquals(invalidStateCount, recycleCount.get());
-    }
-<<<<<<< HEAD
-=======
-
-    @Test
-    @DisplayName("doRecoveryCleanup() Initial Epoch Test")
-    void doRecoveryCleanupInitialEpochTest() throws IOException {
-
-        final AtomicInteger recycleCount = new AtomicInteger(0);
-        final RecycleBin recycleBin = spy(TestRecycleBin.getInstance());
-        // increment recycle count every time recycleBin.recycle() is called
-        doAnswer(invocation -> {
-                    invocation.callRealMethod();
-                    recycleCount.incrementAndGet();
-                    return null;
-                })
-                .when(recycleBin)
-                .recycle(any());
-        final PlatformContext platformContext = buildContext(false, recycleBin);
-
-        final Random random = getRandomPrintSeed();
-
-        int stateCount = 5;
-        int latestRound = random.nextInt(1_000, 10_000);
-        for (int i = 0; i < stateCount; i++) {
-            latestRound += random.nextInt(100, 200);
-            writeState(random, platformContext, latestRound, null, false);
-        }
-
-        // Write a file into the PCES directory. This file will be deleted if the PCES is cleared.
-        final StateCommonConfig stateConfig = platformContext.getConfiguration().getConfigData(StateCommonConfig.class);
-        final PcesConfig preconsensusEventStreamConfig =
-                platformContext.getConfiguration().getConfigData(PcesConfig.class);
-        final Path savedStateDirectory = stateConfig.savedStateDirectory();
-        final Path pcesDirectory = savedStateDirectory
-                .resolve(preconsensusEventStreamConfig.databaseDirectory())
-                .resolve("0");
-        Files.createDirectories(pcesDirectory);
-
-        final Path markerFile = pcesDirectory.resolve("markerFile");
-        final BufferedWriter writer = Files.newBufferedWriter(markerFile);
-        writer.write("this is a marker file");
-        writer.close();
-
-        doRecoveryCleanup(platformContext, selfId, swirldName, mainClassName, null, latestRound);
-
-        final Path signedStateDirectory = signedStateFilePath
-                .getSignedStateDirectory(mainClassName, selfId, swirldName, latestRound)
-                .getParent();
-
-        assertEquals(0, recycleCount.get());
-        assertEquals(stateCount, Files.list(signedStateDirectory).count());
-
-        assertTrue(Files.exists(markerFile));
-    }
-
-    @Test
-    @DisplayName("doRecoveryCleanup() Already Cleaned Up Test")
-    void doRecoveryCleanupAlreadyCleanedUpTest() throws IOException {
-        final Random random = getRandomPrintSeed();
-
-        final Hash epoch = randomHash(random);
-
-        final AtomicInteger recycleCount = new AtomicInteger(0);
-        final RecycleBin recycleBin = spy(TestRecycleBin.getInstance());
-        // increment recycle count every time recycleBin.recycle() is called
-        doAnswer(invocation -> {
-                    invocation.callRealMethod();
-                    recycleCount.incrementAndGet();
-                    return null;
-                })
-                .when(recycleBin)
-                .recycle(any());
-        final PlatformContext platformContext = buildContext(false, recycleBin);
-
-        final Scratchpad<RecoveryScratchpad> scratchpad =
-                Scratchpad.create(platformContext, selfId, RecoveryScratchpad.class, RecoveryScratchpad.SCRATCHPAD_ID);
-        scratchpad.set(RecoveryScratchpad.EPOCH_HASH, epoch);
-
-        int stateCount = 5;
-        int latestRound = random.nextInt(1_000, 10_000);
-        for (int i = 0; i < stateCount; i++) {
-            latestRound += random.nextInt(100, 200);
-            writeState(random, platformContext, latestRound, null, false);
-        }
-
-        // Write a file into the PCES directory. This file will be deleted if the PCES is cleared.
-        final StateCommonConfig stateConfig = platformContext.getConfiguration().getConfigData(StateCommonConfig.class);
-        final PcesConfig preconsensusEventStreamConfig =
-                platformContext.getConfiguration().getConfigData(PcesConfig.class);
-        final Path savedStateDirectory = stateConfig.savedStateDirectory();
-        final Path pcesDirectory = savedStateDirectory
-                .resolve(preconsensusEventStreamConfig.databaseDirectory())
-                .resolve("0");
-        Files.createDirectories(pcesDirectory);
-
-        final Path markerFile = pcesDirectory.resolve("markerFile");
-        final BufferedWriter writer = Files.newBufferedWriter(markerFile);
-        writer.write("this is a marker file");
-        writer.close();
-
-        doRecoveryCleanup(platformContext, selfId, swirldName, mainClassName, epoch, latestRound);
-
-        final Path signedStateDirectory = signedStateFilePath
-                .getSignedStateDirectory(mainClassName, selfId, swirldName, latestRound)
-                .getParent();
-
-        assertEquals(0, recycleCount.get());
-        assertEquals(stateCount, Files.list(signedStateDirectory).count());
-
-        assertTrue(Files.exists(markerFile));
-    }
-
-    @ParameterizedTest
-    @ValueSource(ints = {1, 2, 3, 4, 5})
-    @DisplayName("doRecoveryCleanup() Work Required Test")
-    void doRecoveryCleanupWorkRequiredTest(final int statesToDelete) throws IOException {
-        final Random random = getRandomPrintSeed();
-
-        final AtomicInteger recycleCount = new AtomicInteger(0);
-        final RecycleBin recycleBin = spy(TestRecycleBin.getInstance());
-        // increment recycle count every time recycleBin.recycle() is called
-        doAnswer(invocation -> {
-                    invocation.callRealMethod();
-                    recycleCount.incrementAndGet();
-                    return null;
-                })
-                .when(recycleBin)
-                .recycle(any());
-
-        final PlatformContext platformContext = buildContext(false, recycleBin);
-
-        int stateCount = 5;
-        int latestRound = random.nextInt(1_000, 10_000);
-        SignedState targetState = null;
-        for (int i = 0; i < stateCount; i++) {
-            latestRound += random.nextInt(100, 200);
-            final SignedState signedState = writeState(random, platformContext, latestRound, null, false);
-            if (i == (stateCount - statesToDelete - 1)) {
-                targetState = signedState;
-            }
-        }
-
-        final Hash epoch = randomHash(random);
-        final long epochRound;
-        if (statesToDelete == stateCount) {
-            // lower round than what all states have
-            epochRound = 999;
-        } else {
-            epochRound = targetState.getRound();
-        }
-
-        // Write a file into the PCES directory. This file will should be deleted
-        final StateCommonConfig stateConfig = platformContext.getConfiguration().getConfigData(StateCommonConfig.class);
-        final PcesConfig preconsensusEventStreamConfig =
-                platformContext.getConfiguration().getConfigData(PcesConfig.class);
-        final Path savedStateDirectory = stateConfig.savedStateDirectory();
-        final Path pcesDirectory = savedStateDirectory
-                .resolve(preconsensusEventStreamConfig.databaseDirectory())
-                .resolve("0");
-        Files.createDirectories(pcesDirectory);
-
-        final Path markerFile = pcesDirectory.resolve("markerFile");
-        final BufferedWriter writer = Files.newBufferedWriter(markerFile);
-        writer.write("this is a marker file");
-        writer.close();
-
-        doRecoveryCleanup(platformContext, selfId, swirldName, mainClassName, epoch, epochRound);
-
-        final Scratchpad<RecoveryScratchpad> scratchpad =
-                Scratchpad.create(platformContext, selfId, RecoveryScratchpad.class, RecoveryScratchpad.SCRATCHPAD_ID);
-
-        assertEquals(epoch, scratchpad.get(RecoveryScratchpad.EPOCH_HASH));
-
-        final Path signedStateDirectory = signedStateFilePath
-                .getSignedStateDirectory(mainClassName, selfId, swirldName, latestRound)
-                .getParent();
-
-        assertEquals(statesToDelete, recycleCount.get());
-
-        assertEquals(
-                stateCount - statesToDelete, Files.list(signedStateDirectory).count());
-
-        assertTrue(Files.exists(markerFile));
-    }
->>>>>>> 8227e781
 }