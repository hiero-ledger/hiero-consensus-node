--- conflicted
+++ resolved
@@ -113,12 +113,7 @@
             stateInstance.setSwirldState(swirldState);
             PlatformState platformState = new PlatformState();
             final PlatformData platformData = new PlatformData();
-<<<<<<< HEAD
-=======
-            platformData.setEvents(new EventImpl[0]);
-            platformData.setMinGenInfo(List.of());
             platformData.setEpochHash(epoch);
->>>>>>> bd7977dc
             platformState.setPlatformData(platformData);
             stateInstance.setPlatformState(platformState);
         } else {
