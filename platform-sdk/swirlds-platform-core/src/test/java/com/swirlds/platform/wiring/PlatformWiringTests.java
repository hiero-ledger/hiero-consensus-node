--- conflicted
+++ resolved
@@ -83,13 +83,9 @@
                 mock(EventStreamManager.class),
                 mock(FutureEventBuffer.class),
                 mock(IssDetector.class),
-<<<<<<< HEAD
                 mock(IssHandler.class),
-                mock(HashLogger.class));
-=======
                 mock(HashLogger.class),
                 mock(LatestCompleteStateNotifier.class));
->>>>>>> fd92626b
 
         assertFalse(wiring.getModel().checkForUnboundInputWires());
     }
