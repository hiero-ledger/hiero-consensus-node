/*
 * Copyright (C) 2023-2024 Hedera Hashgraph, LLC
 *
 * Licensed under the Apache License, Version 2.0 (the "License");
 * you may not use this file except in compliance with the License.
 * You may obtain a copy of the License at
 *
 *      http://www.apache.org/licenses/LICENSE-2.0
 *
 * Unless required by applicable law or agreed to in writing, software
 * distributed under the License is distributed on an "AS IS" BASIS,
 * WITHOUT WARRANTIES OR CONDITIONS OF ANY KIND, either express or implied.
 * See the License for the specific language governing permissions and
 * limitations under the License.
 */

package com.swirlds.platform.wiring;

import static org.junit.jupiter.api.Assertions.assertFalse;
import static org.mockito.Mockito.mock;

import com.swirlds.base.test.fixtures.time.FakeTime;
import com.swirlds.common.context.PlatformContext;
import com.swirlds.platform.StateSigner;
import com.swirlds.platform.components.LinkedEventIntake;
import com.swirlds.platform.event.FutureEventBuffer;
import com.swirlds.platform.event.creation.EventCreationManager;
import com.swirlds.platform.event.deduplication.EventDeduplicator;
import com.swirlds.platform.event.hashing.EventHasher;
import com.swirlds.platform.event.linking.InOrderLinker;
import com.swirlds.platform.event.orphan.OrphanBuffer;
import com.swirlds.platform.event.preconsensus.EventDurabilityNexus;
import com.swirlds.platform.event.preconsensus.PcesReplayer;
import com.swirlds.platform.event.preconsensus.PcesSequencer;
import com.swirlds.platform.event.preconsensus.PcesWriter;
import com.swirlds.platform.event.validation.EventSignatureValidator;
import com.swirlds.platform.event.validation.InternalEventValidator;
import com.swirlds.platform.gossip.shadowgraph.Shadowgraph;
import com.swirlds.platform.state.SwirldStateManager;
import com.swirlds.platform.state.iss.IssDetector;
import com.swirlds.platform.state.signed.SignedStateFileManager;
import com.swirlds.platform.state.signed.StateSignatureCollector;
import com.swirlds.test.framework.context.TestPlatformContextBuilder;
import org.junit.jupiter.api.DisplayName;
import org.junit.jupiter.api.Test;

/**
 * Unit tests for {@link PlatformWiring}
 */
class PlatformWiringTests {
    @Test
    @DisplayName("Assert that all input wires are bound to something")
    void testBindings() {
        final PlatformContext platformContext =
                TestPlatformContextBuilder.create().build();

        final PlatformWiring wiring = new PlatformWiring(platformContext, new FakeTime());

        wiring.bind(
                mock(EventHasher.class),
                mock(InternalEventValidator.class),
                mock(EventDeduplicator.class),
                mock(EventSignatureValidator.class),
                mock(OrphanBuffer.class),
                mock(InOrderLinker.class),
                mock(LinkedEventIntake.class),
                mock(SignedStateFileManager.class),
                mock(StateSigner.class),
                mock(PcesReplayer.class),
                mock(PcesWriter.class),
                mock(EventDurabilityNexus.class),
                mock(Shadowgraph.class),
                mock(PcesSequencer.class),
                mock(EventCreationManager.class),
                mock(SwirldStateManager.class),
                mock(StateSignatureCollector.class),
<<<<<<< HEAD
                mock(IssDetector.class));
=======
                mock(FutureEventBuffer.class));
>>>>>>> 9b243177

        assertFalse(wiring.getModel().checkForUnboundInputWires());
    }
}<|MERGE_RESOLUTION|>--- conflicted
+++ resolved
@@ -74,11 +74,8 @@
                 mock(EventCreationManager.class),
                 mock(SwirldStateManager.class),
                 mock(StateSignatureCollector.class),
-<<<<<<< HEAD
+                mock(FutureEventBuffer.class),
                 mock(IssDetector.class));
-=======
-                mock(FutureEventBuffer.class));
->>>>>>> 9b243177
 
         assertFalse(wiring.getModel().checkForUnboundInputWires());
     }
