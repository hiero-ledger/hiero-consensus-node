/*
 * Copyright (C) 2023-2024 Hedera Hashgraph, LLC
 *
 * Licensed under the Apache License, Version 2.0 (the "License");
 * you may not use this file except in compliance with the License.
 * You may obtain a copy of the License at
 *
 *      http://www.apache.org/licenses/LICENSE-2.0
 *
 * Unless required by applicable law or agreed to in writing, software
 * distributed under the License is distributed on an "AS IS" BASIS,
 * WITHOUT WARRANTIES OR CONDITIONS OF ANY KIND, either express or implied.
 * See the License for the specific language governing permissions and
 * limitations under the License.
 */

package com.swirlds.platform.wiring;

import static org.junit.jupiter.api.Assertions.assertFalse;
import static org.mockito.Mockito.mock;

import com.swirlds.common.context.PlatformContext;
import com.swirlds.common.test.fixtures.platform.TestPlatformContextBuilder;
import com.swirlds.platform.StateSigner;
import com.swirlds.platform.builder.PlatformBuildingBlocks;
import com.swirlds.platform.builder.PlatformComponentBuilder;
import com.swirlds.platform.components.AppNotifier;
import com.swirlds.platform.components.EventWindowManager;
import com.swirlds.platform.components.SavedStateController;
import com.swirlds.platform.components.appcomm.LatestCompleteStateNotifier;
import com.swirlds.platform.components.consensus.ConsensusEngine;
import com.swirlds.platform.event.creation.EventCreationManager;
import com.swirlds.platform.event.deduplication.EventDeduplicator;
import com.swirlds.platform.event.hashing.EventHasher;
import com.swirlds.platform.event.linking.InOrderLinker;
import com.swirlds.platform.event.orphan.OrphanBuffer;
import com.swirlds.platform.event.preconsensus.PcesReplayer;
import com.swirlds.platform.event.preconsensus.PcesSequencer;
import com.swirlds.platform.event.preconsensus.PcesWriter;
import com.swirlds.platform.event.preconsensus.durability.RoundDurabilityBuffer;
import com.swirlds.platform.event.runninghash.RunningEventHasher;
import com.swirlds.platform.event.signing.SelfEventSigner;
import com.swirlds.platform.event.stream.ConsensusEventStream;
import com.swirlds.platform.event.validation.EventSignatureValidator;
import com.swirlds.platform.event.validation.InternalEventValidator;
import com.swirlds.platform.eventhandling.ConsensusRoundHandler;
import com.swirlds.platform.eventhandling.TransactionPrehandler;
import com.swirlds.platform.gossip.shadowgraph.Shadowgraph;
import com.swirlds.platform.publisher.PlatformPublisher;
import com.swirlds.platform.state.iss.IssDetector;
import com.swirlds.platform.state.iss.IssHandler;
import com.swirlds.platform.state.nexus.LatestCompleteStateNexus;
import com.swirlds.platform.state.nexus.SignedStateNexus;
import com.swirlds.platform.state.signed.SignedStateFileManager;
import com.swirlds.platform.state.signed.SignedStateHasher;
import com.swirlds.platform.state.signed.StateGarbageCollector;
import com.swirlds.platform.state.signed.StateSignatureCollector;
import com.swirlds.platform.system.events.BirthRoundMigrationShim;
import com.swirlds.platform.util.HashLogger;
import org.junit.jupiter.api.DisplayName;
import org.junit.jupiter.api.Test;

/**
 * Unit tests for {@link PlatformWiring}
 */
class PlatformWiringTests {
    @Test
    @DisplayName("Assert that all input wires are bound to something")
    void testBindings() {
        final PlatformContext platformContext =
                TestPlatformContextBuilder.create().build();

        final PlatformWiring wiring = new PlatformWiring(platformContext, true, true);

        final PlatformComponentBuilder componentBuilder =
                new PlatformComponentBuilder(mock(PlatformBuildingBlocks.class));

        componentBuilder
                .withEventHasher(mock(EventHasher.class))
                .withInternalEventValidator(mock(InternalEventValidator.class))
                .withEventDeduplicator(mock(EventDeduplicator.class))
                .withEventSignatureValidator(mock(EventSignatureValidator.class))
                .withStateGarbageCollector(mock(StateGarbageCollector.class))
                .withSelfEventSigner(mock(SelfEventSigner.class))
                .withOrphanBuffer(mock(OrphanBuffer.class))
                .withRunningEventHasher(mock(RunningEventHasher.class))
                .withEventCreationManager(mock(EventCreationManager.class))
                .withInOrderLinker(mock(InOrderLinker.class))
                .withConsensusEngine(mock(ConsensusEngine.class))
                .withConsensusEventStream(mock(ConsensusEventStream.class))
                .withPcesSequencer(mock(PcesSequencer.class))
                .withRoundDurabilityBuffer(mock(RoundDurabilityBuffer.class))
<<<<<<< HEAD
                .withPcesWriter(mock(PcesWriter.class));
=======
                .withTransactionPrehandler(mock(TransactionPrehandler.class));
>>>>>>> 93646294

        wiring.bind(
                componentBuilder,
                mock(SignedStateFileManager.class),
                mock(StateSigner.class),
                mock(PcesReplayer.class),
                mock(Shadowgraph.class),
                mock(StateSignatureCollector.class),
                mock(EventWindowManager.class),
                mock(ConsensusRoundHandler.class),
                mock(IssDetector.class),
                mock(IssHandler.class),
                mock(HashLogger.class),
                mock(BirthRoundMigrationShim.class),
                mock(LatestCompleteStateNotifier.class),
                mock(SignedStateNexus.class),
                mock(LatestCompleteStateNexus.class),
                mock(SavedStateController.class),
                mock(SignedStateHasher.class),
                mock(AppNotifier.class),
                mock(PlatformPublisher.class));

        assertFalse(wiring.getModel().checkForUnboundInputWires());
    }
}<|MERGE_RESOLUTION|>--- conflicted
+++ resolved
@@ -90,11 +90,8 @@
                 .withConsensusEventStream(mock(ConsensusEventStream.class))
                 .withPcesSequencer(mock(PcesSequencer.class))
                 .withRoundDurabilityBuffer(mock(RoundDurabilityBuffer.class))
-<<<<<<< HEAD
+                .withTransactionPrehandler(mock(TransactionPrehandler.class))
                 .withPcesWriter(mock(PcesWriter.class));
-=======
-                .withTransactionPrehandler(mock(TransactionPrehandler.class));
->>>>>>> 93646294
 
         wiring.bind(
                 componentBuilder,
