/*
 * Copyright (C) 2023-2024 Hedera Hashgraph, LLC
 *
 * Licensed under the Apache License, Version 2.0 (the "License");
 * you may not use this file except in compliance with the License.
 * You may obtain a copy of the License at
 *
 *      http://www.apache.org/licenses/LICENSE-2.0
 *
 * Unless required by applicable law or agreed to in writing, software
 * distributed under the License is distributed on an "AS IS" BASIS,
 * WITHOUT WARRANTIES OR CONDITIONS OF ANY KIND, either express or implied.
 * See the License for the specific language governing permissions and
 * limitations under the License.
 */

package com.swirlds.platform.wiring;

import static org.junit.jupiter.api.Assertions.assertFalse;
import static org.mockito.Mockito.mock;

import com.swirlds.common.context.PlatformContext;
import com.swirlds.common.test.fixtures.platform.TestPlatformContextBuilder;
import com.swirlds.platform.StateSigner;
import com.swirlds.platform.builder.PlatformBuildingBlocks;
import com.swirlds.platform.builder.PlatformComponentBuilder;
import com.swirlds.platform.components.AppNotifier;
import com.swirlds.platform.components.EventWindowManager;
import com.swirlds.platform.components.SavedStateController;
import com.swirlds.platform.components.appcomm.LatestCompleteStateNotifier;
import com.swirlds.platform.components.consensus.ConsensusEngine;
import com.swirlds.platform.event.creation.EventCreationManager;
import com.swirlds.platform.event.deduplication.EventDeduplicator;
import com.swirlds.platform.event.hashing.EventHasher;
import com.swirlds.platform.event.linking.InOrderLinker;
import com.swirlds.platform.event.orphan.OrphanBuffer;
import com.swirlds.platform.event.preconsensus.PcesReplayer;
import com.swirlds.platform.event.preconsensus.PcesSequencer;
import com.swirlds.platform.event.preconsensus.PcesWriter;
import com.swirlds.platform.event.preconsensus.join.RoundDurabilityBuffer;
import com.swirlds.platform.event.runninghash.RunningEventHasher;
import com.swirlds.platform.event.signing.SelfEventSigner;
import com.swirlds.platform.event.stream.ConsensusEventStream;
import com.swirlds.platform.event.validation.EventSignatureValidator;
import com.swirlds.platform.event.validation.InternalEventValidator;
import com.swirlds.platform.eventhandling.ConsensusRoundHandler;
import com.swirlds.platform.eventhandling.TransactionPrehandler;
import com.swirlds.platform.gossip.shadowgraph.Shadowgraph;
import com.swirlds.platform.publisher.PlatformPublisher;
import com.swirlds.platform.state.iss.IssDetector;
import com.swirlds.platform.state.iss.IssHandler;
import com.swirlds.platform.state.nexus.LatestCompleteStateNexus;
import com.swirlds.platform.state.nexus.SignedStateNexus;
import com.swirlds.platform.state.signed.SignedStateFileManager;
import com.swirlds.platform.state.signed.SignedStateHasher;
import com.swirlds.platform.state.signed.StateGarbageCollector;
import com.swirlds.platform.state.signed.StateSignatureCollector;
import com.swirlds.platform.system.events.BirthRoundMigrationShim;
import com.swirlds.platform.util.HashLogger;
import org.junit.jupiter.api.DisplayName;
import org.junit.jupiter.api.Test;

/**
 * Unit tests for {@link PlatformWiring}
 */
class PlatformWiringTests {
    @Test
    @DisplayName("Assert that all input wires are bound to something")
    void testBindings() {
        final PlatformContext platformContext =
                TestPlatformContextBuilder.create().build();

        final PlatformWiring wiring = new PlatformWiring(platformContext, true, true);

        final PlatformComponentBuilder componentBuilder =
                new PlatformComponentBuilder(mock(PlatformBuildingBlocks.class));

        componentBuilder
                .withEventHasher(mock(EventHasher.class))
                .withInternalEventValidator(mock(InternalEventValidator.class))
                .withEventDeduplicator(mock(EventDeduplicator.class))
                .withEventSignatureValidator(mock(EventSignatureValidator.class))
                .withStateGarbageCollector(mock(StateGarbageCollector.class))
                .withSelfEventSigner(mock(SelfEventSigner.class))
                .withOrphanBuffer(mock(OrphanBuffer.class))
                .withRunningEventHasher(mock(RunningEventHasher.class))
                .withEventCreationManager(mock(EventCreationManager.class))
                .withInOrderLinker(mock(InOrderLinker.class))
                .withConsensusEngine(mock(ConsensusEngine.class))
                .withConsensusEventStream(mock(ConsensusEventStream.class))
<<<<<<< HEAD
                .withRoundDurabilityBuffer(mock(RoundDurabilityBuffer.class));
=======
                .withPcesSequencer(mock(PcesSequencer.class));
>>>>>>> 304715d5

        wiring.bind(
                componentBuilder,
                mock(SignedStateFileManager.class),
                mock(StateSigner.class),
                mock(PcesReplayer.class),
                mock(PcesWriter.class),
                mock(Shadowgraph.class),
                mock(StateSignatureCollector.class),
                mock(TransactionPrehandler.class),
                mock(EventWindowManager.class),
                mock(ConsensusRoundHandler.class),
                mock(IssDetector.class),
                mock(IssHandler.class),
                mock(HashLogger.class),
                mock(BirthRoundMigrationShim.class),
                mock(LatestCompleteStateNotifier.class),
                mock(SignedStateNexus.class),
                mock(LatestCompleteStateNexus.class),
                mock(SavedStateController.class),
                mock(SignedStateHasher.class),
                mock(AppNotifier.class),
                mock(PlatformPublisher.class));

        assertFalse(wiring.getModel().checkForUnboundInputWires());
    }
}<|MERGE_RESOLUTION|>--- conflicted
+++ resolved
@@ -88,11 +88,8 @@
                 .withInOrderLinker(mock(InOrderLinker.class))
                 .withConsensusEngine(mock(ConsensusEngine.class))
                 .withConsensusEventStream(mock(ConsensusEventStream.class))
-<<<<<<< HEAD
+                .withPcesSequencer(mock(PcesSequencer.class))
                 .withRoundDurabilityBuffer(mock(RoundDurabilityBuffer.class));
-=======
-                .withPcesSequencer(mock(PcesSequencer.class));
->>>>>>> 304715d5
 
         wiring.bind(
                 componentBuilder,
