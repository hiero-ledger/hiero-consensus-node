/*
 * Copyright (C) 2023-2024 Hedera Hashgraph, LLC
 *
 * Licensed under the Apache License, Version 2.0 (the "License");
 * you may not use this file except in compliance with the License.
 * You may obtain a copy of the License at
 *
 *      http://www.apache.org/licenses/LICENSE-2.0
 *
 * Unless required by applicable law or agreed to in writing, software
 * distributed under the License is distributed on an "AS IS" BASIS,
 * WITHOUT WARRANTIES OR CONDITIONS OF ANY KIND, either express or implied.
 * See the License for the specific language governing permissions and
 * limitations under the License.
 */

package com.swirlds.platform.wiring;

import static org.junit.jupiter.api.Assertions.assertFalse;
import static org.mockito.Mockito.mock;

import com.swirlds.common.context.PlatformContext;
import com.swirlds.common.test.fixtures.platform.TestPlatformContextBuilder;
import com.swirlds.platform.StateSigner;
import com.swirlds.platform.builder.PlatformBuildingBlocks;
import com.swirlds.platform.builder.PlatformComponentBuilder;
import com.swirlds.platform.components.AppNotifier;
import com.swirlds.platform.components.EventWindowManager;
import com.swirlds.platform.components.SavedStateController;
import com.swirlds.platform.components.appcomm.LatestCompleteStateNotifier;
import com.swirlds.platform.components.consensus.ConsensusEngine;
import com.swirlds.platform.event.creation.EventCreationManager;
import com.swirlds.platform.event.deduplication.EventDeduplicator;
import com.swirlds.platform.event.hashing.EventHasher;
import com.swirlds.platform.event.linking.InOrderLinker;
import com.swirlds.platform.event.orphan.OrphanBuffer;
import com.swirlds.platform.event.preconsensus.EventDurabilityNexus;
import com.swirlds.platform.event.preconsensus.PcesReplayer;
import com.swirlds.platform.event.preconsensus.PcesSequencer;
import com.swirlds.platform.event.preconsensus.PcesWriter;
import com.swirlds.platform.event.runninghash.RunningEventHasher;
import com.swirlds.platform.event.signing.SelfEventSigner;
import com.swirlds.platform.event.stream.ConsensusEventStream;
import com.swirlds.platform.event.validation.EventSignatureValidator;
import com.swirlds.platform.event.validation.InternalEventValidator;
import com.swirlds.platform.eventhandling.ConsensusRoundHandler;
import com.swirlds.platform.eventhandling.TransactionPrehandler;
import com.swirlds.platform.gossip.shadowgraph.Shadowgraph;
import com.swirlds.platform.publisher.PlatformPublisher;
import com.swirlds.platform.state.iss.IssDetector;
import com.swirlds.platform.state.iss.IssHandler;
import com.swirlds.platform.state.nexus.LatestCompleteStateNexus;
import com.swirlds.platform.state.nexus.SignedStateNexus;
import com.swirlds.platform.state.signed.SignedStateFileManager;
import com.swirlds.platform.state.signed.SignedStateHasher;
import com.swirlds.platform.state.signed.StateGarbageCollector;
import com.swirlds.platform.state.signed.StateSignatureCollector;
import com.swirlds.platform.system.events.BirthRoundMigrationShim;
import com.swirlds.platform.util.HashLogger;
import org.junit.jupiter.api.DisplayName;
import org.junit.jupiter.api.Test;

/**
 * Unit tests for {@link PlatformWiring}
 */
class PlatformWiringTests {
    @Test
    @DisplayName("Assert that all input wires are bound to something")
    void testBindings() {
        final PlatformContext platformContext =
                TestPlatformContextBuilder.create().build();

        final PlatformWiring wiring = new PlatformWiring(platformContext, true, true);

        final PlatformComponentBuilder componentBuilder =
                new PlatformComponentBuilder(mock(PlatformBuildingBlocks.class));

        componentBuilder
                .withEventHasher(mock(EventHasher.class))
                .withInternalEventValidator(mock(InternalEventValidator.class))
                .withEventDeduplicator(mock(EventDeduplicator.class))
                .withEventSignatureValidator(mock(EventSignatureValidator.class))
                .withStateGarbageCollector(mock(StateGarbageCollector.class))
                .withSelfEventSigner(mock(SelfEventSigner.class))
                .withOrphanBuffer(mock(OrphanBuffer.class))
                .withRunningEventHasher(mock(RunningEventHasher.class))
                .withEventCreationManager(mock(EventCreationManager.class))
                .withInOrderLinker(mock(InOrderLinker.class))
                .withConsensusEngine(mock(ConsensusEngine.class))
<<<<<<< HEAD
                .withPcesSequencer(mock(PcesSequencer.class));
=======
                .withConsensusEventStream(mock(ConsensusEventStream.class));
>>>>>>> 5dc7f1a4

        wiring.bind(
                componentBuilder,
                mock(SignedStateFileManager.class),
                mock(StateSigner.class),
                mock(PcesReplayer.class),
                mock(PcesWriter.class),
                mock(EventDurabilityNexus.class),
                mock(Shadowgraph.class),
                mock(StateSignatureCollector.class),
                mock(TransactionPrehandler.class),
                mock(EventWindowManager.class),
                mock(ConsensusRoundHandler.class),
                mock(IssDetector.class),
                mock(IssHandler.class),
                mock(HashLogger.class),
                mock(BirthRoundMigrationShim.class),
                mock(LatestCompleteStateNotifier.class),
                mock(SignedStateNexus.class),
                mock(LatestCompleteStateNexus.class),
                mock(SavedStateController.class),
                mock(SignedStateHasher.class),
                mock(AppNotifier.class),
                mock(PlatformPublisher.class));

        assertFalse(wiring.getModel().checkForUnboundInputWires());
    }
}<|MERGE_RESOLUTION|>--- conflicted
+++ resolved
@@ -87,11 +87,8 @@
                 .withEventCreationManager(mock(EventCreationManager.class))
                 .withInOrderLinker(mock(InOrderLinker.class))
                 .withConsensusEngine(mock(ConsensusEngine.class))
-<<<<<<< HEAD
+                .withConsensusEventStream(mock(ConsensusEventStream.class))
                 .withPcesSequencer(mock(PcesSequencer.class));
-=======
-                .withConsensusEventStream(mock(ConsensusEventStream.class));
->>>>>>> 5dc7f1a4
 
         wiring.bind(
                 componentBuilder,
