/*
 * Copyright (C) 2023-2024 Hedera Hashgraph, LLC
 *
 * Licensed under the Apache License, Version 2.0 (the "License");
 * you may not use this file except in compliance with the License.
 * You may obtain a copy of the License at
 *
 *      http://www.apache.org/licenses/LICENSE-2.0
 *
 * Unless required by applicable law or agreed to in writing, software
 * distributed under the License is distributed on an "AS IS" BASIS,
 * WITHOUT WARRANTIES OR CONDITIONS OF ANY KIND, either express or implied.
 * See the License for the specific language governing permissions and
 * limitations under the License.
 */

package com.swirlds.platform.wiring;

import static org.junit.jupiter.api.Assertions.assertFalse;
import static org.mockito.Mockito.mock;

import com.swirlds.common.context.PlatformContext;
import com.swirlds.common.test.fixtures.platform.TestPlatformContextBuilder;
import com.swirlds.platform.StateSigner;
import com.swirlds.platform.builder.PlatformBuildingBlocks;
import com.swirlds.platform.builder.PlatformComponentBuilder;
import com.swirlds.platform.components.AppNotifier;
import com.swirlds.platform.components.EventWindowManager;
import com.swirlds.platform.components.SavedStateController;
import com.swirlds.platform.components.appcomm.LatestCompleteStateNotifier;
import com.swirlds.platform.components.consensus.ConsensusEngine;
import com.swirlds.platform.event.creation.EventCreationManager;
import com.swirlds.platform.event.deduplication.EventDeduplicator;
import com.swirlds.platform.event.hashing.EventHasher;
import com.swirlds.platform.event.linking.InOrderLinker;
import com.swirlds.platform.event.orphan.OrphanBuffer;
import com.swirlds.platform.event.preconsensus.PcesReplayer;
import com.swirlds.platform.event.preconsensus.PcesSequencer;
import com.swirlds.platform.event.preconsensus.PcesWriter;
import com.swirlds.platform.event.preconsensus.durability.RoundDurabilityBuffer;
import com.swirlds.platform.event.runninghash.RunningEventHasher;
import com.swirlds.platform.event.signing.SelfEventSigner;
import com.swirlds.platform.event.stream.ConsensusEventStream;
import com.swirlds.platform.event.validation.EventSignatureValidator;
import com.swirlds.platform.event.validation.InternalEventValidator;
import com.swirlds.platform.eventhandling.ConsensusRoundHandler;
import com.swirlds.platform.eventhandling.TransactionPrehandler;
import com.swirlds.platform.gossip.shadowgraph.Shadowgraph;
import com.swirlds.platform.publisher.PlatformPublisher;
import com.swirlds.platform.state.iss.IssDetector;
import com.swirlds.platform.state.iss.IssHandler;
import com.swirlds.platform.state.nexus.LatestCompleteStateNexus;
import com.swirlds.platform.state.nexus.SignedStateNexus;
import com.swirlds.platform.state.signed.SignedStateFileManager;
import com.swirlds.platform.state.signed.SignedStateHasher;
import com.swirlds.platform.state.signed.SignedStateSentinel;
import com.swirlds.platform.state.signed.StateGarbageCollector;
import com.swirlds.platform.state.signed.StateSignatureCollector;
import com.swirlds.platform.system.events.BirthRoundMigrationShim;
import com.swirlds.platform.util.HashLogger;
import org.junit.jupiter.api.DisplayName;
import org.junit.jupiter.api.Test;

/**
 * Unit tests for {@link PlatformWiring}
 */
class PlatformWiringTests {
    @Test
    @DisplayName("Assert that all input wires are bound to something")
    void testBindings() {
        final PlatformContext platformContext =
                TestPlatformContextBuilder.create().build();

        final PlatformWiring wiring = new PlatformWiring(platformContext, true, true);

        final PlatformComponentBuilder componentBuilder =
                new PlatformComponentBuilder(mock(PlatformBuildingBlocks.class));

        componentBuilder
                .withEventHasher(mock(EventHasher.class))
                .withInternalEventValidator(mock(InternalEventValidator.class))
                .withEventDeduplicator(mock(EventDeduplicator.class))
                .withEventSignatureValidator(mock(EventSignatureValidator.class))
                .withStateGarbageCollector(mock(StateGarbageCollector.class))
                .withSelfEventSigner(mock(SelfEventSigner.class))
                .withOrphanBuffer(mock(OrphanBuffer.class))
                .withRunningEventHasher(mock(RunningEventHasher.class))
                .withEventCreationManager(mock(EventCreationManager.class))
                .withInOrderLinker(mock(InOrderLinker.class))
                .withConsensusEngine(mock(ConsensusEngine.class))
                .withConsensusEventStream(mock(ConsensusEventStream.class))
                .withPcesSequencer(mock(PcesSequencer.class))
                .withRoundDurabilityBuffer(mock(RoundDurabilityBuffer.class))
<<<<<<< HEAD
                .withSignedStateSentinel(mock(SignedStateSentinel.class));
=======
                .withTransactionPrehandler(mock(TransactionPrehandler.class));
>>>>>>> 93646294

        wiring.bind(
                componentBuilder,
                mock(SignedStateFileManager.class),
                mock(StateSigner.class),
                mock(PcesReplayer.class),
                mock(PcesWriter.class),
                mock(Shadowgraph.class),
                mock(StateSignatureCollector.class),
                mock(EventWindowManager.class),
                mock(ConsensusRoundHandler.class),
                mock(IssDetector.class),
                mock(IssHandler.class),
                mock(HashLogger.class),
                mock(BirthRoundMigrationShim.class),
                mock(LatestCompleteStateNotifier.class),
                mock(SignedStateNexus.class),
                mock(LatestCompleteStateNexus.class),
                mock(SavedStateController.class),
                mock(SignedStateHasher.class),
                mock(AppNotifier.class),
                mock(PlatformPublisher.class));

        assertFalse(wiring.getModel().checkForUnboundInputWires());
    }
}<|MERGE_RESOLUTION|>--- conflicted
+++ resolved
@@ -91,11 +91,8 @@
                 .withConsensusEventStream(mock(ConsensusEventStream.class))
                 .withPcesSequencer(mock(PcesSequencer.class))
                 .withRoundDurabilityBuffer(mock(RoundDurabilityBuffer.class))
-<<<<<<< HEAD
+                .withTransactionPrehandler(mock(TransactionPrehandler.class))
                 .withSignedStateSentinel(mock(SignedStateSentinel.class));
-=======
-                .withTransactionPrehandler(mock(TransactionPrehandler.class));
->>>>>>> 93646294
 
         wiring.bind(
                 componentBuilder,
