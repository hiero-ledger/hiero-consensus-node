--- conflicted
+++ resolved
@@ -67,14 +67,11 @@
                 mock(PcesReplayer.class),
                 mock(PcesWriter.class),
                 mock(EventDurabilityNexus.class),
-<<<<<<< HEAD
+                mock(ShadowGraph.class),
                 mock(PcesSequencer.class),
                 mock(EventCreationManager.class),
                 mock(SwirldStateManager.class),
                 mock(StateSignatureCollector.class));
-=======
-                mock(ShadowGraph.class));
->>>>>>> d8493f15
 
         assertFalse(wiring.getModel().checkForUnboundInputWires());
     }
