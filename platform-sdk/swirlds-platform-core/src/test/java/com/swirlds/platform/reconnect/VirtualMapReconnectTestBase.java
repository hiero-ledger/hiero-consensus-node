--- conflicted
+++ resolved
@@ -1,7 +1,6 @@
 // SPDX-License-Identifier: Apache-2.0
 package com.swirlds.platform.reconnect;
 
-import static com.swirlds.common.test.fixtures.AssertionUtils.assertEventuallyEquals;
 import static com.swirlds.common.test.fixtures.io.ResourceLoader.loadLog4jContext;
 import static com.swirlds.platform.test.fixtures.config.ConfigUtils.CONFIGURATION;
 import static org.junit.jupiter.api.Assertions.assertEquals;
@@ -15,11 +14,7 @@
 import com.swirlds.common.test.fixtures.merkle.dummy.DummyMerkleLeaf;
 import com.swirlds.common.test.fixtures.merkle.util.MerkleTestUtils;
 import com.swirlds.config.extensions.test.fixtures.TestConfigBuilder;
-<<<<<<< HEAD
-import com.swirlds.merkledb.MerkleDbDataSource;
-=======
 import com.swirlds.merkledb.test.fixtures.MerkleDbTestUtils;
->>>>>>> 5a453578
 import com.swirlds.metrics.api.Metrics;
 import com.swirlds.virtualmap.VirtualMap;
 import com.swirlds.virtualmap.datasource.VirtualDataSource;
@@ -32,8 +27,6 @@
 import java.io.FileNotFoundException;
 import java.io.IOException;
 import java.nio.file.Path;
-import java.time.Duration;
-import java.time.temporal.ChronoUnit;
 import java.util.List;
 import java.util.Objects;
 import java.util.stream.Stream;
@@ -304,15 +297,6 @@
 
     @AfterEach
     void tearDown() {
-        assertEventuallyEquals(
-                0L,
-                MerkleDbDataSource::getCountOfOpenDatabases,
-                Duration.of(5, ChronoUnit.SECONDS),
-                "All databases should be closed");
-    }
-
-    @AfterEach
-    void tearDown() {
         MerkleDbTestUtils.assertAllDatabasesClosed();
     }
 }