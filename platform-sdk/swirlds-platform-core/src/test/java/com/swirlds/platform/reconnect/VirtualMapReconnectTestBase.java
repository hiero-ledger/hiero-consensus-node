// SPDX-License-Identifier: Apache-2.0
package com.swirlds.platform.reconnect;

import static com.swirlds.common.test.fixtures.io.ResourceLoader.loadLog4jContext;
import static com.swirlds.platform.test.fixtures.config.ConfigUtils.CONFIGURATION;
import static org.junit.jupiter.api.Assertions.assertEquals;
import static org.junit.jupiter.api.Assertions.fail;

import com.hedera.pbj.runtime.io.buffer.Bytes;
import com.swirlds.common.merkle.MerkleInternal;
import com.swirlds.common.merkle.synchronization.config.ReconnectConfig;
import com.swirlds.common.merkle.synchronization.config.ReconnectConfig_;
import com.swirlds.common.test.fixtures.merkle.dummy.DummyMerkleInternal;
import com.swirlds.common.test.fixtures.merkle.dummy.DummyMerkleLeaf;
import com.swirlds.common.test.fixtures.merkle.util.MerkleTestUtils;
import com.swirlds.config.extensions.test.fixtures.TestConfigBuilder;
import com.swirlds.metrics.api.Metrics;
import com.swirlds.virtualmap.VirtualMap;
import com.swirlds.virtualmap.config.VirtualMapConfig;
import com.swirlds.virtualmap.datasource.VirtualDataSource;
import com.swirlds.virtualmap.datasource.VirtualDataSourceBuilder;
import com.swirlds.virtualmap.datasource.VirtualHashRecord;
import com.swirlds.virtualmap.datasource.VirtualLeafBytes;
import com.swirlds.virtualmap.internal.merkle.ExternalVirtualMapState;
import com.swirlds.virtualmap.internal.merkle.VirtualRootNode;
import edu.umd.cs.findbugs.annotations.NonNull;
import java.io.FileNotFoundException;
import java.io.IOException;
import java.nio.file.Path;
import java.util.List;
import java.util.Objects;
import java.util.stream.Stream;
import org.hiero.base.constructable.ClassConstructorPair;
import org.hiero.base.constructable.ConstructableRegistry;
import org.hiero.base.constructable.ConstructableRegistryException;
import org.hiero.base.crypto.Hash;
import org.hiero.base.io.streams.SerializableDataInputStream;
import org.hiero.base.io.streams.SerializableDataOutputStream;
import org.junit.jupiter.api.BeforeAll;
import org.junit.jupiter.api.BeforeEach;

public abstract class VirtualMapReconnectTestBase {

    protected VirtualMap teacherMap;
    protected VirtualMap learnerMap;
    protected BrokenBuilder teacherBuilder;
    protected BrokenBuilder learnerBuilder;

    protected final ReconnectConfig reconnectConfig = new TestConfigBuilder()
            // This is lower than the default, helps test that is supposed to fail to finish faster.
            .withValue(ReconnectConfig_.ASYNC_STREAM_TIMEOUT, "5s")
            .withValue(ReconnectConfig_.MAX_ACK_DELAY, "1000ms")
            .getOrCreateConfig()
            .getConfigData(ReconnectConfig.class);

    protected abstract VirtualDataSourceBuilder createBuilder(String postfix) throws IOException;

    @BeforeEach
    void setupEach() throws Exception {
        // Some tests set custom default VirtualMap settings, e.g. StreamEventParserTest calls
        // Browser.populateSettingsCommon(). These custom settings can't be used to run VM reconnect
        // tests. As a workaround, set default settings here explicitly
<<<<<<< HEAD
        final VirtualDataSourceBuilder dataSourceBuilder = createBuilder();
        teacherBuilder = new BrokenBuilder(dataSourceBuilder);
        learnerBuilder = new BrokenBuilder(dataSourceBuilder);
        teacherMap = new VirtualMap("Teacher", teacherBuilder, CONFIGURATION);
        learnerMap = new VirtualMap("Learner", learnerBuilder, CONFIGURATION);
=======
        final VirtualDataSourceBuilder teacherDataSourceBuilder = createBuilder("Teacher");
        teacherBuilder = new BrokenBuilder(teacherDataSourceBuilder);
        final VirtualDataSourceBuilder learnerDataSourceBuilder = createBuilder("Learner");
        learnerBuilder = new BrokenBuilder(learnerDataSourceBuilder);
        teacherMap = new VirtualMap("Test", teacherBuilder, CONFIGURATION);
        learnerMap = new VirtualMap("Test", learnerBuilder, CONFIGURATION);
>>>>>>> 56f18df0
    }

    @BeforeAll
    public static void startup() throws ConstructableRegistryException, FileNotFoundException {
        loadLog4jContext();
        final ConstructableRegistry registry = ConstructableRegistry.getInstance();
        registry.registerConstructables("com.swirlds.common");
        registry.registerConstructables("org.hiero.consensus");
        registry.registerConstructable(new ClassConstructorPair(DummyMerkleInternal.class, DummyMerkleInternal::new));
        registry.registerConstructable(new ClassConstructorPair(DummyMerkleLeaf.class, DummyMerkleLeaf::new));
        registry.registerConstructable(new ClassConstructorPair(VirtualMap.class, () -> new VirtualMap(CONFIGURATION)));
        registry.registerConstructable(
                new ClassConstructorPair(ExternalVirtualMapState.class, ExternalVirtualMapState::new));
        registry.registerConstructable(new ClassConstructorPair(
                VirtualRootNode.class, () -> new VirtualRootNode(CONFIGURATION.getConfigData(VirtualMapConfig.class))));
        registry.registerConstructable(new ClassConstructorPair(BrokenBuilder.class, BrokenBuilder::new));
    }

    protected MerkleInternal createTreeForMap(VirtualMap map) {
        final var tree = MerkleTestUtils.buildLessSimpleTree();
        tree.getChild(1).asInternal().setChild(3, map);
        tree.reserve();
        return tree;
    }

    protected void reconnect() throws Exception {
        reconnectMultipleTimes(1);
    }

    protected void reconnectMultipleTimes(int attempts) {
        final MerkleInternal teacherTree = createTreeForMap(teacherMap);
        final VirtualMap copy = teacherMap.copy();
        final MerkleInternal learnerTree = createTreeForMap(learnerMap);
        try {
            for (int i = 0; i < attempts; i++) {
                try {
                    final var node =
                            MerkleTestUtils.hashAndTestSynchronization(learnerTree, teacherTree, reconnectConfig);
                    node.release();
                    assertEquals(attempts - 1, i, "We should only succeed on the last try");
                } catch (Exception e) {
                    if (i == attempts - 1) {
                        fail("We did not expect an exception on this reconnect attempt!", e);
                    }
                }
            }
        } finally {
            teacherTree.release();
            learnerTree.release();
            copy.release();
        }
    }

    protected static final class BrokenBuilder implements VirtualDataSourceBuilder {

        private static final long CLASS_ID = 0x5a79654cd0f96dcfL;
        private VirtualDataSourceBuilder delegate;
        private int numCallsBeforeThrow = Integer.MAX_VALUE;
        private int numCalls = 0;
        private int numTimesToBreak = 0;
        private int numTimesBroken = 0;

        public BrokenBuilder() {}

        public BrokenBuilder(VirtualDataSourceBuilder delegate) {
            this.delegate = delegate;
        }

        @Override
        public long getClassId() {
            return CLASS_ID;
        }

        @Override
        public int getVersion() {
            return 1;
        }

        @Override
        public void serialize(final SerializableDataOutputStream out) throws IOException {
            delegate.serialize(out);
            out.writeInt(numCallsBeforeThrow);
            out.writeInt(numTimesToBreak);
            out.writeInt(numCalls);
            out.writeInt(numTimesBroken);
        }

        @Override
        public void deserialize(final SerializableDataInputStream in, final int version) throws IOException {
            delegate.deserialize(in, version);
            numCallsBeforeThrow = in.readInt();
            numTimesToBreak = in.readInt();
            numCalls = in.readInt();
            numTimesBroken = in.readInt();
        }

        @Override
        public BreakableDataSource build(final String label, final boolean withDbCompactionEnabled) {
            return new BreakableDataSource(this, delegate.build(label, withDbCompactionEnabled));
        }

        @Override
        public BreakableDataSource copy(
                final VirtualDataSource snapshotMe, final boolean makeCopyActive, final boolean offlineUse) {
            final var breakableSnapshot = (BreakableDataSource) snapshotMe;
            return new BreakableDataSource(this, delegate.copy(breakableSnapshot.delegate, makeCopyActive, offlineUse));
        }

        @Override
        public void snapshot(final Path destination, final VirtualDataSource snapshotMe) {
            final var breakableSnapshot = (BreakableDataSource) snapshotMe;
            delegate.snapshot(destination, breakableSnapshot.delegate);
        }

        @Override
        public BreakableDataSource restore(final String label, final Path from) {
            return new BreakableDataSource(this, delegate.restore(label, from));
        }

        public void setNumCallsBeforeThrow(int num) {
            this.numCallsBeforeThrow = num;
        }

        public void setNumTimesToBreak(int num) {
            this.numTimesToBreak = num;
        }
    }

    protected static final class BreakableDataSource implements VirtualDataSource {

        private final VirtualDataSource delegate;
        private final BrokenBuilder builder;

        public BreakableDataSource(final BrokenBuilder builder, final VirtualDataSource delegate) {
            this.delegate = Objects.requireNonNull(delegate);
            this.builder = Objects.requireNonNull(builder);
        }

        @Override
        public void saveRecords(
                final long firstLeafPath,
                final long lastLeafPath,
                @NonNull final Stream<VirtualHashRecord> pathHashRecordsToUpdate,
                @NonNull final Stream<VirtualLeafBytes> leafRecordsToAddOrUpdate,
                @NonNull final Stream<VirtualLeafBytes> leafRecordsToDelete,
                final boolean isReconnectContext)
                throws IOException {
            final List<VirtualLeafBytes> leaves = leafRecordsToAddOrUpdate.toList();

            if (builder.numTimesBroken < builder.numTimesToBreak) {
                builder.numCalls += leaves.size();
                if (builder.numCalls > builder.numCallsBeforeThrow) {
                    builder.numCalls = 0;
                    builder.numTimesBroken++;
                    delegate.close();
                    throw new IOException("Something bad on the DB!");
                }
            }

            delegate.saveRecords(
                    firstLeafPath,
                    lastLeafPath,
                    pathHashRecordsToUpdate,
                    leaves.stream(),
                    leafRecordsToDelete,
                    isReconnectContext);
        }

        @Override
        public void close(final boolean keepData) throws IOException {
            delegate.close(keepData);
        }

        @Override
        public VirtualLeafBytes loadLeafRecord(final Bytes key) throws IOException {
            return delegate.loadLeafRecord(key);
        }

        @Override
        public VirtualLeafBytes loadLeafRecord(final long path) throws IOException {
            return delegate.loadLeafRecord(path);
        }

        @Override
        public long findKey(final Bytes key) throws IOException {
            return delegate.findKey(key);
        }

        @Override
        public Hash loadHash(final long path) throws IOException {
            return delegate.loadHash(path);
        }

        @Override
        public void snapshot(final Path snapshotDirectory) throws IOException {
            delegate.snapshot(snapshotDirectory);
        }

        @Override
        public void copyStatisticsFrom(final VirtualDataSource that) {
            delegate.copyStatisticsFrom(that);
        }

        @Override
        public void registerMetrics(final Metrics metrics) {
            delegate.registerMetrics(metrics);
        }

        @Override
        public long getFirstLeafPath() {
            return delegate.getFirstLeafPath();
        }

        @Override
        public long getLastLeafPath() {
            return delegate.getLastLeafPath();
        }

        @Override
        public void enableBackgroundCompaction() {
            delegate.enableBackgroundCompaction();
        }

        @Override
        public void stopAndDisableBackgroundCompaction() {
            delegate.stopAndDisableBackgroundCompaction();
        }
    }
}<|MERGE_RESOLUTION|>--- conflicted
+++ resolved
@@ -60,20 +60,12 @@
         // Some tests set custom default VirtualMap settings, e.g. StreamEventParserTest calls
         // Browser.populateSettingsCommon(). These custom settings can't be used to run VM reconnect
         // tests. As a workaround, set default settings here explicitly
-<<<<<<< HEAD
-        final VirtualDataSourceBuilder dataSourceBuilder = createBuilder();
-        teacherBuilder = new BrokenBuilder(dataSourceBuilder);
-        learnerBuilder = new BrokenBuilder(dataSourceBuilder);
-        teacherMap = new VirtualMap("Teacher", teacherBuilder, CONFIGURATION);
-        learnerMap = new VirtualMap("Learner", learnerBuilder, CONFIGURATION);
-=======
         final VirtualDataSourceBuilder teacherDataSourceBuilder = createBuilder("Teacher");
         teacherBuilder = new BrokenBuilder(teacherDataSourceBuilder);
         final VirtualDataSourceBuilder learnerDataSourceBuilder = createBuilder("Learner");
         learnerBuilder = new BrokenBuilder(learnerDataSourceBuilder);
         teacherMap = new VirtualMap("Test", teacherBuilder, CONFIGURATION);
         learnerMap = new VirtualMap("Test", learnerBuilder, CONFIGURATION);
->>>>>>> 56f18df0
     }
 
     @BeforeAll
