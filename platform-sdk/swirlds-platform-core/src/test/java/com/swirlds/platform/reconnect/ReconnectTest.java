--- conflicted
+++ resolved
@@ -2,11 +2,8 @@
 package com.swirlds.platform.reconnect;
 
 import static com.swirlds.common.threading.manager.AdHocThreadManager.getStaticThreadManager;
-<<<<<<< HEAD
 import static com.swirlds.platform.test.fixtures.config.ConfigUtils.CONFIGURATION;
 import static com.swirlds.platform.test.fixtures.state.TestingAppStateInitializer.registerMerkleStateRootClassIds;
-=======
->>>>>>> d62bd65a
 import static org.hiero.base.utility.test.fixtures.RandomUtils.getRandomPrintSeed;
 import static org.mockito.Mockito.mock;
 import static org.mockito.Mockito.times;
@@ -16,6 +13,8 @@
 import com.swirlds.base.time.Time;
 import com.swirlds.base.utility.Pair;
 import com.swirlds.common.context.PlatformContext;
+import com.swirlds.common.merkle.crypto.MerkleCryptographyFactory;
+import com.swirlds.common.metrics.noop.NoOpMetrics;
 import com.swirlds.common.merkle.crypto.MerkleCryptographyFactory;
 import com.swirlds.common.metrics.noop.NoOpMetrics;
 import com.swirlds.common.test.fixtures.WeightGenerators;
@@ -121,17 +120,10 @@
             final Pair<SignedState, TestPlatformStateFacade> signedStateFacadePair = new RandomSignedStateGenerator()
                     .setRoster(roster)
                     .setSigningNodeIds(nodeIds)
-<<<<<<< HEAD
-                    .setCalculateHash(true)
-                    // FUTURE WORK: remove setState call use TestHederaVirtualMapState
-                    .setState(new TestMerkleStateRoot(
-                            CONFIGURATION,
+                    .setState(new TestVirtualMapState(CONFIGURATION,
                             new NoOpMetrics(),
                             Time.getCurrent(),
                             MerkleCryptographyFactory.create(CONFIGURATION)))
-=======
-                    .setState(new TestVirtualMapState())
->>>>>>> d62bd65a
                     .buildWithFacade();
             final SignedState signedState = signedStateFacadePair.left();
             final PlatformStateFacade platformStateFacade = signedStateFacadePair.right();
@@ -215,11 +207,7 @@
                 RECONNECT_SOCKET_TIMEOUT,
                 reconnectMetrics,
                 platformStateFacade,
-<<<<<<< HEAD
                 virtualMap ->
-                        new TestHederaVirtualMapState(virtualMap, CONFIGURATION, new NoOpMetrics(), Time.getCurrent()));
-=======
-                TestVirtualMapState::new);
->>>>>>> d62bd65a
+                        new TestVirtualMapState(virtualMap, CONFIGURATION, new NoOpMetrics(), Time.getCurrent()));
     }
 }