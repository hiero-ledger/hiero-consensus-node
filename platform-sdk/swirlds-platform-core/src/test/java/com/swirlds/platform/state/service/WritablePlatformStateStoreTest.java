// SPDX-License-Identifier: Apache-2.0
package com.swirlds.platform.state.service;

import static com.swirlds.common.test.fixtures.AssertionUtils.assertEventuallyEquals;
import static com.swirlds.platform.state.service.PbjConverter.toPbjPlatformState;
import static com.swirlds.platform.state.service.PbjConverterTest.randomPlatformState;
import static com.swirlds.platform.state.service.schemas.V0540PlatformStateSchema.PLATFORM_STATE_KEY;
import static org.hiero.base.crypto.test.fixtures.CryptoRandomUtils.randomHash;
import static org.hiero.base.utility.test.fixtures.RandomUtils.nextInt;
import static org.junit.jupiter.api.Assertions.assertEquals;
import static org.mockito.Mockito.when;

import com.hedera.hapi.node.base.SemanticVersion;
import com.hedera.hapi.platform.state.PlatformState;
import com.swirlds.common.test.fixtures.Randotron;
<<<<<<< HEAD
import com.swirlds.merkledb.MerkleDbDataSource;
=======
import com.swirlds.merkledb.test.fixtures.MerkleDbTestUtils;
>>>>>>> b4b97530
import com.swirlds.platform.test.fixtures.virtualmap.VirtualMapUtils;
import com.swirlds.state.merkle.StateUtils;
import com.swirlds.state.merkle.disk.OnDiskWritableSingletonState;
import com.swirlds.state.spi.WritableStates;
import com.swirlds.virtualmap.VirtualMap;
<<<<<<< HEAD
import java.time.Duration;
=======
>>>>>>> b4b97530
import java.time.Instant;
import java.time.temporal.ChronoUnit;
import org.hiero.base.utility.CommonUtils;
import org.junit.jupiter.api.AfterEach;
import org.junit.jupiter.api.BeforeEach;
import org.junit.jupiter.api.Test;
import org.junit.jupiter.api.extension.ExtendWith;
import org.mockito.Mock;
import org.mockito.junit.jupiter.MockitoExtension;

@ExtendWith(MockitoExtension.class)
class WritablePlatformStateStoreTest {

    @Mock
    private WritableStates writableStates;

    private WritablePlatformStateStore store;

    private Randotron randotron;
    private VirtualMap virtualMap;

    @BeforeEach
    void setUp() {
        randotron = Randotron.create();

        final String virtualMapLabel =
                "vm-" + WritablePlatformStateStoreTest.class.getSimpleName() + java.util.UUID.randomUUID();
        virtualMap = VirtualMapUtils.createVirtualMap(virtualMapLabel, 1);

        virtualMap.put(
<<<<<<< HEAD
                StateUtils.getVirtualMapKey(PlatformStateService.NAME, PLATFORM_STATE_KEY),
=======
                StateUtils.getVirtualMapKeyForSingleton(PlatformStateService.NAME, PLATFORM_STATE_KEY),
>>>>>>> b4b97530
                toPbjPlatformState(randomPlatformState(randotron)),
                PlatformState.PROTOBUF);

        when(writableStates.<PlatformState>getSingleton(PLATFORM_STATE_KEY))
                .thenReturn(new OnDiskWritableSingletonState<>(
                        PlatformStateService.NAME, PLATFORM_STATE_KEY, PlatformState.PROTOBUF, virtualMap));
        store = new WritablePlatformStateStore(writableStates);
    }

    @Test
    void verifySetAllFrom() {
        final var platformState = randomPlatformState(randotron);
        store.setAllFrom(platformState);
        assertEquals(platformState.getCreationSoftwareVersion(), store.getCreationSoftwareVersion());
        assertEquals(platformState.getSnapshot().round(), store.getRound());
        assertEquals(platformState.getLegacyRunningEventHash(), store.getLegacyRunningEventHash());
        assertEquals(
                CommonUtils.fromPbjTimestamp(platformState.getSnapshot().consensusTimestamp()),
                store.getConsensusTimestamp());
        assertEquals(platformState.getRoundsNonAncient(), store.getRoundsNonAncient());
        assertEquals(platformState.getSnapshot(), store.getSnapshot());
        assertEquals(platformState.getFreezeTime(), store.getFreezeTime());
        assertEquals(platformState.getFirstVersionInBirthRoundMode(), store.getFirstVersionInBirthRoundMode());
        assertEquals(platformState.getLastRoundBeforeBirthRoundMode(), store.getLastRoundBeforeBirthRoundMode());
        assertEquals(
                platformState.getLowestJudgeGenerationBeforeBirthRoundMode(),
                store.getLowestJudgeGenerationBeforeBirthRoundMode());
    }

    @Test
    void verifyCreationSoftwareVersion() {
        final var version = nextInt(1, 100);
        store.setCreationSoftwareVersion(
                SemanticVersion.newBuilder().major(version).build());
        assertEquals(version, store.getCreationSoftwareVersion().major());
    }

    @Test
    void verifyRound() {
        final var round = nextInt(1, 100);
        store.setRound(round);
        assertEquals(round, store.getRound());
    }

    @Test
    void verifyLegacyRunningEventHash() {
        final var hash = randomHash();
        store.setLegacyRunningEventHash(hash);
        assertEquals(hash, store.getLegacyRunningEventHash());
    }

    @Test
    void verifyConsensusTimestamp() {
        final var consensusTimestamp = Instant.now();
        store.setConsensusTimestamp(consensusTimestamp);
        assertEquals(consensusTimestamp, store.getConsensusTimestamp());
    }

    @Test
    void verifyRoundsNonAncient() {
        final var roundsNonAncient = nextInt(1, 100);
        store.setRoundsNonAncient(roundsNonAncient);
        assertEquals(roundsNonAncient, store.getRoundsNonAncient());
    }

    @Test
    void verifySnapshot() {
        final var platformState = randomPlatformState(randotron);
        store.setSnapshot(platformState.getSnapshot());
        assertEquals(platformState.getSnapshot(), store.getSnapshot());
    }

    @Test
    void verifyFreezeTime() {
        final var freezeTime = Instant.now();
        store.setFreezeTime(freezeTime);
        assertEquals(freezeTime, store.getFreezeTime());
    }

    @Test
    void verifyLastFrozenTime() {
        final var lastFrozenTime = Instant.now();
        store.setLastFrozenTime(lastFrozenTime);
        assertEquals(lastFrozenTime, store.getLastFrozenTime());
    }

    @Test
    void verifyFirstVersionInBirthRoundMode() {
        final var version = nextInt(1, 100);
        store.setFirstVersionInBirthRoundMode(
                SemanticVersion.newBuilder().major(version).build());
        assertEquals(version, store.getFirstVersionInBirthRoundMode().major());
    }

    @Test
    void verifyLastRoundBeforeBirthRoundMode() {
        final var round = nextInt(1, 100);
        store.setLastRoundBeforeBirthRoundMode(round);
        assertEquals(round, store.getLastRoundBeforeBirthRoundMode());
    }

    @Test
    void verifyLowestJudgeGenerationBeforeBirthRoundMode() {
        final var generation = nextInt(1, 100);
        store.setLowestJudgeGenerationBeforeBirthRoundMode(generation);
        assertEquals(generation, store.getLowestJudgeGenerationBeforeBirthRoundMode());
    }

    @AfterEach
    void tearDown() {
        virtualMap.release();
<<<<<<< HEAD
        assertEventuallyEquals(
                0L,
                MerkleDbDataSource::getCountOfOpenDatabases,
                Duration.of(5, ChronoUnit.SECONDS),
                "All databases should be closed");
=======
        MerkleDbTestUtils.assertAllDatabasesClosed();
>>>>>>> b4b97530
    }
}<|MERGE_RESOLUTION|>--- conflicted
+++ resolved
@@ -1,7 +1,6 @@
 // SPDX-License-Identifier: Apache-2.0
 package com.swirlds.platform.state.service;
 
-import static com.swirlds.common.test.fixtures.AssertionUtils.assertEventuallyEquals;
 import static com.swirlds.platform.state.service.PbjConverter.toPbjPlatformState;
 import static com.swirlds.platform.state.service.PbjConverterTest.randomPlatformState;
 import static com.swirlds.platform.state.service.schemas.V0540PlatformStateSchema.PLATFORM_STATE_KEY;
@@ -13,22 +12,13 @@
 import com.hedera.hapi.node.base.SemanticVersion;
 import com.hedera.hapi.platform.state.PlatformState;
 import com.swirlds.common.test.fixtures.Randotron;
-<<<<<<< HEAD
-import com.swirlds.merkledb.MerkleDbDataSource;
-=======
 import com.swirlds.merkledb.test.fixtures.MerkleDbTestUtils;
->>>>>>> b4b97530
 import com.swirlds.platform.test.fixtures.virtualmap.VirtualMapUtils;
 import com.swirlds.state.merkle.StateUtils;
 import com.swirlds.state.merkle.disk.OnDiskWritableSingletonState;
 import com.swirlds.state.spi.WritableStates;
 import com.swirlds.virtualmap.VirtualMap;
-<<<<<<< HEAD
-import java.time.Duration;
-=======
->>>>>>> b4b97530
 import java.time.Instant;
-import java.time.temporal.ChronoUnit;
 import org.hiero.base.utility.CommonUtils;
 import org.junit.jupiter.api.AfterEach;
 import org.junit.jupiter.api.BeforeEach;
@@ -57,11 +47,7 @@
         virtualMap = VirtualMapUtils.createVirtualMap(virtualMapLabel, 1);
 
         virtualMap.put(
-<<<<<<< HEAD
-                StateUtils.getVirtualMapKey(PlatformStateService.NAME, PLATFORM_STATE_KEY),
-=======
                 StateUtils.getVirtualMapKeyForSingleton(PlatformStateService.NAME, PLATFORM_STATE_KEY),
->>>>>>> b4b97530
                 toPbjPlatformState(randomPlatformState(randotron)),
                 PlatformState.PROTOBUF);
 
@@ -173,14 +159,6 @@
     @AfterEach
     void tearDown() {
         virtualMap.release();
-<<<<<<< HEAD
-        assertEventuallyEquals(
-                0L,
-                MerkleDbDataSource::getCountOfOpenDatabases,
-                Duration.of(5, ChronoUnit.SECONDS),
-                "All databases should be closed");
-=======
         MerkleDbTestUtils.assertAllDatabasesClosed();
->>>>>>> b4b97530
     }
 }