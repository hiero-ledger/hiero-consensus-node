--- conflicted
+++ resolved
@@ -2,11 +2,7 @@
 package com.swirlds.platform.state;
 
 import static com.swirlds.common.test.fixtures.AssertionUtils.assertEventuallyTrue;
-<<<<<<< HEAD
-import static com.swirlds.platform.test.fixtures.state.TestingAppStateInitializer.CONFIGURATION;
-=======
 import static com.swirlds.platform.test.fixtures.config.ConfigUtils.CONFIGURATION;
->>>>>>> 0b5a3a86
 import static java.util.concurrent.TimeUnit.MILLISECONDS;
 import static org.junit.jupiter.api.Assertions.assertFalse;
 import static org.junit.jupiter.api.Assertions.assertSame;
@@ -67,13 +63,8 @@
     private MerkleNodeState buildMockState(
             final Random random, final Runnable reserveCallback, final Runnable releaseCallback) {
         final var virtualMapLabel = "vm-" + SignedStateTests.class.getSimpleName() + "-" + java.util.UUID.randomUUID();
-<<<<<<< HEAD
         final var real = TestVirtualMapState.createInstanceWithVirtualMapLabel(CONFIGURATION, virtualMapLabel);
-        TestingAppStateInitializer.DEFAULT.initConsensusModuleStates(real);
-=======
-        final var real = TestVirtualMapState.createInstanceWithVirtualMapLabel(virtualMapLabel);
         TestingAppStateInitializer.initConsensusModuleStates(real, CONFIGURATION);
->>>>>>> 0b5a3a86
         RosterUtils.setActiveRoster(real, RandomRosterBuilder.create(random).build(), 0L);
         final MerkleNodeState state = spy(real);
         final MerkleNode realRoot = state.getRoot();
