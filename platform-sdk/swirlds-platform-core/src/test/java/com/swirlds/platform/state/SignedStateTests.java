// SPDX-License-Identifier: Apache-2.0
package com.swirlds.platform.state;

import static com.swirlds.common.test.fixtures.AssertionUtils.assertEventuallyTrue;
import static com.swirlds.platform.test.fixtures.config.ConfigUtils.CONFIGURATION;
import static java.util.concurrent.TimeUnit.MILLISECONDS;
import static org.junit.jupiter.api.Assertions.assertFalse;
import static org.junit.jupiter.api.Assertions.assertSame;
import static org.junit.jupiter.api.Assertions.assertThrows;
import static org.junit.jupiter.api.Assertions.assertTrue;
import static org.mockito.Mockito.doAnswer;
import static org.mockito.Mockito.mock;
import static org.mockito.Mockito.spy;
import static org.mockito.Mockito.when;

import com.swirlds.base.time.Time;
import com.swirlds.common.merkle.MerkleNode;
<<<<<<< HEAD
import com.swirlds.common.metrics.noop.NoOpMetrics;
import com.swirlds.merkledb.MerkleDb;
=======
import com.swirlds.common.test.fixtures.platform.TestPlatformContextBuilder;
>>>>>>> d62bd65a
import com.swirlds.platform.crypto.SignatureVerifier;
import com.swirlds.platform.state.signed.ReservedSignedState;
import com.swirlds.platform.state.signed.SignedState;
import com.swirlds.platform.test.fixtures.addressbook.RandomRosterBuilder;
import com.swirlds.platform.test.fixtures.state.RandomSignedStateGenerator;
import com.swirlds.platform.test.fixtures.state.TestPlatformStateFacade;
import com.swirlds.platform.test.fixtures.state.TestVirtualMapState;
import com.swirlds.platform.test.fixtures.state.TestingAppStateInitializer;
import com.swirlds.platform.test.fixtures.virtualmap.VirtualMapUtils;
import java.time.Duration;
import java.util.ArrayList;
import java.util.List;
import java.util.Random;
import java.util.concurrent.atomic.AtomicBoolean;
import org.hiero.base.exceptions.ReferenceCountException;
import org.hiero.consensus.roster.RosterUtils;
import org.junit.jupiter.api.AfterEach;
import org.junit.jupiter.api.DisplayName;
import org.junit.jupiter.api.Test;

@DisplayName("SignedState Tests")
class SignedStateTests {

    /**
     * Generate a signed state.
     */
    private SignedState generateSignedState(final Random random, final MerkleNodeState state) {
        return new RandomSignedStateGenerator(random)
                .setState(state)
                .buildWithFacade()
                .left();
    }

    @AfterEach
    void tearDown() {
        RandomSignedStateGenerator.releaseAllBuiltSignedStates();
    }

    /**
     * Build a mock state.
     *
     * @param reserveCallback this method is called when the State is reserved
     * @param releaseCallback this method is called when the State is released
     */
    private MerkleNodeState buildMockState(
            final Random random, final Runnable reserveCallback, final Runnable releaseCallback) {
        final var virtualMapLabel = "vm-" + SignedStateTests.class.getSimpleName() + "-" + java.util.UUID.randomUUID();
<<<<<<< HEAD
        final var real = TestHederaVirtualMapState.createInstanceWithVirtualMapLabel(
                virtualMapLabel, CONFIGURATION, new NoOpMetrics(), Time.getCurrent());
        TestingAppStateInitializer.DEFAULT.initStates(real);
=======
        final var real = TestVirtualMapState.createInstanceWithVirtualMapLabel(virtualMapLabel);
        TestingAppStateInitializer.DEFAULT.initConsensusModuleStates(real);
>>>>>>> d62bd65a
        RosterUtils.setActiveRoster(real, RandomRosterBuilder.create(random).build(), 0L);
        final MerkleNodeState state = spy(real);
        final MerkleNode realRoot = state.getRoot();
        final MerkleNode rootSpy = spy(realRoot);
        when(state.getRoot()).thenReturn(rootSpy);

        if (reserveCallback != null) {
            doAnswer(invocation -> {
                        reserveCallback.run();
                        return null;
                    })
                    .when(rootSpy)
                    .reserve();
        }

        if (releaseCallback != null) {
            doAnswer(invocation -> {
                        releaseCallback.run();
                        invocation.callRealMethod();
                        return null;
                    })
                    .when(state)
                    .release();
        }

        return state;
    }

    @Test
    @DisplayName("Reservation Test")
    void reservationTest() throws InterruptedException {
        final Random random = new Random();

        final AtomicBoolean reserved = new AtomicBoolean(false);
        final AtomicBoolean released = new AtomicBoolean(false);

        final MerkleNodeState state = buildMockState(
                random,
                () -> {
                    assertFalse(reserved.get(), "should only be reserved once");
                    reserved.set(true);
                },
                () -> {
                    assertFalse(released.get(), "should only be released once");
                    released.set(true);
                });

        final SignedState signedState = generateSignedState(random, state);

        final ReservedSignedState reservedSignedState;
        reservedSignedState = signedState.reserve("test");

        // Nothing should happen during this sleep, but give the background thread time to misbehave if it wants to
        MILLISECONDS.sleep(10);

        assertTrue(reserved.get(), "State should have been reserved");
        assertFalse(released.get(), "state should not be deleted");

        // Taking reservations should have no impact as long as we don't delete all of them
        final List<ReservedSignedState> reservations = new ArrayList<>();
        for (int i = 0; i < 10; i++) {
            reservations.add(signedState.reserve("test"));
        }
        for (int i = 0; i < 10; i++) {
            reservations.get(i).close();
        }

        // Nothing should happen during this sleep, but give the background thread time to misbehave if it wants to
        MILLISECONDS.sleep(10);

        assertTrue(reserved.get(), "State should have been reserved");
        assertFalse(released.get(), "state should not be deleted");

        reservedSignedState.close();

        assertThrows(
                ReferenceCountException.class,
                () -> signedState.reserve("test"),
                "should not be able to reserve after full release");

        assertEventuallyTrue(released::get, Duration.ofSeconds(1), "state should eventually be released");
    }

    /**
     * Although this lifecycle is not expected in a real system, it's a nice for the sake of completeness to ensure that
     * a signed state can clean itself up without having an associated garbage collection thread.
     */
    @Test
    @DisplayName("No Garbage Collector Test")
    void noGarbageCollectorTest() {
        final Random random = new Random();

        final AtomicBoolean reserved = new AtomicBoolean(false);
        final AtomicBoolean archived = new AtomicBoolean(false);
        final AtomicBoolean released = new AtomicBoolean(false);

        final Thread mainThread = Thread.currentThread();

        final MerkleNodeState state = buildMockState(
                random,
                () -> {
                    assertFalse(reserved.get(), "should only be reserved once");
                    reserved.set(true);
                },
                () -> {
                    assertFalse(released.get(), "should only be released once");
                    assertSame(mainThread, Thread.currentThread(), "release should happen on main thread");
                    released.set(true);
                });

        final SignedState signedState = generateSignedState(random, state);

        final ReservedSignedState reservedSignedState = signedState.reserve("test");

        assertTrue(reserved.get(), "State should have been reserved");
        assertFalse(archived.get(), "state should not be archived");
        assertFalse(released.get(), "state should not be deleted");

        // Taking reservations should have no impact as long as we don't delete all of them
        final List<ReservedSignedState> reservations = new ArrayList<>();
        for (int i = 0; i < 10; i++) {
            reservations.add(signedState.reserve("test"));
        }
        for (int i = 0; i < 10; i++) {
            reservations.get(i).close();
        }

        assertTrue(reserved.get(), "State should have been reserved");
        assertFalse(archived.get(), "state should not be archived");
        assertFalse(released.get(), "state should not be deleted");

        reservedSignedState.close();

        assertThrows(
                ReferenceCountException.class,
                () -> signedState.reserve("test"),
                "should not be able to reserve after full release");

        assertEventuallyTrue(released::get, Duration.ofSeconds(1), "state should eventually be released");
        assertFalse(archived.get(), "state should not be archived");
    }

    /**
     * There used to be a bug (now fixed) that would case this test to fail.
     */
    @Test
    @DisplayName("Alternate Constructor Reservations Test")
    void alternateConstructorReservationsTest() {
        final var virtualMapLabel = "vm-" + SignedStateTests.class.getSimpleName() + "-" + java.util.UUID.randomUUID();
        final var virtualMap = VirtualMapUtils.createVirtualMap(virtualMapLabel);

<<<<<<< HEAD
        final MerkleNodeState state =
                spy(new TestHederaVirtualMapState(virtualMap, CONFIGURATION, new NoOpMetrics(), Time.getCurrent()));
=======
        final MerkleNodeState state = spy(new TestVirtualMapState(virtualMap));
>>>>>>> d62bd65a
        final PlatformStateModifier platformState = mock(PlatformStateModifier.class);
        final TestPlatformStateFacade platformStateFacade = mock(TestPlatformStateFacade.class);
        TestingAppStateInitializer.DEFAULT.initPlatformState(state);
        when(platformState.getRound()).thenReturn(0L);
        final SignedState signedState = new SignedState(
                CONFIGURATION, mock(SignatureVerifier.class), state, "test", false, false, false, platformStateFacade);

        assertFalse(state.isDestroyed(), "state should not yet be destroyed");

        signedState.reserve("test").close();

        assertTrue(state.isDestroyed(), "state should now be destroyed");
    }
}<|MERGE_RESOLUTION|>--- conflicted
+++ resolved
@@ -15,12 +15,7 @@
 
 import com.swirlds.base.time.Time;
 import com.swirlds.common.merkle.MerkleNode;
-<<<<<<< HEAD
 import com.swirlds.common.metrics.noop.NoOpMetrics;
-import com.swirlds.merkledb.MerkleDb;
-=======
-import com.swirlds.common.test.fixtures.platform.TestPlatformContextBuilder;
->>>>>>> d62bd65a
 import com.swirlds.platform.crypto.SignatureVerifier;
 import com.swirlds.platform.state.signed.ReservedSignedState;
 import com.swirlds.platform.state.signed.SignedState;
@@ -68,14 +63,9 @@
     private MerkleNodeState buildMockState(
             final Random random, final Runnable reserveCallback, final Runnable releaseCallback) {
         final var virtualMapLabel = "vm-" + SignedStateTests.class.getSimpleName() + "-" + java.util.UUID.randomUUID();
-<<<<<<< HEAD
-        final var real = TestHederaVirtualMapState.createInstanceWithVirtualMapLabel(
+        final var real = TestVirtualMapState.createInstanceWithVirtualMapLabel(
                 virtualMapLabel, CONFIGURATION, new NoOpMetrics(), Time.getCurrent());
-        TestingAppStateInitializer.DEFAULT.initStates(real);
-=======
-        final var real = TestVirtualMapState.createInstanceWithVirtualMapLabel(virtualMapLabel);
         TestingAppStateInitializer.DEFAULT.initConsensusModuleStates(real);
->>>>>>> d62bd65a
         RosterUtils.setActiveRoster(real, RandomRosterBuilder.create(random).build(), 0L);
         final MerkleNodeState state = spy(real);
         final MerkleNode realRoot = state.getRoot();
@@ -227,12 +217,8 @@
         final var virtualMapLabel = "vm-" + SignedStateTests.class.getSimpleName() + "-" + java.util.UUID.randomUUID();
         final var virtualMap = VirtualMapUtils.createVirtualMap(virtualMapLabel);
 
-<<<<<<< HEAD
         final MerkleNodeState state =
-                spy(new TestHederaVirtualMapState(virtualMap, CONFIGURATION, new NoOpMetrics(), Time.getCurrent()));
-=======
-        final MerkleNodeState state = spy(new TestVirtualMapState(virtualMap));
->>>>>>> d62bd65a
+                spy(new TestVirtualMapState(virtualMap, CONFIGURATION, new NoOpMetrics(), Time.getCurrent()));
         final PlatformStateModifier platformState = mock(PlatformStateModifier.class);
         final TestPlatformStateFacade platformStateFacade = mock(TestPlatformStateFacade.class);
         TestingAppStateInitializer.DEFAULT.initPlatformState(state);
