--- conflicted
+++ resolved
@@ -63,11 +63,7 @@
             final Random random, final Runnable reserveCallback, final Runnable releaseCallback) {
         final var virtualMapLabel = "vm-" + SignedStateTests.class.getSimpleName() + "-" + java.util.UUID.randomUUID();
         final var real = TestVirtualMapState.createInstanceWithVirtualMapLabel(virtualMapLabel);
-<<<<<<< HEAD
-        TestingAppStateInitializer.initConsensusModuleStates(real);
-=======
         TestingAppStateInitializer.initConsensusModuleStates(real, CONFIGURATION);
->>>>>>> 0b5a3a86
         RosterUtils.setActiveRoster(real, RandomRosterBuilder.create(random).build(), 0L);
         final MerkleNodeState state = spy(real);
         final MerkleNode realRoot = state.getRoot();
