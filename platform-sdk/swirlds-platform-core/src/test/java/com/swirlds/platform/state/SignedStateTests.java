--- conflicted
+++ resolved
@@ -64,14 +64,9 @@
     private MerkleNodeState buildMockState(
             final Random random, final Runnable reserveCallback, final Runnable releaseCallback) {
         final var virtualMapLabel = "vm-" + SignedStateTests.class.getSimpleName() + "-" + java.util.UUID.randomUUID();
-<<<<<<< HEAD
         final var real = TestVirtualMapState.createInstanceWithVirtualMapLabel(
                 virtualMapLabel, new NoOpMetrics(), Time.getCurrent());
-        TestingAppStateInitializer.DEFAULT.initConsensusModuleStates(real);
-=======
-        final var real = TestVirtualMapState.createInstanceWithVirtualMapLabel(virtualMapLabel);
         TestingAppStateInitializer.initConsensusModuleStates(real, CONFIGURATION);
->>>>>>> 4df21c61
         RosterUtils.setActiveRoster(real, RandomRosterBuilder.create(random).build(), 0L);
         final MerkleNodeState state = spy(real);
         final MerkleNode realRoot = state.getRoot();
