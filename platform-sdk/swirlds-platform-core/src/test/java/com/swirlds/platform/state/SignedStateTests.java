// SPDX-License-Identifier: Apache-2.0
package com.swirlds.platform.state;

import static com.swirlds.common.test.fixtures.AssertionUtils.assertEventuallyTrue;
import static com.swirlds.platform.test.fixtures.state.RandomSignedStateGenerator.releaseAllBuiltSignedStates;
import static java.util.concurrent.TimeUnit.MILLISECONDS;
import static org.junit.jupiter.api.Assertions.assertFalse;
import static org.junit.jupiter.api.Assertions.assertSame;
import static org.junit.jupiter.api.Assertions.assertThrows;
import static org.junit.jupiter.api.Assertions.assertTrue;
import static org.mockito.Mockito.doAnswer;
import static org.mockito.Mockito.mock;
import static org.mockito.Mockito.spy;
import static org.mockito.Mockito.when;

import com.swirlds.common.merkle.MerkleNode;
import com.swirlds.common.test.fixtures.platform.TestPlatformContextBuilder;
import com.swirlds.merkledb.MerkleDb;
import com.swirlds.platform.crypto.SignatureVerifier;
import com.swirlds.platform.state.signed.ReservedSignedState;
import com.swirlds.platform.state.signed.SignedState;
import com.swirlds.platform.test.fixtures.addressbook.RandomRosterBuilder;
import com.swirlds.platform.test.fixtures.state.RandomSignedStateGenerator;
import com.swirlds.platform.test.fixtures.state.TestNewMerkleStateRoot;
import com.swirlds.platform.test.fixtures.state.TestPlatformStateFacade;
import com.swirlds.platform.test.fixtures.state.TestingAppStateInitializer;
import com.swirlds.platform.test.fixtures.virtualmap.VirtualMapUtils;
import java.time.Duration;
import java.util.ArrayList;
import java.util.List;
import java.util.Random;
import java.util.concurrent.atomic.AtomicBoolean;
import org.hiero.base.exceptions.ReferenceCountException;
import org.hiero.consensus.roster.RosterUtils;
import org.junit.jupiter.api.AfterEach;
import org.junit.jupiter.api.BeforeEach;
import org.junit.jupiter.api.DisplayName;
import org.junit.jupiter.api.Test;

@DisplayName("SignedState Tests")
class SignedStateTests {

    /**
     * Generate a signed state.
     */
    private SignedState generateSignedState(final Random random, final MerkleNodeState state) {
        return new RandomSignedStateGenerator(random)
                .setState(state)
                .buildWithFacade()
                .left();
    }

    @BeforeEach
    void setUp() {
        MerkleDb.resetDefaultInstancePath();
    }

    @AfterEach
    void tearDown() {
<<<<<<< HEAD
        releaseAllBuiltSignedStates();
=======
        RandomSignedStateGenerator.releaseAllBuiltSignedStates();
>>>>>>> b4b97530
    }

    /**
     * Build a mock state.
     *
     * @param reserveCallback this method is called when the State is reserved
     * @param releaseCallback this method is called when the State is released
     */
    private MerkleNodeState buildMockState(
            final Random random, final Runnable reserveCallback, final Runnable releaseCallback) {
        final var virtualMapLabel = "vm-" + SignedStateTests.class.getSimpleName() + "-" + java.util.UUID.randomUUID();
        final var real = TestNewMerkleStateRoot.createInstanceWithVirtualMapLabel(virtualMapLabel);
        TestingAppStateInitializer.DEFAULT.initStates(real);
        RosterUtils.setActiveRoster(real, RandomRosterBuilder.create(random).build(), 0L);
        final MerkleNodeState state = spy(real);
        final MerkleNode realRoot = state.getRoot();
        final MerkleNode rootSpy = spy(realRoot);
        when(state.getRoot()).thenReturn(rootSpy);

        if (reserveCallback != null) {
            doAnswer(invocation -> {
                        reserveCallback.run();
                        return null;
                    })
                    .when(rootSpy)
                    .reserve();
        }

        if (releaseCallback != null) {
            doAnswer(invocation -> {
                        releaseCallback.run();
                        invocation.callRealMethod();
                        return null;
                    })
                    .when(state)
                    .release();
        }

        return state;
    }

    @Test
    @DisplayName("Reservation Test")
    void reservationTest() throws InterruptedException {
        final Random random = new Random();

        final AtomicBoolean reserved = new AtomicBoolean(false);
        final AtomicBoolean released = new AtomicBoolean(false);

        final MerkleNodeState state = buildMockState(
                random,
                () -> {
                    assertFalse(reserved.get(), "should only be reserved once");
                    reserved.set(true);
                },
                () -> {
                    assertFalse(released.get(), "should only be released once");
                    released.set(true);
                });

        final SignedState signedState = generateSignedState(random, state);

        final ReservedSignedState reservedSignedState;
        reservedSignedState = signedState.reserve("test");

        // Nothing should happen during this sleep, but give the background thread time to misbehave if it wants to
        MILLISECONDS.sleep(10);

        assertTrue(reserved.get(), "State should have been reserved");
        assertFalse(released.get(), "state should not be deleted");

        // Taking reservations should have no impact as long as we don't delete all of them
        final List<ReservedSignedState> reservations = new ArrayList<>();
        for (int i = 0; i < 10; i++) {
            reservations.add(signedState.reserve("test"));
        }
        for (int i = 0; i < 10; i++) {
            reservations.get(i).close();
        }

        // Nothing should happen during this sleep, but give the background thread time to misbehave if it wants to
        MILLISECONDS.sleep(10);

        assertTrue(reserved.get(), "State should have been reserved");
        assertFalse(released.get(), "state should not be deleted");

        reservedSignedState.close();

        assertThrows(
                ReferenceCountException.class,
                () -> signedState.reserve("test"),
                "should not be able to reserve after full release");

        assertEventuallyTrue(released::get, Duration.ofSeconds(1), "state should eventually be released");
    }

    /**
     * Although this lifecycle is not expected in a real system, it's a nice for the sake of completeness to ensure that
     * a signed state can clean itself up without having an associated garbage collection thread.
     */
    @Test
    @DisplayName("No Garbage Collector Test")
    void noGarbageCollectorTest() {
        final Random random = new Random();

        final AtomicBoolean reserved = new AtomicBoolean(false);
        final AtomicBoolean archived = new AtomicBoolean(false);
        final AtomicBoolean released = new AtomicBoolean(false);

        final Thread mainThread = Thread.currentThread();

        final MerkleNodeState state = buildMockState(
                random,
                () -> {
                    assertFalse(reserved.get(), "should only be reserved once");
                    reserved.set(true);
                },
                () -> {
                    assertFalse(released.get(), "should only be released once");
                    assertSame(mainThread, Thread.currentThread(), "release should happen on main thread");
                    released.set(true);
                });

        final SignedState signedState = generateSignedState(random, state);

        final ReservedSignedState reservedSignedState = signedState.reserve("test");

        assertTrue(reserved.get(), "State should have been reserved");
        assertFalse(archived.get(), "state should not be archived");
        assertFalse(released.get(), "state should not be deleted");

        // Taking reservations should have no impact as long as we don't delete all of them
        final List<ReservedSignedState> reservations = new ArrayList<>();
        for (int i = 0; i < 10; i++) {
            reservations.add(signedState.reserve("test"));
        }
        for (int i = 0; i < 10; i++) {
            reservations.get(i).close();
        }

        assertTrue(reserved.get(), "State should have been reserved");
        assertFalse(archived.get(), "state should not be archived");
        assertFalse(released.get(), "state should not be deleted");

        reservedSignedState.close();

        assertThrows(
                ReferenceCountException.class,
                () -> signedState.reserve("test"),
                "should not be able to reserve after full release");

        assertEventuallyTrue(released::get, Duration.ofSeconds(1), "state should eventually be released");
        assertFalse(archived.get(), "state should not be archived");
    }

    /**
     * There used to be a bug (now fixed) that would case this test to fail.
     */
    @Test
    @DisplayName("Alternate Constructor Reservations Test")
    void alternateConstructorReservationsTest() {
        final var virtualMapLabel = "vm-" + SignedStateTests.class.getSimpleName() + "-" + java.util.UUID.randomUUID();
        final var virtualMap = VirtualMapUtils.createVirtualMap(virtualMapLabel);

        final MerkleNodeState state = spy(new TestNewMerkleStateRoot(virtualMap));
        final PlatformStateModifier platformState = mock(PlatformStateModifier.class);
        final TestPlatformStateFacade platformStateFacade = mock(TestPlatformStateFacade.class);
        TestingAppStateInitializer.DEFAULT.initPlatformState(state);
        when(platformState.getRound()).thenReturn(0L);
        final SignedState signedState = new SignedState(
                TestPlatformContextBuilder.create().build().getConfiguration(),
                mock(SignatureVerifier.class),
                state,
                "test",
                false,
                false,
                false,
                platformStateFacade);

        assertFalse(state.isDestroyed(), "state should not yet be destroyed");

        signedState.reserve("test").close();

        assertTrue(state.isDestroyed(), "state should now be destroyed");
    }
}<|MERGE_RESOLUTION|>--- conflicted
+++ resolved
@@ -2,7 +2,6 @@
 package com.swirlds.platform.state;
 
 import static com.swirlds.common.test.fixtures.AssertionUtils.assertEventuallyTrue;
-import static com.swirlds.platform.test.fixtures.state.RandomSignedStateGenerator.releaseAllBuiltSignedStates;
 import static java.util.concurrent.TimeUnit.MILLISECONDS;
 import static org.junit.jupiter.api.Assertions.assertFalse;
 import static org.junit.jupiter.api.Assertions.assertSame;
@@ -57,11 +56,7 @@
 
     @AfterEach
     void tearDown() {
-<<<<<<< HEAD
-        releaseAllBuiltSignedStates();
-=======
         RandomSignedStateGenerator.releaseAllBuiltSignedStates();
->>>>>>> b4b97530
     }
 
     /**
