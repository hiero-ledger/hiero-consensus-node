// SPDX-License-Identifier: Apache-2.0
package com.swirlds.platform.state;

import static com.swirlds.platform.test.fixtures.state.FakeConsensusStateEventHandler.FAKE_CONSENSUS_STATE_EVENT_HANDLER;
import static org.hiero.base.utility.test.fixtures.RandomUtils.nextInt;
import static org.junit.jupiter.api.Assertions.assertEquals;
import static org.mockito.Mockito.mock;
import static org.mockito.Mockito.verify;
import static org.mockito.Mockito.when;

import com.hedera.hapi.node.base.SemanticVersion;
import com.hedera.hapi.node.state.roster.Roster;
import com.swirlds.common.Reservable;
import com.swirlds.common.context.PlatformContext;
import com.swirlds.common.test.fixtures.Randotron;
import com.swirlds.common.test.fixtures.platform.TestPlatformContextBuilder;
import com.swirlds.merkledb.MerkleDb;
import com.swirlds.merkledb.test.fixtures.MerkleDbTestUtils;
import com.swirlds.platform.SwirldsPlatform;
import com.swirlds.platform.state.service.PlatformStateFacade;
import com.swirlds.platform.state.signed.SignedState;
import com.swirlds.platform.system.status.StatusActionSubmitter;
import com.swirlds.platform.test.fixtures.addressbook.RandomRosterBuilder;
import com.swirlds.platform.test.fixtures.state.RandomSignedStateGenerator;
import com.swirlds.platform.test.fixtures.state.TestMerkleStateRoot;
import com.swirlds.platform.test.fixtures.state.TestingAppStateInitializer;
import org.hiero.consensus.model.hashgraph.Round;
import org.hiero.consensus.model.node.NodeId;
import org.junit.jupiter.api.AfterEach;
import org.junit.jupiter.api.BeforeEach;
import org.junit.jupiter.api.DisplayName;
import org.junit.jupiter.api.Test;

class SwirldsStateManagerTests {

    private SwirldStateManager swirldStateManager;
    private MerkleNodeState initialState;

    @BeforeEach
    void setup() {
        MerkleDb.resetDefaultInstancePath();
        final SwirldsPlatform platform = mock(SwirldsPlatform.class);
        final Roster roster = RandomRosterBuilder.create(Randotron.create()).build();
        when(platform.getRoster()).thenReturn(roster);
        PlatformStateFacade platformStateFacade = new PlatformStateFacade();
        initialState = newState(platformStateFacade);
        final PlatformContext platformContext =
                TestPlatformContextBuilder.create().build();

        swirldStateManager = new SwirldStateManager(
                platformContext,
                roster,
                NodeId.of(0L),
                mock(StatusActionSubmitter.class),
                SemanticVersion.newBuilder().major(1).build(),
                FAKE_CONSENSUS_STATE_EVENT_HANDLER,
                platformStateFacade);
        swirldStateManager.setInitialState(initialState);
    }

    @AfterEach
    void tearDown() {
        RandomSignedStateGenerator.releaseAllBuiltSignedStates();
        if (!initialState.isDestroyed()) {
            initialState.release();
        }
        if (!swirldStateManager.getConsensusState().isDestroyed()) {
            swirldStateManager.getConsensusState().release();
        }
        MerkleDbTestUtils.assertAllDatabasesClosed();
    }

    @Test
    @DisplayName("Initial State - state reference counts")
    void initialStateReferenceCount() {
        assertEquals(
                1,
                initialState.getRoot().getReservationCount(),
                "The initial state is copied and should be referenced once as the previous immutable state.");
        Reservable consensusStateAsReservable =
                swirldStateManager.getConsensusState().getRoot();
        assertEquals(
                1, consensusStateAsReservable.getReservationCount(), "The consensus state should have one reference.");
    }

    @Test
    @DisplayName("Seal consensus round")
    void sealConsensusRound() {
        final var round = mock(Round.class);
        swirldStateManager.sealConsensusRound(round);
        verify(round).getRoundNum();
    }

    @Test
    @DisplayName("Load From Signed State - state reference counts")
    void loadFromSignedStateRefCount() {
        final SignedState ss1 = newSignedState();
        final Reservable state1 = ss1.getState().getRoot();
        MerkleDb.resetDefaultInstancePath();
        swirldStateManager.loadFromSignedState(ss1);

        assertEquals(
                2,
                state1.getReservationCount(),
                "Loading from signed state should increment the reference count, because it is now referenced by the "
                        + "signed state and the previous immutable state in SwirldStateManager.");
        final MerkleNodeState consensusState1 = swirldStateManager.getConsensusState();
        assertEquals(
                1,
                consensusState1.getRoot().getReservationCount(),
                "The current consensus state should have a single reference count.");

        MerkleDb.resetDefaultInstancePath();
        final SignedState ss2 = newSignedState();
        MerkleDb.resetDefaultInstancePath();
        swirldStateManager.loadFromSignedState(ss2);
        final MerkleNodeState consensusState2 = swirldStateManager.getConsensusState();

        Reservable state2 = ss2.getState().getRoot();
        assertEquals(
                2,
                state2.getReservationCount(),
                "Loading from signed state should increment the reference count, because it is now referenced by the "
                        + "signed state and the previous immutable state in SwirldStateManager.");
        assertEquals(
                1,
                consensusState2.getRoot().getReservationCount(),
                "The current consensus state should have a single reference count.");
        assertEquals(
                1,
                state1.getReservationCount(),
                "The previous immutable state was replaced, so the old state's reference count should have been "
                        + "decremented.");
<<<<<<< HEAD
=======
        state1.release();
        state2.release();
        state2.release();
>>>>>>> 5a453578
        consensusState2.release();
    }

    private static MerkleNodeState newState(PlatformStateFacade platformStateFacade) {
        final MerkleNodeState state = new TestMerkleStateRoot();
        TestingAppStateInitializer.DEFAULT.initPlatformState(state);

        platformStateFacade.setCreationSoftwareVersionTo(
                state, SemanticVersion.newBuilder().major(nextInt(1, 100)).build());

        assertEquals(0, state.getRoot().getReservationCount(), "A brand new state should have no references.");
        return state;
    }

    private static SignedState newSignedState() {
        final SignedState ss = new RandomSignedStateGenerator().build();
        final Reservable state = ss.getState().getRoot();
        assertEquals(
                1, state.getReservationCount(), "Creating a signed state should increment the state reference count.");
        return ss;
    }
}<|MERGE_RESOLUTION|>--- conflicted
+++ resolved
@@ -131,12 +131,9 @@
                 state1.getReservationCount(),
                 "The previous immutable state was replaced, so the old state's reference count should have been "
                         + "decremented.");
-<<<<<<< HEAD
-=======
         state1.release();
         state2.release();
         state2.release();
->>>>>>> 5a453578
         consensusState2.release();
     }
 
