--- conflicted
+++ resolved
@@ -136,14 +136,9 @@
     private static MerkleNodeState newState(PlatformStateFacade platformStateFacade) {
         final String virtualMapLabel =
                 SwirldsStateManagerTests.class.getSimpleName() + "-" + java.util.UUID.randomUUID();
-<<<<<<< HEAD
         final MerkleNodeState state =
                 TestVirtualMapState.createInstanceWithVirtualMapLabel(CONFIGURATION, virtualMapLabel);
-        TestingAppStateInitializer.DEFAULT.initPlatformState(state);
-=======
-        final MerkleNodeState state = TestVirtualMapState.createInstanceWithVirtualMapLabel(virtualMapLabel);
         TestingAppStateInitializer.initPlatformState(state);
->>>>>>> 0b5a3a86
 
         platformStateFacade.setCreationSoftwareVersionTo(
                 state, SemanticVersion.newBuilder().major(nextInt(1, 100)).build());
