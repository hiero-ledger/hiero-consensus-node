--- conflicted
+++ resolved
@@ -137,14 +137,9 @@
     private static MerkleNodeState newState(PlatformStateFacade platformStateFacade) {
         final String virtualMapLabel =
                 SwirldsStateManagerTests.class.getSimpleName() + "-" + java.util.UUID.randomUUID();
-<<<<<<< HEAD
         final MerkleNodeState state = TestVirtualMapState.createInstanceWithVirtualMapLabel(
                 virtualMapLabel, new NoOpMetrics(), Time.getCurrent());
-        TestingAppStateInitializer.DEFAULT.initPlatformState(state);
-=======
-        final MerkleNodeState state = TestVirtualMapState.createInstanceWithVirtualMapLabel(virtualMapLabel);
         TestingAppStateInitializer.initPlatformState(state);
->>>>>>> 4df21c61
 
         platformStateFacade.setCreationSoftwareVersionTo(
                 state, SemanticVersion.newBuilder().major(nextInt(1, 100)).build());
