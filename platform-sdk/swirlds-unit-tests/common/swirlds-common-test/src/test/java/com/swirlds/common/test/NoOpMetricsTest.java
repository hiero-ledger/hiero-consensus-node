--- conflicted
+++ resolved
@@ -39,13 +39,8 @@
 import com.swirlds.common.metrics.RunningAverageMetric;
 import com.swirlds.common.metrics.SpeedometerMetric;
 import com.swirlds.common.metrics.StatEntry;
-<<<<<<< HEAD
-import com.swirlds.common.test.metrics.NoOpMetrics;
-import com.swirlds.common.utility.NoOpMetricsBuilder;
-=======
 import com.swirlds.common.metrics.noop.NoOpMetrics;
 import com.swirlds.common.statistics.StatsBuffered;
->>>>>>> 133622e6
 import java.time.Duration;
 import java.time.temporal.ChronoUnit;
 import java.util.HashSet;
@@ -53,8 +48,6 @@
 import java.util.function.Supplier;
 import org.junit.jupiter.api.DisplayName;
 import org.junit.jupiter.api.Test;
-import org.junit.jupiter.params.ParameterizedTest;
-import org.junit.jupiter.params.provider.ValueSource;
 
 @DisplayName("No-Op Metrics Test")
 class NoOpMetricsTest {
@@ -67,29 +60,37 @@
         assertNotNull(metric.getUnit());
         assertNotNull(metric.getFormat());
         assertNotNull(metric.getValueTypes());
-    }
-
-    @ParameterizedTest
-    @ValueSource(booleans = {true, false})
+        metric.reset();
+        final StatsBuffered statsBuffered = metric.getStatsBuffered();
+        assertNotNull(statsBuffered);
+        assertNotNull(statsBuffered.getAllHistory());
+        assertNotNull(statsBuffered.getRecentHistory());
+        statsBuffered.reset(0);
+        statsBuffered.getMean();
+        statsBuffered.getMax();
+        statsBuffered.getMin();
+        statsBuffered.getStdDev();
+    }
+
+    @Test
     @DisplayName("Counter Test")
-    void counterTest(final boolean source) {
-        assertDoesNotThrow(() -> {
-            final Metrics metrics = source ? new NoOpMetrics() : NoOpMetricsBuilder.buildNoOpMetrics();
+    void counterTest() {
+        assertDoesNotThrow(() -> {
+            final Metrics metrics = new NoOpMetrics();
             final Counter metric = metrics.getOrCreate(new Counter.Config("asdf", "asdf"));
 
             metric.increment();
 
-            metric.add(1);
-            testCommonMethods(metric);
-        });
-    }
-
-    @ParameterizedTest
-    @ValueSource(booleans = {true, false})
+            metric.add(0);
+            testCommonMethods(metric);
+        });
+    }
+
+    @Test
     @DisplayName("Double Accumulator Test")
-    void doubleAccumulatorTest(final boolean source) {
-        assertDoesNotThrow(() -> {
-            final Metrics metrics = source ? new NoOpMetrics() : NoOpMetricsBuilder.buildNoOpMetrics();
+    void doubleAccumulatorTest() {
+        assertDoesNotThrow(() -> {
+            final Metrics metrics = new NoOpMetrics();
             final DoubleAccumulator metric = metrics.getOrCreate(new DoubleAccumulator.Config("asdf", "asdf"));
 
             metric.getInitialValue();
@@ -98,12 +99,11 @@
         });
     }
 
-    @ParameterizedTest
-    @ValueSource(booleans = {true, false})
+    @Test
     @DisplayName("Double Gauge Test")
-    void doubleGaugeTest(final boolean source) {
-        assertDoesNotThrow(() -> {
-            final Metrics metrics = source ? new NoOpMetrics() : NoOpMetricsBuilder.buildNoOpMetrics();
+    void doubleGaugeTest() {
+        assertDoesNotThrow(() -> {
+            final Metrics metrics = new NoOpMetrics();
             final DoubleGauge metric = metrics.getOrCreate(new DoubleGauge.Config("asdf", "asdf"));
 
             metric.get();
@@ -112,12 +112,11 @@
         });
     }
 
-    @ParameterizedTest
-    @ValueSource(booleans = {true, false})
+    @Test
     @DisplayName("Duration Gauge Test")
-    void durationGaugeTest(final boolean source) {
-        assertDoesNotThrow(() -> {
-            final Metrics metrics = source ? new NoOpMetrics() : NoOpMetricsBuilder.buildNoOpMetrics();
+    void durationGaugeTest() {
+        assertDoesNotThrow(() -> {
+            final Metrics metrics = new NoOpMetrics();
             final DurationGauge metric =
                     metrics.getOrCreate(new DurationGauge.Config("asdf", "asdf", ChronoUnit.NANOS));
 
@@ -128,12 +127,11 @@
         });
     }
 
-    @ParameterizedTest
-    @ValueSource(booleans = {true, false})
+    @Test
     @DisplayName("Function Gauge Test")
-    void functionGaugeTest(final boolean source) {
-        assertDoesNotThrow(() -> {
-            final Metrics metrics = source ? new NoOpMetrics() : NoOpMetricsBuilder.buildNoOpMetrics();
+    void functionGaugeTest() {
+        assertDoesNotThrow(() -> {
+            final Metrics metrics = new NoOpMetrics();
             final Supplier<Integer> supplier = () -> 0;
             final FunctionGauge<Integer> metric =
                     metrics.getOrCreate(new FunctionGauge.Config<>("asdf", "asdf", Integer.class, supplier));
@@ -142,12 +140,11 @@
         });
     }
 
-    @ParameterizedTest
-    @ValueSource(booleans = {true, false})
+    @Test
     @DisplayName("Integer Accumulator Test")
-    void integerAccumulatorTest(final boolean source) {
-        assertDoesNotThrow(() -> {
-            final Metrics metrics = source ? new NoOpMetrics() : NoOpMetricsBuilder.buildNoOpMetrics();
+    void integerAccumulatorTest() {
+        assertDoesNotThrow(() -> {
+            final Metrics metrics = new NoOpMetrics();
             final IntegerAccumulator metric = metrics.getOrCreate(new IntegerAccumulator.Config("asdf", "asdf"));
 
             metric.get();
@@ -157,12 +154,11 @@
         });
     }
 
-    @ParameterizedTest
-    @ValueSource(booleans = {true, false})
+    @Test
     @DisplayName("Integer Gauge Test")
-    void integerGaugeTest(final boolean source) {
-        assertDoesNotThrow(() -> {
-            final Metrics metrics = source ? new NoOpMetrics() : NoOpMetricsBuilder.buildNoOpMetrics();
+    void integerGaugeTest() {
+        assertDoesNotThrow(() -> {
+            final Metrics metrics = new NoOpMetrics();
             final IntegerGauge metric = metrics.getOrCreate(new IntegerGauge.Config("asdf", "asdf"));
 
             metric.get();
@@ -171,12 +167,11 @@
         });
     }
 
-    @ParameterizedTest
-    @ValueSource(booleans = {true, false})
+    @Test
     @DisplayName("Integer Pair Accumulator Test")
-    void IntegerPairAccumulatorTest(final boolean source) {
-        assertDoesNotThrow(() -> {
-            final Metrics metrics = source ? new NoOpMetrics() : NoOpMetricsBuilder.buildNoOpMetrics();
+    void IntegerPairAccumulatorTest() {
+        assertDoesNotThrow(() -> {
+            final Metrics metrics = new NoOpMetrics();
             final IntegerPairAccumulator<Integer> metric = metrics.getOrCreate(
                     new IntegerPairAccumulator.Config<>("asdf", "asdf", Integer.class, (x, y) -> 0));
 
@@ -189,12 +184,11 @@
         });
     }
 
-    @ParameterizedTest
-    @ValueSource(booleans = {true, false})
+    @Test
     @DisplayName("Long Accumulator Test")
-    void longAccumulatorTest(final boolean source) {
-        assertDoesNotThrow(() -> {
-            final Metrics metrics = source ? new NoOpMetrics() : NoOpMetricsBuilder.buildNoOpMetrics();
+    void longAccumulatorTest() {
+        assertDoesNotThrow(() -> {
+            final Metrics metrics = new NoOpMetrics();
             final LongAccumulator metric = metrics.getOrCreate(new LongAccumulator.Config("asdf", "asdf"));
 
             metric.get();
@@ -204,12 +198,11 @@
         });
     }
 
-    @ParameterizedTest
-    @ValueSource(booleans = {true, false})
+    @Test
     @DisplayName("Long Gauge Test")
-    void longGaugeTest(final boolean source) {
-        assertDoesNotThrow(() -> {
-            final Metrics metrics = source ? new NoOpMetrics() : NoOpMetricsBuilder.buildNoOpMetrics();
+    void longGaugeTest() {
+        assertDoesNotThrow(() -> {
+            final Metrics metrics = new NoOpMetrics();
             final LongGauge metric = metrics.getOrCreate(new LongGauge.Config("asdf", "asdf"));
 
             metric.get();
@@ -218,12 +211,11 @@
         });
     }
 
-    @ParameterizedTest
-    @ValueSource(booleans = {true, false})
+    @Test
     @DisplayName("Running Average Metric Test")
-    void runningAverageMetricTest(final boolean source) {
-        assertDoesNotThrow(() -> {
-            final Metrics metrics = source ? new NoOpMetrics() : NoOpMetricsBuilder.buildNoOpMetrics();
+    void runningAverageMetricTest() {
+        assertDoesNotThrow(() -> {
+            final Metrics metrics = new NoOpMetrics();
             final RunningAverageMetric metric = metrics.getOrCreate(new RunningAverageMetric.Config("asdf", "asdf"));
 
             metric.get(Metric.ValueType.VALUE);
@@ -234,12 +226,11 @@
         });
     }
 
-    @ParameterizedTest
-    @ValueSource(booleans = {true, false})
+    @Test
     @DisplayName("Speedometer Metric Test")
-    void speedometerMetricTest(final boolean source) {
-        assertDoesNotThrow(() -> {
-            final Metrics metrics = source ? new NoOpMetrics() : NoOpMetricsBuilder.buildNoOpMetrics();
+    void speedometerMetricTest() {
+        assertDoesNotThrow(() -> {
+            final Metrics metrics = new NoOpMetrics();
             final SpeedometerMetric metric = metrics.getOrCreate(new SpeedometerMetric.Config("asdf", "asdf"));
 
             metric.get(Metric.ValueType.VALUE);
@@ -272,11 +263,10 @@
         });
     }
 
-    @ParameterizedTest
-    @ValueSource(booleans = {true, false})
+    @Test
     @DisplayName("getMetric() Test")
-    void getMetricTest(final boolean source) {
-        final Metrics metrics = source ? new NoOpMetrics() : NoOpMetricsBuilder.buildNoOpMetrics();
+    void getMetricTest() {
+        final Metrics metrics = new NoOpMetrics();
 
         // no category or metric
         assertNull(metrics.getMetric("foo", "bar"));
@@ -292,11 +282,10 @@
         assertNull(metrics.getMetric("foo", "bar"));
     }
 
-    @ParameterizedTest
-    @ValueSource(booleans = {true, false})
+    @Test
     @DisplayName("Find Metrics By Category Test")
-    void findMetricsByCategoryTest(final boolean source) {
-        final Metrics metrics = source ? new NoOpMetrics() : NoOpMetricsBuilder.buildNoOpMetrics();
+    void findMetricsByCategoryTest() {
+        final Metrics metrics = new NoOpMetrics();
 
         final Metric foo1 = metrics.getOrCreate(new Counter.Config("foo", "1"));
         final Metric foo2 = metrics.getOrCreate(new Counter.Config("foo", "2"));
@@ -342,11 +331,10 @@
         assertTrue(metrics.findMetricsByCategory("asdf").isEmpty());
     }
 
-    @ParameterizedTest
-    @ValueSource(booleans = {true, false})
+    @Test
     @DisplayName("getAll() Test")
-    void getAllTest(final boolean source) {
-        final Metrics metrics = source ? new NoOpMetrics() : NoOpMetricsBuilder.buildNoOpMetrics();
+    void getAllTest() {
+        final Metrics metrics = new NoOpMetrics();
 
         final Metric foo1 = metrics.getOrCreate(new Counter.Config("foo", "1"));
         final Metric foo2 = metrics.getOrCreate(new Counter.Config("foo", "2"));
@@ -378,11 +366,10 @@
         assertTrue(allMetricsReduced.contains(bar2));
     }
 
-    @ParameterizedTest
-    @ValueSource(booleans = {true, false})
+    @Test
     @DisplayName("getOrCreate() Test")
-    void getOrCreate(final boolean source) {
-        final Metrics metrics = source ? new NoOpMetrics() : NoOpMetricsBuilder.buildNoOpMetrics();
+    void getOrCreate() {
+        final Metrics metrics = new NoOpMetrics();
         final Metric foo1 = metrics.getOrCreate(new Counter.Config("foo", "1"));
         assertSame(foo1, metrics.getOrCreate(new Counter.Config("foo", "1")));
 
@@ -392,11 +379,10 @@
         assertNotSame(foo1, foo1b);
     }
 
-    @ParameterizedTest
-    @ValueSource(booleans = {true, false})
+    @Test
     @DisplayName("Misc Metrics Test")
-    void miscMetricsTest(final boolean source) {
-        final Metrics metrics = source ? new NoOpMetrics() : NoOpMetricsBuilder.buildNoOpMetrics();
+    void miscMetricsTest() {
+        final Metrics metrics = new NoOpMetrics();
 
         // The following operations should not throw.
         assertDoesNotThrow(() -> {
@@ -406,11 +392,10 @@
         });
     }
 
-    @ParameterizedTest
-    @ValueSource(booleans = {true, false})
+    @Test
     @DisplayName("remove() Test")
-    void removeTest(final boolean source) {
-        final Metrics metrics = source ? new NoOpMetrics() : NoOpMetricsBuilder.buildNoOpMetrics();
+    void removeTest() {
+        final Metrics metrics = new NoOpMetrics();
 
         metrics.getOrCreate(new Counter.Config("foo", "1"));
         metrics.getOrCreate(new Counter.Config("foo", "2"));
