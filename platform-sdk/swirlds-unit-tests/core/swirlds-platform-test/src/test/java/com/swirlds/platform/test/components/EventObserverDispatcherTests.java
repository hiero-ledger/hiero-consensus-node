--- conflicted
+++ resolved
@@ -23,11 +23,8 @@
 import static org.junit.jupiter.api.Assertions.fail;
 import static org.mockito.Mockito.mock;
 
-<<<<<<< HEAD
 import com.swirlds.common.system.address.AddressBook;
-=======
 import com.swirlds.platform.consensus.ConsensusSnapshot;
->>>>>>> fda7a561
 import com.swirlds.platform.gossip.shadowgraph.Generations;
 import com.swirlds.platform.internal.ConsensusRound;
 import com.swirlds.platform.internal.EventImpl;
@@ -80,14 +77,11 @@
         e2.setLastInRoundReceived(true);
 
         dispatchAndCheckConsensus(new ConsensusRound(
-<<<<<<< HEAD
-                mock(AddressBook.class), List.of(e1, e2), mock(EventImpl.class), Generations.GENESIS_GENERATIONS));
-=======
+                mock(AddressBook.class),
                 List.of(e1, e2),
                 mock(EventImpl.class),
                 Generations.GENESIS_GENERATIONS,
                 mock(ConsensusSnapshot.class)));
->>>>>>> fda7a561
     }
 
     private void dispatchAndCheckConsensus(final ConsensusRound consensusRound, final SimpleEventTracker... yes) {
