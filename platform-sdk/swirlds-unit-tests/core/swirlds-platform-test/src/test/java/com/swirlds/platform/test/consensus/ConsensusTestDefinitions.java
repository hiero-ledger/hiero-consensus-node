--- conflicted
+++ resolved
@@ -22,19 +22,6 @@
 import static com.swirlds.platform.test.graph.OtherParentMatrixFactory.createPartitionedOtherParentAffinityMatrix;
 import static com.swirlds.platform.test.graph.OtherParentMatrixFactory.createShunnedNodeOtherParentAffinityMatrix;
 
-<<<<<<< HEAD
-=======
-import com.swirlds.common.config.ConsensusConfig;
-import com.swirlds.common.config.singleton.ConfigurationHolder;
-import com.swirlds.common.constructable.ConstructableRegistryException;
-import com.swirlds.common.crypto.Hash;
-import com.swirlds.common.system.address.AddressBook;
-import com.swirlds.common.test.RandomAddressBookGenerator;
-import com.swirlds.common.test.WeightGenerator;
-import com.swirlds.common.test.WeightGenerators;
-import com.swirlds.common.threading.utility.AtomicDouble;
-import com.swirlds.platform.Consensus;
->>>>>>> 6c852182
 import com.swirlds.platform.Utilities;
 import com.swirlds.platform.test.consensus.framework.ConsensusTestOrchestrator;
 import com.swirlds.platform.test.consensus.framework.OrchestratorBuilder;
@@ -59,6 +46,7 @@
 import java.util.function.Function;
 import java.util.stream.IntStream;
 
+//TODO check develop for Eds changes
 public final class ConsensusTestDefinitions {
 
     private ConsensusTestDefinitions() {}
@@ -67,7 +55,6 @@
      * Changing the order of events (without breaking topological order) should result in the same
      * consensus events.
      */
-<<<<<<< HEAD
     public static void orderInvarianceTests(final TestInput input) {
         OrchestratorBuilder.builder()
                 .setTestInput(input)
@@ -117,118 +104,12 @@
     public static void forkingTests(final TestInput input) {
         // Use a custom event source generator that creates forking event sources
         final Function<List<Long>, List<EventSource<?>>> eventSourceBuilder = nodeStakes -> {
-=======
-    public static void ancientEventTest(
-            final int numberOfNodes, final WeightGenerator weightGenerator, final int iterations, final long[] seeds) {
-
-        final ConsensusTestDefinition testDefinition =
-                new ConsensusTestDefinition("Ancient Event Tests", numberOfNodes, weightGenerator, 10_000);
-
-        final int ancientEventIndex = 100;
-        testDefinition.setGraphGeneratorProvider(
-                nodeWeights -> createAncientEventGenerator(numberOfNodes, nodeWeights, ancientEventIndex));
-
-        final List<Integer> nodePriorities =
-                IntStream.range(0, numberOfNodes).boxed().toList();
-        testDefinition.setNode1EventEmitterGenerator(
-                (graphGenerator, seed) -> new PriorityEventEmitter(graphGenerator, nodePriorities));
-        testDefinition.setNode2EventEmitterGenerator(
-                (graphGenerator, seed) -> new StandardEventEmitter(graphGenerator));
-
-        testDefinition.setTestSequenceGenerator(td -> List.of(new TestSequence(td.getEventsPerPhase())));
-
-        testConsensus(testDefinition, iterations, seeds);
-    }
-
-    private static StandardGraphGenerator createAncientEventGenerator(
-            final int numberOfNodes, final List<Long> nodeWeights, final int ancientEventIndex) {
-
-        final List<EventSource<?>> eventSources = EventSourceFactory.newStandardEventSources(nodeWeights);
-        final StandardGraphGenerator standardGenerator = new StandardGraphGenerator(0L, eventSources);
-
-        // All nodes are awake, connected, and created events with each other as parents
-        final List<List<Double>> allNodesAwake = createBalancedOtherParentMatrix(numberOfNodes);
-
-        // The lowest priority node is shunned. Nodes do not use its events as other parents.
-        final List<List<Double>> shunLastNode =
-                createShunnedNodeOtherParentAffinityMatrix(numberOfNodes, numberOfNodes - 1);
-
-        // All nodes are awake and connected for a while, then, starting at some event X, the last node is
-        // shunned so its events will not be parents to other node events.
-        standardGenerator.setOtherParentAffinity((Random r, long eventIndex, List<List<Double>> previousValue) -> {
-            if (eventIndex < ancientEventIndex) {
-                return allNodesAwake;
-            } else {
-                return shunLastNode;
-            }
-        });
-
-        // Set up the event sources such that the lowest priority node creates event X and then never creates
-        // events again. Event X will not have any children, because the node is shunned after event X is
-        // created.
-        for (int i = 0; i < standardGenerator.getNumberOfSources(); i++) {
-            final EventSource<?> source = standardGenerator.getSource(i);
-
-            // This is the last source. Force it to stop creating events (go to sleep) after the event X
-            if (i == standardGenerator.getNumberOfSources() - 1) {
-                source.setNewEventWeight((Random random, long eventIndex, Double previousValue) -> {
-                    if (eventIndex <= ancientEventIndex) {
-                        return 1.0;
-                    } else {
-                        return 0.0;
-                    }
-                });
-            } else {
-                source.setNewEventWeight((Random random, long eventIndex, Double previousValue) -> {
-                    if (eventIndex < ancientEventIndex) {
-                        return 1.0;
-                    } else if (eventIndex == ancientEventIndex) {
-                        return 0.0;
-                    } else {
-                        return 1.0;
-                    }
-                });
-            }
-        }
-        return standardGenerator;
-    }
-
-    /**
-     * Changing the order of events (without breaking topological order) should result in the same consensus events.
-     */
-    public static void orderInvarianceTests(
-            final int numberOfNodes, final WeightGenerator weightGenerator, final int iterations, final long... seeds) {
-
-        final ConsensusTestDefinition testDefinition =
-                new ConsensusTestDefinition("Order Invariance Tests", numberOfNodes, weightGenerator, 10_000);
-
-        testDefinition.setTestSequenceGenerator(
-                td -> List.of(new TestSequence(10_000).setMinimumConsensusRatio(0.9 - 0.05 * numberOfNodes)));
-
-        testConsensus(testDefinition, iterations, seeds);
-    }
-
-    /**
-     * Test consensus in the presence of forks.
-     */
-    public static void forkingTests(
-            final int numberOfNodes, final WeightGenerator weightGenerator, final int iterations, final long... seeds) {
-        final ConsensusTestDefinition testDefinition =
-                new ConsensusTestDefinition("Order Invariance Tests", numberOfNodes, weightGenerator, 10_000);
-
-        // Set a custom event source generator that creates forking event sources
-        testDefinition.setGraphGeneratorProvider(nodeWeights -> {
->>>>>>> 6c852182
             final double forkProbability = 0.1;
             final int numberOfForkedBranches = 10;
             final long totalWeight = nodeWeights.stream().reduce(0L, Long::sum);
 
-<<<<<<< HEAD
             // Determine a single forking event source that has less than a strong minority
             // of stake
-=======
-            // Determine a single forking event source that has less than a strong minority of weight
->>>>>>> 6c852182
             int forkingNodeId = -1;
             for (int i = 0; i < nodeWeights.size(); i++) {
                 final long weight = nodeWeights.get(i);
@@ -249,7 +130,6 @@
                     eventSources.add(new StandardEventSource(weight));
                 }
             }
-<<<<<<< HEAD
             return eventSources;
         };
 
@@ -264,73 +144,6 @@
 
     /**
      * Consensus should handle a partition gracefully. Creates three test phases:
-=======
-            return new StandardGraphGenerator(0, eventSources);
-        });
-
-        testDefinition.setTestSequenceGenerator(td -> List.of(new TestSequence(10_000).setMaximumStaleRatio(0.1)));
-
-        testConsensus(testDefinition, iterations, seeds);
-    }
-
-    /**
-     * Test consensus in the presence of forks.
-     */
-    public static void forkingTestsOldVersion(final int numberOfNodes, final int iterations, final long... seeds) {
-        final ConsensusTestDefinition testDefinition = new ConsensusTestDefinition(
-                "Order Invariance Tests",
-                numberOfNodes,
-                (l, i) -> WeightGenerators.balancedNodeWeights(numberOfNodes),
-                10_000);
-
-        // Set a custom event source generator that creates forking event sources
-        testDefinition.setGraphGeneratorProvider(nodeWeights -> {
-            final double forkProbability = 0.1;
-            final int numberOfForkedBranches = 10;
-            final int numForkingNodes = 1;
-
-            // make the last node the forking node
-            final List<EventSource<?>> eventSources = new ArrayList<>(numberOfNodes);
-            for (int i = 0; i < numberOfNodes - numForkingNodes; i++) {
-                eventSources.add(new StandardEventSource());
-            }
-            for (int i = 0; i < numForkingNodes; i++) {
-                eventSources.add(new ForkingEventSource()
-                        .setForkProbability(forkProbability)
-                        .setMaximumBranchCount(numberOfForkedBranches));
-            }
-            return new StandardGraphGenerator(0, eventSources);
-        });
-
-        testDefinition.setTestSequenceGenerator(td -> List.of(new TestSequence(10_000).setMaximumStaleRatio(0.05)));
-
-        testConsensus(testDefinition, iterations, seeds);
-    }
-
-    /**
-     * Consensus should handle a partition gracefully.
-     */
-    public static void partitionTests(
-            final int numberOfNodes, final WeightGenerator weightGenerator, final int iterations, final long... seeds) {
-
-        final ConsensusTestDefinition testDefinition =
-                new ConsensusTestDefinition("Partition Tests", numberOfNodes, weightGenerator, 3_000);
-
-        testDefinition.setTestSequenceGenerator(td -> {
-            // Return a simple test sequence for debugging when seeds are provided
-            if (seeds != null) {
-                return List.of(new TestSequence(10_000));
-            }
-
-            return strongMinorityPartitionTestSequences(td);
-        });
-
-        testConsensus(testDefinition, iterations, seeds);
-    }
-
-    /**
-     * Creates three test sequences:
->>>>>>> 6c852182
      *
      * <ol>
      *   <li>fully connected network
@@ -338,7 +151,6 @@
      *   <li>fully connected network
      * </ol>
      */
-<<<<<<< HEAD
     public static void partitionTests(final TestInput input) {
         // Test setup
         final ConsensusTestOrchestrator orchestrator =
@@ -384,138 +196,10 @@
                 .ratios(EventRatioValidation.standard()
                         .setMinimumConsensusRatio(0.8)
                         .setMaximumConsensusRatio(1.5)));
-=======
-    public static List<TestSequence> strongMinorityPartitionTestSequences(
-            final ConsensusTestDefinition testDefinition) {
-        final int eventsPerPhase = testDefinition.getEventsPerPhase();
-        final List<Long> nodeWeights = testDefinition.getNodeWeights();
-        final int numberOfNodes = testDefinition.getNumberOfNodes();
-
-        final Set<Integer> partitionedNodes = getStrongMinorityNodes(nodeWeights);
-
-        final List<EventSource<?>> eventSources = EventSourceFactory.newStandardEventSources(nodeWeights);
-
-        final StandardGraphGenerator generator = new StandardGraphGenerator(0, eventSources);
-
-        // All nodes talk to each other with equal probability
-        final List<List<Double>> fullyConnected = createBalancedOtherParentMatrix(numberOfNodes);
-
-        // >= 1/3 of nodes are partitioned from the rest of the network
-        final List<List<Double>> partitioned =
-                createPartitionedOtherParentAffinityMatrix(numberOfNodes, partitionedNodes);
-
-        // Network is connected for a while, then is partitioned, then is connected for a while again.
-        generator.setOtherParentAffinity((Random r, long eventIndex, List<List<Double>> previousValue) -> {
-            if (eventIndex < eventsPerPhase) {
-                // phase 1
-                return fullyConnected;
-            } else if (eventIndex < 2L * eventsPerPhase) {
-                // phase 2
-                return partitioned;
-            } else {
-                // phase 3
-                return fullyConnected;
-            }
-        });
-
-        // In phase 1 we expect normal consensus
-        // There are fewer events that normal (10_000 is standard) so it is possible that fewer events will
-        // reach consensus than expected by the default minimum ratio.
-        final TestSequence phase1 = new TestSequence(eventsPerPhase).setMinimumConsensusRatio(0.8);
-
-        // In phase 2, almost no events will reach consensus
-        //   (it's possible a few tail events may reach consensus right at the beginning of the phase)
-        final TestSequence phase2 =
-                new TestSequence(eventsPerPhase).setMinimumConsensusRatio(0.0).setMaximumConsensusRatio(0.5);
-
-        // In phase 3 we expect for phase 2 and phase 3 events to reach consensus
-        final TestSequence phase3 = new TestSequence(eventsPerPhase).setMinimumConsensusRatio(0.8);
-
-        return List.of(phase1, phase2, phase3);
->>>>>>> 6c852182
     }
 
     /**
      * Simulates a partition where one partition has a quorum.
-<<<<<<< HEAD
-=======
-     */
-    public static void subQuorumPartitionTests(
-            final int numberOfNodes, final WeightGenerator weightGenerator, final int iterations, final long... seeds) {
-
-        final int eventsPerPhase = 3_000;
-        final AtomicInteger numPartitionedNodes = new AtomicInteger();
-
-        final ConsensusTestDefinition testDefinition = new ConsensusTestDefinition(
-                "Sub Quorum Partition Tests", numberOfNodes, weightGenerator, eventsPerPhase);
-
-        testDefinition.setGraphGeneratorProvider(nodeWeights -> {
-            final List<EventSource<?>> eventSources = new ArrayList<>(nodeWeights.size());
-            for (final long weight : nodeWeights) {
-                eventSources.add(new StandardEventSource(weight));
-            }
-            final StandardGraphGenerator graphGenerator = new StandardGraphGenerator(0, eventSources);
-
-            final Set<Integer> partitionedNodes = getSubStrongMinorityNodes(nodeWeights);
-            numPartitionedNodes.set(partitionedNodes.size());
-
-            // All nodes talk to each other with equal probability
-            final List<List<Double>> fullyConnected = createBalancedOtherParentMatrix(numberOfNodes);
-
-            // Less than a strong minority of nodes' weight are partitioned from the network
-            final List<List<Double>> partitioned =
-                    createPartitionedOtherParentAffinityMatrix(numberOfNodes, partitionedNodes);
-
-            // Network is connected for a while, then is partitioned, then is connected for a while again.
-            graphGenerator.setOtherParentAffinity((Random r, long eventIndex, List<List<Double>> previousValue) -> {
-                if (eventIndex < eventsPerPhase) {
-                    // phase 1
-                    return fullyConnected;
-                } else if (eventIndex < 2L * eventsPerPhase) {
-                    // phase 2
-                    return partitioned;
-                } else {
-                    // phase 3
-                    return fullyConnected;
-                }
-            });
-
-            return graphGenerator;
-        });
-
-        testDefinition.setTestSequenceGenerator(td -> {
-
-            // In phase 1 we expect normal consensus
-            final TestSequence phase1 = new TestSequence(eventsPerPhase).setMinimumConsensusRatio(0.8);
-
-            final int numNonConsPartitionNodes = numPartitionedNodes.get();
-            final int numConsPartitionNodes = numberOfNodes - numNonConsPartitionNodes;
-            final double consNodeRatio = (double) numConsPartitionNodes / numberOfNodes;
-            final double nonConsNodeRatio = (double) numNonConsPartitionNodes / numberOfNodes;
-
-            // In phase 2, events created by the sub-quorum partition nodes should not reach consensus, so we set
-            // the min and max consensus ratio relative to the number of nodes in the quorum partition.
-            final TestSequence phase2 = new TestSequence(eventsPerPhase);
-            phase2.setMinimumConsensusRatio(consNodeRatio * 0.8);
-            // Some seeds cause the nodes in the quorum partition to create more than it's fair share of events,
-            // so we allow a little more than the exact ratio of nodes in that partition
-            phase2.setMaximumConsensusRatio(consNodeRatio * 1.1);
-            // Many events in the sub-quorum partition will become stale. 0.15 is somewhat arbitrary.
-            phase2.setMinimumStaleRatio(nonConsNodeRatio * 0.15);
-            phase2.setMaximumStaleRatio(nonConsNodeRatio);
-
-            // In phase 3 consensus should return to normal.
-            final TestSequence phase3 = new TestSequence(eventsPerPhase).setMinimumConsensusRatio(0.8);
-
-            return List.of(phase1, phase2, phase3);
-        });
-
-        testConsensus(testDefinition, iterations, seeds);
-    }
-
-    /**
-     * Creates three test sequences:
->>>>>>> 6c852182
      *
      * <ol>
      *   <li>fully connected network
@@ -523,7 +207,6 @@
      *   <li>fully connected network
      * </ol>
      */
-<<<<<<< HEAD
     public static void subQuorumPartitionTests(final TestInput input) {
         // Network is connected for a while, then is partitioned, then is connected for a while
         // again.
@@ -533,18 +216,6 @@
         final Set<Integer> partitionedNodes = Util.getSubStrongMinorityNodes(orchestrator.getStakes());
         final int numPartitionedNodes = partitionedNodes.size();
         // Less than a strong minority of nodes' stake are partitioned from the network
-=======
-    public static List<TestSequence> subQuorumPartitionTestSequences(final ConsensusTestDefinition testDefinition) {
-        final int eventsPerPhase = testDefinition.getEventsPerPhase();
-        final int numberOfNodes = testDefinition.getNumberOfNodes();
-
-        final Set<Integer> partitionedNodes = getSubStrongMinorityNodes(testDefinition.getNodeWeights());
-
-        // All nodes talk to each other with equal probability
-        final List<List<Double>> fullyConnected = createBalancedOtherParentMatrix(numberOfNodes);
-
-        // Less than a strong minority of nodes' weight are partitioned from the network
->>>>>>> 6c852182
         final List<List<Double>> partitioned =
                 createPartitionedOtherParentAffinityMatrix(input.numberOfNodes(), partitionedNodes);
         final int numConsPartitionNodes = input.numberOfNodes() - numPartitionedNodes;
@@ -582,12 +253,12 @@
         orchestrator.validateAndClear(Validations.standard());
     }
 
-<<<<<<< HEAD
     public static void cliqueTests(final TestInput input) {
         final int numberOfNodes = input.numberOfNodes();
         // If the number of nodes is not divisible by 3 then the last clique will be slightly larger
         final int cliqueSize = numberOfNodes / 3;
 
+        return List.of(phase1, phase2, phase3);
         // A node to clique mapping
         final Map<Integer, Integer> cliques = new HashMap<>();
         for (int i = 0; i < cliqueSize; i++) {
@@ -622,127 +293,6 @@
     public static void variableRateTests(final TestInput input) {
         // Set the event source generator to create variable rate event sources
         final Consumer<EventSource<?>> configureVariable = es -> {
-=======
-    /**
-     * Get a set of node ids such that their weight is at least a strong minority but not a super majority. Each group of
-     * nodes (the partitioned node and non-partitions nodes) has a strong minority.
-     *
-     * @param nodeWeights
-     * 		the weights of each node in the network
-     * @return the list of node ids
-     */
-    private static Set<Integer> getStrongMinorityNodes(final List<Long> nodeWeights) {
-        final Set<Integer> partitionedNodes = new HashSet<>();
-        final long totalWeight = nodeWeights.stream().reduce(0L, Long::sum);
-        long partitionedWeight = 0L;
-        for (int i = 0; i < nodeWeights.size(); i++) {
-            // If we have enough partitioned nodes to make a strong minority, stop and return
-            if (Utilities.isStrongMinority(partitionedWeight, totalWeight)) {
-                break;
-            }
-            // If adding this node to the partition would give the partition a super majority, skip this node because
-            // the remaining group of nodes would not have a strong minority
-            if (Utilities.isSuperMajority(partitionedWeight + nodeWeights.get(i), totalWeight)) {
-                continue;
-            }
-            partitionedNodes.add(i);
-            partitionedWeight += nodeWeights.get(i);
-        }
-        System.out.println("Partitioned nodes: " + partitionedNodes);
-        System.out.printf(
-                "\nPartition has %s (%s%%) of %s total weight.%n",
-                partitionedWeight, (((double) partitionedWeight) / totalWeight) * 100, totalWeight);
-        return partitionedNodes;
-    }
-
-    /**
-     * Get a set of node ids such that their weight is less than a strong minority. Nodes not in the returned set will
-     * have a super majority and can continue to reach consensus.
-     *
-     * @param nodeWeights
-     * 		the weights of each node in the network
-     * @return the list of node ids
-     */
-    private static Set<Integer> getSubStrongMinorityNodes(final List<Long> nodeWeights) {
-        final Set<Integer> partitionedNodes = new HashSet<>();
-        final long totalWeight = nodeWeights.stream().reduce(0L, Long::sum);
-        long partitionedWeight = 0L;
-        for (int i = 0; i < nodeWeights.size(); i++) {
-            // Leave at least two nodes not in the partition set so that gossip can continue in both
-            // the partitioned nodes and non-partitioned nodes
-            if (partitionedNodes.size() + 2 == nodeWeights.size()) {
-                break;
-            }
-            // If adding this node to the partition would give the partition a strong minority, skip this node because
-            // the remaining group of nodes would not have a super majority
-            if (Utilities.isStrongMinority(partitionedWeight + nodeWeights.get(i), totalWeight)) {
-                continue;
-            }
-            partitionedNodes.add(i);
-            partitionedWeight += nodeWeights.get(i);
-        }
-        System.out.println("Partitioned nodes: " + partitionedNodes);
-        System.out.printf(
-                "\nPartition has %s (%s%%) of %s total weight.%n",
-                partitionedWeight, (((double) partitionedWeight) / totalWeight) * 100, totalWeight);
-        return partitionedNodes;
-    }
-
-    public static void cliqueTests(
-            final int numberOfNodes, final WeightGenerator weightGenerator, final int iterations, final long... seeds) {
-        final ConsensusTestDefinition testDefinition =
-                new ConsensusTestDefinition("Clique Tests", numberOfNodes, weightGenerator, 10_000);
-
-        testDefinition.setGraphGeneratorProvider(nodeWeights -> {
-            final List<EventSource<?>> eventSources = new ArrayList<>(nodeWeights.size());
-            for (final Long nodeWeight : nodeWeights) {
-                eventSources.add(new StandardEventSource(nodeWeight));
-            }
-            final StandardGraphGenerator generator = new StandardGraphGenerator(0, eventSources);
-
-            // If the number of nodes is not divisible by 3 then the last clique will be slightly larger
-            final int cliqueSize = numberOfNodes / 3;
-
-            // A node to clique mapping
-            final Map<Integer, Integer> cliques = new HashMap<>();
-            for (int i = 0; i < cliqueSize; i++) {
-                cliques.put(i, 0);
-            }
-            for (int i = cliqueSize; i < 2 * cliqueSize; i++) {
-                cliques.put(i, 1);
-            }
-            for (int i = 2 * cliqueSize; i < numberOfNodes; i++) {
-                cliques.put(i, 1);
-            }
-
-            // There are 3 cliques
-            // Each clique syncs within itself frequently, but with outsiders it syncs rarely
-            final List<List<Double>> affinity = createCliqueOtherParentMatrix(numberOfNodes, cliques);
-
-            generator.setOtherParentAffinity(affinity);
-            return generator;
-        });
-
-        testDefinition.setTestSequenceGenerator(td -> {
-            // We expect for events to eventually reach consensus, but there may be a long lag between event
-            // creation and consensus. This means that the minimum consensus ratio needs to be lower than usual.
-            return List.of(new TestSequence(td.getEventsPerPhase())
-                    .setMinimumConsensusRatio(0.7)
-                    .setMaximumStaleRatio(0.05));
-        });
-
-        testConsensus(testDefinition, iterations, seeds);
-    }
-
-    public static void variableRateTests(
-            final int numberOfNodes, final WeightGenerator weightGenerator, final int iterations, final long... seeds) {
-
-        final ConsensusTestDefinition testDefinition =
-                new ConsensusTestDefinition("Variable Rate Tests", numberOfNodes, weightGenerator, 10_000);
-
-        // Set the event source generator to create variable rate event sources
-        testDefinition.setGraphGeneratorProvider(nodeWeights -> {
->>>>>>> 6c852182
             final DynamicValue<Double> variableEventWeight = (Random r, long eventIndex, Double previousValue) -> {
                 if (previousValue == null) {
                     return 1.0;
@@ -758,7 +308,6 @@
                     return value;
                 }
             };
-<<<<<<< HEAD
             es.setNewEventWeight(variableEventWeight);
         };
 
@@ -802,108 +351,12 @@
         generations are considered ancient. */
         orchestrator.validateAndClear(
                 Validations.standard().ratios(EventRatioValidation.blank().setMinimumConsensusRatio(0.2)));
-=======
-
-            final List<EventSource<?>> eventSources = new ArrayList<>(nodeWeights.size());
-            for (final long weight : nodeWeights) {
-                eventSources.add(new StandardEventSource(weight).setNewEventWeight(variableEventWeight));
-            }
-
-            return new StandardGraphGenerator(0, eventSources);
-        });
-
-        testConsensus(testDefinition, iterations, seeds);
-    }
-
-    /**
-     * One node has a tendency to use stale other parents.
-     */
-    public static void nodeUsesStaleOtherParents(
-            final int numberOfNodes, final WeightGenerator weightGenerator, final int iterations, final long... seeds) {
-
-        final ConsensusTestDefinition testDefinition =
-                new ConsensusTestDefinition("Node Uses Stale Other Parents", numberOfNodes, weightGenerator, 10_000);
-
-        final int staleNodeProvider = numberOfNodes - 1;
-        final AtomicDouble minConsensusRatio = new AtomicDouble();
-
-        testDefinition.setGraphGeneratorProvider(nodeWeights -> {
-            final List<EventSource<?>> eventSources = new ArrayList<>(nodeWeights.size());
-            for (final Long nodeWeight : nodeWeights) {
-                eventSources.add(new StandardEventSource(nodeWeight));
-            }
-            final StandardGraphGenerator generator = new StandardGraphGenerator(0, eventSources);
-
-            generator
-                    .getSource(staleNodeProvider)
-                    .setRecentEventRetentionSize(5000)
-                    .setRequestedOtherParentAgeDistribution(integerPowerDistribution(0.002, 300));
-
-            // set low to avoid false failures
-            minConsensusRatio.set(0.3);
-
-            return generator;
-        });
-
-        testDefinition.setTestSequenceGenerator(td -> List.of(new TestSequence(td.getEventsPerPhase())
-                .setMinimumConsensusRatio(minConsensusRatio.get())
-                .setMaximumStaleRatio(0.2)));
-
-        testConsensus(testDefinition, iterations, seeds);
-    }
-
-    /**
-     * One node has a tendency to provide stale other parents (when they are requested).
-     */
-    public static void nodeProvidesStaleOtherParents(
-            final int numberOfNodes, final WeightGenerator weightGenerator, final int iterations, final long... seeds) {
-
-        final ConsensusTestDefinition testDefinition = new ConsensusTestDefinition(
-                "Node Provides Stale Other Parents", numberOfNodes, weightGenerator, 10_000);
-
-        final int staleNodeProvider = numberOfNodes - 1;
-        final AtomicDouble minConsensusRatio = new AtomicDouble();
-        final AtomicDouble minStaleRatio = new AtomicDouble();
-
-        testDefinition.setGraphGeneratorProvider(nodeWeights -> {
-            final List<EventSource<?>> eventSources = new ArrayList<>(nodeWeights.size());
-            for (final Long nodeWeight : nodeWeights) {
-                eventSources.add(new StandardEventSource(nodeWeight));
-            }
-            final StandardGraphGenerator generator = new StandardGraphGenerator(0, eventSources);
-
-            generator
-                    .getSource(staleNodeProvider)
-                    .setRecentEventRetentionSize(5000)
-                    .setProvidedOtherParentAgeDistribution(integerPowerDistribution(0.002, 300));
-
-            /*
-            If the node providing old events as other parents has a strong minority of weight, rounds become very
-            large because many more events are required to strongly see witnesses. Larger rounds means fewer stale
-            events. Possibly no stale events at all if there are not enough events to create enough rounds so that
-            generations are considered ancient.
-            */
-            minConsensusRatio.set(0.2);
-            minStaleRatio.set(0.0);
-
-            return generator;
-        });
-
-        testDefinition.setTestSequenceGenerator(td -> List.of(new TestSequence(td.getEventsPerPhase())
-                .setMinimumStaleRatio(minStaleRatio.get())
-                .setMaximumStaleRatio(0.3)
-                .setMinimumConsensusRatio(minConsensusRatio.get())
-                .setMaximumConsensusRatio(0.95)));
-
-        testConsensus(testDefinition, iterations, seeds);
->>>>>>> 6c852182
     }
 
     /**
      * A quorum of nodes stop producing events, thus preventing consensus and round created
      * advancement
      */
-<<<<<<< HEAD
     public static void quorumOfNodesGoDown(final TestInput input) {
         // Test setup
         final ConsensusTestOrchestrator orchestrator =
@@ -946,92 +399,6 @@
         orchestrator.generateEvents(0.34);
         // validation: we expect normal consensus
         orchestrator.validateAndClear(Validations.standard());
-=======
-    public static void manyNodeTests(final WeightGenerator weightGenerator, final int iterations) {
-        final int numberOfNodes = 50;
-
-        final ConsensusTestDefinition testDefinition =
-                new ConsensusTestDefinition("Many Node Tests", numberOfNodes, weightGenerator, 10_000);
-
-        // It takes a lot longer for 50 nodes to reach consensus, so don't expect the usual high ratio
-        // If the number of events is significantly increased then this ratio is expected to approach 1.0.
-        testDefinition.setTestSequenceGenerator(
-                td -> List.of(new TestSequence(td.getEventsPerPhase()).setMinimumConsensusRatio(0.6)));
-
-        testConsensus(testDefinition, iterations);
-    }
-
-    /**
-     * This test simulates a small number of nodes.
-     */
-    public static void fewNodesTests(final WeightGenerator weightGenerator, final int iterations) {
-        final int numberOfNodes = 2;
-
-        final ConsensusTestDefinition testDefinition =
-                new ConsensusTestDefinition("Few Nodes Tests", numberOfNodes, weightGenerator, 10_000);
-
-        testConsensus(testDefinition, iterations);
-    }
-
-    /**
-     * A quorum of nodes stop producing events, thus preventing consensus and round created advancement
-     */
-    public static void quorumOfNodesGoDownTests(
-            final int numberOfNodes, final WeightGenerator weightGenerator, final int iterations, final long... seeds) {
-
-        final int eventsPerPhase = 3_000;
-
-        final ConsensusTestDefinition testDefinition =
-                new ConsensusTestDefinition("Quorum Goes Down Tests", numberOfNodes, weightGenerator, eventsPerPhase);
-
-        testDefinition.setGraphGeneratorProvider(nodeWeights -> {
-            final DynamicValue<Double> disconnectingNodeWeight =
-                    (Random random, long eventIndex, Double previousValue) -> {
-                        if (eventIndex < eventsPerPhase) {
-                            return 1.0;
-                        } else if (eventIndex < 2 * eventsPerPhase) {
-                            return 0.0;
-                        } else {
-                            return 1.0;
-                        }
-                    };
-
-            final Set<Integer> quorumNodeIds = getStrongMinorityNodes(nodeWeights);
-
-            final List<EventSource<?>> eventSources = new ArrayList<>(nodeWeights.size());
-            for (int i = 0; i < nodeWeights.size(); i++) {
-                final StandardEventSource source = new StandardEventSource(nodeWeights.get(i));
-                if (quorumNodeIds.contains(i)) {
-                    source.setNewEventWeight(disconnectingNodeWeight);
-                }
-                eventSources.add(source);
-            }
-
-            return new StandardGraphGenerator(0, eventSources);
-        });
-
-        testDefinition.setTestSequenceGenerator(td -> {
-
-            // In phase 1 we expect normal consensus
-            // There are fewer events that normal (10_000 is standard) so it is possible that fewer events will reach
-            // consensus than expected by the default minimum ratio.
-            final TestSequence phase1 = new TestSequence(eventsPerPhase).setMinimumConsensusRatio(0.8);
-
-            // In phase 2, no events should reach consensus and should have a created round no higher than the max
-            // of its parents' created rounds
-            final TestSequence phase2 = new TestSequence(eventsPerPhase)
-                    .setMinimumConsensusRatio(0.0)
-                    .setMaximumConsensusRatio(0.0);
-            phase2.setCustomValidator(ConsensusTestDefinitions::createdRoundDoesNotAdvance);
-
-            // In phase 3 we expect normal consensus.
-            final TestSequence phase3 = new TestSequence(eventsPerPhase).setMinimumConsensusRatio(0.8);
-
-            return List.of(phase1, phase2, phase3);
-        });
-
-        testConsensus(testDefinition, iterations, seeds);
->>>>>>> 6c852182
     }
 
     /** less than a quorum stop producing events, consensus proceeds as normal */
@@ -1078,7 +445,6 @@
      * There should be no problems when the probability of events landing on the same timestamp is
      * higher than usual.
      */
-<<<<<<< HEAD
     public static void repeatedTimestampTest(final TestInput input) {
         OrchestratorBuilder.builder()
                 .setTestInput(input)
@@ -1110,86 +476,12 @@
                         // will reach consensus
                         .setMinimumConsensusRatio(0.1)
                         .setMinimumStaleRatio(0.1)));
-=======
-    public static void subQuorumOfNodesGoDownTests(
-            final int numberOfNodes, final WeightGenerator weightGenerator, final int iterations, final long... seeds) {
-
-        final int eventsPerPhase = 3_000;
-
-        final ConsensusTestDefinition testDefinition = new ConsensusTestDefinition(
-                "Sub Quorum of Nodes Go Down Tests", numberOfNodes, weightGenerator, eventsPerPhase);
-
-        testDefinition.setGraphGeneratorProvider(nodeWeights -> {
-            final DynamicValue<Double> disconnectingNodeWeight =
-                    (Random random, long eventIndex, Double previousValue) -> {
-                        if (eventIndex < eventsPerPhase) {
-                            return 1.0;
-                        } else if (eventIndex < 2 * eventsPerPhase) {
-                            return 0.0;
-                        } else {
-                            return 1.0;
-                        }
-                    };
-
-            final Set<Integer> subQuorumNodesIds = getSubStrongMinorityNodes(nodeWeights);
-
-            final List<EventSource<?>> eventSources = new ArrayList<>(nodeWeights.size());
-            for (int i = 0; i < nodeWeights.size(); i++) {
-                final StandardEventSource source = new StandardEventSource(nodeWeights.get(i));
-                if (subQuorumNodesIds.contains(i)) {
-                    source.setNewEventWeight(disconnectingNodeWeight);
-                }
-                eventSources.add(new StandardEventSource());
-            }
-
-            return new StandardGraphGenerator(0, eventSources);
-        });
-
-        testDefinition.setTestSequenceGenerator(td -> {
-            // In phase 1 consensus happens as normal
-            final TestSequence phase1 = new TestSequence(eventsPerPhase).setMinimumConsensusRatio(0.8);
-
-            // Consensus continues without the nodes that shut down
-            final TestSequence phase2 = new TestSequence(eventsPerPhase).setMinimumConsensusRatio(0.8);
-
-            // Consensus continues as normal
-            final TestSequence phase3 = new TestSequence(eventsPerPhase).setMinimumConsensusRatio(0.8);
-
-            return List.of(phase1, phase2, phase3);
-        });
-
-        testConsensus(testDefinition, iterations, seeds);
-    }
-
-    /**
-     * There should be no problems when the probability of events landing on the same timestamp is higher than usual.
-     */
-    public static void repeatedTimestampTest(
-            final int numberOfNodes, final WeightGenerator weightGenerator, final int iterations, final long... seeds) {
-        final int eventsPerPhase = 10_000;
-
-        final ConsensusTestDefinition testDefinition =
-                new ConsensusTestDefinition("Repeated Timestamp Test", numberOfNodes, weightGenerator, eventsPerPhase);
-
-        testDefinition.setTestSequenceGenerator(
-                td -> List.of(new TestSequence(eventsPerPhase).setMinimumConsensusRatio(0.3)));
-
-        testDefinition.setGraphGeneratorProvider(weights -> {
-            final List<EventSource<?>> eventSources = newStandardEventSources(weights);
-            final StandardGraphGenerator generator = new StandardGraphGenerator(0, eventSources);
-            generator.setSimultaneousEventFraction(0.5);
-            return generator;
-        });
-
-        testConsensus(testDefinition, iterations, seeds);
->>>>>>> 6c852182
     }
 
     /**
      * Simulates a consensus restart. The number of nodes and number of events is chosen randomly
      * between the supplied bounds
      */
-<<<<<<< HEAD
     public static void restart(final TestInput input) {
 
         final ConsensusTestOrchestrator orchestrator =
@@ -1209,289 +501,6 @@
     public static void reconnect(final TestInput input) {
         final ConsensusTestOrchestrator orchestrator =
                 OrchestratorBuilder.builder().setTestInput(input).build();
-=======
-    public static void restart(
-            final Long seed,
-            final Path stateDir,
-            final WeightGenerator weightGenerator,
-            final int minNodes,
-            final int maxNodes,
-            final int minPerSeq,
-            final int maxPerSeq)
-            throws ConstructableRegistryException, IOException {
-
-        System.out.println("Consensus Restart Test");
-        final Random random = initRandom(seed);
-
-        final int numberOfNodes =
-                random.ints(minNodes, maxNodes + 1).findFirst().orElseThrow();
-        final int eventsPerSequence =
-                random.ints(minPerSeq, maxPerSeq + 1).findFirst().orElseThrow();
-        final long generatorSeed = random.nextLong();
-
-        System.out.printf("Nodes:%d events:%d\n", numberOfNodes, eventsPerSequence);
-
-        final List<Long> nodeWeights = weightGenerator.getWeights(seed, numberOfNodes);
-        final List<EventSource<?>> eventSources = newStandardEventSources(nodeWeights);
-        final StandardGraphGenerator generator = new StandardGraphGenerator(generatorSeed, eventSources);
-
-        final TestSequence sequence = new TestSequence(eventsPerSequence);
-        sequence.setMinimumConsensusRatio(0);
-        final ConsensusTestContext context = new ConsensusTestContext(
-                generatorSeed, new StandardEventEmitter(generator), new StandardEventEmitter(generator));
-
-        context.runSequence(sequence);
-        context.restartAllNodes(stateDir);
-        context.runSequence(sequence);
-    }
-
-    public static void areAllEventsReturned(final int numberOfNodes, final WeightGenerator weightGenerator) {
-        areAllEventsReturned(numberOfNodes, weightGenerator, new Random().nextLong());
-    }
-
-    // FUTURE WORK convert to new framework
-    public static void areAllEventsReturned(
-            final int numberOfNodes, final WeightGenerator weightGenerator, final long seed) {
-        final int numEventsBeforeExclude = 50000;
-        final int numEventsAfterExclude = 50000;
-        final int totalEvents = numEventsAfterExclude + numEventsBeforeExclude;
-
-        final Map<Hash, EventImpl> eventsNotReturned = new HashMap<>();
-        final Map<Hash, EventImpl> consEvents = new HashMap<>();
-        final Map<Hash, EventImpl> staleEvents = new HashMap<>();
-
-        System.out.println("areAllEventsReturned seed: " + seed);
-        final Random random = new Random(seed);
-
-        final List<Long> nodeWeights = weightGenerator.getWeights(seed, numberOfNodes);
-
-        final AddressBook ab = new RandomAddressBookGenerator(random)
-                .setSequentialIds(true)
-                .setSize(numberOfNodes)
-                .setCustomWeightGenerator(id -> nodeWeights.get((int) id))
-                .setHashStrategy(RandomAddressBookGenerator.HashStrategy.FAKE_HASH)
-                .build();
-
-        // create an empty intake object
-        final TestIntake intake = new TestIntake(ab);
-
-        final SimpleEventGenerator gen = new SimpleEventGenerator(numberOfNodes, random);
-
-        final AtomicInteger numReturned = new AtomicInteger();
-
-        addAndUpdate(numEventsBeforeExclude, gen, intake, eventsNotReturned, consEvents, staleEvents, numReturned);
-
-        gen.excludeOtherParent(0);
-
-        addAndUpdate(numEventsAfterExclude, gen, intake, eventsNotReturned, consEvents, staleEvents, numReturned);
-
-        long numNotReachedCons = 0;
-
-        final EventImpl[] allEvents = intake.getShadowGraph().getAllEvents();
-        for (final EventImpl event : allEvents) {
-            if (!event.isConsensus() && !event.isStale()) {
-                numNotReachedCons++;
-                eventsNotReturned.remove(event.getBaseHash());
-            }
-        }
-
-        assertEquals(totalEvents, numReturned.get() + numNotReachedCons, "total number of events is incorrect");
-    }
-
-    private static void addAndUpdate(
-            final int numEvents,
-            final SimpleEventGenerator gen,
-            final TestIntake intake,
-            final Map<Hash, EventImpl> eventsNotReturned,
-            final Map<Hash, EventImpl> consEvents,
-            final Map<Hash, EventImpl> staleEvents,
-            final AtomicInteger numReturned) {
-        for (int i = 0; i < numEvents; i++) {
-            final EventImpl event = gen.nextEvent();
-            intake.addEvent(event);
-            eventsNotReturned.put(event.getBaseHash(), event);
-            assertTrue(
-                    intake.getConsensus().getMinGenerationNonAncient() <= event.getGeneration(),
-                    intake.getConsensus().getMinGenerationNonAncient() + " > " + event.getGeneration());
-            while (!intake.getConsensusRounds().isEmpty()) {
-                final ConsensusRound consensusRound =
-                        intake.getConsensusRounds().poll();
-                numReturned.addAndGet(consensusRound.getConsensusEvents().size());
-                consensusRound.getConsensusEvents().forEach(e -> checkEventAdd(e, consEvents, staleEvents, true));
-                consensusRound.getConsensusEvents().forEach(e -> eventsNotReturned.remove(e.getBaseHash()));
-            }
-            intake.getStaleEvents().forEach(e -> checkEventAdd(e, consEvents, staleEvents, false));
-            intake.getStaleEvents().forEach(e -> eventsNotReturned.remove(e.getBaseHash()));
-            numReturned.addAndGet(intake.getStaleEvents().size());
-            intake.getStaleEvents().clear();
-        }
-    }
-
-    private static void checkEventAdd(
-            final EventImpl e,
-            final Map<Hash, EventImpl> consEvents,
-            final Map<Hash, EventImpl> staleEvents,
-            final boolean consensus) {
-        final boolean inCons = consEvents.containsKey(e.getBaseHash());
-        final boolean inStale = staleEvents.containsKey(e.getBaseHash());
-
-        if (inCons || inStale) {
-            fail(String.format(
-                    "%s event %s already returned as %s",
-                    consensus ? "Consensus" : "Stale", e.toMediumString(), inCons ? "consensus" : "stale"));
-        }
-        if (consensus) {
-            consEvents.put(e.getBaseHash(), e);
-        } else {
-            staleEvents.put(e.getBaseHash(), e);
-        }
-    }
-
-    // FUTURE WORK Finish and convert to new framework. As it is, this does not verify anything.
-    public static void staleEvent(
-            final int numberOfNodes, final WeightGenerator weightGenerator, final int iterations, final long... seeds) {
-        if (seeds != null) {
-            for (final long seed : seeds) {
-                System.out.println("Stale Event Tests, " + numberOfNodes + " nodes" + ": seed = " + seed + "L");
-                doStaleEvent(numberOfNodes, weightGenerator, seed);
-            }
-        }
-
-        for (int j = 0; j < iterations; ++j) {
-            System.out.println("Stale Event Tests");
-            doStaleEvent(numberOfNodes, weightGenerator, 0);
-        }
-    }
-
-    private static void doStaleEvent(final int numberOfNodes, final WeightGenerator weightGenerator, final long seed) {
-        final int numEventsBeforeExclude = 1000;
-        final int numEventsAfterExclude = 10000;
-        final int numEventsAfterInclude = 1000;
-
-        final long seedToUse = seed == 0 ? new Random().nextLong() : seed;
-        final Random random = initRandom(seedToUse);
-
-        final List<Long> nodeWeights = weightGenerator.getWeights(seedToUse, numberOfNodes);
-        final AddressBook ab = new RandomAddressBookGenerator(random)
-                .setSequentialIds(true)
-                .setSize(numberOfNodes)
-                .setCustomWeightGenerator(id -> nodeWeights.get((int) id))
-                .setHashStrategy(RandomAddressBookGenerator.HashStrategy.FAKE_HASH)
-                .build();
-
-        // create an empty consensus object
-        final Consensus cons = buildSimpleConsensus(ab);
-
-        final SimpleEventGenerator gen = new SimpleEventGenerator(numberOfNodes, random);
-
-        for (int i = 0; i < numEventsBeforeExclude; i++) {
-            cons.addEvent(gen.nextEvent(), ab);
-        }
-
-        gen.excludeOtherParent(0);
-
-        for (int i = 0; i < numEventsAfterExclude; i++) {
-            cons.addEvent(gen.nextEvent(), ab);
-        }
-
-        gen.includeOtherParent(0);
-
-        for (int i = 0; i < numEventsAfterInclude; i++) {
-            cons.addEvent(gen.nextEvent(), ab);
-        }
-    }
-
-    // FUTURE WORK convert to new framework
-    public static void reconnectSimulation(
-            final Path stateDir,
-            final int numberOfNodes,
-            final WeightGenerator weightGenerator,
-            final int iterations,
-            final long... seeds) {
-
-        if (seeds != null) {
-            for (final long seed : seeds) {
-                System.out.println("Reconnect Tests, " + numberOfNodes + " nodes" + ": seed = " + seed + "L");
-                try {
-                    doReconnectSimulation(numberOfNodes, stateDir, weightGenerator, seed);
-                } catch (final IOException | ConstructableRegistryException | SignedStateLoadingException e) {
-                    e.printStackTrace();
-                    throw new RuntimeException(e);
-                }
-            }
-        }
-
-        for (int i = 0; i < iterations; ++i) {
-            System.out.println("Reconnect Tests");
-            try {
-                doReconnectSimulation(numberOfNodes, stateDir, weightGenerator, 0);
-            } catch (final IOException | ConstructableRegistryException | SignedStateLoadingException e) {
-                e.printStackTrace();
-                throw new RuntimeException(e);
-            }
-        }
-    }
-
-    private static void doReconnectSimulation(
-            final int numberOfNodes, final Path stateDir, final WeightGenerator weightGenerator, final long seed)
-            throws IOException, ConstructableRegistryException, SignedStateLoadingException {
-        final int numEventsBeforeRestart = 10000;
-        final int numEventsAfterRestart = 10000;
-
-        final long seedToUse = seed == 0 ? new Random().nextLong() : seed;
-        final Random random = initRandom(seedToUse);
-
-        final List<Long> nodeWeights = weightGenerator.getWeights(seedToUse, numberOfNodes);
-        final List<EventSource<?>> eventSources = EventSourceFactory.newStandardEventSources(nodeWeights);
-        final StandardGraphGenerator generator = new StandardGraphGenerator(random.nextInt(), eventSources);
-        final StandardEventEmitter emitter = new StandardEventEmitter(generator);
-
-        final SignedStateEventsAndGenerations eventsAndGenerations =
-                new SignedStateEventsAndGenerations(ConfigurationHolder.getConfigData(ConsensusConfig.class));
-        // create an empty consensus object
-        final Consensus origCons =
-                new ConsensusWithShadowGraph(generator.getAddressBook(), eventsAndGenerations::addRoundGeneration);
-
-        // feed some events into it and keep the last [roundsKeep] rounds of consensus events
-        final List<IndexedEvent> lastRounds = applyEventsToConsensus(emitter, origCons, numEventsBeforeRestart);
-        // We create a copy of the signed state like in a restart or reconnect to closely mimic reconnect
-        final SignedState signedState = EventUtils.serializeDeserialize(
-                stateDir, createSignedState(lastRounds, eventsAndGenerations, generator.getAddressBook()));
-
-        // create a new consensus object with the consensus events the last one has saved
-        final ConsensusWithShadowGraph restartCons =
-                new ConsensusWithShadowGraph(generator.getAddressBook(), signedState);
-
-        // now the restartCons object needs to get the events the original has that have not yet reached consensus
-        // a second generator is used because the second consensus object needs the same events, but they must be
-        // different objects in memory
-        final Map<Hash, EventImpl> copiesMap = getEventMap(signedState.getEvents());
-        // --------------- NOTE --------------
-        // This will not work if there are any forks in the state events
-        // -----------------------------------
-        final long[] lastGenInState = getLastGenerationInState(signedState.getEvents(), numberOfNodes);
-        final StandardEventEmitter restartEmitter = emitter.cleanCopy();
-        for (int i = 0; i < numEventsBeforeRestart; i++) {
-            final EventImpl event = restartEmitter.emitEvent();
-            if (lastGenInState[(int) event.getCreatorId()] >= event.getGeneration()) {
-                // we dont add events that are already in the state or older
-                continue;
-            }
-            // these generated events are linked to parents that are not in the consensus object, we need to link them
-            // to the appropriate objects
-            final EventImpl sp = copiesMap.get(event.getSelfParentHash());
-            if (sp != null) {
-                event.setSelfParent(sp);
-            }
-            final EventImpl op = copiesMap.get(event.getOtherParentHash());
-            if (op != null) {
-                event.setOtherParent(op);
-            }
-
-            final List<EventImpl> events = restartCons.addEvent(event, generator.getAddressBook());
-            assertNull(events, "we should not have reached consensus yet");
-        }
->>>>>>> 6c852182
 
         orchestrator.generateEvents(0.5);
         orchestrator.validate(
