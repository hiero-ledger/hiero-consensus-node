/*
 * Copyright (C) 2020-2023 Hedera Hashgraph, LLC
 *
 * Licensed under the Apache License, Version 2.0 (the "License");
 * you may not use this file except in compliance with the License.
 * You may obtain a copy of the License at
 *
 *      http://www.apache.org/licenses/LICENSE-2.0
 *
 * Unless required by applicable law or agreed to in writing, software
 * distributed under the License is distributed on an "AS IS" BASIS,
 * WITHOUT WARRANTIES OR CONDITIONS OF ANY KIND, either express or implied.
 * See the License for the specific language governing permissions and
 * limitations under the License.
 */

package com.swirlds.platform.test.consensus;

<<<<<<< HEAD
import static com.swirlds.common.test.RandomUtils.initRandom;
import static com.swirlds.common.utility.Threshold.STRONG_MINORITY;
import static com.swirlds.common.utility.Threshold.SUPER_MAJORITY;
=======
import static com.swirlds.common.test.fixtures.RandomUtils.initRandom;
>>>>>>> 231f7552
import static com.swirlds.platform.test.consensus.ConsensusUtils.applyEventsToConsensus;
import static com.swirlds.platform.test.consensus.ConsensusUtils.buildSimpleConsensus;
import static com.swirlds.platform.test.consensus.ConsensusUtils.isRestartConsensusEquivalent;
import static com.swirlds.platform.test.consensus.ConsensusUtils.testConsensus;
import static com.swirlds.platform.test.event.EventUtils.createSignedState;
import static com.swirlds.platform.test.event.EventUtils.getEventMap;
import static com.swirlds.platform.test.event.EventUtils.getLastGenerationInState;
import static com.swirlds.platform.test.event.EventUtils.integerPowerDistribution;
import static com.swirlds.platform.test.event.source.EventSourceFactory.newStandardEventSources;
import static com.swirlds.platform.test.graph.OtherParentMatrixFactory.createBalancedOtherParentMatrix;
import static com.swirlds.platform.test.graph.OtherParentMatrixFactory.createCliqueOtherParentMatrix;
import static com.swirlds.platform.test.graph.OtherParentMatrixFactory.createPartitionedOtherParentAffinityMatrix;
import static com.swirlds.platform.test.graph.OtherParentMatrixFactory.createShunnedNodeOtherParentAffinityMatrix;
import static org.junit.jupiter.api.Assertions.assertEquals;
import static org.junit.jupiter.api.Assertions.assertNull;
import static org.junit.jupiter.api.Assertions.assertTrue;
import static org.junit.jupiter.api.Assertions.fail;

import com.swirlds.common.config.ConsensusConfig;
import com.swirlds.common.config.singleton.ConfigurationHolder;
import com.swirlds.common.constructable.ConstructableRegistryException;
import com.swirlds.common.crypto.Hash;
import com.swirlds.common.system.NodeId;
import com.swirlds.common.system.address.AddressBook;
import com.swirlds.common.test.fixtures.RandomAddressBookGenerator;
import com.swirlds.common.test.fixtures.WeightGenerator;
import com.swirlds.common.test.fixtures.WeightGenerators;
import com.swirlds.common.threading.utility.AtomicDouble;
import com.swirlds.platform.Consensus;
import com.swirlds.platform.eventhandling.SignedStateEventsAndGenerations;
import com.swirlds.platform.internal.ConsensusRound;
import com.swirlds.platform.internal.EventImpl;
import com.swirlds.platform.internal.SignedStateLoadingException;
import com.swirlds.platform.state.signed.SignedState;
import com.swirlds.platform.test.SimpleEventGenerator;
import com.swirlds.platform.test.event.DynamicValue;
import com.swirlds.platform.test.event.EventUtils;
import com.swirlds.platform.test.event.IndexedEvent;
import com.swirlds.platform.test.event.TestSequence;
import com.swirlds.platform.test.event.emitter.PriorityEventEmitter;
import com.swirlds.platform.test.event.emitter.StandardEventEmitter;
import com.swirlds.platform.test.event.generator.StandardGraphGenerator;
import com.swirlds.platform.test.event.source.EventSource;
import com.swirlds.platform.test.event.source.EventSourceFactory;
import com.swirlds.platform.test.event.source.ForkingEventSource;
import com.swirlds.platform.test.event.source.StandardEventSource;
import java.io.IOException;
import java.nio.file.Path;
import java.util.ArrayList;
import java.util.HashMap;
import java.util.HashSet;
import java.util.List;
import java.util.Map;
import java.util.Random;
import java.util.Set;
import java.util.concurrent.atomic.AtomicInteger;
import java.util.stream.IntStream;

public final class ConsensusTestDefinitions {

    private ConsensusTestDefinitions() {}

    /**
     * Send an ancient event to consensus and check if it is marked stale.
     */
    public static void ancientEventTest(
            final int numberOfNodes, final WeightGenerator weightGenerator, final int iterations, final long[] seeds) {

        final ConsensusTestDefinition testDefinition =
                new ConsensusTestDefinition("Ancient Event Tests", numberOfNodes, weightGenerator, 10_000);

        final int ancientEventIndex = 100;
        testDefinition.setGraphGeneratorProvider(
                nodeWeights -> createAncientEventGenerator(numberOfNodes, nodeWeights, ancientEventIndex));

        final List<Integer> nodePriorities =
                IntStream.range(0, numberOfNodes).boxed().toList();
        testDefinition.setNode1EventEmitterGenerator(
                (graphGenerator, seed) -> new PriorityEventEmitter(graphGenerator, nodePriorities));
        testDefinition.setNode2EventEmitterGenerator(
                (graphGenerator, seed) -> new StandardEventEmitter(graphGenerator));

        testDefinition.setTestSequenceGenerator(td -> List.of(new TestSequence(td.getEventsPerPhase())));

        testConsensus(testDefinition, iterations, seeds);
    }

    private static StandardGraphGenerator createAncientEventGenerator(
            final int numberOfNodes, final List<Long> nodeWeights, final int ancientEventIndex) {

        final List<EventSource<?>> eventSources = EventSourceFactory.newStandardEventSources(nodeWeights);
        final StandardGraphGenerator standardGenerator = new StandardGraphGenerator(0L, eventSources);

        // All nodes are awake, connected, and created events with each other as parents
        final List<List<Double>> allNodesAwake = createBalancedOtherParentMatrix(numberOfNodes);

        // The lowest priority node is shunned. Nodes do not use its events as other parents.
        final List<List<Double>> shunLastNode =
                createShunnedNodeOtherParentAffinityMatrix(numberOfNodes, numberOfNodes - 1);

        // All nodes are awake and connected for a while, then, starting at some event X, the last node is
        // shunned so its events will not be parents to other node events.
        standardGenerator.setOtherParentAffinity((Random r, long eventIndex, List<List<Double>> previousValue) -> {
            if (eventIndex < ancientEventIndex) {
                return allNodesAwake;
            } else {
                return shunLastNode;
            }
        });

        // Set up the event sources such that the lowest priority node creates event X and then never creates
        // events again. Event X will not have any children, because the node is shunned after event X is
        // created.
        for (int i = 0; i < standardGenerator.getNumberOfSources(); i++) {
            final NodeId nodeId = standardGenerator.getAddressBook().getNodeId(i);
            final EventSource<?> source = standardGenerator.getSource(nodeId);

            // This is the last source. Force it to stop creating events (go to sleep) after the event X
            if (i == standardGenerator.getNumberOfSources() - 1) {
                source.setNewEventWeight((Random random, long eventIndex, Double previousValue) -> {
                    if (eventIndex <= ancientEventIndex) {
                        return 1.0;
                    } else {
                        return 0.0;
                    }
                });
            } else {
                source.setNewEventWeight((Random random, long eventIndex, Double previousValue) -> {
                    if (eventIndex < ancientEventIndex) {
                        return 1.0;
                    } else if (eventIndex == ancientEventIndex) {
                        return 0.0;
                    } else {
                        return 1.0;
                    }
                });
            }
        }
        return standardGenerator;
    }

    /**
     * Changing the order of events (without breaking topological order) should result in the same consensus events.
     */
    public static void orderInvarianceTests(
            final int numberOfNodes, final WeightGenerator weightGenerator, final int iterations, final long... seeds) {

        final ConsensusTestDefinition testDefinition =
                new ConsensusTestDefinition("Order Invariance Tests", numberOfNodes, weightGenerator, 10_000);

        testDefinition.setTestSequenceGenerator(
                td -> List.of(new TestSequence(10_000).setMinimumConsensusRatio(0.9 - 0.05 * numberOfNodes)));

        testConsensus(testDefinition, iterations, seeds);
    }

    /**
     * Test consensus in the presence of forks.
     */
    public static void forkingTests(
            final int numberOfNodes, final WeightGenerator weightGenerator, final int iterations, final long... seeds) {
        final ConsensusTestDefinition testDefinition =
                new ConsensusTestDefinition("Order Invariance Tests", numberOfNodes, weightGenerator, 10_000);

        // Set a custom event source generator that creates forking event sources
        testDefinition.setGraphGeneratorProvider(nodeWeights -> {
            final double forkProbability = 0.1;
            final int numberOfForkedBranches = 10;
            final long totalWeight = nodeWeights.stream().reduce(0L, Long::sum);

            // Determine a single forking event source that has less than a strong minority of weight
            int forkingNodeId = -1;
            for (int i = 0; i < nodeWeights.size(); i++) {
                final long weight = nodeWeights.get(i);
                if (!STRONG_MINORITY.isSatisfiedBy(weight, totalWeight)) {
                    forkingNodeId = i;
                    break;
                }
            }

            final List<EventSource<?>> eventSources = new ArrayList<>(nodeWeights.size());
            for (int i = 0; i < nodeWeights.size(); i++) {
                final long weight = nodeWeights.get(i);
                if (i == forkingNodeId) {
                    eventSources.add(new ForkingEventSource(weight)
                            .setForkProbability(forkProbability)
                            .setMaximumBranchCount(numberOfForkedBranches));
                } else {
                    eventSources.add(new StandardEventSource(weight));
                }
            }
            return new StandardGraphGenerator(0, eventSources);
        });

        testDefinition.setTestSequenceGenerator(td -> List.of(new TestSequence(10_000).setMaximumStaleRatio(0.1)));

        testConsensus(testDefinition, iterations, seeds);
    }

    /**
     * Test consensus in the presence of forks.
     */
    public static void forkingTestsOldVersion(final int numberOfNodes, final int iterations, final long... seeds) {
        final ConsensusTestDefinition testDefinition = new ConsensusTestDefinition(
                "Order Invariance Tests",
                numberOfNodes,
                (l, i) -> WeightGenerators.balancedNodeWeights(numberOfNodes),
                10_000);

        // Set a custom event source generator that creates forking event sources
        testDefinition.setGraphGeneratorProvider(nodeWeights -> {
            final double forkProbability = 0.1;
            final int numberOfForkedBranches = 10;
            final int numForkingNodes = 1;

            // make the last node the forking node
            final List<EventSource<?>> eventSources = new ArrayList<>(numberOfNodes);
            for (int i = 0; i < numberOfNodes - numForkingNodes; i++) {
                eventSources.add(new StandardEventSource());
            }
            for (int i = 0; i < numForkingNodes; i++) {
                eventSources.add(new ForkingEventSource()
                        .setForkProbability(forkProbability)
                        .setMaximumBranchCount(numberOfForkedBranches));
            }
            return new StandardGraphGenerator(0, eventSources);
        });

        testDefinition.setTestSequenceGenerator(td -> List.of(new TestSequence(10_000).setMaximumStaleRatio(0.05)));

        testConsensus(testDefinition, iterations, seeds);
    }

    /**
     * Consensus should handle a partition gracefully.
     */
    public static void partitionTests(
            final int numberOfNodes, final WeightGenerator weightGenerator, final int iterations, final long... seeds) {

        final ConsensusTestDefinition testDefinition =
                new ConsensusTestDefinition("Partition Tests", numberOfNodes, weightGenerator, 3_000);

        testDefinition.setTestSequenceGenerator(td -> {
            // Return a simple test sequence for debugging when seeds are provided
            if (seeds != null) {
                return List.of(new TestSequence(10_000));
            }

            return strongMinorityPartitionTestSequences(td);
        });

        testConsensus(testDefinition, iterations, seeds);
    }

    /**
     * Creates three test sequences:
     *
     * <ol>
     *     <li>fully connected network</li>
     *     <li>partitioned network such that one of the partitions has a strong minority</li>
     *     <li>fully connected network</li>
     * </ol>
     */
    public static List<TestSequence> strongMinorityPartitionTestSequences(
            final ConsensusTestDefinition testDefinition) {
        final int eventsPerPhase = testDefinition.getEventsPerPhase();
        final List<Long> nodeWeights = testDefinition.getNodeWeights();
        final int numberOfNodes = testDefinition.getNumberOfNodes();

        final Set<Integer> partitionedNodes = getStrongMinorityNodes(nodeWeights);

        final List<EventSource<?>> eventSources = EventSourceFactory.newStandardEventSources(nodeWeights);

        final StandardGraphGenerator generator = new StandardGraphGenerator(0, eventSources);

        // All nodes talk to each other with equal probability
        final List<List<Double>> fullyConnected = createBalancedOtherParentMatrix(numberOfNodes);

        // >= 1/3 of nodes are partitioned from the rest of the network
        final List<List<Double>> partitioned =
                createPartitionedOtherParentAffinityMatrix(numberOfNodes, partitionedNodes);

        // Network is connected for a while, then is partitioned, then is connected for a while again.
        generator.setOtherParentAffinity((Random r, long eventIndex, List<List<Double>> previousValue) -> {
            if (eventIndex < eventsPerPhase) {
                // phase 1
                return fullyConnected;
            } else if (eventIndex < 2L * eventsPerPhase) {
                // phase 2
                return partitioned;
            } else {
                // phase 3
                return fullyConnected;
            }
        });

        // In phase 1 we expect normal consensus
        // There are fewer events that normal (10_000 is standard) so it is possible that fewer events will
        // reach consensus than expected by the default minimum ratio.
        final TestSequence phase1 = new TestSequence(eventsPerPhase).setMinimumConsensusRatio(0.8);

        // In phase 2, almost no events will reach consensus
        //   (it's possible a few tail events may reach consensus right at the beginning of the phase)
        final TestSequence phase2 =
                new TestSequence(eventsPerPhase).setMinimumConsensusRatio(0.0).setMaximumConsensusRatio(0.5);

        // In phase 3 we expect for phase 2 and phase 3 events to reach consensus
        final TestSequence phase3 = new TestSequence(eventsPerPhase).setMinimumConsensusRatio(0.8);

        return List.of(phase1, phase2, phase3);
    }

    /**
     * Simulates a partition where one partition has a quorum.
     */
    public static void subQuorumPartitionTests(
            final int numberOfNodes, final WeightGenerator weightGenerator, final int iterations, final long... seeds) {

        final int eventsPerPhase = 3_000;
        final AtomicInteger numPartitionedNodes = new AtomicInteger();

        final ConsensusTestDefinition testDefinition = new ConsensusTestDefinition(
                "Sub Quorum Partition Tests", numberOfNodes, weightGenerator, eventsPerPhase);

        testDefinition.setGraphGeneratorProvider(nodeWeights -> {
            final List<EventSource<?>> eventSources = new ArrayList<>(nodeWeights.size());
            for (final long weight : nodeWeights) {
                eventSources.add(new StandardEventSource(weight));
            }
            final StandardGraphGenerator graphGenerator = new StandardGraphGenerator(0, eventSources);

            final Set<Integer> partitionedNodes = getSubStrongMinorityNodes(nodeWeights);
            numPartitionedNodes.set(partitionedNodes.size());

            // All nodes talk to each other with equal probability
            final List<List<Double>> fullyConnected = createBalancedOtherParentMatrix(numberOfNodes);

            // Less than a strong minority of nodes' weight are partitioned from the network
            final List<List<Double>> partitioned =
                    createPartitionedOtherParentAffinityMatrix(numberOfNodes, partitionedNodes);

            // Network is connected for a while, then is partitioned, then is connected for a while again.
            graphGenerator.setOtherParentAffinity((Random r, long eventIndex, List<List<Double>> previousValue) -> {
                if (eventIndex < eventsPerPhase) {
                    // phase 1
                    return fullyConnected;
                } else if (eventIndex < 2L * eventsPerPhase) {
                    // phase 2
                    return partitioned;
                } else {
                    // phase 3
                    return fullyConnected;
                }
            });

            return graphGenerator;
        });

        testDefinition.setTestSequenceGenerator(td -> {

            // In phase 1 we expect normal consensus
            final TestSequence phase1 = new TestSequence(eventsPerPhase).setMinimumConsensusRatio(0.8);

            final int numNonConsPartitionNodes = numPartitionedNodes.get();
            final int numConsPartitionNodes = numberOfNodes - numNonConsPartitionNodes;
            final double consNodeRatio = (double) numConsPartitionNodes / numberOfNodes;
            final double nonConsNodeRatio = (double) numNonConsPartitionNodes / numberOfNodes;

            // In phase 2, events created by the sub-quorum partition nodes should not reach consensus, so we set
            // the min and max consensus ratio relative to the number of nodes in the quorum partition.
            final TestSequence phase2 = new TestSequence(eventsPerPhase);
            phase2.setMinimumConsensusRatio(consNodeRatio * 0.8);
            // Some seeds cause the nodes in the quorum partition to create more than it's fair share of events,
            // so we allow a little more than the exact ratio of nodes in that partition
            phase2.setMaximumConsensusRatio(consNodeRatio * 1.1);
            // Many events in the sub-quorum partition will become stale. 0.15 is somewhat arbitrary.
            phase2.setMinimumStaleRatio(nonConsNodeRatio * 0.15);
            phase2.setMaximumStaleRatio(nonConsNodeRatio);

            // In phase 3 consensus should return to normal.
            final TestSequence phase3 = new TestSequence(eventsPerPhase).setMinimumConsensusRatio(0.8);

            return List.of(phase1, phase2, phase3);
        });

        testConsensus(testDefinition, iterations, seeds);
    }

    /**
     * Creates three test sequences:
     *
     * <ol>
     *     <li>fully connected network</li>
     *     <li>partitioned network such that one of the partitions cannot reach consensus</li>
     *     <li>fully connected network</li>
     * </ol>
     */
    public static List<TestSequence> subQuorumPartitionTestSequences(final ConsensusTestDefinition testDefinition) {
        final int eventsPerPhase = testDefinition.getEventsPerPhase();
        final int numberOfNodes = testDefinition.getNumberOfNodes();

        final Set<Integer> partitionedNodes = getSubStrongMinorityNodes(testDefinition.getNodeWeights());

        // All nodes talk to each other with equal probability
        final List<List<Double>> fullyConnected = createBalancedOtherParentMatrix(numberOfNodes);

        // Less than a strong minority of nodes' weight are partitioned from the network
        final List<List<Double>> partitioned =
                createPartitionedOtherParentAffinityMatrix(numberOfNodes, partitionedNodes);

        // Network is connected for a while, then is partitioned, then is connected for a while again.
        testDefinition
                .getNode1EventEmitter()
                .getGraphGenerator()
                .setOtherParentAffinity((Random r, long eventIndex, List<List<Double>> previousValue) -> {
                    if (eventIndex < eventsPerPhase) {
                        // phase 1
                        return fullyConnected;
                    } else if (eventIndex < 2L * eventsPerPhase) {
                        // phase 2
                        return partitioned;
                    } else {
                        // phase 3
                        return fullyConnected;
                    }
                });

        // In phase 1 we expect normal consensus
        final TestSequence phase1 = new TestSequence(eventsPerPhase).setMinimumConsensusRatio(0.8);

        final int numNonConsPartitionNodes = partitionedNodes.size();
        final int numConsPartitionNodes = numberOfNodes - numNonConsPartitionNodes;
        final double consNodeRatio = (double) numConsPartitionNodes / numberOfNodes;
        final double nonConsNodeRatio = (double) numNonConsPartitionNodes / numberOfNodes;

        // In phase 2, events created by the sub-quorum partition nodes should not reach consensus, so we set
        // the min and max consensus ratio relative to the number of nodes in the quorum partition.
        final TestSequence phase2 = new TestSequence(eventsPerPhase);
        phase2.setMinimumConsensusRatio(consNodeRatio * 0.8);
        // Some seeds cause the nodes in the quorum partition to create more than it's fair share of events,
        // so we allow a little more than the exact ratio of nodes in that partition
        phase2.setMaximumConsensusRatio(consNodeRatio * 1.1);
        // Many events in the sub-quorum partition will become stale. 0.15 is somewhat arbitrary.
        phase2.setMinimumStaleRatio(nonConsNodeRatio * 0.15);
        phase2.setMaximumStaleRatio(nonConsNodeRatio);

        // In phase 3 consensus should return to normal.
        final TestSequence phase3 = new TestSequence(eventsPerPhase).setMinimumConsensusRatio(0.8);

        return List.of(phase1, phase2, phase3);
    }

    /**
     * Get a set of node ids such that their weight is at least a strong minority but not a super majority. Each group of
     * nodes (the partitioned node and non-partitions nodes) has a strong minority.
     *
     * @param nodeWeights
     * 		the weights of each node in the network
     * @return the list of node ids
     */
    private static Set<Integer> getStrongMinorityNodes(final List<Long> nodeWeights) {
        final Set<Integer> partitionedNodes = new HashSet<>();
        final long totalWeight = nodeWeights.stream().reduce(0L, Long::sum);
        long partitionedWeight = 0L;
        for (int i = 0; i < nodeWeights.size(); i++) {
            // If we have enough partitioned nodes to make a strong minority, stop and return
            if (STRONG_MINORITY.isSatisfiedBy(partitionedWeight, totalWeight)) {
                break;
            }
            // If adding this node to the partition would give the partition a super majority, skip this node because
            // the remaining group of nodes would not have a strong minority
            if (SUPER_MAJORITY.isSatisfiedBy(partitionedWeight + nodeWeights.get(i), totalWeight)) {
                continue;
            }
            partitionedNodes.add(i);
            partitionedWeight += nodeWeights.get(i);
        }
        System.out.println("Partitioned nodes: " + partitionedNodes);
        System.out.printf(
                "\nPartition has %s (%s%%) of %s total weight.%n",
                partitionedWeight, (((double) partitionedWeight) / totalWeight) * 100, totalWeight);
        return partitionedNodes;
    }

    /**
     * Get a set of node ids such that their weight is less than a strong minority. Nodes not in the returned set will
     * have a super majority and can continue to reach consensus.
     *
     * @param nodeWeights
     * 		the weights of each node in the network
     * @return the list of node ids
     */
    private static Set<Integer> getSubStrongMinorityNodes(final List<Long> nodeWeights) {
        final Set<Integer> partitionedNodes = new HashSet<>();
        final long totalWeight = nodeWeights.stream().reduce(0L, Long::sum);
        long partitionedWeight = 0L;
        for (int i = 0; i < nodeWeights.size(); i++) {
            // Leave at least two nodes not in the partition set so that gossip can continue in both
            // the partitioned nodes and non-partitioned nodes
            if (partitionedNodes.size() + 2 == nodeWeights.size()) {
                break;
            }
            // If adding this node to the partition would give the partition a strong minority, skip this node because
            // the remaining group of nodes would not have a super majority
            if (STRONG_MINORITY.isSatisfiedBy(partitionedWeight + nodeWeights.get(i), totalWeight)) {
                continue;
            }
            partitionedNodes.add(i);
            partitionedWeight += nodeWeights.get(i);
        }
        System.out.println("Partitioned nodes: " + partitionedNodes);
        System.out.printf(
                "\nPartition has %s (%s%%) of %s total weight.%n",
                partitionedWeight, (((double) partitionedWeight) / totalWeight) * 100, totalWeight);
        return partitionedNodes;
    }

    public static void cliqueTests(
            final int numberOfNodes, final WeightGenerator weightGenerator, final int iterations, final long... seeds) {
        final ConsensusTestDefinition testDefinition =
                new ConsensusTestDefinition("Clique Tests", numberOfNodes, weightGenerator, 10_000);

        testDefinition.setGraphGeneratorProvider(nodeWeights -> {
            final List<EventSource<?>> eventSources = new ArrayList<>(nodeWeights.size());
            for (final Long nodeWeight : nodeWeights) {
                eventSources.add(new StandardEventSource(nodeWeight));
            }
            final StandardGraphGenerator generator = new StandardGraphGenerator(0, eventSources);

            // If the number of nodes is not divisible by 3 then the last clique will be slightly larger
            final int cliqueSize = numberOfNodes / 3;

            // A node to clique mapping
            final Map<Integer, Integer> cliques = new HashMap<>();
            for (int i = 0; i < cliqueSize; i++) {
                cliques.put(i, 0);
            }
            for (int i = cliqueSize; i < 2 * cliqueSize; i++) {
                cliques.put(i, 1);
            }
            for (int i = 2 * cliqueSize; i < numberOfNodes; i++) {
                cliques.put(i, 1);
            }

            // There are 3 cliques
            // Each clique syncs within itself frequently, but with outsiders it syncs rarely
            final List<List<Double>> affinity = createCliqueOtherParentMatrix(numberOfNodes, cliques);

            generator.setOtherParentAffinity(affinity);
            return generator;
        });

        testDefinition.setTestSequenceGenerator(td -> {
            // We expect for events to eventually reach consensus, but there may be a long lag between event
            // creation and consensus. This means that the minimum consensus ratio needs to be lower than usual.
            return List.of(new TestSequence(td.getEventsPerPhase())
                    .setMinimumConsensusRatio(0.7)
                    .setMaximumStaleRatio(0.05));
        });

        testConsensus(testDefinition, iterations, seeds);
    }

    public static void variableRateTests(
            final int numberOfNodes, final WeightGenerator weightGenerator, final int iterations, final long... seeds) {

        final ConsensusTestDefinition testDefinition =
                new ConsensusTestDefinition("Variable Rate Tests", numberOfNodes, weightGenerator, 10_000);

        // Set the event source generator to create variable rate event sources
        testDefinition.setGraphGeneratorProvider(nodeWeights -> {
            final DynamicValue<Double> variableEventWeight = (Random r, long eventIndex, Double previousValue) -> {
                if (previousValue == null) {
                    return 1.0;
                } else {
                    double value = previousValue;
                    final double nextDouble = r.nextDouble();
                    if (nextDouble < 0.1) {
                        // 10% chance that this node will speed up or slow down
                        // Nodes will never have a weight less than 0.1 though
                        final double nextGaussian = r.nextGaussian();
                        value = Math.max(0.1, previousValue + nextGaussian * 0.1);
                    }
                    return value;
                }
            };

            final List<EventSource<?>> eventSources = new ArrayList<>(nodeWeights.size());
            for (final long weight : nodeWeights) {
                eventSources.add(new StandardEventSource(weight).setNewEventWeight(variableEventWeight));
            }

            return new StandardGraphGenerator(0, eventSources);
        });

        testConsensus(testDefinition, iterations, seeds);
    }

    /**
     * One node has a tendency to use stale other parents.
     */
    public static void nodeUsesStaleOtherParents(
            final int numberOfNodes, final WeightGenerator weightGenerator, final int iterations, final long... seeds) {

        final ConsensusTestDefinition testDefinition =
                new ConsensusTestDefinition("Node Uses Stale Other Parents", numberOfNodes, weightGenerator, 10_000);

        final int staleNodeProvider = numberOfNodes - 1;
        final AtomicDouble minConsensusRatio = new AtomicDouble();

        testDefinition.setGraphGeneratorProvider(nodeWeights -> {
            final List<EventSource<?>> eventSources = new ArrayList<>(nodeWeights.size());
            for (final Long nodeWeight : nodeWeights) {
                eventSources.add(new StandardEventSource(nodeWeight));
            }
            final StandardGraphGenerator generator = new StandardGraphGenerator(0, eventSources);

            generator
                    .getSourceByIndex(staleNodeProvider)
                    .setRecentEventRetentionSize(5000)
                    .setRequestedOtherParentAgeDistribution(integerPowerDistribution(0.002, 300));

            // set low to avoid false failures
            minConsensusRatio.set(0.3);

            return generator;
        });

        testDefinition.setTestSequenceGenerator(td -> List.of(new TestSequence(td.getEventsPerPhase())
                .setMinimumConsensusRatio(minConsensusRatio.get())
                .setMaximumStaleRatio(0.2)));

        testConsensus(testDefinition, iterations, seeds);
    }

    /**
     * One node has a tendency to provide stale other parents (when they are requested).
     */
    public static void nodeProvidesStaleOtherParents(
            final int numberOfNodes, final WeightGenerator weightGenerator, final int iterations, final long... seeds) {

        final ConsensusTestDefinition testDefinition = new ConsensusTestDefinition(
                "Node Provides Stale Other Parents", numberOfNodes, weightGenerator, 10_000);

        final int staleNodeProvider = numberOfNodes - 1;
        final AtomicDouble minConsensusRatio = new AtomicDouble();
        final AtomicDouble minStaleRatio = new AtomicDouble();

        testDefinition.setGraphGeneratorProvider(nodeWeights -> {
            final List<EventSource<?>> eventSources = new ArrayList<>(nodeWeights.size());
            for (final Long nodeWeight : nodeWeights) {
                eventSources.add(new StandardEventSource(nodeWeight));
            }
            final StandardGraphGenerator generator = new StandardGraphGenerator(0, eventSources);

            generator
                    .getSourceByIndex(staleNodeProvider)
                    .setRecentEventRetentionSize(5000)
                    .setProvidedOtherParentAgeDistribution(integerPowerDistribution(0.002, 300));

            /*
            If the node providing old events as other parents has a strong minority of weight, rounds become very
            large because many more events are required to strongly see witnesses. Larger rounds means fewer stale
            events. Possibly no stale events at all if there are not enough events to create enough rounds so that
            generations are considered ancient.
            */
            minConsensusRatio.set(0.2);
            minStaleRatio.set(0.0);

            return generator;
        });

        testDefinition.setTestSequenceGenerator(td -> List.of(new TestSequence(td.getEventsPerPhase())
                .setMinimumStaleRatio(minStaleRatio.get())
                .setMaximumStaleRatio(0.3)
                .setMinimumConsensusRatio(minConsensusRatio.get())
                .setMaximumConsensusRatio(0.95)));

        testConsensus(testDefinition, iterations, seeds);
    }

    /**
     * This test simulates a large number of nodes.
     */
    public static void manyNodeTests(final WeightGenerator weightGenerator, final int iterations) {
        final int numberOfNodes = 50;

        final ConsensusTestDefinition testDefinition =
                new ConsensusTestDefinition("Many Node Tests", numberOfNodes, weightGenerator, 10_000);

        // It takes a lot longer for 50 nodes to reach consensus, so don't expect the usual high ratio
        // If the number of events is significantly increased then this ratio is expected to approach 1.0.
        testDefinition.setTestSequenceGenerator(
                td -> List.of(new TestSequence(td.getEventsPerPhase()).setMinimumConsensusRatio(0.6)));

        testConsensus(testDefinition, iterations);
    }

    /**
     * This test simulates a small number of nodes.
     */
    public static void fewNodesTests(final WeightGenerator weightGenerator, final int iterations) {
        final int numberOfNodes = 2;

        final ConsensusTestDefinition testDefinition =
                new ConsensusTestDefinition("Few Nodes Tests", numberOfNodes, weightGenerator, 10_000);

        testConsensus(testDefinition, iterations);
    }

    /**
     * A quorum of nodes stop producing events, thus preventing consensus and round created advancement
     */
    public static void quorumOfNodesGoDownTests(
            final int numberOfNodes, final WeightGenerator weightGenerator, final int iterations, final long... seeds) {

        final int eventsPerPhase = 3_000;

        final ConsensusTestDefinition testDefinition =
                new ConsensusTestDefinition("Quorum Goes Down Tests", numberOfNodes, weightGenerator, eventsPerPhase);

        testDefinition.setGraphGeneratorProvider(nodeWeights -> {
            final DynamicValue<Double> disconnectingNodeWeight =
                    (Random random, long eventIndex, Double previousValue) -> {
                        if (eventIndex < eventsPerPhase) {
                            return 1.0;
                        } else if (eventIndex < 2 * eventsPerPhase) {
                            return 0.0;
                        } else {
                            return 1.0;
                        }
                    };

            final Set<Integer> quorumNodeIds = getStrongMinorityNodes(nodeWeights);

            final List<EventSource<?>> eventSources = new ArrayList<>(nodeWeights.size());
            for (int i = 0; i < nodeWeights.size(); i++) {
                final StandardEventSource source = new StandardEventSource(nodeWeights.get(i));
                if (quorumNodeIds.contains(i)) {
                    source.setNewEventWeight(disconnectingNodeWeight);
                }
                eventSources.add(source);
            }

            return new StandardGraphGenerator(0, eventSources);
        });

        testDefinition.setTestSequenceGenerator(td -> {

            // In phase 1 we expect normal consensus
            // There are fewer events that normal (10_000 is standard) so it is possible that fewer events will reach
            // consensus than expected by the default minimum ratio.
            final TestSequence phase1 = new TestSequence(eventsPerPhase).setMinimumConsensusRatio(0.8);

            // In phase 2, no events should reach consensus and should have a created round no higher than the max
            // of its parents' created rounds
            final TestSequence phase2 = new TestSequence(eventsPerPhase)
                    .setMinimumConsensusRatio(0.0)
                    .setMaximumConsensusRatio(0.0);
            phase2.setCustomValidator(ConsensusTestDefinitions::createdRoundDoesNotAdvance);

            // In phase 3 we expect normal consensus.
            final TestSequence phase3 = new TestSequence(eventsPerPhase).setMinimumConsensusRatio(0.8);

            return List.of(phase1, phase2, phase3);
        });

        testConsensus(testDefinition, iterations, seeds);
    }

    /**
     * Verifies that the created round of new events does not advance when a quorum of nodes is down.
     *
     * @param consensusEvents
     * 		events that reached consensus in the test sequence
     * @param allEvents
     * 		all events created in the test sequence
     */
    private static void createdRoundDoesNotAdvance(
            final List<IndexedEvent> consensusEvents, final List<IndexedEvent> allEvents) {
        final long firstRoundInSequence = allEvents.get(0).getRoundCreated();
        final long secondRoundInSequence = firstRoundInSequence + 1;
        final long thirdRoundInSequence = secondRoundInSequence + 1;

        for (final IndexedEvent e : allEvents) {
            final long roundCreated = e.getRoundCreated();

            // Ignore the first three rounds of events in the sequence.
            // The first round may have events from the prior sequence which has a quorum
            // The second round's events could still be strongly seen by witnesses in the previous round

            // It is possible for a third round to be created if the nodes that went down created events
            // in secondRoundInSequence in the previous sequence. I.e. the nodes that were still running
            // in this sequence created some events that had a created round of one less than the last events
            // created by the crashed nodes.
            if (roundCreated == firstRoundInSequence
                    || roundCreated == secondRoundInSequence
                    || roundCreated == thirdRoundInSequence) {
                continue;
            }

            final long spRound =
                    e.getSelfParent() == null ? -1 : e.getSelfParent().getRoundCreated();
            final long opRound =
                    e.getOtherParent() == null ? -1 : e.getOtherParent().getRoundCreated();
            assertEquals(
                    Math.max(spRound, opRound),
                    roundCreated,
                    String.format(
                            "Created round of event %s should not advance when a quorum of nodes are down.\n"
                                    + "created round: %s, sp created round: %s, op created round: %s",
                            e, roundCreated, spRound, opRound));
        }
    }

    /**
     * less than a quorum stop producing events, consensus proceeds as normal
     */
    public static void subQuorumOfNodesGoDownTests(
            final int numberOfNodes, final WeightGenerator weightGenerator, final int iterations, final long... seeds) {

        final int eventsPerPhase = 3_000;

        final ConsensusTestDefinition testDefinition = new ConsensusTestDefinition(
                "Sub Quorum of Nodes Go Down Tests", numberOfNodes, weightGenerator, eventsPerPhase);

        testDefinition.setGraphGeneratorProvider(nodeWeights -> {
            final DynamicValue<Double> disconnectingNodeWeight =
                    (Random random, long eventIndex, Double previousValue) -> {
                        if (eventIndex < eventsPerPhase) {
                            return 1.0;
                        } else if (eventIndex < 2 * eventsPerPhase) {
                            return 0.0;
                        } else {
                            return 1.0;
                        }
                    };

            final Set<Integer> subQuorumNodesIds = getSubStrongMinorityNodes(nodeWeights);

            final List<EventSource<?>> eventSources = new ArrayList<>(nodeWeights.size());
            for (int i = 0; i < nodeWeights.size(); i++) {
                final StandardEventSource source = new StandardEventSource(nodeWeights.get(i));
                if (subQuorumNodesIds.contains(i)) {
                    source.setNewEventWeight(disconnectingNodeWeight);
                }
                eventSources.add(new StandardEventSource());
            }

            return new StandardGraphGenerator(0, eventSources);
        });

        testDefinition.setTestSequenceGenerator(td -> {
            // In phase 1 consensus happens as normal
            final TestSequence phase1 = new TestSequence(eventsPerPhase).setMinimumConsensusRatio(0.8);

            // Consensus continues without the nodes that shut down
            final TestSequence phase2 = new TestSequence(eventsPerPhase).setMinimumConsensusRatio(0.8);

            // Consensus continues as normal
            final TestSequence phase3 = new TestSequence(eventsPerPhase).setMinimumConsensusRatio(0.8);

            return List.of(phase1, phase2, phase3);
        });

        testConsensus(testDefinition, iterations, seeds);
    }

    /**
     * There should be no problems when the probability of events landing on the same timestamp is higher than usual.
     */
    public static void repeatedTimestampTest(
            final int numberOfNodes, final WeightGenerator weightGenerator, final int iterations, final long... seeds) {
        final int eventsPerPhase = 10_000;

        final ConsensusTestDefinition testDefinition =
                new ConsensusTestDefinition("Repeated Timestamp Test", numberOfNodes, weightGenerator, eventsPerPhase);

        testDefinition.setTestSequenceGenerator(
                td -> List.of(new TestSequence(eventsPerPhase).setMinimumConsensusRatio(0.3)));

        testDefinition.setGraphGeneratorProvider(weights -> {
            final List<EventSource<?>> eventSources = newStandardEventSources(weights);
            final StandardGraphGenerator generator = new StandardGraphGenerator(0, eventSources);
            generator.setSimultaneousEventFraction(0.5);
            return generator;
        });

        testConsensus(testDefinition, iterations, seeds);
    }

    /**
     * Simulates a consensus restart. The number of nodes and number of events is chosen randomly between the supplied
     * bounds
     *
     * @param seed
     * 		a seed to use for a random generator
     * @param stateDir
     * 		the directory where saved states can be written (this method uses merkle serialization)
     * @param minNodes
     * 		minimum number of nodes
     * @param maxNodes
     * 		maximum number of nodes
     * @param minPerSeq
     * 		minimum number of events to generate
     * @param maxPerSeq
     * 		maximum number of events to generate
     */
    public static void restart(
            final Long seed,
            final Path stateDir,
            final WeightGenerator weightGenerator,
            final int minNodes,
            final int maxNodes,
            final int minPerSeq,
            final int maxPerSeq)
            throws ConstructableRegistryException, IOException {

        System.out.println("Consensus Restart Test");
        final Random random = initRandom(seed);

        final int numberOfNodes =
                random.ints(minNodes, maxNodes + 1).findFirst().orElseThrow();
        final int eventsPerSequence =
                random.ints(minPerSeq, maxPerSeq + 1).findFirst().orElseThrow();
        final long generatorSeed = random.nextLong();

        System.out.printf("Nodes:%d events:%d\n", numberOfNodes, eventsPerSequence);

        final List<Long> nodeWeights = weightGenerator.getWeights(seed, numberOfNodes);
        final List<EventSource<?>> eventSources = newStandardEventSources(nodeWeights);
        final StandardGraphGenerator generator = new StandardGraphGenerator(generatorSeed, eventSources);

        final TestSequence sequence = new TestSequence(eventsPerSequence);
        sequence.setMinimumConsensusRatio(0);
        final ConsensusTestContext context = new ConsensusTestContext(
                generatorSeed, new StandardEventEmitter(generator), new StandardEventEmitter(generator));

        context.runSequence(sequence);
        context.restartAllNodes(stateDir);
        context.runSequence(sequence);
    }

    public static void areAllEventsReturned(final int numberOfNodes, final WeightGenerator weightGenerator) {
        areAllEventsReturned(numberOfNodes, weightGenerator, new Random().nextLong());
    }

    // FUTURE WORK convert to new framework
    public static void areAllEventsReturned(
            final int numberOfNodes, final WeightGenerator weightGenerator, final long seed) {
        final int numEventsBeforeExclude = 50000;
        final int numEventsAfterExclude = 50000;
        final int totalEvents = numEventsAfterExclude + numEventsBeforeExclude;

        final Map<Hash, EventImpl> eventsNotReturned = new HashMap<>();
        final Map<Hash, EventImpl> consEvents = new HashMap<>();
        final Map<Hash, EventImpl> staleEvents = new HashMap<>();

        System.out.println("areAllEventsReturned seed: " + seed);
        final Random random = new Random(seed);

        final List<Long> nodeWeights = weightGenerator.getWeights(seed, numberOfNodes);
        final AtomicInteger index = new AtomicInteger(0);
        final AddressBook ab = new RandomAddressBookGenerator(random)
                .setSize(numberOfNodes)
                .setCustomWeightGenerator(id -> nodeWeights.get(index.getAndIncrement()))
                .setHashStrategy(RandomAddressBookGenerator.HashStrategy.FAKE_HASH)
                .build();

        // create an empty intake object
        final TestIntake intake = new TestIntake(ab);

        final SimpleEventGenerator gen = new SimpleEventGenerator(ab, random);

        final AtomicInteger numReturned = new AtomicInteger();

        addAndUpdate(numEventsBeforeExclude, gen, intake, eventsNotReturned, consEvents, staleEvents, numReturned);

        gen.excludeOtherParent(new NodeId(0));

        addAndUpdate(numEventsAfterExclude, gen, intake, eventsNotReturned, consEvents, staleEvents, numReturned);

        long numNotReachedCons = 0;

        final EventImpl[] allEvents = intake.getShadowGraph().getAllEvents();
        for (final EventImpl event : allEvents) {
            if (!event.isConsensus() && !event.isStale()) {
                numNotReachedCons++;
                eventsNotReturned.remove(event.getBaseHash());
            }
        }

        assertEquals(totalEvents, numReturned.get() + numNotReachedCons, "total number of events is incorrect");
    }

    private static void addAndUpdate(
            final int numEvents,
            final SimpleEventGenerator gen,
            final TestIntake intake,
            final Map<Hash, EventImpl> eventsNotReturned,
            final Map<Hash, EventImpl> consEvents,
            final Map<Hash, EventImpl> staleEvents,
            final AtomicInteger numReturned) {
        for (int i = 0; i < numEvents; i++) {
            final EventImpl event = gen.nextEvent();
            intake.addEvent(event);
            eventsNotReturned.put(event.getBaseHash(), event);
            assertTrue(
                    intake.getConsensus().getMinGenerationNonAncient() <= event.getGeneration(),
                    intake.getConsensus().getMinGenerationNonAncient() + " > " + event.getGeneration());
            while (!intake.getConsensusRounds().isEmpty()) {
                final ConsensusRound consensusRound =
                        intake.getConsensusRounds().poll();
                numReturned.addAndGet(consensusRound.getConsensusEvents().size());
                consensusRound.getConsensusEvents().forEach(e -> checkEventAdd(e, consEvents, staleEvents, true));
                consensusRound.getConsensusEvents().forEach(e -> eventsNotReturned.remove(e.getBaseHash()));
            }
            intake.getStaleEvents().forEach(e -> checkEventAdd(e, consEvents, staleEvents, false));
            intake.getStaleEvents().forEach(e -> eventsNotReturned.remove(e.getBaseHash()));
            numReturned.addAndGet(intake.getStaleEvents().size());
            intake.getStaleEvents().clear();
        }
    }

    private static void checkEventAdd(
            final EventImpl e,
            final Map<Hash, EventImpl> consEvents,
            final Map<Hash, EventImpl> staleEvents,
            final boolean consensus) {
        final boolean inCons = consEvents.containsKey(e.getBaseHash());
        final boolean inStale = staleEvents.containsKey(e.getBaseHash());

        if (inCons || inStale) {
            fail(String.format(
                    "%s event %s already returned as %s",
                    consensus ? "Consensus" : "Stale", e.toMediumString(), inCons ? "consensus" : "stale"));
        }
        if (consensus) {
            consEvents.put(e.getBaseHash(), e);
        } else {
            staleEvents.put(e.getBaseHash(), e);
        }
    }

    // FUTURE WORK Finish and convert to new framework. As it is, this does not verify anything.
    public static void staleEvent(
            final int numberOfNodes, final WeightGenerator weightGenerator, final int iterations, final long... seeds) {
        if (seeds != null) {
            for (final long seed : seeds) {
                System.out.println("Stale Event Tests, " + numberOfNodes + " nodes" + ": seed = " + seed + "L");
                doStaleEvent(numberOfNodes, weightGenerator, seed);
            }
        }

        for (int j = 0; j < iterations; ++j) {
            System.out.println("Stale Event Tests");
            doStaleEvent(numberOfNodes, weightGenerator, 0);
        }
    }

    private static void doStaleEvent(final int numberOfNodes, final WeightGenerator weightGenerator, final long seed) {
        final int numEventsBeforeExclude = 1000;
        final int numEventsAfterExclude = 10000;
        final int numEventsAfterInclude = 1000;

        final long seedToUse = seed == 0 ? new Random().nextLong() : seed;
        final Random random = initRandom(seedToUse);

        final List<Long> nodeWeights = weightGenerator.getWeights(seedToUse, numberOfNodes);
        final AtomicInteger index = new AtomicInteger(0);
        final AddressBook ab = new RandomAddressBookGenerator(random)
                .setSize(numberOfNodes)
                .setCustomWeightGenerator(id -> nodeWeights.get(index.getAndIncrement()))
                .setHashStrategy(RandomAddressBookGenerator.HashStrategy.FAKE_HASH)
                .build();

        // create an empty consensus object
        final Consensus cons = buildSimpleConsensus(ab);

        final SimpleEventGenerator gen = new SimpleEventGenerator(ab, random);

        for (int i = 0; i < numEventsBeforeExclude; i++) {
            cons.addEvent(gen.nextEvent(), ab);
        }

        gen.excludeOtherParent(new NodeId(0));

        for (int i = 0; i < numEventsAfterExclude; i++) {
            cons.addEvent(gen.nextEvent(), ab);
        }

        gen.includeOtherParent(new NodeId(0));

        for (int i = 0; i < numEventsAfterInclude; i++) {
            cons.addEvent(gen.nextEvent(), ab);
        }
    }

    // FUTURE WORK convert to new framework
    public static void reconnectSimulation(
            final Path stateDir,
            final int numberOfNodes,
            final WeightGenerator weightGenerator,
            final int iterations,
            final long... seeds) {

        if (seeds != null) {
            for (final long seed : seeds) {
                System.out.println("Reconnect Tests, " + numberOfNodes + " nodes" + ": seed = " + seed + "L");
                try {
                    doReconnectSimulation(numberOfNodes, stateDir, weightGenerator, seed);
                } catch (final IOException | ConstructableRegistryException | SignedStateLoadingException e) {
                    e.printStackTrace();
                    throw new RuntimeException(e);
                }
            }
        }

        for (int i = 0; i < iterations; ++i) {
            System.out.println("Reconnect Tests");
            try {
                doReconnectSimulation(numberOfNodes, stateDir, weightGenerator, 0);
            } catch (final IOException | ConstructableRegistryException | SignedStateLoadingException e) {
                e.printStackTrace();
                throw new RuntimeException(e);
            }
        }
    }

    private static void doReconnectSimulation(
            final int numberOfNodes, final Path stateDir, final WeightGenerator weightGenerator, final long seed)
            throws IOException, ConstructableRegistryException, SignedStateLoadingException {
        final int numEventsBeforeRestart = 10000;
        final int numEventsAfterRestart = 10000;

        final long seedToUse = seed == 0 ? new Random().nextLong() : seed;
        final Random random = initRandom(seedToUse);

        final List<Long> nodeWeights = weightGenerator.getWeights(seedToUse, numberOfNodes);
        final List<EventSource<?>> eventSources = EventSourceFactory.newStandardEventSources(nodeWeights);
        final StandardGraphGenerator generator = new StandardGraphGenerator(random.nextInt(), eventSources);
        final StandardEventEmitter emitter = new StandardEventEmitter(generator);

        final SignedStateEventsAndGenerations eventsAndGenerations =
                new SignedStateEventsAndGenerations(ConfigurationHolder.getConfigData(ConsensusConfig.class));
        // create an empty consensus object
        final Consensus origCons =
                new ConsensusWithShadowGraph(generator.getAddressBook(), eventsAndGenerations::addRoundGeneration);

        // feed some events into it and keep the last [roundsKeep] rounds of consensus events
        final List<IndexedEvent> lastRounds = applyEventsToConsensus(emitter, origCons, numEventsBeforeRestart);
        // We create a copy of the signed state like in a restart or reconnect to closely mimic reconnect
        final SignedState signedState = EventUtils.serializeDeserialize(
                stateDir, createSignedState(lastRounds, eventsAndGenerations, generator.getAddressBook()));

        // create a new consensus object with the consensus events the last one has saved
        final ConsensusWithShadowGraph restartCons =
                new ConsensusWithShadowGraph(generator.getAddressBook(), signedState);

        // now the restartCons object needs to get the events the original has that have not yet reached consensus
        // a second generator is used because the second consensus object needs the same events, but they must be
        // different objects in memory
        final Map<Hash, EventImpl> copiesMap = getEventMap(signedState.getEvents());
        // --------------- NOTE --------------
        // This will not work if there are any forks in the state events
        // -----------------------------------
        final Map<NodeId, Long> lastGenInState = getLastGenerationInState(signedState.getEvents(), numberOfNodes);
        final StandardEventEmitter restartEmitter = emitter.cleanCopy();
        for (int i = 0; i < numEventsBeforeRestart; i++) {
            final EventImpl event = restartEmitter.emitEvent();
            if (lastGenInState.get(event.getCreatorId()) >= event.getGeneration()) {
                // we dont add events that are already in the state or older
                continue;
            }
            // these generated events are linked to parents that are not in the consensus object, we need to link them
            // to the appropriate objects
            final EventImpl sp = copiesMap.get(event.getSelfParentHash());
            if (sp != null) {
                event.setSelfParent(sp);
            }
            final EventImpl op = copiesMap.get(event.getOtherParentHash());
            if (op != null) {
                event.setOtherParent(op);
            }

            final List<EventImpl> events = restartCons.addEvent(event, generator.getAddressBook());
            assertNull(events, "we should not have reached consensus yet");
        }

        // now both consensus objects should be in the same state
        ConsensusUtils.checkGenerations(origCons, restartCons, true);
        // we will feed them the same events and expect the same output
        final List<SingleConsensusChecker> checkers = ConsensusUtils.getSingleConsensusCheckers();
        for (int i = 0; i < numEventsAfterRestart; i++) {

            assertTrue(
                    isRestartConsensusEquivalent(emitter, restartEmitter, origCons, restartCons, 1, checkers),
                    "expected restart consensus to be equivalent");
        }
    }
}<|MERGE_RESOLUTION|>--- conflicted
+++ resolved
@@ -16,13 +16,9 @@
 
 package com.swirlds.platform.test.consensus;
 
-<<<<<<< HEAD
-import static com.swirlds.common.test.RandomUtils.initRandom;
+import static com.swirlds.common.test.fixtures.RandomUtils.initRandom;
 import static com.swirlds.common.utility.Threshold.STRONG_MINORITY;
 import static com.swirlds.common.utility.Threshold.SUPER_MAJORITY;
-=======
-import static com.swirlds.common.test.fixtures.RandomUtils.initRandom;
->>>>>>> 231f7552
 import static com.swirlds.platform.test.consensus.ConsensusUtils.applyEventsToConsensus;
 import static com.swirlds.platform.test.consensus.ConsensusUtils.buildSimpleConsensus;
 import static com.swirlds.platform.test.consensus.ConsensusUtils.isRestartConsensusEquivalent;
@@ -476,11 +472,10 @@
     }
 
     /**
-     * Get a set of node ids such that their weight is at least a strong minority but not a super majority. Each group of
-     * nodes (the partitioned node and non-partitions nodes) has a strong minority.
+     * Get a set of node ids such that their weight is at least a strong minority but not a super majority. Each group
+     * of nodes (the partitioned node and non-partitions nodes) has a strong minority.
      *
-     * @param nodeWeights
-     * 		the weights of each node in the network
+     * @param nodeWeights the weights of each node in the network
      * @return the list of node ids
      */
     private static Set<Integer> getStrongMinorityNodes(final List<Long> nodeWeights) {
@@ -511,8 +506,7 @@
      * Get a set of node ids such that their weight is less than a strong minority. Nodes not in the returned set will
      * have a super majority and can continue to reach consensus.
      *
-     * @param nodeWeights
-     * 		the weights of each node in the network
+     * @param nodeWeights the weights of each node in the network
      * @return the list of node ids
      */
     private static Set<Integer> getSubStrongMinorityNodes(final List<Long> nodeWeights) {
@@ -796,10 +790,8 @@
     /**
      * Verifies that the created round of new events does not advance when a quorum of nodes is down.
      *
-     * @param consensusEvents
-     * 		events that reached consensus in the test sequence
-     * @param allEvents
-     * 		all events created in the test sequence
+     * @param consensusEvents events that reached consensus in the test sequence
+     * @param allEvents       all events created in the test sequence
      */
     private static void createdRoundDoesNotAdvance(
             final List<IndexedEvent> consensusEvents, final List<IndexedEvent> allEvents) {
@@ -918,18 +910,12 @@
      * Simulates a consensus restart. The number of nodes and number of events is chosen randomly between the supplied
      * bounds
      *
-     * @param seed
-     * 		a seed to use for a random generator
-     * @param stateDir
-     * 		the directory where saved states can be written (this method uses merkle serialization)
-     * @param minNodes
-     * 		minimum number of nodes
-     * @param maxNodes
-     * 		maximum number of nodes
-     * @param minPerSeq
-     * 		minimum number of events to generate
-     * @param maxPerSeq
-     * 		maximum number of events to generate
+     * @param seed      a seed to use for a random generator
+     * @param stateDir  the directory where saved states can be written (this method uses merkle serialization)
+     * @param minNodes  minimum number of nodes
+     * @param maxNodes  maximum number of nodes
+     * @param minPerSeq minimum number of events to generate
+     * @param maxPerSeq maximum number of events to generate
      */
     public static void restart(
             final Long seed,
