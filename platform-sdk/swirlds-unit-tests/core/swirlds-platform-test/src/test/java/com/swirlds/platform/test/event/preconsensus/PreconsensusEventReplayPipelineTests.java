--- conflicted
+++ resolved
@@ -15,7 +15,6 @@
  */
 
 package com.swirlds.platform.test.event.preconsensus;
-<<<<<<< HEAD
 //
 // import static com.swirlds.common.test.fixtures.AssertionUtils.assertEventuallyEquals;
 // import static com.swirlds.common.test.fixtures.RandomUtils.getRandomPrintSeed;
@@ -410,375 +409,4 @@
     //                    events.get(index).getHashedData(), receivedEvents.get(index).getHashedData());
     //        }
     //    }
-=======
-
-import static com.swirlds.common.test.fixtures.AssertionUtils.assertEventuallyEquals;
-import static com.swirlds.common.test.fixtures.RandomUtils.getRandomPrintSeed;
-import static com.swirlds.common.units.DataUnit.UNIT_BYTES;
-import static com.swirlds.common.units.DataUnit.UNIT_KILOBYTES;
-import static java.util.concurrent.TimeUnit.MILLISECONDS;
-import static org.junit.jupiter.api.Assertions.assertEquals;
-import static org.junit.jupiter.api.Assertions.assertNotNull;
-import static org.junit.jupiter.api.Assertions.assertSame;
-import static org.junit.jupiter.api.Assertions.assertThrows;
-import static org.mockito.ArgumentMatchers.any;
-import static org.mockito.Mockito.doAnswer;
-import static org.mockito.Mockito.spy;
-
-import com.swirlds.common.context.PlatformContext;
-import com.swirlds.common.io.IOIterator;
-import com.swirlds.common.test.fixtures.TransactionGenerator;
-import com.swirlds.common.threading.interrupt.InterruptableConsumer;
-import com.swirlds.common.threading.manager.AdHocThreadManager;
-import com.swirlds.common.threading.manager.ThreadManager;
-import com.swirlds.platform.event.GossipEvent;
-import com.swirlds.platform.event.preconsensus.PreconsensusEventReplayPipeline;
-import com.swirlds.platform.internal.EventImpl;
-import com.swirlds.platform.system.events.BaseEventHashedData;
-import com.swirlds.platform.system.transaction.ConsensusTransactionImpl;
-import com.swirlds.platform.system.transaction.SwirldTransaction;
-import com.swirlds.platform.test.fixtures.event.generator.StandardGraphGenerator;
-import com.swirlds.platform.test.fixtures.event.source.StandardEventSource;
-import com.swirlds.test.framework.context.TestPlatformContextBuilder;
-import edu.umd.cs.findbugs.annotations.NonNull;
-import java.io.IOException;
-import java.io.UncheckedIOException;
-import java.time.Duration;
-import java.util.ArrayList;
-import java.util.Iterator;
-import java.util.List;
-import java.util.NoSuchElementException;
-import java.util.Random;
-import java.util.concurrent.atomic.AtomicInteger;
-import org.junit.jupiter.api.DisplayName;
-import org.junit.jupiter.api.Test;
-
-@DisplayName("PreconsensusEventReplayPipeline Tests")
-class PreconsensusEventReplayPipelineTests {
-
-    /**
-     * Build a transaction generator.
-     */
-    private static TransactionGenerator buildTransactionGenerator() {
-
-        final int transactionCount = 10;
-        final int averageTransactionSizeInKb = 10;
-        final int transactionSizeStandardDeviationInKb = 5;
-
-        return (Random random) -> {
-            final ConsensusTransactionImpl[] transactions = new ConsensusTransactionImpl[transactionCount];
-            for (int index = 0; index < transactionCount; index++) {
-
-                final int transactionSize = (int) UNIT_KILOBYTES.convertTo(
-                        Math.max(
-                                1,
-                                averageTransactionSizeInKb
-                                        + random.nextDouble() * transactionSizeStandardDeviationInKb),
-                        UNIT_BYTES);
-                final byte[] bytes = new byte[transactionSize];
-                random.nextBytes(bytes);
-
-                transactions[index] = new SwirldTransaction(bytes);
-            }
-            return transactions;
-        };
-    }
-
-    /**
-     * Build an event generator.
-     */
-    private static StandardGraphGenerator buildGraphGenerator(final Random random) {
-        final TransactionGenerator transactionGenerator = buildTransactionGenerator();
-
-        return new StandardGraphGenerator(
-                random.nextLong(),
-                new StandardEventSource().setTransactionGenerator(transactionGenerator),
-                new StandardEventSource().setTransactionGenerator(transactionGenerator),
-                new StandardEventSource().setTransactionGenerator(transactionGenerator),
-                new StandardEventSource().setTransactionGenerator(transactionGenerator));
-    }
-
-    private static IOIterator<GossipEvent> buildIOIterator(@NonNull final List<GossipEvent> events) {
-        final Iterator<GossipEvent> baseIterator = events.iterator();
-        return new IOIterator<>() {
-            @Override
-            public boolean hasNext() {
-                return baseIterator.hasNext();
-            }
-
-            @Override
-            public GossipEvent next() {
-                return baseIterator.next();
-            }
-        };
-    }
-
-    private static IOIterator<GossipEvent> buildThrowingIOIterator(
-            @NonNull final List<GossipEvent> events, final int throwIndex) {
-        final Iterator<GossipEvent> baseIterator = events.iterator();
-        final AtomicInteger index = new AtomicInteger(0);
-        return new IOIterator<>() {
-            @Override
-            public boolean hasNext() throws IOException {
-                if (index.get() == throwIndex) {
-                    throw new IOException("intentional Exception");
-                } else if (index.get() > throwIndex) {
-                    return false;
-                }
-                return baseIterator.hasNext();
-            }
-
-            @Override
-            public GossipEvent next() throws IOException {
-                if (index.get() == throwIndex) {
-                    throw new IOException("intentional Exception");
-                } else if (index.get() > throwIndex) {
-                    throw new NoSuchElementException();
-                }
-
-                index.incrementAndGet();
-                return baseIterator.next();
-            }
-        };
-    }
-
-    @Test
-    @DisplayName("Basic Behavior Test")
-    void basicBehaviorTest() {
-        final Random random = getRandomPrintSeed();
-
-        final int eventCount = 100;
-
-        final PlatformContext platformContext =
-                TestPlatformContextBuilder.create().build();
-        final ThreadManager threadManager = AdHocThreadManager.getStaticThreadManager();
-
-        final StandardGraphGenerator graphGenerator = buildGraphGenerator(random);
-        final List<GossipEvent> events = new ArrayList<>(eventCount);
-
-        for (int index = 0; index < eventCount; index++) {
-            final EventImpl event = graphGenerator.generateEvent();
-            // We want unhashed events for this test
-            event.getHashedData().setHash(null);
-
-            // Intentionally cause hashing to take a while. The pipeline should pause appropriately and wait.
-            final BaseEventHashedData spyHashedData = spy(event.getBaseEventHashedData());
-            final int sleepTime = random.nextInt(10);
-            doAnswer((invocation) -> {
-                        MILLISECONDS.sleep(sleepTime);
-                        invocation.callRealMethod();
-                        return null;
-                    })
-                    .when(spyHashedData)
-                    .setHash(any());
-
-            final GossipEvent eventWithSpy = new GossipEvent(spyHashedData, event.getBaseEventUnhashedData());
-            events.add(eventWithSpy);
-        }
-
-        final List<GossipEvent> receivedEvents = new ArrayList<>(eventCount);
-        final AtomicInteger count = new AtomicInteger(0);
-
-        final InterruptableConsumer<GossipEvent> intakeHandler = event -> {
-            assertNotNull(event.getHashedData().getHash());
-            assertNotNull(event.getDescriptor());
-            receivedEvents.add(event);
-            count.getAndIncrement();
-        };
-
-        final PreconsensusEventReplayPipeline pipeline = new PreconsensusEventReplayPipeline(
-                platformContext, threadManager, buildIOIterator(events), intakeHandler);
-
-        pipeline.replayEvents();
-
-        assertEventuallyEquals(
-                eventCount, count::get, Duration.ofSeconds(1), "pipeline did not handle events quickly enough");
-
-        for (int index = 0; index < eventCount; index++) {
-            assertSame(
-                    events.get(index).getHashedData(), receivedEvents.get(index).getHashedData());
-        }
-    }
-
-    @Test
-    @DisplayName("Hash Failure Test")
-    void hashFailureTest() {
-        final Random random = getRandomPrintSeed();
-
-        final int eventCount = 100;
-
-        final PlatformContext platformContext =
-                TestPlatformContextBuilder.create().build();
-        final ThreadManager threadManager = AdHocThreadManager.getStaticThreadManager();
-
-        final StandardGraphGenerator graphGenerator = buildGraphGenerator(random);
-        final List<GossipEvent> events = new ArrayList<>(eventCount);
-
-        for (int index = 0; index < eventCount; index++) {
-            final EventImpl event = graphGenerator.generateEvent();
-            // We want unhashed events for this test
-            event.getHashedData().setHash(null);
-
-            // Intentionally cause hashing to take a while. The pipeline should pause appropriately and wait.
-            final BaseEventHashedData spyHashedData = spy(event.getBaseEventHashedData());
-            final int sleepTime = random.nextInt(10);
-            final boolean throwException = index == eventCount / 2;
-            doAnswer((invocation) -> {
-                        if (throwException) {
-                            throw new RuntimeException("Intentional Exception");
-                        }
-
-                        MILLISECONDS.sleep(sleepTime);
-                        invocation.callRealMethod();
-                        return null;
-                    })
-                    .when(spyHashedData)
-                    .setHash(any());
-
-            final GossipEvent eventWithSpy = new GossipEvent(spyHashedData, event.getBaseEventUnhashedData());
-            events.add(eventWithSpy);
-        }
-
-        final List<GossipEvent> receivedEvents = new ArrayList<>(eventCount);
-        final AtomicInteger count = new AtomicInteger(0);
-
-        final InterruptableConsumer<GossipEvent> intakeHandler = event -> {
-            assertNotNull(event.getHashedData().getHash());
-            assertNotNull(event.getDescriptor());
-            receivedEvents.add(event);
-            count.getAndIncrement();
-        };
-
-        final PreconsensusEventReplayPipeline pipeline = new PreconsensusEventReplayPipeline(
-                platformContext, threadManager, buildIOIterator(events), intakeHandler);
-
-        assertThrows(IllegalStateException.class, pipeline::replayEvents);
-
-        assertEquals(eventCount / 2, count.get());
-
-        for (int index = 0; index < eventCount / 2; index++) {
-            assertSame(
-                    events.get(index).getHashedData(), receivedEvents.get(index).getHashedData());
-        }
-    }
-
-    @Test
-    @DisplayName("Ingest Failure Test")
-    void ingestFailureTest() {
-        final Random random = getRandomPrintSeed();
-
-        final int eventCount = 100;
-
-        final PlatformContext platformContext =
-                TestPlatformContextBuilder.create().build();
-        final ThreadManager threadManager = AdHocThreadManager.getStaticThreadManager();
-
-        final StandardGraphGenerator graphGenerator = buildGraphGenerator(random);
-        final List<GossipEvent> events = new ArrayList<>(eventCount);
-
-        for (int index = 0; index < eventCount; index++) {
-            final EventImpl event = graphGenerator.generateEvent();
-            // We want unhashed events for this test
-            event.getHashedData().setHash(null);
-
-            // Intentionally cause hashing to take a while. The pipeline should pause appropriately and wait.
-            final BaseEventHashedData spyHashedData = spy(event.getBaseEventHashedData());
-            final int sleepTime = random.nextInt(10);
-            doAnswer((invocation) -> {
-                        MILLISECONDS.sleep(sleepTime);
-                        invocation.callRealMethod();
-                        return null;
-                    })
-                    .when(spyHashedData)
-                    .setHash(any());
-
-            final GossipEvent eventWithSpy = new GossipEvent(spyHashedData, event.getBaseEventUnhashedData());
-            events.add(eventWithSpy);
-        }
-
-        final List<GossipEvent> receivedEvents = new ArrayList<>(eventCount);
-        final AtomicInteger count = new AtomicInteger(0);
-        final BaseEventHashedData errorEvent = events.get(eventCount / 2).getHashedData();
-
-        final InterruptableConsumer<GossipEvent> intakeHandler = event -> {
-            if (event.getHashedData() == errorEvent) {
-                throw new RuntimeException("Intentional Exception");
-            }
-
-            assertNotNull(event.getHashedData().getHash());
-            assertNotNull(event.getDescriptor());
-            receivedEvents.add(event);
-            count.getAndIncrement();
-        };
-
-        final PreconsensusEventReplayPipeline pipeline = new PreconsensusEventReplayPipeline(
-                platformContext, threadManager, buildIOIterator(events), intakeHandler);
-
-        assertThrows(IllegalStateException.class, pipeline::replayEvents);
-
-        assertEquals(eventCount / 2, count.get());
-
-        for (int index = 0; index < eventCount / 2; index++) {
-            assertSame(
-                    events.get(index).getHashedData(), receivedEvents.get(index).getHashedData());
-        }
-    }
-
-    @Test
-    @DisplayName("Parse Failure Test")
-    void parseFailureTest() {
-        final Random random = getRandomPrintSeed();
-
-        final int eventCount = 100;
-
-        final PlatformContext platformContext =
-                TestPlatformContextBuilder.create().build();
-        final ThreadManager threadManager = AdHocThreadManager.getStaticThreadManager();
-
-        final StandardGraphGenerator graphGenerator = buildGraphGenerator(random);
-        final List<GossipEvent> events = new ArrayList<>(eventCount);
-
-        for (int index = 0; index < eventCount; index++) {
-            final EventImpl event = graphGenerator.generateEvent();
-            // We want unhashed events for this test
-            event.getHashedData().setHash(null);
-
-            // Intentionally cause hashing to take a while. The pipeline should pause appropriately and wait.
-            final BaseEventHashedData spyHashedData = spy(event.getBaseEventHashedData());
-            final int sleepTime = random.nextInt(10);
-            doAnswer((invocation) -> {
-                        MILLISECONDS.sleep(sleepTime);
-                        invocation.callRealMethod();
-                        return null;
-                    })
-                    .when(spyHashedData)
-                    .setHash(any());
-
-            final GossipEvent eventWithSpy = new GossipEvent(spyHashedData, event.getBaseEventUnhashedData());
-            events.add(eventWithSpy);
-        }
-
-        final List<GossipEvent> receivedEvents = new ArrayList<>(eventCount);
-        final AtomicInteger count = new AtomicInteger(0);
-
-        final InterruptableConsumer<GossipEvent> intakeHandler = event -> {
-            assertNotNull(event.getHashedData().getHash());
-            assertNotNull(event.getDescriptor());
-            receivedEvents.add(event);
-            count.getAndIncrement();
-        };
-
-        final PreconsensusEventReplayPipeline pipeline = new PreconsensusEventReplayPipeline(
-                platformContext, threadManager, buildThrowingIOIterator(events, eventCount / 2), intakeHandler);
-
-        assertThrows(UncheckedIOException.class, pipeline::replayEvents);
-
-        assertEquals(eventCount / 2, count.get());
-
-        for (int index = 0; index < eventCount / 2; index++) {
-            assertSame(
-                    events.get(index).getHashedData(), receivedEvents.get(index).getHashedData());
-        }
-    }
->>>>>>> d9c19854
 }