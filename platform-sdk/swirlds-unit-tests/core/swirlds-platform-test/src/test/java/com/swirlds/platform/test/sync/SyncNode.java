--- conflicted
+++ resolved
@@ -210,11 +210,7 @@
      * Creates a new instance of {@link ShadowgraphSynchronizer} with the current {@link SyncNode} settings and returns
      * it.
      */
-<<<<<<< HEAD
-    public ShadowgraphSynchronizer getSynchronizer() throws InterruptedException {
-=======
-    public ShadowGraphSynchronizer getSynchronizer() {
->>>>>>> 12c2ff03
+    public ShadowgraphSynchronizer getSynchronizer() {
         final Consumer<GossipEvent> eventHandler = event -> {
             if (sleepAfterEventReadMillis.get() > 0) {
                 try {
@@ -226,17 +222,6 @@
             receivedEventQueue.add(event);
         };
 
-<<<<<<< HEAD
-        final QueueThread<GossipEvent> intakeQueueThread = mock(QueueThread.class);
-
-        doAnswer((invocation) -> {
-                    final GossipEvent event = invocation.getArgument(0);
-                    eventHandler.accept(event);
-                    return null;
-                })
-                .when(intakeQueueThread)
-                .put(any());
-=======
         // The original sync tests are incompatible with event filtering.
         final Configuration configuration = new TestConfigBuilder()
                 .withValue("sync.filterLikelyDuplicates", false)
@@ -245,7 +230,6 @@
         final PlatformContext platformContext = TestPlatformContextBuilder.create()
                 .withConfiguration(configuration)
                 .build();
->>>>>>> 12c2ff03
 
         // Lazy initialize this in case the parallel executor changes after construction
         return new ShadowgraphSynchronizer(
