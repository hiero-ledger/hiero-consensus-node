/*
 * Copyright (C) 2023-2024 Hedera Hashgraph, LLC
 *
 * Licensed under the Apache License, Version 2.0 (the "License");
 * you may not use this file except in compliance with the License.
 * You may obtain a copy of the License at
 *
 *      http://www.apache.org/licenses/LICENSE-2.0
 *
 * Unless required by applicable law or agreed to in writing, software
 * distributed under the License is distributed on an "AS IS" BASIS,
 * WITHOUT WARRANTIES OR CONDITIONS OF ANY KIND, either express or implied.
 * See the License for the specific language governing permissions and
 * limitations under the License.
 */

package com.swirlds.platform.test.event.tipset;

import static com.swirlds.common.test.fixtures.RandomUtils.getRandomPrintSeed;
import static com.swirlds.common.test.fixtures.RandomUtils.randomSignature;
import static com.swirlds.common.utility.CompareTo.isGreaterThanOrEqualTo;
import static com.swirlds.platform.consensus.ConsensusConstants.ROUND_FIRST;
import static org.junit.jupiter.api.Assertions.assertArrayEquals;
import static org.junit.jupiter.api.Assertions.assertDoesNotThrow;
import static org.junit.jupiter.api.Assertions.assertEquals;
import static org.junit.jupiter.api.Assertions.assertNotNull;
import static org.junit.jupiter.api.Assertions.assertNull;
import static org.junit.jupiter.api.Assertions.assertTrue;
import static org.mockito.ArgumentMatchers.any;
import static org.mockito.Mockito.mock;
import static org.mockito.Mockito.when;

import com.swirlds.base.test.fixtures.time.FakeTime;
import com.swirlds.base.time.Time;
import com.swirlds.common.context.PlatformContext;
import com.swirlds.common.crypto.Hash;
import com.swirlds.common.platform.NodeId;
import com.swirlds.common.stream.Signer;
import com.swirlds.common.test.fixtures.platform.TestPlatformContextBuilder;
import com.swirlds.platform.components.transaction.TransactionSupplier;
import com.swirlds.platform.consensus.NonAncientEventWindow;
import com.swirlds.platform.event.AncientMode;
import com.swirlds.platform.event.GossipEvent;
import com.swirlds.platform.event.creation.EventCreator;
import com.swirlds.platform.event.creation.tipset.ChildlessEventTracker;
import com.swirlds.platform.event.creation.tipset.TipsetEventCreator;
import com.swirlds.platform.event.creation.tipset.TipsetTracker;
import com.swirlds.platform.event.creation.tipset.TipsetUtils;
import com.swirlds.platform.event.creation.tipset.TipsetWeightCalculator;
import com.swirlds.platform.internal.EventImpl;
import com.swirlds.platform.system.BasicSoftwareVersion;
import com.swirlds.platform.system.SoftwareVersion;
import com.swirlds.platform.system.address.Address;
import com.swirlds.platform.system.address.AddressBook;
import com.swirlds.platform.system.events.ConsensusData;
import com.swirlds.platform.system.events.EventConstants;
import com.swirlds.platform.system.events.EventDescriptor;
import com.swirlds.platform.system.transaction.ConsensusTransactionImpl;
import com.swirlds.platform.system.transaction.SwirldTransaction;
import com.swirlds.platform.test.fixtures.addressbook.RandomAddressBookGenerator;
import com.swirlds.platform.test.fixtures.event.TestingEventBuilder;
import edu.umd.cs.findbugs.annotations.NonNull;
import java.time.Duration;
import java.time.Instant;
import java.util.ArrayList;
import java.util.Collections;
import java.util.HashMap;
import java.util.List;
import java.util.Map;
import java.util.Random;
import java.util.concurrent.atomic.AtomicReference;
import org.junit.jupiter.api.Assertions;
import org.junit.jupiter.api.DisplayName;
import org.junit.jupiter.api.Test;
import org.junit.jupiter.params.ParameterizedTest;
import org.junit.jupiter.params.provider.CsvSource;
import org.junit.jupiter.params.provider.ValueSource;

@DisplayName("TipsetEventCreatorImpl Tests")
class TipsetEventCreatorTests {

    /**
     * @param nodeId                 the node ID of the simulated node
     * @param tipsetTracker          tracks tipsets of events
     * @param eventCreator           the event creator for the simulated node
     * @param tipsetWeightCalculator used to sanity check event creation logic
     */
    private record SimulatedNode(
            @NonNull NodeId nodeId,
            @NonNull TipsetTracker tipsetTracker,
            @NonNull EventCreator eventCreator,
            @NonNull TipsetWeightCalculator tipsetWeightCalculator) {}

    /**
     * Build an event creator for a node.
     */
    @NonNull
    private EventCreator buildEventCreator(
            @NonNull final Random random,
            @NonNull final Time time,
            @NonNull final AddressBook addressBook,
            @NonNull final NodeId nodeId,
            @NonNull final TransactionSupplier transactionSupplier) {

        final PlatformContext platformContext =
                TestPlatformContextBuilder.create().withTime(time).build();

        final Signer signer = mock(Signer.class);
        when(signer.sign(any())).thenAnswer(invocation -> randomSignature(random));

        final SoftwareVersion softwareVersion = new BasicSoftwareVersion(1);

        return new TipsetEventCreator(
                platformContext, random, signer, addressBook, nodeId, softwareVersion, transactionSupplier);
    }

    /**
     * Build an event creator for each node in the address book.
     */
    @NonNull
    private Map<NodeId, SimulatedNode> buildSimulatedNodes(
            @NonNull final Random random,
            @NonNull final Time time,
            @NonNull final AddressBook addressBook,
            @NonNull final TransactionSupplier transactionSupplier,
            @NonNull final AncientMode ancientMode) {

        final Map<NodeId, SimulatedNode> eventCreators = new HashMap<>();
        final PlatformContext platformContext =
                TestPlatformContextBuilder.create().withTime(time).build();

        for (final Address address : addressBook) {

            final EventCreator eventCreator =
                    buildEventCreator(random, time, addressBook, address.getNodeId(), transactionSupplier);

            final TipsetTracker tipsetTracker = new TipsetTracker(time, addressBook, ancientMode);

            final ChildlessEventTracker childlessEventTracker = new ChildlessEventTracker();
            final TipsetWeightCalculator tipsetWeightCalculator = new TipsetWeightCalculator(
                    platformContext, addressBook, address.getNodeId(), tipsetTracker, childlessEventTracker);

            eventCreators.put(
                    address.getNodeId(),
                    new SimulatedNode(address.getNodeId(), tipsetTracker, eventCreator, tipsetWeightCalculator));
        }

        return eventCreators;
    }

    private void validateNewEvent(
            @NonNull final Map<Hash, EventImpl> events,
            @NonNull final GossipEvent newEvent,
            @NonNull final ConsensusTransactionImpl[] expectedTransactions,
            @NonNull final SimulatedNode simulatedNode,
            final boolean slowNode) {

        final EventImpl selfParent = events.get(newEvent.getHashedData().getSelfParentHash());
        final long selfParentGeneration =
                selfParent == null ? EventConstants.GENERATION_UNDEFINED : selfParent.getGeneration();
        final EventImpl otherParent = events.get(newEvent.getHashedData().getOtherParentHash());
        final long otherParentGeneration =
                otherParent == null ? EventConstants.GENERATION_UNDEFINED : otherParent.getGeneration();

        if (selfParent == null) {
            // The only legal time to have a null self parent is genesis.
            for (final EventImpl event : events.values()) {
                if (event.getHashedData()
                        .getHash()
                        .equals(newEvent.getHashedData().getHash())) {
                    // comparing to self
                    continue;
                }
                Assertions.assertNotEquals(
                        event.getCreatorId(), newEvent.getHashedData().getCreatorId());
            }
        }

        if (otherParent == null) {
            if (slowNode) {
                // During the slow node test, we intentionally don't distribute an event that ends up in the
                // events map. So it's possible for this map to contain two events at this point in time.
                assertTrue(events.size() == 1 || events.size() == 2);
            } else {
                // The only legal time to have no other-parent is at genesis before other events are received.
                assertEquals(1, events.size());
            }
            assertTrue(events.containsKey(newEvent.getHashedData().getHash()));
        }

        // Generation should be max of parents plus one
        final long expectedGeneration = Math.max(selfParentGeneration, otherParentGeneration) + 1;
        assertEquals(expectedGeneration, newEvent.getHashedData().getGeneration());

        // Timestamp must always increase by 1 nanosecond, and there must always be a unique timestamp
        // with nanosecond precision for transaction.
        if (selfParent != null) {
            final int minimumIncrement = Math.max(1, selfParent.getHashedData().getTransactions().length);
            final Instant minimumTimestamp =
                    selfParent.getHashedData().getTimeCreated().plus(Duration.ofNanos(minimumIncrement));
            assertTrue(isGreaterThanOrEqualTo(newEvent.getHashedData().getTimeCreated(), minimumTimestamp));
        }

        // Validate tipset constraints.
        final EventDescriptor descriptor = newEvent.getDescriptor();
        if (selfParent != null) {
            // Except for a genesis event, all other new events must have a positive advancement score.
            assertTrue(simulatedNode
                    .tipsetWeightCalculator
                    .addEventAndGetAdvancementWeight(descriptor)
                    .isNonZero());
        } else {
            simulatedNode.tipsetWeightCalculator.addEventAndGetAdvancementWeight(descriptor);
        }

        // We should see the expected transactions
        assertArrayEquals(expectedTransactions, newEvent.getHashedData().getTransactions());

        assertDoesNotThrow(() -> simulatedNode.eventCreator.toString());
    }

    /**
     * Link the event into its parents and distribute to all nodes in the network.
     */
    private void linkAndDistributeEvent(
            @NonNull final Map<NodeId, SimulatedNode> eventCreators,
            @NonNull final Map<Hash, EventImpl> events,
            @NonNull final GossipEvent event) {

        distributeEvent(eventCreators, linkEvent(eventCreators, events, event));
    }

    /**
     * Link an event to its parents.
     */
    @NonNull
    private EventImpl linkEvent(
            @NonNull final Map<NodeId, SimulatedNode> eventCreators,
            @NonNull final Map<Hash, EventImpl> events,
            @NonNull final GossipEvent event) {

        eventCreators
                .get(event.getHashedData().getCreatorId())
                .tipsetTracker
                .addEvent(event.getDescriptor(), TipsetUtils.getParentDescriptors(event));

        final EventImpl selfParent = events.get(event.getHashedData().getSelfParentHash());
        final EventImpl otherParent = events.get(event.getHashedData().getOtherParentHash());

        final EventImpl eventImpl = new EventImpl(event, new ConsensusData(), selfParent, otherParent);
        events.put(event.getHashedData().getHash(), eventImpl);

        return eventImpl;
    }

    /**
     * Distribute an event to all nodes in the network.
     */
    private void distributeEvent(
            @NonNull final Map<NodeId, SimulatedNode> eventCreators, @NonNull final EventImpl eventImpl) {

        for (final SimulatedNode eventCreator : eventCreators.values()) {
            eventCreator.eventCreator.registerEvent(eventImpl.getBaseEvent());
            eventCreator.tipsetTracker.addEvent(
                    eventImpl.getBaseEvent().getDescriptor(), TipsetUtils.getParentDescriptors(eventImpl));
        }
    }

    /**
     * Generate a small number of random transactions.
     */
    @NonNull
    private ConsensusTransactionImpl[] generateRandomTransactions(@NonNull final Random random) {
        final int transactionCount = random.nextInt(0, 10);
        final ConsensusTransactionImpl[] transactions = new ConsensusTransactionImpl[transactionCount];

        for (int i = 0; i < transactionCount; i++) {
            final byte[] bytes = new byte[32];
            random.nextBytes(bytes);
            final ConsensusTransactionImpl transaction = new SwirldTransaction(bytes);
            transactions[i] = transaction;
        }

        return transactions;
    }

    /**
     * Nodes take turns creating events in a round-robin fashion.
     */
    @ParameterizedTest
    @CsvSource({"false, false", "false, true", "true, false", "true, true"})
    @DisplayName("Round Robin Test")
    void roundRobinTest(final boolean advancingClock, final boolean useBirthRoundForAncient) {
        final Random random = getRandomPrintSeed();

        final int networkSize = 10;

        final AddressBook addressBook =
                new RandomAddressBookGenerator(random).setSize(networkSize).build();

        final FakeTime time = new FakeTime();

        final AtomicReference<ConsensusTransactionImpl[]> transactionSupplier = new AtomicReference<>();

        final Map<NodeId, SimulatedNode> nodes = buildSimulatedNodes(
                random,
                time,
                addressBook,
                transactionSupplier::get,
                useBirthRoundForAncient ? AncientMode.BIRTH_ROUND_THRESHOLD : AncientMode.GENERATION_THRESHOLD);

        final Map<Hash, EventImpl> events = new HashMap<>();

        for (int eventIndex = 0; eventIndex < 100; eventIndex++) {
            for (final Address address : addressBook) {
                if (advancingClock) {
                    time.tick(Duration.ofMillis(10));
                }

                transactionSupplier.set(generateRandomTransactions(random));

                final NodeId nodeId = address.getNodeId();
                final EventCreator eventCreator = nodes.get(nodeId).eventCreator;

                final GossipEvent event = eventCreator.maybeCreateEvent();

                // In this test, it should be impossible for a node to be unable to create an event.
                assertNotNull(event);

                linkAndDistributeEvent(nodes, events, event);

                if (advancingClock) {
                    assertEquals(event.getHashedData().getTimeCreated(), time.now());
                }

                validateNewEvent(events, event, transactionSupplier.get(), nodes.get(nodeId), false);
            }
        }
    }

    /**
     * Each cycle, randomize the order in which nodes are asked to create events.
     */
    @ParameterizedTest
    @CsvSource({"false, false", "false, true", "true, false", "true, true"})
    @DisplayName("Random Order Test")
    void randomOrderTest(final boolean advancingClock, final boolean useBirthRoundForAncient) {
        final Random random = getRandomPrintSeed();

        final int networkSize = 10;

        final AddressBook addressBook =
                new RandomAddressBookGenerator(random).setSize(networkSize).build();

        final FakeTime time = new FakeTime();

        final AtomicReference<ConsensusTransactionImpl[]> transactionSupplier = new AtomicReference<>();

        final Map<NodeId, SimulatedNode> nodes = buildSimulatedNodes(
                random,
                time,
                addressBook,
                transactionSupplier::get,
                useBirthRoundForAncient ? AncientMode.BIRTH_ROUND_THRESHOLD : AncientMode.GENERATION_THRESHOLD);

        final Map<Hash, EventImpl> events = new HashMap<>();

        for (int eventIndex = 0; eventIndex < 100; eventIndex++) {

            final List<Address> addresses = new ArrayList<>();
            addressBook.iterator().forEachRemaining(addresses::add);
            Collections.shuffle(addresses, random);

            boolean atLeastOneEventCreated = false;

            for (final Address address : addresses) {
                if (advancingClock) {
                    time.tick(Duration.ofMillis(10));
                }

                transactionSupplier.set(generateRandomTransactions(random));

                final NodeId nodeId = address.getNodeId();
                final EventCreator eventCreator = nodes.get(nodeId).eventCreator;

                final GossipEvent event = eventCreator.maybeCreateEvent();

                // It's possible a node may not be able to create an event. But we are guaranteed
                // to be able to create at least one event per cycle.
                if (event == null) {
                    continue;
                }
                atLeastOneEventCreated = true;

                linkAndDistributeEvent(nodes, events, event);

                if (advancingClock) {
                    assertEquals(event.getHashedData().getTimeCreated(), time.now());
                }
                validateNewEvent(events, event, transactionSupplier.get(), nodes.get(nodeId), false);
            }

            assertTrue(atLeastOneEventCreated);
        }
    }

    /**
     * This test is very similar to the {@link #randomOrderTest(boolean, boolean)}, except that we repeat the test
     * several times using the same event creator. This fails when we do not clear the event creator in between runs,
     * but should not fail if we have cleared the vent creator.
     */
    @ParameterizedTest
    @ValueSource(booleans = {false, true})
    @DisplayName("Clear Test")
    void clearTest(final boolean advancingClock) {
        final Random random = getRandomPrintSeed();

        final int networkSize = 10;

        final AddressBook addressBook =
                new RandomAddressBookGenerator(random).setSize(networkSize).build();

        final FakeTime time = new FakeTime();

        final AtomicReference<ConsensusTransactionImpl[]> transactionSupplier = new AtomicReference<>();

        final Map<NodeId, SimulatedNode> nodes = buildSimulatedNodes(
                random, time, addressBook, transactionSupplier::get, AncientMode.GENERATION_THRESHOLD);

        for (int i = 0; i < 5; i++) {
            final Map<Hash, EventImpl> events = new HashMap<>();

            for (int eventIndex = 0; eventIndex < 100; eventIndex++) {

                final List<Address> addresses = new ArrayList<>();
                addressBook.iterator().forEachRemaining(addresses::add);
                Collections.shuffle(addresses, random);

                boolean atLeastOneEventCreated = false;

                for (final Address address : addresses) {
                    if (advancingClock) {
                        time.tick(Duration.ofMillis(10));
                    }

                    transactionSupplier.set(generateRandomTransactions(random));

                    final NodeId nodeId = address.getNodeId();
                    final EventCreator eventCreator = nodes.get(nodeId).eventCreator;

                    final GossipEvent event = eventCreator.maybeCreateEvent();

                    // It's possible a node may not be able to create an event. But we are guaranteed
                    // to be able to create at least one event per cycle.
                    if (event == null) {
                        continue;
                    }
                    atLeastOneEventCreated = true;

                    linkAndDistributeEvent(nodes, events, event);

                    if (advancingClock) {
                        assertEquals(event.getHashedData().getTimeCreated(), time.now());
                    }
                    validateNewEvent(events, event, transactionSupplier.get(), nodes.get(nodeId), false);
                }

                assertTrue(atLeastOneEventCreated);
            }
            // Reset the test by calling clear. This test fails in the second iteration if we don't clear things out.
            for (final SimulatedNode node : nodes.values()) {
                node.eventCreator.clear();

                // There are copies of these data structures inside the event creator. We maintain these ones
                // to sanity check the behavior of the event creator.
                node.tipsetTracker.clear();
                node.tipsetWeightCalculator.clear();
            }
            transactionSupplier.set(null);
        }
    }

    /**
     * Each node creates many events in a row without allowing others to take a turn. Eventually, a node should be
     * unable to create another event without first receiving an event from another node.
     */
    @ParameterizedTest
    @CsvSource({"false, false", "false, true", "true, false", "true, true"})
    @DisplayName("Create Many Events In A Row Test")
    void createManyEventsInARowTest(final boolean advancingClock, final boolean useBirthRoundForAncient) {
        final Random random = getRandomPrintSeed();

        final int networkSize = 10;

        final AddressBook addressBook =
                new RandomAddressBookGenerator(random).setSize(networkSize).build();

        final FakeTime time = new FakeTime();

        final AtomicReference<ConsensusTransactionImpl[]> transactionSupplier = new AtomicReference<>();

        final Map<NodeId, SimulatedNode> nodes = buildSimulatedNodes(
                random,
                time,
                addressBook,
                transactionSupplier::get,
                useBirthRoundForAncient ? AncientMode.BIRTH_ROUND_THRESHOLD : AncientMode.GENERATION_THRESHOLD);

        final Map<Hash, EventImpl> events = new HashMap<>();

        for (int eventIndex = 0; eventIndex < 100; eventIndex++) {
            for (final Address address : addressBook) {

                int count = 0;
                while (true) {
                    if (advancingClock) {
                        time.tick(Duration.ofMillis(10));
                    }

                    transactionSupplier.set(generateRandomTransactions(random));

                    final NodeId nodeId = address.getNodeId();
                    final EventCreator eventCreator = nodes.get(nodeId).eventCreator;

                    final GossipEvent event = eventCreator.maybeCreateEvent();

                    if (count == 0) {
                        // The first time we attempt to create an event we should be able to do so.
                        assertNotNull(event);
                    } else if (event == null) {
                        // we can't create any more events
                        break;
                    }

                    linkAndDistributeEvent(nodes, events, event);

                    if (advancingClock) {
                        assertEquals(event.getHashedData().getTimeCreated(), time.now());
                    }
                    validateNewEvent(events, event, transactionSupplier.get(), nodes.get(nodeId), false);

                    // At best, we can create a genesis event and one event per node in the network.
                    // We are unlikely to create this many, but we definitely shouldn't be able to go beyond this.
                    assertTrue(count < networkSize);
                    count++;
                }
            }
        }
    }

    /**
     * The tipset algorithm must still build on top of zero weight nodes, even though they don't help consensus to
     * advance.
     */
    @ParameterizedTest
    @CsvSource({"false, false", "false, true", "true, false", "true, true"})
    @DisplayName("Zero Weight Node Test")
    void zeroWeightNodeTest(final boolean advancingClock, final boolean useBirthRoundForAncient) {
        final Random random = getRandomPrintSeed();

        final int networkSize = 10;

        final AddressBook addressBook =
                new RandomAddressBookGenerator(random).setSize(networkSize).build();

        final NodeId zeroWeightNode = addressBook.getNodeId(0);

        for (final Address address : addressBook) {
            if (address.getNodeId().equals(zeroWeightNode)) {
                addressBook.add(address.copySetWeight(0));
            } else {
                addressBook.add(address.copySetWeight(1));
            }
        }

        final FakeTime time = new FakeTime();

        final AtomicReference<ConsensusTransactionImpl[]> transactionSupplier = new AtomicReference<>();

        final Map<NodeId, SimulatedNode> nodes = buildSimulatedNodes(
                random,
                time,
                addressBook,
                transactionSupplier::get,
                useBirthRoundForAncient ? AncientMode.BIRTH_ROUND_THRESHOLD : AncientMode.GENERATION_THRESHOLD);

        final Map<Hash, EventImpl> events = new HashMap<>();

        int zeroWeightNodeOtherParentCount = 0;

        for (int eventIndex = 0; eventIndex < 100; eventIndex++) {

            final List<Address> addresses = new ArrayList<>();
            addressBook.iterator().forEachRemaining(addresses::add);
            Collections.shuffle(addresses, random);

            boolean atLeastOneEventCreated = false;

            for (final Address address : addresses) {
                if (advancingClock) {
                    time.tick(Duration.ofMillis(10));
                }

                transactionSupplier.set(generateRandomTransactions(random));

                final NodeId nodeId = address.getNodeId();
                final EventCreator eventCreator = nodes.get(nodeId).eventCreator;

                final GossipEvent event = eventCreator.maybeCreateEvent();

                // It's possible a node may not be able to create an event. But we are guaranteed
                // to be able to create at least one event per cycle.
                if (event == null) {
                    continue;
                }
                atLeastOneEventCreated = true;

                final NodeId otherId;
                if (event.getHashedData().hasOtherParent()) {
                    otherId = event.getHashedData().getOtherParents().getFirst().getCreator();
                } else {
                    otherId = null;
                }

                if (otherId != null && otherId.equals(zeroWeightNode)) {
                    zeroWeightNodeOtherParentCount++;
                }

                linkAndDistributeEvent(nodes, events, event);

                if (advancingClock) {
                    assertEquals(event.getHashedData().getTimeCreated(), time.now());
                }
                validateNewEvent(events, event, transactionSupplier.get(), nodes.get(nodeId), false);
            }

            assertTrue(atLeastOneEventCreated);
        }

        // This is just a heuristic. When running this, I typically see numbers around 100.
        // Essentially, we need to make sure that we are choosing the zero weight node's events
        // as other parents. Precisely how often is less important to this test, as long as we are
        // doing it at least some of the time.
        assertTrue(zeroWeightNodeOtherParentCount > 20);
    }

    /**
     * The tipset algorithm must still build on top of zero weight nodes, even though they don't help consensus to
     * advance. Further disadvantage the zero weight node by delaying the propagation of its events, so that others find
     * that they do not get transitive tipset score improvements by using it.
     */
    @ParameterizedTest
    @CsvSource({"false, false", "false, true", "true, false", "true, true"})
    @DisplayName("Zero Weight Slow Node Test")
    void zeroWeightSlowNodeTest(final boolean advancingClock, final boolean useBirthRoundForAncient) {
        final Random random = getRandomPrintSeed();

        final int networkSize = 10;

        final AddressBook addressBook =
                new RandomAddressBookGenerator(random).setSize(networkSize).build();

        final NodeId zeroWeightNode = addressBook.getNodeId(0);

        for (final Address address : addressBook) {
            if (address.getNodeId().equals(zeroWeightNode)) {
                addressBook.add(address.copySetWeight(0));
            } else {
                addressBook.add(address.copySetWeight(1));
            }
        }

        final FakeTime time = new FakeTime();

        final AtomicReference<ConsensusTransactionImpl[]> transactionSupplier = new AtomicReference<>();

        final Map<NodeId, SimulatedNode> nodes = buildSimulatedNodes(
                random,
                time,
                addressBook,
                transactionSupplier::get,
                useBirthRoundForAncient ? AncientMode.BIRTH_ROUND_THRESHOLD : AncientMode.GENERATION_THRESHOLD);

        final Map<Hash, EventImpl> events = new HashMap<>();
        final List<EventImpl> slowNodeEvents = new ArrayList<>();
        int zeroWeightNodeOtherParentCount = 0;

        for (int eventIndex = 0; eventIndex < 100; eventIndex++) {

            final List<Address> addresses = new ArrayList<>();
            addressBook.iterator().forEachRemaining(addresses::add);
            Collections.shuffle(addresses, random);

            boolean atLeastOneEventCreated = false;

            for (final Address address : addresses) {
                if (advancingClock) {
                    time.tick(Duration.ofMillis(10));
                }

                transactionSupplier.set(generateRandomTransactions(random));

                final NodeId nodeId = address.getNodeId();
                final EventCreator eventCreator = nodes.get(nodeId).eventCreator;

                final GossipEvent event = eventCreator.maybeCreateEvent();

                // It's possible a node may not be able to create an event. But we are guaranteed
                // to be able to create at least one event per cycle.
                if (event == null) {
                    continue;
                }
                atLeastOneEventCreated = true;

                final NodeId otherId;
                if (event.getHashedData().hasOtherParent()) {
                    otherId = event.getHashedData().getOtherParents().getFirst().getCreator();
                } else {
                    otherId = null;
                }

                if (otherId != null && otherId.equals(zeroWeightNode)) {
                    zeroWeightNodeOtherParentCount++;
                }

                if (nodeId.equals(zeroWeightNode)) {
                    if (random.nextDouble() < 0.1 || slowNodeEvents.size() > 10) {
                        // Once in a while, take all the slow events and distribute them.
                        for (final EventImpl slowEvent : slowNodeEvents) {
                            distributeEvent(nodes, slowEvent);
                        }
                        slowNodeEvents.clear();
                        linkAndDistributeEvent(nodes, events, event);
                    } else {
                        // Most of the time, we don't immediately distribute the slow events.
                        final EventImpl eventImpl = linkEvent(nodes, events, event);
                        slowNodeEvents.add(eventImpl);
                    }
                } else {
                    // immediately distribute all events not created by the zero stake node
                    linkAndDistributeEvent(nodes, events, event);
                }

                if (advancingClock) {
                    assertEquals(event.getHashedData().getTimeCreated(), time.now());
                }
                validateNewEvent(events, event, transactionSupplier.get(), nodes.get(nodeId), true);
            }

            assertTrue(atLeastOneEventCreated);
        }

        // This is just a heuristic. When running this, I typically see numbers around 10.
        // Essentially, we need to make sure that we are choosing the zero weight node's events
        // as other parents. Precisely how often is less important to this test, as long as we are
        // doing it at least some of the time.
        assertTrue(zeroWeightNodeOtherParentCount > 1);
    }

    @ParameterizedTest
    @CsvSource({"false, false", "false, true", "true, false", "true, true"})
    @DisplayName("Size One Network Test")
    void sizeOneNetworkTest(final boolean advancingClock, final boolean useBirthRoundForAncient) {
        final Random random = getRandomPrintSeed();

        final int networkSize = 1;

        final AddressBook addressBook =
                new RandomAddressBookGenerator(random).setSize(networkSize).build();

        final FakeTime time = new FakeTime();

        final AtomicReference<ConsensusTransactionImpl[]> transactionSupplier = new AtomicReference<>();

        final Map<NodeId, SimulatedNode> nodes = buildSimulatedNodes(
                random,
                time,
                addressBook,
                transactionSupplier::get,
                useBirthRoundForAncient ? AncientMode.BIRTH_ROUND_THRESHOLD : AncientMode.GENERATION_THRESHOLD);

        final Map<Hash, EventImpl> events = new HashMap<>();

        final Address address = addressBook.getAddress(addressBook.getNodeId(0));

        for (int eventIndex = 0; eventIndex < 100; eventIndex++) {
            if (advancingClock) {
                time.tick(Duration.ofMillis(10));
            }

            transactionSupplier.set(generateRandomTransactions(random));

            final NodeId nodeId = address.getNodeId();
            final EventCreator eventCreator = nodes.get(nodeId).eventCreator;

            final GossipEvent event = eventCreator.maybeCreateEvent();

            // In this test, it should be impossible for a node to be unable to create an event.
            assertNotNull(event);

            linkAndDistributeEvent(nodes, events, event);

            if (advancingClock) {
                assertEquals(event.getHashedData().getTimeCreated(), time.now());
            }
        }
    }

    @NonNull
    private GossipEvent createTestEvent(
            @NonNull final Random random,
            @NonNull final NodeId creator,
            long selfParentGeneration,
            final long otherParentGeneration) {

        final GossipEvent selfParent =
                new TestingEventBuilder(random).setCreatorId(creator).build();

        final TestingEventBuilder eventBuilder = new TestingEventBuilder(random)
                .setCreatorId(creator)
                .setSelfParent(selfParent)
                .overrideSelfParentGeneration(selfParentGeneration);

        if (otherParentId != null) {
            final GossipEvent otherParent =
                    new TestingEventBuilder(random).setCreatorId(otherParentId).build();

<<<<<<< HEAD
        when(hashedData.createEventDescriptor()).thenReturn(descriptor);
        when(event.getDescriptor()).thenReturn(descriptor);

        when(event.getHashedData()).thenReturn(hashedData);

        final BaseEventUnhashedData unhashedData = mock(BaseEventUnhashedData.class);
        when(event.getUnhashedData()).thenReturn(unhashedData);
=======
            eventBuilder.setOtherParent(otherParent).overrideOtherParentGeneration(otherParentGeneration);
        }
>>>>>>> ebd6612b

        return eventBuilder.build();
    }

    /**
     * There was once a bug that could cause event creation to become frozen. This was because we weren't properly
     * including the advancement weight of the self parent when considering the theoretical advancement weight of a new
     * event.
     */
    @Test
    @DisplayName("Frozen Event Creation Bug")
    void frozenEventCreationBug() {
        final Random random = getRandomPrintSeed();

        final int networkSize = 4;

        final AddressBook addressBook = new RandomAddressBookGenerator(random)
                .setCustomWeightGenerator(x -> 1L)
                .setSize(networkSize)
                .build();

        final FakeTime time = new FakeTime();

        final NodeId nodeA = addressBook.getNodeId(0); // self
        final NodeId nodeB = addressBook.getNodeId(1);
        final NodeId nodeC = addressBook.getNodeId(2);
        final NodeId nodeD = addressBook.getNodeId(3);

        // All nodes except for node 0 are fully mocked. This test is testing how node 0 behaves.
        final EventCreator eventCreator =
                buildEventCreator(random, time, addressBook, nodeA, () -> new ConsensusTransactionImpl[0]);

        // Create some genesis events
        final GossipEvent eventA1 = eventCreator.maybeCreateEvent();
        assertNotNull(eventA1);

<<<<<<< HEAD
        final GossipEvent eventB1 = createMockEvent(
                random, nodeB, EventConstants.GENERATION_UNDEFINED, EventConstants.GENERATION_UNDEFINED);
        final GossipEvent eventC1 = createMockEvent(
                random, nodeC, EventConstants.GENERATION_UNDEFINED, EventConstants.GENERATION_UNDEFINED);
        final GossipEvent eventD1 = createMockEvent(
                random, nodeD, EventConstants.GENERATION_UNDEFINED, EventConstants.GENERATION_UNDEFINED);
=======
        final GossipEvent eventB1 = createTestEvent(
                random, nodeB, EventConstants.GENERATION_UNDEFINED, null, EventConstants.GENERATION_UNDEFINED);
        final GossipEvent eventC1 = createTestEvent(
                random, nodeC, EventConstants.GENERATION_UNDEFINED, null, EventConstants.GENERATION_UNDEFINED);
        final GossipEvent eventD1 = createTestEvent(
                random, nodeD, EventConstants.GENERATION_UNDEFINED, null, EventConstants.GENERATION_UNDEFINED);
>>>>>>> ebd6612b

        eventCreator.registerEvent(eventB1);
        eventCreator.registerEvent(eventC1);
        eventCreator.registerEvent(eventD1);

        // Create the next several events.
        // We should be able to create a total of 3 before we exhaust all possible parents.

        // This will not advance the snapshot, total advancement weight is 1 (1+1/4 !> 2/3)
        final GossipEvent eventA2 = eventCreator.maybeCreateEvent();
        assertNotNull(eventA2);

        // This will advance the snapshot, total advancement weight is 2 (2+1/4 > 2/3)
        final GossipEvent eventA3 = eventCreator.maybeCreateEvent();
        assertNotNull(eventA3);

        // This will not advance the snapshot, total advancement weight is 1 (1+1/4 !> 2/3)
        final GossipEvent eventA4 = eventCreator.maybeCreateEvent();
        assertNotNull(eventA4);

        // It should not be possible to create another event since we have exhausted all possible other parents.
        assertNull(eventCreator.maybeCreateEvent());

        // Create an event from one of the other nodes that was updated in the previous snapshot,
        // but has not been updated in the current snapshot.

<<<<<<< HEAD
        final NodeId otherParentId;
        if (eventA2.getHashedData().hasOtherParent()) {
            otherParentId = eventA2.getHashedData().getOtherParents().getFirst().getCreator();
        } else {
            otherParentId = null;
        }

        final GossipEvent legalOtherParent = createMockEvent(random, otherParentId, 0, 0);
=======
        final NodeId otherParentId = eventA2.getUnhashedData().getOtherId();
        final GossipEvent legalOtherParent = createTestEvent(random, otherParentId, 0, nodeA, 0);
>>>>>>> ebd6612b

        eventCreator.registerEvent(legalOtherParent);

        // We should be able to create an event on the new parent.
        assertNotNull(eventCreator.maybeCreateEvent());
    }

    /**
     * Event from nodes not in the address book should not be used as parents for creating new events.
     */
    @Test
    @DisplayName("Not Registering Events From NodeIds Not In AddressBook")
    void notRegisteringEventsFromNodesNotInAddressBook() {
        final Random random = getRandomPrintSeed();

        final int networkSize = 4;

        final AddressBook addressBook = new RandomAddressBookGenerator(random)
                .setCustomWeightGenerator(x -> 1L)
                .setSize(networkSize)
                .build();

        final FakeTime time = new FakeTime();

        final NodeId nodeA = addressBook.getNodeId(0); // self
        final NodeId nodeB = addressBook.getNodeId(1);
        final NodeId nodeC = addressBook.getNodeId(2);
        final NodeId nodeD = addressBook.getNodeId(3);
        // Node 4 (E) is not in the address book.
        final NodeId nodeE = new NodeId(nodeD.id() + 1);

        // All nodes except for node 0 are fully mocked. This test is testing how node 0 behaves.
        final EventCreator eventCreator =
                buildEventCreator(random, time, addressBook, nodeA, () -> new ConsensusTransactionImpl[0]);

        // Create some genesis events
        final GossipEvent eventA1 = eventCreator.maybeCreateEvent();
        assertNotNull(eventA1);

<<<<<<< HEAD
        final GossipEvent eventB1 = createMockEvent(
                random, nodeB, EventConstants.GENERATION_UNDEFINED, EventConstants.GENERATION_UNDEFINED);
        final GossipEvent eventC1 = createMockEvent(
                random, nodeC, EventConstants.GENERATION_UNDEFINED, EventConstants.GENERATION_UNDEFINED);
        final GossipEvent eventD1 = createMockEvent(
                random, nodeD, EventConstants.GENERATION_UNDEFINED, EventConstants.GENERATION_UNDEFINED);
        final GossipEvent eventE1 = createMockEvent(
                random, nodeE, EventConstants.GENERATION_UNDEFINED, EventConstants.GENERATION_UNDEFINED);
=======
        final GossipEvent eventB1 = createTestEvent(
                random, nodeB, EventConstants.GENERATION_UNDEFINED, null, EventConstants.GENERATION_UNDEFINED);
        final GossipEvent eventC1 = createTestEvent(
                random, nodeC, EventConstants.GENERATION_UNDEFINED, null, EventConstants.GENERATION_UNDEFINED);
        final GossipEvent eventD1 = createTestEvent(
                random, nodeD, EventConstants.GENERATION_UNDEFINED, null, EventConstants.GENERATION_UNDEFINED);
        final GossipEvent eventE1 = createTestEvent(
                random, nodeE, EventConstants.GENERATION_UNDEFINED, null, EventConstants.GENERATION_UNDEFINED);
>>>>>>> ebd6612b

        eventCreator.registerEvent(eventB1);
        eventCreator.registerEvent(eventC1);
        eventCreator.registerEvent(eventD1);
        // Attempt to register event from a node not in the address book.
        eventCreator.registerEvent(eventE1);

        // Create the next several events.
        // We should be able to create a total of 3 before we exhaust all possible parents in the address book.

        // This will not advance the snapshot, total advancement weight is 1 (1+1/4 !> 2/3)
        final GossipEvent eventA2 = eventCreator.maybeCreateEvent();
        assertNotNull(eventA2);

        // This will advance the snapshot, total advancement weight is 2 (2+1/4 > 2/3)
        final GossipEvent eventA3 = eventCreator.maybeCreateEvent();
        assertNotNull(eventA3);

        // This will not advance the snapshot, total advancement weight is 1 (1+1/4 !> 2/3)
        final GossipEvent eventA4 = eventCreator.maybeCreateEvent();
        assertNotNull(eventA4);

        // It should not be possible to create another event since we have exhausted all possible other parents in the
        // address book.
        assertNull(eventCreator.maybeCreateEvent());
    }

    /**
     * There was once a bug where it was possible to create a self event that was stale at the moment of its creation
     * time. This test verifies that this is no longer possible.
     */
    @ParameterizedTest
    @ValueSource(booleans = {false, true})
    @DisplayName("No Stale Events At Creation Time Test")
    void noStaleEventsAtCreationTimeTest(final boolean useBirthRoundForAncient) {
        final Random random = getRandomPrintSeed();

        final int networkSize = 4;

        final AddressBook addressBook = new RandomAddressBookGenerator(random)
                .setCustomWeightGenerator(x -> 1L)
                .setSize(networkSize)
                .build();

        final FakeTime time = new FakeTime();

        final NodeId nodeA = addressBook.getNodeId(0); // self

        final EventCreator eventCreator =
                buildEventCreator(random, time, addressBook, nodeA, () -> new ConsensusTransactionImpl[0]);

        eventCreator.setNonAncientEventWindow(new NonAncientEventWindow(
                1,
                100,
                1 /* ignored in this context */,
                useBirthRoundForAncient ? AncientMode.BIRTH_ROUND_THRESHOLD : AncientMode.GENERATION_THRESHOLD));

        // Since there are no other parents available, the next event created would have a generation of 0
        // (if event creation were permitted). Since the current minimum generation non ancient is 100,
        // that event would be stale at the moment of its creation.
        assertNull(eventCreator.maybeCreateEvent());
    }

    /**
     * Checks that birth round on events is being set if the setting for using birth round is set.
     * <p>
     * FUTURE WORK: Update this test to use RosterDiff instead of NonAncientEventWindow
     */
    @ParameterizedTest
    @CsvSource({"true, true", "true, false", "false, true", "false, false"})
    @DisplayName("Check setting of birthRound on new events.")
    void checkSettingEventBirthRound(final boolean advancingClock, final boolean useBirthRoundForAncient) {
        final Random random = getRandomPrintSeed(0);

        final int networkSize = 10;

        final AddressBook addressBook =
                new RandomAddressBookGenerator(random).setSize(networkSize).build();

        final FakeTime time = new FakeTime();

        final AtomicReference<ConsensusTransactionImpl[]> transactionSupplier = new AtomicReference<>();

        final Map<NodeId, SimulatedNode> nodes = buildSimulatedNodes(
                random,
                time,
                addressBook,
                transactionSupplier::get,
                useBirthRoundForAncient ? AncientMode.BIRTH_ROUND_THRESHOLD : AncientMode.GENERATION_THRESHOLD);

        final Map<Hash, EventImpl> events = new HashMap<>();

        for (int eventIndex = 0; eventIndex < 100; eventIndex++) {
            for (final Address address : addressBook) {
                if (advancingClock) {
                    time.tick(Duration.ofMillis(10));
                }

                transactionSupplier.set(generateRandomTransactions(random));

                final NodeId nodeId = address.getNodeId();
                final EventCreator eventCreator = nodes.get(nodeId).eventCreator;

                final long pendingConsensusRound = eventIndex + 2;
                if (eventIndex > 0) {

                    final long ancientThreshold;
                    if (useBirthRoundForAncient) {
                        ancientThreshold = Math.max(EventConstants.MINIMUM_ROUND_CREATED, eventIndex - 26);
                    } else {
                        ancientThreshold = Math.max(EventConstants.FIRST_GENERATION, eventIndex - 26);
                    }

                    // Set non-ancientEventWindow after creating genesis event from each node.
                    eventCreator.setNonAncientEventWindow(new NonAncientEventWindow(
                            pendingConsensusRound - 1,
                            ancientThreshold,
                            1 /* ignored in this context */,
                            useBirthRoundForAncient
                                    ? AncientMode.BIRTH_ROUND_THRESHOLD
                                    : AncientMode.GENERATION_THRESHOLD));
                }

                final GossipEvent event = eventCreator.maybeCreateEvent();

                // In this test, it should be impossible for a node to be unable to create an event.
                assertNotNull(event);

                linkAndDistributeEvent(nodes, events, event);

                if (advancingClock) {
                    assertEquals(event.getHashedData().getTimeCreated(), time.now());
                }

                if (eventIndex == 0) {
                    final long birthRound = event.getHashedData().getBirthRound();
                    assertEquals(ROUND_FIRST, birthRound);
                } else {
                    final long birthRound = event.getHashedData().getBirthRound();
                    if (useBirthRoundForAncient) {
                        assertEquals(pendingConsensusRound, birthRound);
                    } else {
                        assertEquals(ROUND_FIRST, birthRound);
                    }
                }
            }
        }
    }
}<|MERGE_RESOLUTION|>--- conflicted
+++ resolved
@@ -60,6 +60,7 @@
 import com.swirlds.platform.test.fixtures.addressbook.RandomAddressBookGenerator;
 import com.swirlds.platform.test.fixtures.event.TestingEventBuilder;
 import edu.umd.cs.findbugs.annotations.NonNull;
+import edu.umd.cs.findbugs.annotations.Nullable;
 import java.time.Duration;
 import java.time.Instant;
 import java.util.ArrayList;
@@ -811,6 +812,7 @@
             @NonNull final Random random,
             @NonNull final NodeId creator,
             long selfParentGeneration,
+            @Nullable final NodeId otherParentId,
             final long otherParentGeneration) {
 
         final GossipEvent selfParent =
@@ -825,18 +827,8 @@
             final GossipEvent otherParent =
                     new TestingEventBuilder(random).setCreatorId(otherParentId).build();
 
-<<<<<<< HEAD
-        when(hashedData.createEventDescriptor()).thenReturn(descriptor);
-        when(event.getDescriptor()).thenReturn(descriptor);
-
-        when(event.getHashedData()).thenReturn(hashedData);
-
-        final BaseEventUnhashedData unhashedData = mock(BaseEventUnhashedData.class);
-        when(event.getUnhashedData()).thenReturn(unhashedData);
-=======
             eventBuilder.setOtherParent(otherParent).overrideOtherParentGeneration(otherParentGeneration);
         }
->>>>>>> ebd6612b
 
         return eventBuilder.build();
     }
@@ -873,21 +865,12 @@
         final GossipEvent eventA1 = eventCreator.maybeCreateEvent();
         assertNotNull(eventA1);
 
-<<<<<<< HEAD
-        final GossipEvent eventB1 = createMockEvent(
-                random, nodeB, EventConstants.GENERATION_UNDEFINED, EventConstants.GENERATION_UNDEFINED);
-        final GossipEvent eventC1 = createMockEvent(
-                random, nodeC, EventConstants.GENERATION_UNDEFINED, EventConstants.GENERATION_UNDEFINED);
-        final GossipEvent eventD1 = createMockEvent(
-                random, nodeD, EventConstants.GENERATION_UNDEFINED, EventConstants.GENERATION_UNDEFINED);
-=======
         final GossipEvent eventB1 = createTestEvent(
                 random, nodeB, EventConstants.GENERATION_UNDEFINED, null, EventConstants.GENERATION_UNDEFINED);
         final GossipEvent eventC1 = createTestEvent(
                 random, nodeC, EventConstants.GENERATION_UNDEFINED, null, EventConstants.GENERATION_UNDEFINED);
         final GossipEvent eventD1 = createTestEvent(
                 random, nodeD, EventConstants.GENERATION_UNDEFINED, null, EventConstants.GENERATION_UNDEFINED);
->>>>>>> ebd6612b
 
         eventCreator.registerEvent(eventB1);
         eventCreator.registerEvent(eventC1);
@@ -914,7 +897,6 @@
         // Create an event from one of the other nodes that was updated in the previous snapshot,
         // but has not been updated in the current snapshot.
 
-<<<<<<< HEAD
         final NodeId otherParentId;
         if (eventA2.getHashedData().hasOtherParent()) {
             otherParentId = eventA2.getHashedData().getOtherParents().getFirst().getCreator();
@@ -922,11 +904,7 @@
             otherParentId = null;
         }
 
-        final GossipEvent legalOtherParent = createMockEvent(random, otherParentId, 0, 0);
-=======
-        final NodeId otherParentId = eventA2.getUnhashedData().getOtherId();
-        final GossipEvent legalOtherParent = createTestEvent(random, otherParentId, 0, nodeA, 0);
->>>>>>> ebd6612b
+        final GossipEvent legalOtherParent = createTestEvent(random, otherParentId, 0, null, 0);
 
         eventCreator.registerEvent(legalOtherParent);
 
@@ -966,16 +944,6 @@
         final GossipEvent eventA1 = eventCreator.maybeCreateEvent();
         assertNotNull(eventA1);
 
-<<<<<<< HEAD
-        final GossipEvent eventB1 = createMockEvent(
-                random, nodeB, EventConstants.GENERATION_UNDEFINED, EventConstants.GENERATION_UNDEFINED);
-        final GossipEvent eventC1 = createMockEvent(
-                random, nodeC, EventConstants.GENERATION_UNDEFINED, EventConstants.GENERATION_UNDEFINED);
-        final GossipEvent eventD1 = createMockEvent(
-                random, nodeD, EventConstants.GENERATION_UNDEFINED, EventConstants.GENERATION_UNDEFINED);
-        final GossipEvent eventE1 = createMockEvent(
-                random, nodeE, EventConstants.GENERATION_UNDEFINED, EventConstants.GENERATION_UNDEFINED);
-=======
         final GossipEvent eventB1 = createTestEvent(
                 random, nodeB, EventConstants.GENERATION_UNDEFINED, null, EventConstants.GENERATION_UNDEFINED);
         final GossipEvent eventC1 = createTestEvent(
@@ -984,7 +952,6 @@
                 random, nodeD, EventConstants.GENERATION_UNDEFINED, null, EventConstants.GENERATION_UNDEFINED);
         final GossipEvent eventE1 = createTestEvent(
                 random, nodeE, EventConstants.GENERATION_UNDEFINED, null, EventConstants.GENERATION_UNDEFINED);
->>>>>>> ebd6612b
 
         eventCreator.registerEvent(eventB1);
         eventCreator.registerEvent(eventC1);
