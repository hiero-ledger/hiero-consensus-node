--- conflicted
+++ resolved
@@ -607,7 +607,8 @@
                 new PostConsensusSystemTransactionManagerFactory()
                         .addHandlers(systemTransactionTracker.getPostConsensusHandleMethods())
                         .build();
-
+        final PlatformContext platformContext =
+                TestPlatformContextBuilder.create().build();
         if (swirldState instanceof SwirldState2) {
             swirldStateManager = new SwirldStateManagerDouble(
                     selfNodeId,
@@ -621,13 +622,9 @@
             swirldStateManager = new SwirldStateManagerSingle(
                     getStaticThreadManager(),
                     selfNodeId,
-<<<<<<< HEAD
-                    systemTransactionTracker,
-                    platform.getContext(),
-=======
+                    platformContext,
                     preConsensusSystemTransactionManager,
                     postConsensusSystemTransactionManager,
->>>>>>> 2931f954
                     mock(SwirldStateMetrics.class),
                     consensusMetrics,
                     settingsProvider,
@@ -635,9 +632,6 @@
                     () -> false,
                     state);
         }
-
-        final PlatformContext platformContext =
-                TestPlatformContextBuilder.create().build();
 
         preConsensusEventHandler = new PreConsensusEventHandler(
                 getStaticThreadManager(), selfNodeId, platformContext, swirldStateManager, consensusMetrics);
