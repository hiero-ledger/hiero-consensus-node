--- conflicted
+++ resolved
@@ -1094,91 +1094,18 @@
     }
 
     /**
-<<<<<<< HEAD
-     * Tests if a sync is interrupted because it takes too long. The caller has 300 events to send, but the listener
-     * sleeps after reading every event. Eventually, the sync will time out and will be aborted.
-     */
-    @Test
-    @Disabled("Test takes a minute to finish, so disabled by default")
-    void testSyncTimeExceeded() {
-        final SyncTestParams params = new SyncTestParams(10, 1000, 500, 200);
-        final SyncTestExecutor executor = new SyncTestExecutor(params);
-        final int sleep = 1000;
-
+     * Tests that a sync works if one node has no events at all in the graph and also has a non-ancient indicator that
+     * is not 0
+     */
+    @ParameterizedTest
+    @MethodSource("bothAncientModes")
+    void noEventsStartIndicator(@NonNull final AncientMode ancientMode) throws Exception {
+        final SyncTestParams params = new SyncTestParams(4, 0, 100, 0, ancientMode);
+        final SyncTestExecutor executor = new SyncTestExecutor(params);
         executor.setGraphCustomization((caller, listener) -> {
             caller.setSaveGeneratedEvents(true);
             listener.setSaveGeneratedEvents(true);
         });
-
-        executor.setCustomInitialization((c, l) -> l.setSleepAfterEventReadMillis(sleep));
-
-        assertThrows(Exception.class, executor::execute, "the sync should time out and an exception should be thrown");
-    }
-
-    /**
-     * Tests if a sync is aborted when there is any issue on the readers side (in this case a socket timeout), while the
-     * listener is blocked while writing to the socket, because the buffer is full. The only was to unlock the writer is
-     * to close the connection, which is what the synchronizer does.
-     */
-    @Test
-    @Disabled("Not reliable enough for CCI")
-    void testTimoutWriterStuck() {
-        final SyncTestParams params = new SyncTestParams(10, 1000, 5000, 200);
-        final SyncTestExecutor executor = new SyncTestExecutor(params);
-        final int sleep = 5000;
-
-        executor.setConnectionFactory(ConnectionFactory::createSocketConnections);
-
-        executor.setGraphCustomization((caller, listener) -> {
-            caller.setSaveGeneratedEvents(true);
-            listener.setSaveGeneratedEvents(true);
-        });
-
-        executor.setCustomInitialization((c, l) -> l.setSleepAfterEventReadMillis(sleep));
-
-        assertThrows(
-                Exception.class,
-                executor::execute,
-                "the socket read should time out and an exception should be thrown");
-    }
-
-    /**
-     * Tests that a sync works if one node has no events at all in the graph and also has a non-ancient generation that
-     * is not 0
-     */
-    @Test
-    void noEventsStartGeneration() throws Exception {
-        final SyncTestParams params = new SyncTestParams(4, 0, 100, 0);
-=======
-     * Tests that a sync works if one node has no events at all in the graph and also has a non-ancient indicator that
-     * is not 0
-     */
-    @ParameterizedTest
-    @MethodSource("bothAncientModes")
-    void noEventsStartIndicator(@NonNull final AncientMode ancientMode) throws Exception {
-        final SyncTestParams params = new SyncTestParams(4, 0, 100, 0, ancientMode);
->>>>>>> cd721d6d
-        final SyncTestExecutor executor = new SyncTestExecutor(params);
-        executor.setGraphCustomization((caller, listener) -> {
-            caller.setSaveGeneratedEvents(true);
-            listener.setSaveGeneratedEvents(true);
-        });
-<<<<<<< HEAD
-        executor.setGenerationDefinitions((caller, listener) -> {
-            long callerMaxGen = SyncTestUtils.getMaxGen(caller.getShadowGraph().getTips());
-            long callerMinGen = SyncTestUtils.getMinGen(caller.getShadowGraph()
-                    .findAncestors(caller.getShadowGraph().getTips(), (e) -> true));
-
-            when(listener.getConsensus().getMaxRoundGeneration()).thenReturn(callerMaxGen);
-            when(listener.getConsensus().getMinGenerationNonAncient()).thenReturn(callerMaxGen / 2);
-            when(listener.getConsensus().getMinRoundGeneration()).thenReturn(callerMinGen);
-
-            when(caller.getConsensus().getMaxRoundGeneration()).thenReturn(callerMaxGen);
-            when(caller.getConsensus().getMinGenerationNonAncient()).thenReturn(callerMaxGen / 2);
-            when(caller.getConsensus().getMinRoundGeneration()).thenReturn(callerMinGen);
-        });
-        executor.setCustomPreSyncConfiguration((caller, listener) -> {
-=======
         executor.setEventWindowDefinitions((caller, listener) -> {
             final long callerMaximumIndicator =
                     SyncTestUtils.getMaxIndicator(caller.getShadowGraph().getTips(), ancientMode);
@@ -1194,7 +1121,6 @@
                             callerAncientIndicator,
                             ancientMode));
 
->>>>>>> cd721d6d
             listener.getShadowGraph()
                     .updateEventWindow(new NonAncientEventWindow(
                             ROUND_FIRST /* ignored */,
