/*
 * Copyright (C) 2016-2024 Hedera Hashgraph, LLC
 *
 * Licensed under the Apache License, Version 2.0 (the "License");
 * you may not use this file except in compliance with the License.
 * You may obtain a copy of the License at
 *
 *      http://www.apache.org/licenses/LICENSE-2.0
 *
 * Unless required by applicable law or agreed to in writing, software
 * distributed under the License is distributed on an "AS IS" BASIS,
 * WITHOUT WARRANTIES OR CONDITIONS OF ANY KIND, either express or implied.
 * See the License for the specific language governing permissions and
 * limitations under the License.
 */

package com.swirlds.platform.test.event.preconsensus;

import static com.swirlds.common.test.fixtures.AssertionUtils.assertIteratorEquality;
import static com.swirlds.common.test.fixtures.RandomUtils.getRandomPrintSeed;
import static com.swirlds.common.threading.manager.AdHocThreadManager.getStaticThreadManager;
import static com.swirlds.platform.event.AncientMode.BIRTH_ROUND_THRESHOLD;
import static com.swirlds.platform.event.AncientMode.GENERATION_THRESHOLD;
import static com.swirlds.platform.event.preconsensus.PcesFileManager.NO_LOWER_BOUND;
import static java.lang.Math.max;
import static org.junit.jupiter.api.Assertions.assertFalse;
import static org.junit.jupiter.api.Assertions.assertThrows;
import static org.junit.jupiter.api.Assertions.assertTrue;

import com.swirlds.base.time.Time;
import com.swirlds.common.context.DefaultPlatformContext;
import com.swirlds.common.context.PlatformContext;
import com.swirlds.common.crypto.CryptographyHolder;
import com.swirlds.common.io.streams.SerializableDataOutputStream;
import com.swirlds.common.io.utility.FileUtils;
import com.swirlds.common.io.utility.RecycleBin;
import com.swirlds.common.io.utility.RecycleBinImpl;
import com.swirlds.common.metrics.noop.NoOpMetrics;
import com.swirlds.common.test.fixtures.TestFileSystemManager;
import com.swirlds.common.test.fixtures.TestRecycleBin;
import com.swirlds.config.api.Configuration;
import com.swirlds.config.extensions.test.fixtures.TestConfigBuilder;
import com.swirlds.metrics.api.Metrics;
import com.swirlds.platform.event.AncientMode;
import com.swirlds.platform.event.preconsensus.PcesConfig_;
import com.swirlds.platform.event.preconsensus.PcesFile;
import com.swirlds.platform.event.preconsensus.PcesFileReader;
import com.swirlds.platform.event.preconsensus.PcesFileTracker;
import com.swirlds.platform.event.preconsensus.PcesMutableFile;
import com.swirlds.platform.eventhandling.EventConfig_;
import edu.umd.cs.findbugs.annotations.NonNull;
import java.io.FileOutputStream;
import java.io.IOException;
import java.nio.file.Files;
import java.nio.file.NoSuchFileException;
import java.nio.file.Path;
import java.time.Instant;
import java.util.ArrayList;
import java.util.Collections;
import java.util.HashSet;
import java.util.Iterator;
import java.util.List;
import java.util.Random;
import java.util.Set;
import java.util.function.BiFunction;
import java.util.stream.Stream;
import org.junit.jupiter.api.AfterEach;
import org.junit.jupiter.api.BeforeEach;
import org.junit.jupiter.api.DisplayName;
import org.junit.jupiter.api.Test;
import org.junit.jupiter.api.io.TempDir;
import org.junit.jupiter.params.ParameterizedTest;
import org.junit.jupiter.params.provider.Arguments;
import org.junit.jupiter.params.provider.MethodSource;

@DisplayName("PcesFileReader Tests")
class PcesFileReaderTests {

    /**
     * Temporary directory provided by JUnit
     */
    @TempDir
    Path testDirectory;

    private Path fileDirectory = null;

    private Random random;

    private final int fileCount = 100;
    private Path recycleBinPath;

    @BeforeEach
    void beforeEach() throws IOException {
        FileUtils.deleteDirectory(testDirectory);
        fileDirectory = testDirectory.resolve("data").resolve("0");
        random = getRandomPrintSeed();
        recycleBinPath = testDirectory.resolve("recycle-bin");
    }

    @AfterEach
    void afterEach() throws IOException {
        FileUtils.deleteDirectory(testDirectory);
    }

    private PlatformContext buildContext(@NonNull final AncientMode ancientMode) {
        return buildContext(false, ancientMode);
    }

    private PlatformContext buildContext(final boolean permitGaps, @NonNull final AncientMode ancientMode) {
        final Configuration configuration = new TestConfigBuilder()
                .withValue(PcesConfig_.DATABASE_DIRECTORY, testDirectory.resolve("data"))
                .withValue(PcesConfig_.PREFERRED_FILE_SIZE_MEGABYTES, 5)
                .withValue(PcesConfig_.PERMIT_GAPS, permitGaps)
                .withValue(PcesConfig_.COMPACT_LAST_FILE_ON_STARTUP, false)
                .withValue(EventConfig_.USE_BIRTH_ROUND_ANCIENT_THRESHOLD, ancientMode == BIRTH_ROUND_THRESHOLD)
                .getOrCreateConfig();

        final Metrics metrics = new NoOpMetrics();

        final TestFileSystemManager fileSystemManager = new TestFileSystemManager(testDirectory);
        fileSystemManager.setBin(TestRecycleBin.getInstance());
        return new DefaultPlatformContext(
                configuration, metrics, CryptographyHolder.get(), Time.getCurrent(), fileSystemManager);
    }

    private PlatformContext buildContext(
            final boolean permitGaps,
            @NonNull final AncientMode ancientMode,
            BiFunction<Metrics, Time, RecycleBin> recycleBinProvider) {
        final Configuration configuration = new TestConfigBuilder()
                .withValue(PcesConfig_.DATABASE_DIRECTORY, testDirectory.resolve("data"))
                .withValue(PcesConfig_.PREFERRED_FILE_SIZE_MEGABYTES, 5)
                .withValue(PcesConfig_.PERMIT_GAPS, permitGaps)
                .withValue(PcesConfig_.COMPACT_LAST_FILE_ON_STARTUP, false)
                .withValue(EventConfig_.USE_BIRTH_ROUND_ANCIENT_THRESHOLD, ancientMode == BIRTH_ROUND_THRESHOLD)
                .getOrCreateConfig();

        final Metrics metrics = new NoOpMetrics();

        final TestFileSystemManager fileSystemManager = new TestFileSystemManager(testDirectory);
        fileSystemManager.setBin(recycleBinProvider.apply(metrics, Time.getCurrent()));
        return new DefaultPlatformContext(
                configuration, metrics, CryptographyHolder.get(), Time.getCurrent(), fileSystemManager);
    }

    protected static Stream<Arguments> buildArguments() {
        return Stream.of(Arguments.of(GENERATION_THRESHOLD), Arguments.of(BIRTH_ROUND_THRESHOLD));
    }

    /**
     * Create a dummy file.
     *
     * @param descriptor a description of the file
     */
    public static void createDummyFile(final PcesFile descriptor) throws IOException {
        final Path parentDir = descriptor.getPath().getParent();
        if (!Files.exists(parentDir)) {
            Files.createDirectories(parentDir);
        }
        final SerializableDataOutputStream out = new SerializableDataOutputStream(
                new FileOutputStream(descriptor.getPath().toFile()));
        out.writeInt(PcesMutableFile.FILE_VERSION);
        out.writeNormalisedString("foo bar baz");
        out.close();
    }

    @ParameterizedTest
    @MethodSource("buildArguments")
    @DisplayName("Read Files In Order Test")
    void readFilesInOrderTest(@NonNull final AncientMode ancientMode) throws IOException {
        // Intentionally pick values close to wrapping around the 3 digit to 4 digit sequence number.
        // This will cause the files not to line up alphabetically, and this is a scenario that the
        // code should be able to handle.
        final long firstSequenceNumber = random.nextLong(950, 1000);

        final List<PcesFile> files = new ArrayList<>();

        final long maxDelta = random.nextLong(10, 20);
        long lowerBound = random.nextLong(0, 1000);
        final long nonExistentValue = lowerBound - 1;
        long upperBound = random.nextLong(lowerBound, lowerBound + maxDelta);
        Instant timestamp = Instant.now();

        for (long sequenceNumber = firstSequenceNumber;
                sequenceNumber < firstSequenceNumber + fileCount;
                sequenceNumber++) {

            final PcesFile file =
                    PcesFile.of(ancientMode, timestamp, sequenceNumber, lowerBound, upperBound, 0, fileDirectory);

            lowerBound = random.nextLong(lowerBound, upperBound + 1);
            upperBound = max(upperBound, random.nextLong(lowerBound, lowerBound + maxDelta));
            timestamp = timestamp.plusMillis(random.nextInt(1, 100_000));

            files.add(file);
            createDummyFile(file);
        }

        final PcesFileTracker fileTracker =
                PcesFileReader.readFilesFromDisk(buildContext(ancientMode), fileDirectory, 0, false, ancientMode);

        assertIteratorEquality(files.iterator(), fileTracker.getFileIterator(NO_LOWER_BOUND, 0));

        assertIteratorEquality(
                files.iterator(), fileTracker.getFileIterator(files.getFirst().getUpperBound(), 0));

        // attempt to start a non-existent ancient indicator
        assertIteratorEquality(files.iterator(), fileTracker.getFileIterator(nonExistentValue, 0));
    }

    @ParameterizedTest
    @MethodSource("buildArguments")
    @DisplayName("Read Files In Order Gap Test")
    void readFilesInOrderGapTest(@NonNull final AncientMode ancientMode) throws IOException {
        for (final boolean permitGaps : List.of(true, false)) {
            // Intentionally pick values close to wrapping around the 3 digit to 4 digit sequence number.
            // This will cause the files not to line up alphabetically, and this is a scenario that the
            // code should be able to handle.
            final long firstSequenceNumber = random.nextLong(950, 1000);

            final List<PcesFile> files = new ArrayList<>();

            final long maxDelta = random.nextLong(10, 20);
            long lowerBound = random.nextLong(0, 1000);
            long upperBound = random.nextLong(lowerBound, lowerBound + maxDelta);
            Instant timestamp = Instant.now();

            // Skip the file right in the middle of the sequence
            final long sequenceNumberToSkip = (2 * firstSequenceNumber + fileCount) / 2;

            for (long sequenceNumber = firstSequenceNumber;
                    sequenceNumber < firstSequenceNumber + fileCount;
                    sequenceNumber++) {

                final PcesFile file =
                        PcesFile.of(ancientMode, timestamp, sequenceNumber, lowerBound, upperBound, 0, fileDirectory);

                lowerBound = random.nextLong(lowerBound, upperBound + 1);
                upperBound = max(upperBound, random.nextLong(lowerBound, lowerBound + maxDelta));
                timestamp = timestamp.plusMillis(random.nextInt(1, 100_000));

                if (sequenceNumber == sequenceNumberToSkip) {
                    // Intentionally don't write a file
                    continue;
                }

                files.add(file);
                createDummyFile(file);
            }

            final PlatformContext platformContext = buildContext(permitGaps, ancientMode);

            if (permitGaps) {
                final PcesFileTracker fileTracker =
                        PcesFileReader.readFilesFromDisk(platformContext, fileDirectory, 0, true, ancientMode);
                // Gaps are allowed. We should see all files except for the one that was skipped.
                assertIteratorEquality(files.iterator(), fileTracker.getFileIterator(NO_LOWER_BOUND, 0));
            } else {
                // Gaps are not allowed.
                assertThrows(
                        IllegalStateException.class,
                        () -> PcesFileReader.readFilesFromDisk(
                                platformContext, fileDirectory, 0, permitGaps, ancientMode));
            }
        }
    }

    @ParameterizedTest
    @MethodSource("buildArguments")
    @DisplayName("Read Files From Middle Test")
    void readFilesFromMiddleTest(@NonNull final AncientMode ancientMode) throws IOException {
        // Intentionally pick values close to wrapping around the 3 digit to 4 digit sequence number.
        // This will cause the files not to line up alphabetically, and this is a scenario that the
        // code should be able to handle.
        final long firstSequenceNumber = random.nextLong(950, 1000);

        final List<PcesFile> files = new ArrayList<>();

        final long maxDelta = random.nextLong(10, 20);
        long lowerBound = random.nextLong(0, 1000);
        long upperBound = random.nextLong(lowerBound, lowerBound + maxDelta);
        Instant timestamp = Instant.now();

        for (long sequenceNumber = firstSequenceNumber;
                sequenceNumber < firstSequenceNumber + fileCount;
                sequenceNumber++) {

            final PcesFile file =
                    PcesFile.of(ancientMode, timestamp, sequenceNumber, lowerBound, upperBound, 0, fileDirectory);

            lowerBound = random.nextLong(lowerBound, upperBound + 1);
            upperBound = max(upperBound, random.nextLong(lowerBound, lowerBound + maxDelta));
            timestamp = timestamp.plusMillis(random.nextInt(1, 100_000));

            files.add(file);
            createDummyFile(file);
        }

        final PcesFileTracker fileTracker =
                PcesFileReader.readFilesFromDisk(buildContext(ancientMode), fileDirectory, 0, false, ancientMode);

        // For this test, we want to iterate over files so that we are guaranteed to observe every event
        // with an ancient indicator greater than or equal to the target threshold. Choose an ancient indicator
        // that falls roughly in the middle of the sequence of files.
        final long targetAncientIdentifier =
                (files.getFirst().getUpperBound() + files.get(fileCount - 1).getUpperBound()) / 2;

        final List<PcesFile> iteratedFiles = new ArrayList<>();
        fileTracker.getFileIterator(targetAncientIdentifier, 0).forEachRemaining(iteratedFiles::add);

        // Find the index in the file list that was returned first by the iterator
        int indexOfFirstFile = 0;
        for (; indexOfFirstFile < fileCount; indexOfFirstFile++) {
            if (files.get(indexOfFirstFile).equals(iteratedFiles.getFirst())) {
                break;
            }
        }

        // The file immediately before the returned file should not contain any targeted events
        assertTrue(files.get(indexOfFirstFile - 1).getUpperBound() < targetAncientIdentifier);

        // The first file returned from the iterator should
        // have an upper bound greater than or equal to the target ancient indicator.
        assertTrue(iteratedFiles.getFirst().getUpperBound() >= targetAncientIdentifier);

        // Make sure that the iterator returns files in the correct order.
        final List<PcesFile> expectedFiles = new ArrayList<>(iteratedFiles.size());
        for (int index = indexOfFirstFile; index < fileCount; index++) {
            expectedFiles.add(files.get(index));
        }
        assertIteratorEquality(expectedFiles.iterator(), iteratedFiles.iterator());
    }

    /**
     * Similar to the other test that starts iteration in the middle, except that files will have the same bounds with
     * high probability. Not a scenario we are likely to encounter in production, but it's a tricky edge case we need to
     * handle elegantly.
     */
    @ParameterizedTest
    @MethodSource("buildArguments")
    @DisplayName("Read Files From Middle Repeating Boundaries Test")
    void readFilesFromMiddleRepeatingBoundariesTest(@NonNull final AncientMode ancientMode) throws IOException {
        // Intentionally pick values close to wrapping around the 3 digit to 4 digit sequence number.
        // This will cause the files not to line up alphabetically, and this is a scenario that the
        // code should be able to handle.
        final long firstSequenceNumber = random.nextLong(950, 1000);

        final List<PcesFile> files = new ArrayList<>();

        final long maxDelta = random.nextLong(10, 20);
        long lowerBound = random.nextLong(0, 1000);
        long upperBound = random.nextLong(lowerBound, lowerBound + maxDelta);
        Instant timestamp = Instant.now();

        for (long sequenceNumber = firstSequenceNumber;
                sequenceNumber < firstSequenceNumber + fileCount;
                sequenceNumber++) {

            final PcesFile file =
                    PcesFile.of(ancientMode, timestamp, sequenceNumber, lowerBound, upperBound, 0, fileDirectory);

            // Advance the bounds only 10% of the time
            if (random.nextLong() < 0.1) {
                lowerBound = random.nextLong(lowerBound, upperBound + 1);
                upperBound = max(upperBound, random.nextLong(lowerBound, lowerBound + maxDelta));
            }
            timestamp = timestamp.plusMillis(random.nextInt(1, 100_000));

            files.add(file);
            createDummyFile(file);
        }

        final PcesFileTracker fileTracker =
                PcesFileReader.readFilesFromDisk(buildContext(ancientMode), fileDirectory, 0, false, ancientMode);

        // For this test, we want to iterate over files so that we are guaranteed to observe every event
        // with an ancient indicator greater than or equal to the target. Choose an ancient indicator that falls
        // roughly in the middle of the sequence of files.
        final long targetAncientIdentifier =
                (files.getFirst().getUpperBound() + files.get(fileCount - 1).getUpperBound()) / 2;

        final List<PcesFile> iteratedFiles = new ArrayList<>();
        fileTracker.getFileIterator(targetAncientIdentifier, 0).forEachRemaining(iteratedFiles::add);

        // Find the index in the file list that was returned first by the iterator
        int indexOfFirstFile = 0;
        for (; indexOfFirstFile < fileCount; indexOfFirstFile++) {
            if (files.get(indexOfFirstFile).equals(iteratedFiles.getFirst())) {
                break;
            }
        }

        // The file immediately before the returned file should not contain any targeted events
        assertTrue(files.get(indexOfFirstFile - 1).getUpperBound() < targetAncientIdentifier);

        // The first file returned from the iterator should
        // have an upper bound greater than or equal to the target ancient indicator.
        assertTrue(iteratedFiles.getFirst().getUpperBound() >= targetAncientIdentifier);

        // Make sure that the iterator returns files in the correct order.
        final List<PcesFile> expectedFiles = new ArrayList<>(iteratedFiles.size());
        for (int index = indexOfFirstFile; index < fileCount; index++) {
            expectedFiles.add(files.get(index));
        }
        assertIteratorEquality(expectedFiles.iterator(), iteratedFiles.iterator());
    }

    @ParameterizedTest
    @MethodSource("buildArguments")
    @DisplayName("Read Files From High ancient indicator Test")
    void readFilesFromHighAncientIdentifierTest(@NonNull final AncientMode ancientMode) throws IOException {
        // Intentionally pick values close to wrapping around the 3 digit to 4 digit sequence number.
        // This will cause the files not to line up alphabetically, and this is a scenario that the
        // code should be able to handle.
        final long firstSequenceNumber = random.nextLong(950, 1000);

        final List<PcesFile> files = new ArrayList<>();

        final long maxDelta = random.nextLong(10, 20);
        long lowerBound = random.nextLong(0, 1000);
        long upperBound = random.nextLong(lowerBound, lowerBound + maxDelta);
        Instant timestamp = Instant.now();

        for (long sequenceNumber = firstSequenceNumber;
                sequenceNumber < firstSequenceNumber + fileCount;
                sequenceNumber++) {

            final PcesFile file =
                    PcesFile.of(ancientMode, timestamp, sequenceNumber, lowerBound, upperBound, 0, fileDirectory);

            lowerBound = random.nextLong(lowerBound, upperBound + 1);
            upperBound = max(upperBound, random.nextLong(lowerBound, lowerBound + maxDelta));
            timestamp = timestamp.plusMillis(random.nextInt(1, 100_000));

            files.add(file);
            createDummyFile(file);
        }

        final PcesFileTracker fileTracker =
                PcesFileReader.readFilesFromDisk(buildContext(ancientMode), fileDirectory, 0, false, ancientMode);

        // Request an ancient indicator higher than all files in the data store
        final long targetAncientIdentifier = files.get(fileCount - 1).getUpperBound() + 1;

        final Iterator<PcesFile> iterator = fileTracker.getFileIterator(targetAncientIdentifier, 0);
        assertFalse(iterator.hasNext());
    }

    @ParameterizedTest
    @MethodSource("buildArguments")
    @DisplayName("Read Files From Empty Stream Test")
    void readFilesFromEmptyStreamTest(@NonNull final AncientMode ancientMode) {
        assertThrows(
                NoSuchFileException.class,
                () -> PcesFileReader.readFilesFromDisk(
                        buildContext(ancientMode), fileDirectory, 0, false, ancientMode));
    }

    /**
     * When fixing a discontinuity, invalid files are moved to a "recycle bin" directory. This method validates that
     * behavior.
     */
    private void validateRecycledFiles(
            @NonNull final List<PcesFile> filesThatShouldBePresent, @NonNull final List<PcesFile> allFiles)
            throws IOException {

        final Set<Path> recycledFiles = new HashSet<>();
        try (final Stream<Path> stream = Files.walk(this.recycleBinPath)) {
            stream.forEach(file -> recycledFiles.add(file.getFileName()));
        }

        final Set<PcesFile> filesThatShouldBePresentSet = new HashSet<>(filesThatShouldBePresent);

        for (final PcesFile file : allFiles) {
            if (filesThatShouldBePresentSet.contains(file)) {
                assertTrue(Files.exists(file.getPath()));
            } else {
                assertTrue(recycledFiles.contains(file.getPath().getFileName()), file.toString());
            }
        }
    }

    /**
     * In this test, a discontinuity is placed in the middle of the stream. We begin iterating at the first file in the
     * stream.
     */
    @ParameterizedTest
    @MethodSource("buildArguments")
    @DisplayName("Start And First File Discontinuity In Middle Test")
    void startAtFirstFileDiscontinuityInMiddleTest(@NonNull final AncientMode ancientMode) throws IOException {
        final List<PcesFile> filesBeforeDiscontinuity = new ArrayList<>();
        final List<PcesFile> filesAfterDiscontinuity = new ArrayList<>();

        final List<PcesFile> files = new ArrayList<>();

        // Intentionally pick values close to wrapping around the 3 digit to 4 digit sequence number.
        // This will cause the files not to line up alphabetically, and this is a scenario that the
        // code should be able to handle.
        final long firstSequenceNumber = random.nextLong(950, 1000);

        final long maxDelta = random.nextLong(10, 20);
        long lowerBound = random.nextLong(0, 1000);
        long upperBound = random.nextLong(lowerBound, lowerBound + maxDelta);
        Instant timestamp = Instant.now();

        final long discontinuitySequenceNumber =
                random.nextLong(firstSequenceNumber + 1, firstSequenceNumber + fileCount - 1);

        final long startingOrigin = random.nextLong(1, 1000);
        long origin = startingOrigin;

        for (long sequenceNumber = firstSequenceNumber;
                sequenceNumber < firstSequenceNumber + fileCount;
                sequenceNumber++) {

            if (sequenceNumber == discontinuitySequenceNumber) {
                origin = random.nextLong(origin + 1, origin + 1000);
            }

            final PcesFile file =
                    PcesFile.of(ancientMode, timestamp, sequenceNumber, lowerBound, upperBound, origin, fileDirectory);

            lowerBound = random.nextLong(lowerBound, upperBound + 1);
            upperBound = max(upperBound, random.nextLong(lowerBound, lowerBound + maxDelta));
            timestamp = timestamp.plusMillis(random.nextInt(1, 100_000));

            files.add(file);
            if (sequenceNumber < discontinuitySequenceNumber) {
                filesBeforeDiscontinuity.add(file);
            } else {
                filesAfterDiscontinuity.add(file);
            }
            createDummyFile(file);
        }

        final PlatformContext platformContext = buildContext(
                false,
                ancientMode,
                (m, t) -> new RecycleBinImpl(
                        m,
                        getStaticThreadManager(),
                        t,
                        recycleBinPath,
                        TestRecycleBin.MAXIMUM_FILE_AGE,
                        TestRecycleBin.MINIMUM_PERIOD));
        // Scenario 1: choose an origin that lands on the discontinuity exactly.
        final long startingRound1 = origin;
        final PcesFileTracker fileTracker1 =
                PcesFileReader.readFilesFromDisk(platformContext, fileDirectory, startingRound1, false, ancientMode);
        assertIteratorEquality(
                filesAfterDiscontinuity.iterator(), fileTracker1.getFileIterator(NO_LOWER_BOUND, startingRound1));

        // Scenario 2: choose an origin that lands after the discontinuity.
        final long startingRound2 = random.nextLong(origin + 1, origin + 1000);
        final PcesFileTracker fileTracker2 =
                PcesFileReader.readFilesFromDisk(platformContext, fileDirectory, startingRound2, false, ancientMode);
        assertIteratorEquality(
                filesAfterDiscontinuity.iterator(), fileTracker2.getFileIterator(NO_LOWER_BOUND, startingRound2));

        // Scenario 3: choose an origin that comes before the discontinuity. This will cause the files
        // after the discontinuity to be deleted.
        final long startingRound3 = random.nextLong(startingOrigin, origin - 1);
        final PcesFileTracker fileTracker3 =
                PcesFileReader.readFilesFromDisk(platformContext, fileDirectory, startingRound3, false, ancientMode);

        assertIteratorEquality(
                filesBeforeDiscontinuity.iterator(), fileTracker3.getFileIterator(NO_LOWER_BOUND, startingRound3));

        validateRecycledFiles(filesBeforeDiscontinuity, files);

        // Scenario 4: choose an origin that is incompatible with all state files. This will cause all remaining
        // files to be deleted.
        final long startingRound4 = 0;
        final PcesFileTracker fileTracker4 =
                PcesFileReader.readFilesFromDisk(platformContext, fileDirectory, startingRound4, false, ancientMode);

        assertIteratorEquality(
                Collections.emptyIterator(), fileTracker4.getFileIterator(NO_LOWER_BOUND, startingRound4));

        validateRecycledFiles(List.of(), files);
    }

    /**
     * In this test, a discontinuity is placed in the middle of the stream. We begin iterating at a file that comes
     * before the discontinuity, but it isn't the first file in the stream.
     */
    @ParameterizedTest
    @MethodSource("buildArguments")
    @DisplayName("Start At Middle File Discontinuity In Middle Test")
    void startAtMiddleFileDiscontinuityInMiddleTest(@NonNull final AncientMode ancientMode) throws IOException {
        final List<PcesFile> filesBeforeDiscontinuity = new ArrayList<>();
        final List<PcesFile> filesAfterDiscontinuity = new ArrayList<>();

        final List<PcesFile> files = new ArrayList<>();

        // Intentionally pick values close to wrapping around the 3 digit to 4 digit sequence number.
        // This will cause the files not to line up alphabetically, and this is a scenario that the
        // code should be able to handle.
        final int firstSequenceNumber = random.nextInt(950, 1000);

        final long maxDelta = random.nextLong(10, 20);
        long lowerBound = random.nextLong(0, 1000);
        long upperBound = random.nextLong(lowerBound + 1, lowerBound + maxDelta);
        Instant timestamp = Instant.now();

        final int discontinuitySequenceNumber =
                (int) random.nextLong(firstSequenceNumber + 2, firstSequenceNumber + fileCount - 1);

        final int startSequenceNumber = random.nextInt(firstSequenceNumber, discontinuitySequenceNumber - 1);

        final long startingOrigin = random.nextLong(1, 1000);
        long origin = startingOrigin;

        for (long sequenceNumber = firstSequenceNumber;
                sequenceNumber < firstSequenceNumber + fileCount;
                sequenceNumber++) {

            if (sequenceNumber == discontinuitySequenceNumber) {
                origin = random.nextLong(origin + 1, origin + 1000);
            }

            final PcesFile file =
                    PcesFile.of(ancientMode, timestamp, sequenceNumber, lowerBound, upperBound, origin, fileDirectory);

            lowerBound = random.nextLong(lowerBound + 1, upperBound + 1);
            upperBound = random.nextLong(upperBound + 1, upperBound + maxDelta);
            timestamp = timestamp.plusMillis(random.nextInt(1, 100_000));

            if (sequenceNumber >= startSequenceNumber) {
                files.add(file);
                if (sequenceNumber < discontinuitySequenceNumber) {
                    filesBeforeDiscontinuity.add(file);
                } else {
                    filesAfterDiscontinuity.add(file);
                }
            }
            createDummyFile(file);
        }

        // Note that the file at index 0 is not the first file in the stream,
        // but it is the first file we want to iterate
        final long startAncientIdentifier = files.getFirst().getUpperBound();

        final PlatformContext platformContext = buildContext(
                false,
                ancientMode,
                (m, t) -> new RecycleBinImpl(
                        m,
                        getStaticThreadManager(),
                        t,
                        testDirectory.resolve("recycle-bin"),
                        TestRecycleBin.MAXIMUM_FILE_AGE,
                        TestRecycleBin.MINIMUM_PERIOD));

        // Scenario 1: choose an origin that lands on the discontinuity exactly.
        final long startingRound1 = origin;
        final PcesFileTracker fileTracker1 =
                PcesFileReader.readFilesFromDisk(platformContext, fileDirectory, startingRound1, false, ancientMode);
        assertIteratorEquality(
                filesAfterDiscontinuity.iterator(),
                fileTracker1.getFileIterator(startAncientIdentifier, startingRound1));

        // Scenario 2: choose an origin that lands after the discontinuity.
        final long startingRound2 = random.nextLong(origin + 1, origin + 1000);
        final PcesFileTracker fileTracker2 =
                PcesFileReader.readFilesFromDisk(platformContext, fileDirectory, startingRound2, false, ancientMode);
        assertIteratorEquality(
                filesAfterDiscontinuity.iterator(),
                fileTracker2.getFileIterator(startAncientIdentifier, startingRound2));

        // Scenario 3: choose an origin that comes before the discontinuity. This will cause the files
        // after the discontinuity to be deleted.
<<<<<<< HEAD
        final long startingRound3 = random.nextLong(startingOrigin, origin - 1);
        final PcesFileTracker fileTracker3 =
                PcesFileReader.readFilesFromDisk(platformContext, fileDirectory, startingRound3, false, ancientMode);
=======
        final long startingRound3 = random.nextLong(startingOrigin, max(origin - 1, startingOrigin + 1));
        final PcesFileTracker fileTracker3 = PcesFileReader.readFilesFromDisk(
                platformContext, recycleBin, fileDirectory, startingRound3, false, ancientMode);
>>>>>>> 451e8568
        assertIteratorEquality(
                filesBeforeDiscontinuity.iterator(),
                fileTracker3.getFileIterator(startAncientIdentifier, startingRound3));

        validateRecycledFiles(filesBeforeDiscontinuity, files);

        // Scenario 4: choose an origin that is incompatible with all state files. This will cause all remaining
        // files to be deleted.
        final long startingRound4 = 0;
        final PcesFileTracker fileTracker4 =
                PcesFileReader.readFilesFromDisk(platformContext, fileDirectory, startingRound4, false, ancientMode);
        assertIteratorEquality(
                Collections.emptyIterator(), fileTracker4.getFileIterator(startAncientIdentifier, startingRound4));

        validateRecycledFiles(List.of(), files);
    }

    /**
     * In this test, a discontinuity is placed in the middle of the stream, and we begin iterating on that exact file.
     */
    @ParameterizedTest
    @MethodSource("buildArguments")
    @DisplayName("Start At Middle File Discontinuity In Middle Test")
    void startAtDiscontinuityInMiddleTest(@NonNull final AncientMode ancientMode) throws IOException {
        final List<PcesFile> filesBeforeDiscontinuity = new ArrayList<>();
        final List<PcesFile> filesAfterDiscontinuity = new ArrayList<>();

        final List<PcesFile> files = new ArrayList<>();

        // Intentionally pick values close to wrapping around the 3 digit to 4 digit sequence number.
        // This will cause the files not to line up alphabetically, and this is a scenario that the
        // code should be able to handle.
        final int firstSequenceNumber = random.nextInt(950, 1000);

        // In this test, sequence numbers are intentionally chosen so that the min/max sequence number always
        // increases by at least 1 from file to file. The purpose for this is to make validation logic simpler.

        final long maxDelta = random.nextLong(10, 20);
        long lowerBound = random.nextLong(0, 1000);
        long upperBound = random.nextLong(lowerBound + 1, lowerBound + maxDelta);
        Instant timestamp = Instant.now();

        final int discontinuitySequenceNumber =
                (int) random.nextLong(firstSequenceNumber + 2, firstSequenceNumber + fileCount - 1);

        final long startingOrigin = random.nextLong(1, 1000);
        long origin = startingOrigin;

        for (long sequenceNumber = firstSequenceNumber;
                sequenceNumber < firstSequenceNumber + fileCount;
                sequenceNumber++) {

            if (sequenceNumber == discontinuitySequenceNumber) {
                origin = random.nextLong(origin + 1, origin + 1000);
            }

            final PcesFile file =
                    PcesFile.of(ancientMode, timestamp, sequenceNumber, lowerBound, upperBound, origin, fileDirectory);

            lowerBound = random.nextLong(lowerBound + 1, upperBound + 1);
            upperBound = random.nextLong(upperBound + 1, upperBound + maxDelta);
            timestamp = timestamp.plusMillis(random.nextInt(1, 100_000));

            files.add(file);
            if (sequenceNumber < discontinuitySequenceNumber) {
                filesBeforeDiscontinuity.add(file);
            } else {
                filesAfterDiscontinuity.add(file);
            }
            createDummyFile(file);
        }

        // Note that the file at index 0 is not the first file in the stream,
        // but it is the first file we want to iterate
        final long startAncientIdentifier = filesAfterDiscontinuity.getFirst().getUpperBound();

        final PlatformContext platformContext = buildContext(
                false,
                ancientMode,
                (m, t) -> new RecycleBinImpl(
                        m,
                        getStaticThreadManager(),
                        t,
                        testDirectory.resolve("recycle-bin"),
                        TestRecycleBin.MAXIMUM_FILE_AGE,
                        TestRecycleBin.MINIMUM_PERIOD));
        // Scenario 1: choose an origin that lands on the discontinuity exactly.
        final long startingRound1 = origin;
        final PcesFileTracker fileTracker1 =
                PcesFileReader.readFilesFromDisk(platformContext, fileDirectory, startingRound1, false, ancientMode);
        assertIteratorEquality(
                filesAfterDiscontinuity.iterator(),
                fileTracker1.getFileIterator(startAncientIdentifier, startingRound1));

        // Scenario 2: choose an origin that lands after the discontinuity.
        final long startingRound2 = random.nextLong(origin + 1, origin + 1000);
        final PcesFileTracker fileTracker2 =
                PcesFileReader.readFilesFromDisk(platformContext, fileDirectory, startingRound2, false, ancientMode);
        assertIteratorEquality(
                filesAfterDiscontinuity.iterator(),
                fileTracker2.getFileIterator(startAncientIdentifier, startingRound2));

        // Scenario 3: choose an origin that comes before the discontinuity. This will cause the files
        // after the discontinuity to be deleted.
<<<<<<< HEAD
        final long startingRound3 = random.nextLong(startingOrigin, Math.max(origin - 1, startingOrigin + 1));
        final PcesFileTracker fileTracker3 =
                PcesFileReader.readFilesFromDisk(platformContext, fileDirectory, startingRound3, false, ancientMode);
=======
        final long startingRound3 = random.nextLong(startingOrigin, max(origin - 1, startingOrigin + 1));
        final PcesFileTracker fileTracker3 = PcesFileReader.readFilesFromDisk(
                platformContext, recycleBin, fileDirectory, startingRound3, false, ancientMode);
>>>>>>> 451e8568
        // There is no files with a compatible origin and events with ancient indicators in the span we want.
        assertIteratorEquality(
                Collections.emptyIterator(), fileTracker3.getFileIterator(startAncientIdentifier, startingRound3));

        validateRecycledFiles(filesBeforeDiscontinuity, files);

        // Scenario 4: choose an origin that is incompatible with all state files. This will cause all remaining
        // files to be deleted.
        final long startingRound4 = 0;
        final PcesFileTracker fileTracker4 =
                PcesFileReader.readFilesFromDisk(platformContext, fileDirectory, startingRound4, false, ancientMode);
        assertIteratorEquality(
                Collections.emptyIterator(), fileTracker4.getFileIterator(startAncientIdentifier, startingRound4));

        validateRecycledFiles(List.of(), files);
    }

    /**
     * In this test, a discontinuity is placed in the middle of the stream, and we begin iterating after that file.
     */
    @ParameterizedTest
    @MethodSource("buildArguments")
    @DisplayName("Start After Discontinuity In Middle Test")
    void startAfterDiscontinuityInMiddleTest(@NonNull final AncientMode ancientMode) throws IOException {
        final List<PcesFile> filesBeforeDiscontinuity = new ArrayList<>();
        final List<PcesFile> filesAfterDiscontinuity = new ArrayList<>();

        final List<PcesFile> files = new ArrayList<>();

        // Intentionally pick values close to wrapping around the 3 digit to 4 digit sequence number.
        // This will cause the files not to line up alphabetically, and this is a scenario that the
        // code should be able to handle.
        final int firstSequenceNumber = random.nextInt(950, 1000);

        // In this test, sequence numbers are intentionally chosen so that the min/max sequence number always
        // increases by at least 1 from file to file. The purpose for this is to make validation logic simpler.

        final long maxDelta = random.nextLong(10, 20);
        long lowerBound = random.nextLong(0, 1000);
        long upperBound = random.nextLong(lowerBound + 1, lowerBound + maxDelta);
        Instant timestamp = Instant.now();

        final int discontinuitySequenceNumber =
                (int) random.nextLong(firstSequenceNumber + 2, firstSequenceNumber + fileCount - 1);

        final long startingOrigin = random.nextLong(1, 1000);
        long origin = startingOrigin;

        for (long sequenceNumber = firstSequenceNumber;
                sequenceNumber < firstSequenceNumber + fileCount;
                sequenceNumber++) {

            if (sequenceNumber == discontinuitySequenceNumber) {
                origin = random.nextLong(origin + 1, origin + 1000);
            }

            final PcesFile file =
                    PcesFile.of(ancientMode, timestamp, sequenceNumber, lowerBound, upperBound, origin, fileDirectory);

            lowerBound = random.nextLong(lowerBound + 1, upperBound + 1);
            upperBound = random.nextLong(upperBound + 1, upperBound + maxDelta);
            timestamp = timestamp.plusMillis(random.nextInt(1, 100_000));

            files.add(file);
            if (sequenceNumber >= discontinuitySequenceNumber) {
                filesAfterDiscontinuity.add(file);
            } else {
                filesBeforeDiscontinuity.add(file);
            }
            createDummyFile(file);
        }

        // Note that the file at index 0 is not the first file in the stream,
        // but it is the first file we want to iterate
        final long startAncientBoundary = filesAfterDiscontinuity.getFirst().getUpperBound();

        final PlatformContext platformContext = buildContext(
                false,
                ancientMode,
                (m, t) -> new RecycleBinImpl(
                        m,
                        getStaticThreadManager(),
                        t,
                        testDirectory.resolve("recycle-bin"),
                        TestRecycleBin.MAXIMUM_FILE_AGE,
                        TestRecycleBin.MINIMUM_PERIOD));

        // Scenario 1: choose an origin that lands on the discontinuity exactly.
        final long startingRound1 = origin;
        final PcesFileTracker fileTracker1 =
                PcesFileReader.readFilesFromDisk(platformContext, fileDirectory, startingRound1, false, ancientMode);
        assertIteratorEquality(
                filesAfterDiscontinuity.iterator(), fileTracker1.getFileIterator(startAncientBoundary, startingRound1));

        // Scenario 2: choose an origin that lands after the discontinuity.
        final long startingRound2 = random.nextLong(origin + 1, origin + 1000);
        final PcesFileTracker fileTracker2 =
                PcesFileReader.readFilesFromDisk(platformContext, fileDirectory, startingRound2, false, ancientMode);
        assertIteratorEquality(
                filesAfterDiscontinuity.iterator(), fileTracker2.getFileIterator(startAncientBoundary, startingRound2));

        // Scenario 3: choose an origin that comes before the discontinuity. This will cause the files
        // after the discontinuity to be deleted.
        final long startingRound3 = random.nextLong(startingOrigin, origin - 1);
        final PcesFileTracker fileTracker3 =
                PcesFileReader.readFilesFromDisk(platformContext, fileDirectory, startingRound3, false, ancientMode);
        assertIteratorEquality(
                Collections.emptyIterator(), fileTracker3.getFileIterator(startAncientBoundary, startingRound3));

        validateRecycledFiles(filesBeforeDiscontinuity, files);

        // Scenario 4: choose an origin that is incompatible with all state files. This will cause all remaining
        // files to be deleted.
        final long startingRound4 = 0;
        final PcesFileTracker fileTracker4 =
                PcesFileReader.readFilesFromDisk(platformContext, fileDirectory, startingRound4, false, ancientMode);
        assertIteratorEquality(
                Collections.emptyIterator(), fileTracker4.getFileIterator(startAncientBoundary, startingRound4));

        validateRecycledFiles(List.of(), files);
    }

    @Test
    void readFilesOfBothTypesTest() throws IOException {
        // Intentionally pick values close to wrapping around the 3 digit to 4 digit sequence number.
        // This will cause the files not to line up alphabetically, and this is a scenario that the
        // code should be able to handle.
        final long firstSequenceNumber = random.nextLong(950, 1000);

        final long maxDelta = random.nextLong(10, 20);
        long lowerBound = random.nextLong(0, 1000);
        long upperBound = random.nextLong(lowerBound, lowerBound + maxDelta);
        Instant timestamp = Instant.now();

        // Phase 1: write files using generations

        final List<PcesFile> generationFiles = new ArrayList<>();

        for (long sequenceNumber = firstSequenceNumber;
                sequenceNumber < firstSequenceNumber + fileCount;
                sequenceNumber++) {

            final PcesFile file = PcesFile.of(
                    GENERATION_THRESHOLD, timestamp, sequenceNumber, lowerBound, upperBound, 0, fileDirectory);

            lowerBound = random.nextLong(lowerBound, upperBound + 1);
            upperBound = max(upperBound, random.nextLong(lowerBound, lowerBound + maxDelta));
            timestamp = timestamp.plusMillis(random.nextInt(1, 100_000));

            generationFiles.add(file);
            createDummyFile(file);
        }

        // Phase 2: write files using birth rounds
        final List<PcesFile> birthRoundFiles = new ArrayList<>();

        for (long sequenceNumber = firstSequenceNumber;
                sequenceNumber < firstSequenceNumber + fileCount;
                sequenceNumber++) {

            final PcesFile file = PcesFile.of(
                    BIRTH_ROUND_THRESHOLD, timestamp, sequenceNumber, lowerBound, upperBound, 0, fileDirectory);

            lowerBound = random.nextLong(lowerBound, upperBound + 1);
            upperBound = max(upperBound, random.nextLong(lowerBound, lowerBound + maxDelta));
            timestamp = timestamp.plusMillis(random.nextInt(1, 100_000));

            birthRoundFiles.add(file);
            createDummyFile(file);
        }

        // Phase 3: read files of both types

        final PcesFileTracker generationFileTracker = PcesFileReader.readFilesFromDisk(
                buildContext(GENERATION_THRESHOLD), fileDirectory, 0, false, GENERATION_THRESHOLD);

        final PcesFileTracker birthRoundFileTracker = PcesFileReader.readFilesFromDisk(
                buildContext(BIRTH_ROUND_THRESHOLD), fileDirectory, 0, false, BIRTH_ROUND_THRESHOLD);

        assertIteratorEquality(generationFiles.iterator(), generationFileTracker.getFileIterator(NO_LOWER_BOUND, 0));
        assertIteratorEquality(birthRoundFiles.iterator(), birthRoundFileTracker.getFileIterator(NO_LOWER_BOUND, 0));
    }
}<|MERGE_RESOLUTION|>--- conflicted
+++ resolved
@@ -670,15 +670,9 @@
 
         // Scenario 3: choose an origin that comes before the discontinuity. This will cause the files
         // after the discontinuity to be deleted.
-<<<<<<< HEAD
-        final long startingRound3 = random.nextLong(startingOrigin, origin - 1);
-        final PcesFileTracker fileTracker3 =
-                PcesFileReader.readFilesFromDisk(platformContext, fileDirectory, startingRound3, false, ancientMode);
-=======
         final long startingRound3 = random.nextLong(startingOrigin, max(origin - 1, startingOrigin + 1));
         final PcesFileTracker fileTracker3 = PcesFileReader.readFilesFromDisk(
-                platformContext, recycleBin, fileDirectory, startingRound3, false, ancientMode);
->>>>>>> 451e8568
+                platformContext, fileDirectory, startingRound3, false, ancientMode);
         assertIteratorEquality(
                 filesBeforeDiscontinuity.iterator(),
                 fileTracker3.getFileIterator(startAncientIdentifier, startingRound3));
@@ -783,15 +777,9 @@
 
         // Scenario 3: choose an origin that comes before the discontinuity. This will cause the files
         // after the discontinuity to be deleted.
-<<<<<<< HEAD
-        final long startingRound3 = random.nextLong(startingOrigin, Math.max(origin - 1, startingOrigin + 1));
-        final PcesFileTracker fileTracker3 =
-                PcesFileReader.readFilesFromDisk(platformContext, fileDirectory, startingRound3, false, ancientMode);
-=======
         final long startingRound3 = random.nextLong(startingOrigin, max(origin - 1, startingOrigin + 1));
         final PcesFileTracker fileTracker3 = PcesFileReader.readFilesFromDisk(
-                platformContext, recycleBin, fileDirectory, startingRound3, false, ancientMode);
->>>>>>> 451e8568
+                platformContext, fileDirectory, startingRound3, false, ancientMode);
         // There is no files with a compatible origin and events with ancient indicators in the span we want.
         assertIteratorEquality(
                 Collections.emptyIterator(), fileTracker3.getFileIterator(startAncientIdentifier, startingRound3));
