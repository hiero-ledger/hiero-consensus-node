--- conflicted
+++ resolved
@@ -16,13 +16,8 @@
 
 package com.swirlds.platform.test.state;
 
-<<<<<<< HEAD
-import static com.swirlds.common.test.RandomUtils.getRandomPrintSeed;
+import static com.swirlds.common.test.fixtures.RandomUtils.getRandomPrintSeed;
 import static com.swirlds.common.utility.Threshold.MAJORITY;
-=======
-import static com.swirlds.common.test.fixtures.RandomUtils.getRandomPrintSeed;
-import static com.swirlds.platform.Utilities.isMajority;
->>>>>>> 231f7552
 import static com.swirlds.platform.state.iss.internal.ConsensusHashStatus.CATASTROPHIC_ISS;
 import static com.swirlds.platform.state.iss.internal.ConsensusHashStatus.DECIDED;
 import static com.swirlds.platform.state.iss.internal.ConsensusHashStatus.UNDECIDED;
@@ -73,12 +68,9 @@
     /**
      * Generate a list of nodes for a given partition
      *
-     * @param random
-     * 		a source of randomness
-     * @param firstNodeId
-     * 		the first node ID. Node IDs are generated sequentially starting with this node ID.
-     * @param partition
-     * 		a description of the partition
+     * @param random      a source of randomness
+     * @param firstNodeId the first node ID. Node IDs are generated sequentially starting with this node ID.
+     * @param partition   a description of the partition
      */
     private List<NodeToAdd> getPartitionNodes(
             final Random random,
@@ -107,14 +99,10 @@
     /**
      * Given a list of partitions, return a list of nodes from those partitions.
      *
-     * @param random
-     * 		a source of randomness
-     * @param averageWeight
-     * 		the average weight per node
-     * @param standardDeviationWeight
-     * 		the standard deviation of the weight per node
-     * @param partitions
-     * 		a list of partitions
+     * @param random                  a source of randomness
+     * @param averageWeight           the average weight per node
+     * @param standardDeviationWeight the standard deviation of the weight per node
+     * @param partitions              a list of partitions
      */
     private List<NodeToAdd> getNodes(
             final Random random,
