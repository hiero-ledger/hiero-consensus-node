/*
 * Copyright (C) 2020-2024 Hedera Hashgraph, LLC
 *
 * Licensed under the Apache License, Version 2.0 (the "License");
 * you may not use this file except in compliance with the License.
 * You may obtain a copy of the License at
 *
 *      http://www.apache.org/licenses/LICENSE-2.0
 *
 * Unless required by applicable law or agreed to in writing, software
 * distributed under the License is distributed on an "AS IS" BASIS,
 * WITHOUT WARRANTIES OR CONDITIONS OF ANY KIND, either express or implied.
 * See the License for the specific language governing permissions and
 * limitations under the License.
 */

package com.swirlds.platform.test;

import static com.swirlds.platform.test.fixtures.state.FakeMerkleStateLifecycles.FAKE_MERKLE_STATE_LIFECYCLES;
import static org.junit.jupiter.api.Assertions.assertEquals;
import static org.junit.jupiter.api.Assertions.assertFalse;
import static org.junit.jupiter.api.Assertions.assertNotSame;
import static org.junit.jupiter.api.Assertions.assertSame;
import static org.junit.jupiter.api.Assertions.assertTrue;

import com.swirlds.common.merkle.crypto.MerkleCryptoFactory;
import com.swirlds.common.test.fixtures.RandomUtils;
import com.swirlds.common.test.fixtures.junit.tags.TestComponentTags;
import com.swirlds.common.test.fixtures.platform.TestPlatformContextBuilder;
import com.swirlds.platform.crypto.CryptoStatic;
import com.swirlds.platform.state.MerkleRoot;
<<<<<<< HEAD
import com.swirlds.platform.state.PlatformMerkleStateRoot;
import com.swirlds.platform.state.State;
=======
import com.swirlds.platform.state.MerkleStateRoot;
>>>>>>> 4733608f
import com.swirlds.platform.state.signed.SignedState;
import com.swirlds.platform.system.BasicSoftwareVersion;
import java.util.Random;
import org.junit.jupiter.api.DisplayName;
import org.junit.jupiter.api.Tag;
import org.junit.jupiter.api.Test;

@DisplayName("State Test")
class StateTest {

    @Test
    @Tag(TestComponentTags.PLATFORM)
    @DisplayName("Test Copy")
    void testCopy() {

        final MerkleRoot state = randomSignedState().getState();
        final MerkleRoot copy = state.copy();

        assertNotSame(state, copy, "copy should not return the same object");

        state.invalidateHash();
        MerkleCryptoFactory.getInstance().digestTreeSync(state);
        MerkleCryptoFactory.getInstance().digestTreeSync(copy);

        assertEquals(state.getHash(), copy.getHash(), "copy should be equal to the original");
        assertFalse(state.isDestroyed(), "copy should not have been deleted");
        assertEquals(0, copy.getReservationCount(), "copy should have no references");
        assertSame(state.getRoute(), copy.getRoute(), "route should be recycled");
    }

    /**
     * Verify behavior when something tries to reserve a state.
     */
    @Test
    @Tag(TestComponentTags.MERKLE)
    @DisplayName("Test Try Reserve")
    void tryReserveTest() {
        final MerkleRoot state = randomSignedState().getState();
        assertEquals(
                1,
                state.getReservationCount(),
                "A state referenced only by a signed state should have a ref count of 1");

        assertTrue(state.tryReserve(), "tryReserve() should succeed because the state is not destroyed.");
        assertEquals(2, state.getReservationCount(), "tryReserve() should increment the reference count.");

        state.release();
        state.release();

        assertTrue(state.isDestroyed(), "state should be destroyed when fully released.");
        assertFalse(state.tryReserve(), "tryReserve() should fail when the state is destroyed");
    }

    private static SignedState randomSignedState() {
        Random random = new Random(0);
<<<<<<< HEAD
        State root = new State();
        root.setSwirldState(new PlatformMerkleStateRoot(
                FAKE_MERKLE_STATE_LIFECYCLES, version -> new BasicSoftwareVersion(version.major())));
=======
        MerkleStateRoot merkleStateRoot =
                new MerkleStateRoot(FAKE_MERKLE_STATE_LIFECYCLES, version -> new BasicSoftwareVersion(version.major()));
>>>>>>> 4733608f
        boolean shouldSaveToDisk = random.nextBoolean();
        SignedState signedState = new SignedState(
                TestPlatformContextBuilder.create().build().getConfiguration(),
                CryptoStatic::verifySignature,
                merkleStateRoot,
                "test",
                shouldSaveToDisk,
                false,
                false);
        signedState.getState().setHash(RandomUtils.randomHash(random));
        return signedState;
    }
}<|MERGE_RESOLUTION|>--- conflicted
+++ resolved
@@ -29,12 +29,7 @@
 import com.swirlds.common.test.fixtures.platform.TestPlatformContextBuilder;
 import com.swirlds.platform.crypto.CryptoStatic;
 import com.swirlds.platform.state.MerkleRoot;
-<<<<<<< HEAD
 import com.swirlds.platform.state.PlatformMerkleStateRoot;
-import com.swirlds.platform.state.State;
-=======
-import com.swirlds.platform.state.MerkleStateRoot;
->>>>>>> 4733608f
 import com.swirlds.platform.state.signed.SignedState;
 import com.swirlds.platform.system.BasicSoftwareVersion;
 import java.util.Random;
@@ -90,14 +85,8 @@
 
     private static SignedState randomSignedState() {
         Random random = new Random(0);
-<<<<<<< HEAD
-        State root = new State();
-        root.setSwirldState(new PlatformMerkleStateRoot(
-                FAKE_MERKLE_STATE_LIFECYCLES, version -> new BasicSoftwareVersion(version.major())));
-=======
         MerkleStateRoot merkleStateRoot =
-                new MerkleStateRoot(FAKE_MERKLE_STATE_LIFECYCLES, version -> new BasicSoftwareVersion(version.major()));
->>>>>>> 4733608f
+                new PlatformMerkleStateRoot(FAKE_MERKLE_STATE_LIFECYCLES, version -> new BasicSoftwareVersion(version.major()));
         boolean shouldSaveToDisk = random.nextBoolean();
         SignedState signedState = new SignedState(
                 TestPlatformContextBuilder.create().build().getConfiguration(),
