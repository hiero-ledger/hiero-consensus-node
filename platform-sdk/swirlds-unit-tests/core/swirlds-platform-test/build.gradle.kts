--- conflicted
+++ resolved
@@ -29,19 +29,13 @@
     compileOnly(libs.spotbugs.annotations)
 
     // Test Dependencies
-<<<<<<< HEAD
-=======
     testCompileOnly(libs.spotbugs.annotations)
->>>>>>> 96ac267a
 
     // These should not be implementation() based deps, but this requires refactoring to eliminate.
     implementation(testLibs.bundles.mocking)
     implementation(project(":swirlds-unit-tests:common:swirlds-common-test"))
     implementation(project(":swirlds-unit-tests:common:swirlds-test-framework"))
-<<<<<<< HEAD
     implementation(testFixtures(project(":swirlds-common")))
-=======
->>>>>>> 96ac267a
 
     testImplementation(project(":swirlds-merkle"))
     testImplementation(project(":swirlds-sign-tool")) // TODO: should be removed in future
