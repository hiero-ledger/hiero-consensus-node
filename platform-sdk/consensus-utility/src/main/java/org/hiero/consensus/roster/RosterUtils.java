// SPDX-License-Identifier: Apache-2.0
package org.hiero.consensus.roster;

import static java.util.Objects.requireNonNull;

import com.hedera.hapi.node.base.ServiceEndpoint;
import com.hedera.hapi.node.state.roster.Roster;
import com.hedera.hapi.node.state.roster.RosterEntry;
import com.hedera.hapi.node.state.roster.RoundRosterPair;
import com.hedera.node.internal.network.Network;
import com.hedera.node.internal.network.NodeMetadata;
import com.hedera.pbj.runtime.io.buffer.Bytes;
import com.swirlds.state.State;
import com.swirlds.state.spi.CommittableWritableStates;
import com.swirlds.state.spi.WritableStates;
import edu.umd.cs.findbugs.annotations.NonNull;
import edu.umd.cs.findbugs.annotations.Nullable;
import java.security.cert.X509Certificate;
import java.util.ArrayList;
import java.util.HashMap;
import java.util.List;
import java.util.Map;
import java.util.Set;
import java.util.function.Function;
import java.util.stream.Collectors;
import java.util.stream.IntStream;
import org.hiero.base.crypto.CryptoUtils;
import org.hiero.base.crypto.CryptographyException;
import org.hiero.base.crypto.Hash;
import org.hiero.consensus.model.node.NodeId;
import org.hiero.consensus.model.roster.Address;
import org.hiero.consensus.model.roster.AddressBook;
import org.hiero.consensus.roster.internal.PbjRecordHasher;

/**
 * A utility class to help use Rooster and RosterEntry instances.
 */
public final class RosterUtils {
    private static final PbjRecordHasher PBJ_RECORD_HASHER = new PbjRecordHasher();

    private RosterUtils() {}

    /**
     * Formats a "node name" for a given node id, e.g. "node1" for nodeId == 0.
     * This name can be used for logging purposes, or to support code that
     * uses strings to identify nodes.
     *
     * @param nodeId a node id
     * @return a "node name"
     */
    @NonNull
    public static String formatNodeName(final long nodeId) {
        return "node" + (nodeId + 1);
    }

    /**
     * Formats a "node name" for a given node id, e.g. "node1" for nodeId == 0.
     * This name can be used for logging purposes, or to support code that
     * uses strings to identify nodes.
     *
     * @param nodeId a node id
     * @return a "node name"
     */
    @NonNull
    public static String formatNodeName(final @NonNull NodeId nodeId) {
        return formatNodeName(nodeId.id());
    }

    /**
     * Fetch the gossip certificate from a given RosterEntry.  If it cannot be parsed successfully, return null.
     *
     * @param entry a RosterEntry
     * @return a gossip certificate
     */
    public static X509Certificate fetchGossipCaCertificate(@NonNull final RosterEntry entry) {
        try {
            return CryptoUtils.decodeCertificate(entry.gossipCaCertificate().toByteArray());
        } catch (final CryptographyException e) {
            return null;
        }
    }

    /**
     * Check if the given rosters change at most the weights of the nodes.
     * @param from the previous roster
     * @param to the new roster
     * @return true if the rosters are weight rotations, false otherwise
     */
    public static boolean isWeightRotation(@NonNull final Roster from, @NonNull final Roster to) {
        requireNonNull(from, "from");
        requireNonNull(to, "to");
        final Set<Long> fromNodes =
                from.rosterEntries().stream().map(RosterEntry::nodeId).collect(Collectors.toSet());
        final Set<Long> toNodes =
                to.rosterEntries().stream().map(RosterEntry::nodeId).collect(Collectors.toSet());
        return fromNodes.equals(toNodes);
    }

    /**
     * Fetch a hostname (or a string with an IPv4 address) of a ServiceEndpoint
     * at a given index in a given RosterEntry.
     *
     * @param entry a RosterEntry
     * @param index an index of the ServiceEndpoint
     * @return a string with a hostname or ip address
     */
    public static String fetchHostname(@NonNull final RosterEntry entry, final int index) {
        final ServiceEndpoint serviceEndpoint = entry.gossipEndpoint().get(index);
        final Bytes ipAddressV4 = serviceEndpoint.ipAddressV4();
        final long length = ipAddressV4.length();
        if (length == 0) {
            return serviceEndpoint.domainName();
        }
        if (length == 4) {
            return "%d.%d.%d.%d"
                    .formatted(
                            // Java expands a byte into an int, and the "sign bit" of the byte gets extended,
                            // making it possibly a negative integer for values > 0x7F. So we AND 0xFF
                            // to get rid of the extended "sign bits" to keep this an actual, positive byte.
                            ipAddressV4.getByte(0) & 0xFF,
                            ipAddressV4.getByte(1) & 0xFF,
                            ipAddressV4.getByte(2) & 0xFF,
                            ipAddressV4.getByte(3) & 0xFF);
        }
        throw new IllegalArgumentException("Invalid IP address: " + ipAddressV4 + " in RosterEntry: " + entry);
    }

    /**
     * Fetch a port number of a ServiceEndpoint
     * at a given index in a given RosterEntry.
     *
     * @param entry a RosterEntry
     * @param index an index of the ServiceEndpoint
     * @return a port number
     */
    public static int fetchPort(@NonNull final RosterEntry entry, final int index) {
        final ServiceEndpoint serviceEndpoint = entry.gossipEndpoint().get(index);
        return serviceEndpoint.port();
    }

    /**
     * Create a Hash object for a given Roster instance.
     *
     * @param roster a roster
     * @return its Hash
     */
    @NonNull
    public static Hash hash(@NonNull final Roster roster) {
        return PBJ_RECORD_HASHER.hash(roster, Roster.PROTOBUF);
    }

    /**
     * Build a map from a long nodeId to a RosterEntry for a given Roster.
     *
     * @param roster a roster
     * @return {@code Map<Long, RosterEntry>}
     */
    @Nullable
    public static Map<Long, RosterEntry> toMap(@Nullable final Roster roster) {
        if (roster == null) {
            return null;
        }
        return roster.rosterEntries().stream().collect(Collectors.toMap(RosterEntry::nodeId, Function.identity()));
    }

    /**
     * Build a map from a long nodeId to an index of the node in the roster entries list.
     * If code needs to perform this lookup only once, then use the getIndex() instead.
     *
     * @param roster a roster
     * @return {@code Map<Long, Integer>}
     */
    public static Map<Long, Integer> toIndicesMap(@NonNull final Roster roster) {
        return IntStream.range(0, roster.rosterEntries().size())
                .boxed()
                .collect(Collectors.toMap(i -> roster.rosterEntries().get(i).nodeId(), Function.identity()));
    }

    /**
     * Return an index of a RosterEntry with a given node id.
     * If code needs to perform this operation often, then use the toIndicesMap() instead.
     *
     * @param roster a Roster
     * @param nodeId a node id
     * @return an index, or -1 if not found
     */
    public static int getIndex(@NonNull final Roster roster, final long nodeId) {
        for (int i = 0; i < roster.rosterEntries().size(); i++) {
            if (roster.rosterEntries().get(i).nodeId() == nodeId) {
                return i;
            }
        }
        return -1;
    }

    /**
     * Compute the total weight of a Roster which is a sum of weights of all the RosterEntries.
     *
     * @param roster a roster
     * @return the total weight
     */
    public static long computeTotalWeight(@NonNull final Roster roster) {
        return roster.rosterEntries().stream().mapToLong(RosterEntry::weight).sum();
    }

    /**
     * Returns a RosterEntry with a given nodeId by simply iterating all entries,
     * w/o building a temporary map.
     * <p>
     * Useful for one-off look-ups. If code needs to look up multiple entries by NodeId,
     * then the code should use the RosterUtils.toMap() method and keep the map instance
     * for the look-ups.
     *
     * @param roster a roster
     * @param nodeId a node id
     * @return a RosterEntry
     * @throws RosterEntryNotFoundException if RosterEntry is not found in Roster
     */
    public static RosterEntry getRosterEntry(@NonNull final Roster roster, final long nodeId) {
        final RosterEntry entry = getRosterEntryOrNull(roster, nodeId);
        if (entry != null) {
            return entry;
        }

        throw new RosterEntryNotFoundException("No RosterEntry with nodeId: " + nodeId + " in Roster: " + roster);
    }

    /**
     * Returns a NodeId with a given index
     *
     * @param roster a roster
     * @param nodeIndex an index of the node
     * @return a NodeId
     * @throws IndexOutOfBoundsException if the index does not exist in the roster
     */
    @NonNull
    public static NodeId getNodeId(@NonNull final Roster roster, final int nodeIndex) {
        return NodeId.of(requireNonNull(roster).rosterEntries().get(nodeIndex).nodeId());
    }

    /**
     * Return a potentially cached NodeId instance for a given {@link RosterEntry}.
     * The caller MUST NOT mutate the returned object even though the NodeId class is technically mutable.
     * If the caller needs to mutate the instance, then it must use the regular NodeId(long) constructor instead.
     *
     * @param rosterEntry a {@code RosterEntry}
     * @return a NodeId instance
     */
    public static NodeId getNodeId(@NonNull final RosterEntry rosterEntry) {
        return NodeId.of(rosterEntry.nodeId());
    }

    /**
     * Retrieves the roster entry that matches the specified node ID, returning null if one does not exist.
     * <p>
     * Useful for one-off look-ups. If code needs to look up multiple entries by NodeId, then the code should use the
     * {@link #toMap(Roster)} method and keep the map instance for the look-ups.
     *
     * @param roster the roster to search
     * @param nodeId the ID of the node to retrieve
     * @return the found roster entry that matches the specified node ID, else null
     */
    public static RosterEntry getRosterEntryOrNull(@NonNull final Roster roster, final long nodeId) {
        requireNonNull(roster, "roster");

        for (final RosterEntry entry : roster.rosterEntries()) {
            if (entry.nodeId() == nodeId) {
                return entry;
            }
        }

        return null;
    }

    /**
     * Count the number of RosterEntries with non-zero weight.
     *
     * @param roster a roster
     * @return the number of RosterEntries with non-zero weight
     */
    public static int getNumberWithWeight(@NonNull final Roster roster) {
        return (int) roster.rosterEntries().stream()
                .map(RosterEntry::weight)
                .filter(w -> w != 0)
                .count();
    }

    /**
     * Build an instance of RosterHistory from the current/previous rosters as reported by the RosterRetriever.
     * <p>
     * The RosterRetriever implementation fetches the rosters from the RosterState/RosterMap.
     *
     * @param state a State object to fetch data from
     * @param round of the provided state
     * @return a RosterHistory
     * @deprecated To be removed once AddressBook to Roster refactoring is complete and Browser/Turtle stop using it
     */
    @Deprecated(forRemoval = true)
    @NonNull
    public static RosterHistory buildRosterHistory(final State state, final long round) {
        final List<RoundRosterPair> roundRosterPairList = new ArrayList<>();
        final Map<Bytes, Roster> rosterMap = new HashMap<>();

        final Roster currentRoster = RosterRetriever.retrieveActive(state, round);
        final Bytes currentHash = RosterUtils.hash(currentRoster).getBytes();
        roundRosterPairList.add(new RoundRosterPair(round, currentHash));
        rosterMap.put(currentHash, currentRoster);

        final Roster previousRoster = RosterRetriever.retrievePreviousRoster(state);
        if (previousRoster != null) {
            final Bytes previousHash = RosterUtils.hash(previousRoster).getBytes();
            roundRosterPairList.add(new RoundRosterPair(0, previousHash));
            rosterMap.put(previousHash, previousRoster);
        }

        return new RosterHistory(roundRosterPairList, rosterMap);
    }

    /**
     * Creates the Roster History to be used by Platform.
     *
     * @param rosterStore the roster store containing the active rosters.
     * @return the roster history if roster store contains active rosters, otherwise NullPointerException is thrown.
     */
    @NonNull
    public static RosterHistory createRosterHistory(@NonNull final ReadableRosterStore rosterStore) {
        final List<RoundRosterPair> roundRosterPairs = rosterStore.getRosterHistory();
        final Map<Bytes, Roster> rosterMap = new HashMap<>();
<<<<<<< HEAD
        for (final var pair : roundRosterPairs) {
            rosterMap.put(pair.activeRosterHash(), requireNonNull(rosterStore.get(pair.activeRosterHash())));
=======
        for (final RoundRosterPair pair : roundRosterPairs) {
            rosterMap.put(pair.activeRosterHash(), Objects.requireNonNull(rosterStore.get(pair.activeRosterHash())));
>>>>>>> 52fdfea8
        }
        return new RosterHistory(roundRosterPairs, rosterMap);
    }

    /**
     * Sets the active Roster in a given State.
     *
     * @param state a state to set a Roster in
     * @param roster a Roster to set as active
     * @param round a round number since which the roster is considered active
     */
    public static void setActiveRoster(@NonNull final State state, @NonNull final Roster roster, final long round) {
        final WritableStates writableStates = state.getWritableStates(RosterStateId.NAME);
        final WritableRosterStore writableRosterStore = new WritableRosterStore(writableStates);
        writableRosterStore.putActiveRoster(roster, round);
        ((CommittableWritableStates) writableStates).commit();
    }

    /**
     * Formats a human-readable Roster representation, currently using its JSON codec,
     * or returns {@code null} if the given roster object is null.
     * @param roster a roster to format
     * @return roster JSON string, or null
     */
    @Nullable
    public static String toString(@Nullable final Roster roster) {
        return roster == null ? null : Roster.JSON.toJSON(roster);
    }

    /**
     * Build an Address object out of a given RosterEntry object.
     *
     * @param entry a RosterEntry
     * @return an Address
     * @deprecated To be removed once AddressBook to Roster refactoring is complete.
     */
    @Deprecated(forRemoval = true)
    @NonNull
    public static Address buildAddress(@NonNull final RosterEntry entry) {
        Address address = new Address();

        address = address.copySetNodeId(NodeId.of(entry.nodeId()));
        address = address.copySetWeight(entry.weight());

        X509Certificate sigCert;
        try {
            sigCert = CryptoUtils.decodeCertificate(entry.gossipCaCertificate().toByteArray());
        } catch (final CryptographyException e) {
            // Malformed or missing gossip certificates are nullified.
            // https://github.com/hashgraph/hedera-services/issues/16648
            sigCert = null;
        }
        address = address.copySetSigCert(sigCert);

        if (entry.gossipEndpoint().size() > 0) {
            address = address.copySetHostnameExternal(RosterUtils.fetchHostname(entry, 0));
            address = address.copySetPortExternal(RosterUtils.fetchPort(entry, 0));

            if (entry.gossipEndpoint().size() > 1) {
                address = address.copySetHostnameInternal(RosterUtils.fetchHostname(entry, 1));
                address = address.copySetPortInternal(RosterUtils.fetchPort(entry, 1));
            } else {
                // There's code in the app implementation that relies on both the external and internal endpoints at
                // once.
                // That code used to fetch the AddressBook from the Platform for some reason.
                // Since Platform only knows about the Roster now, we have to support both the endpoints
                // in this reverse conversion here.
                // Ideally, the app code should manage its AddressBook on its own and should never fetch it from
                // Platform directly.
                address = address.copySetHostnameInternal(RosterUtils.fetchHostname(entry, 0));
                address = address.copySetPortInternal(RosterUtils.fetchPort(entry, 0));
            }
        }

        final String name = RosterUtils.formatNodeName(entry.nodeId());
        address = address.copySetSelfName(name).copySetNickname(name);

        return address;
    }

    /**
     * Build an AddressBook object out of a given Roster object.
     * Returns null if the input roster is null.
     * @param roster a Roster
     * @return an AddressBook
     * @deprecated To be removed once AddressBook to Roster refactoring is complete.
     */
    @Deprecated(forRemoval = true)
    @Nullable
    public static AddressBook buildAddressBook(@Nullable final Roster roster) {
        if (roster == null) {
            return null;
        }

        AddressBook addressBook = new AddressBook();

        for (final RosterEntry entry : roster.rosterEntries()) {
            addressBook = addressBook.add(buildAddress(entry));
        }

        return addressBook;
    }

    /**
     * Build a Roster object out of a given {@link Network} address book.
     * @param network a network
     * @return a Roster
     */
    public static @NonNull Roster rosterFrom(@NonNull final Network network) {
        return new Roster(network.nodeMetadata().stream()
                .map(NodeMetadata::rosterEntryOrThrow)
                .toList());
    }
}<|MERGE_RESOLUTION|>--- conflicted
+++ resolved
@@ -20,6 +20,7 @@
 import java.util.HashMap;
 import java.util.List;
 import java.util.Map;
+import java.util.Objects;
 import java.util.Set;
 import java.util.function.Function;
 import java.util.stream.Collectors;
@@ -326,13 +327,8 @@
     public static RosterHistory createRosterHistory(@NonNull final ReadableRosterStore rosterStore) {
         final List<RoundRosterPair> roundRosterPairs = rosterStore.getRosterHistory();
         final Map<Bytes, Roster> rosterMap = new HashMap<>();
-<<<<<<< HEAD
-        for (final var pair : roundRosterPairs) {
-            rosterMap.put(pair.activeRosterHash(), requireNonNull(rosterStore.get(pair.activeRosterHash())));
-=======
         for (final RoundRosterPair pair : roundRosterPairs) {
             rosterMap.put(pair.activeRosterHash(), Objects.requireNonNull(rosterStore.get(pair.activeRosterHash())));
->>>>>>> 52fdfea8
         }
         return new RosterHistory(roundRosterPairs, rosterMap);
     }
