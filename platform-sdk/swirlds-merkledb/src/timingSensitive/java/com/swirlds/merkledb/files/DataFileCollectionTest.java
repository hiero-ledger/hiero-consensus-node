--- conflicted
+++ resolved
@@ -686,12 +686,8 @@
                         .filter(f -> !f.toString().contains("metadata"))
                         .count(),
                 "expected 1 db files but had ["
-<<<<<<< HEAD
-                        + Arrays.toString(Files.list(dbDir).toArray()) + "]");
-=======
                         + Arrays.toString(Files.list(dbDir).toArray())
                         + "]");
->>>>>>> 2f5f838c
         checkData(fileCollectionMap.get(testType), storedOffsetsMap.get(testType), testType, 0, 1000, 10_000);
         // close db
         fileCollection2.close();
