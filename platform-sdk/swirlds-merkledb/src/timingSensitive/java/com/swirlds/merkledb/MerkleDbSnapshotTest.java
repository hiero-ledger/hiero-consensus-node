/*
 * Copyright (C) 2023-2024 Hedera Hashgraph, LLC
 *
 * Licensed under the Apache License, Version 2.0 (the "License");
 * you may not use this file except in compliance with the License.
 * You may obtain a copy of the License at
 *
 *      http://www.apache.org/licenses/LICENSE-2.0
 *
 * Unless required by applicable law or agreed to in writing, software
 * distributed under the License is distributed on an "AS IS" BASIS,
 * WITHOUT WARRANTIES OR CONDITIONS OF ANY KIND, either express or implied.
 * See the License for the specific language governing permissions and
 * limitations under the License.
 */

package com.swirlds.merkledb;

import static com.swirlds.common.test.fixtures.AssertionUtils.assertEventuallyTrue;
import static com.swirlds.merkledb.test.fixtures.MerkleDbTestUtils.CONFIGURATION;
import static org.junit.jupiter.api.Assertions.assertDoesNotThrow;
import static org.mockito.ArgumentMatchers.any;
import static org.mockito.Mockito.mock;
import static org.mockito.Mockito.when;

<<<<<<< HEAD
import com.hedera.pbj.runtime.io.buffer.Bytes;
=======
import com.swirlds.common.constructable.ClassConstructorPair;
>>>>>>> 4733608f
import com.swirlds.common.constructable.ConstructableRegistry;
import com.swirlds.common.crypto.DigestType;
import com.swirlds.common.crypto.Hash;
import com.swirlds.common.io.streams.MerkleDataInputStream;
import com.swirlds.common.io.streams.MerkleDataOutputStream;
import com.swirlds.common.io.utility.LegacyTemporaryFileBuilder;
import com.swirlds.common.merkle.MerkleInternal;
import com.swirlds.common.merkle.crypto.MerkleCryptoFactory;
import com.swirlds.common.merkle.impl.PartialNaryMerkleInternal;
import com.swirlds.common.metrics.config.MetricsConfig;
import com.swirlds.common.metrics.platform.DefaultPlatformMetrics;
import com.swirlds.common.metrics.platform.MetricKeyRegistry;
import com.swirlds.common.metrics.platform.PlatformMetricsFactoryImpl;
import com.swirlds.common.test.fixtures.AssertionUtils;
import com.swirlds.config.api.Configuration;
import com.swirlds.config.extensions.test.fixtures.TestConfigBuilder;
import com.swirlds.merkledb.config.MerkleDbConfig;
import com.swirlds.merkledb.test.fixtures.ExampleFixedValue;
import com.swirlds.merkledb.test.fixtures.ExampleLongKey;
import com.swirlds.metrics.api.Metrics;
import com.swirlds.virtualmap.VirtualMap;
import com.swirlds.virtualmap.config.VirtualMapConfig;
import com.swirlds.virtualmap.datasource.VirtualDataSource;
import com.swirlds.virtualmap.internal.cache.VirtualNodeCache;
import com.swirlds.virtualmap.internal.merkle.VirtualMapState;
import com.swirlds.virtualmap.internal.merkle.VirtualRootNode;
import java.io.IOException;
import java.nio.file.Files;
import java.nio.file.Path;
import java.nio.file.StandardOpenOption;
import java.time.Duration;
import java.util.Random;
import java.util.concurrent.CountDownLatch;
import java.util.concurrent.ScheduledExecutorService;
import java.util.concurrent.atomic.AtomicReference;
import org.junit.jupiter.api.AfterEach;
import org.junit.jupiter.api.Assertions;
import org.junit.jupiter.api.BeforeAll;
import org.junit.jupiter.api.BeforeEach;
import org.junit.jupiter.api.Test;

class MerkleDbSnapshotTest {

    private static final int MAPS_COUNT = 3;
    private static final int ITERATIONS = 20;
    private static final int ROUND_CHANGES = 1000;

    private static final Random RANDOM = new Random(123);

    @BeforeAll
    static void setup() throws Exception {
        ConstructableRegistry registry = ConstructableRegistry.getInstance();
        registry.registerConstructables("com.swirlds.common");
        registry.registerConstructables("com.swirlds.merkledb");
        registry.registerConstructables("com.swirlds.virtualmap");
        registry.registerConstructable(new ClassConstructorPair(
                MerkleDbDataSourceBuilder.class, () -> new MerkleDbDataSourceBuilder(CONFIGURATION)));
        registry.registerConstructable(new ClassConstructorPair(VirtualMap.class, () -> new VirtualMap(CONFIGURATION)));
        registry.registerConstructable(new ClassConstructorPair(
                VirtualNodeCache.class,
                () -> new VirtualNodeCache(CONFIGURATION.getConfigData(VirtualMapConfig.class))));
    }

    @BeforeEach
    void setupTest() throws Exception {
        MerkleDb.setDefaultPath(
                LegacyTemporaryFileBuilder.buildTemporaryDirectory("MerkleDbSnapshotTest", CONFIGURATION));
    }

    @AfterEach
    public void afterTest() {
        // check db count
        AssertionUtils.assertEventuallyEquals(
                0L,
                MerkleDbDataSource::getCountOfOpenDatabases,
                Duration.ofSeconds(1),
                "Expected no open dbs. Actual number of open dbs: " + MerkleDbDataSource.getCountOfOpenDatabases());
    }

    private static MerkleDbTableConfig fixedConfig() {
        final MerkleDbConfig merkleDbConfig = CONFIGURATION.getConfigData(MerkleDbConfig.class);
        return new MerkleDbTableConfig(
                (short) 1,
                DigestType.SHA_384,
                merkleDbConfig.maxNumOfKeys(),
                merkleDbConfig.hashesRamToDiskThreshold());
    }

    private void verify(final MerkleInternal stateRoot) {
        for (int i = 0; i < MAPS_COUNT; i++) {
            final VirtualMap vm = stateRoot.getChild(i);
            final VirtualMapState state = vm.getLeft();
            System.out.println("state.getFirstLeafPath() = " + state.getFirstLeafPath());
            System.out.println("state.getLastLeafPath() = " + state.getLastLeafPath());
            final VirtualRootNode root = vm.getRight();
            for (int path = 0; path <= state.getLastLeafPath(); path++) {
                final Hash hash = root.getRecords().findHash(path);
                Assertions.assertNotNull(hash);
            }
        }
    }

    @Test
    void snapshotMultipleTablesTestSync() throws Exception {
        final MerkleInternal initialRoot = new TestInternalNode();
        final MerkleDbTableConfig tableConfig = fixedConfig();
        final MerkleDbDataSourceBuilder dsBuilder = new MerkleDbDataSourceBuilder(tableConfig, CONFIGURATION);
        for (int i = 0; i < MAPS_COUNT; i++) {
<<<<<<< HEAD
            final VirtualMap vm = new VirtualMap("vm" + i, dsBuilder);
=======
            final VirtualMap<ExampleLongKeyFixedSize, ExampleFixedSizeVirtualValue> vm =
                    new VirtualMap<>("vm" + i, keySerializer, valueSerializer, dsBuilder, CONFIGURATION);
>>>>>>> 4733608f
            registerMetrics(vm);
            initialRoot.setChild(i, vm);
        }

        final Path snapshotDir = LegacyTemporaryFileBuilder.buildTemporaryDirectory("snapshotSync", CONFIGURATION);
        final Path snapshotFile = snapshotDir.resolve("state.swh");

        final AtomicReference<MerkleInternal> lastRoot = new AtomicReference<>();
        MerkleInternal stateRoot = initialRoot;
        long keyId = 0;
        for (int j = 0; j < ITERATIONS; j++) {
            final MerkleInternal newStateRoot = stateRoot.copy();
            for (int i = 0; i < MAPS_COUNT; i++) {
                final VirtualMap vm = newStateRoot.getChild(i);
                final VirtualRootNode root = vm.getRight();
                root.enableFlush();
                for (int k = 0; k < ROUND_CHANGES; k++) {
                    final Bytes key = ExampleLongKey.longToKey(keyId++);
                    final Bytes value = ExampleFixedValue.intToValue(RANDOM.nextInt());
                    vm.put(key, value);
                }
            }
            if (j == ITERATIONS / 2) {
                MerkleCryptoFactory.getInstance().digestTreeSync(stateRoot);
                final MerkleDataOutputStream out = new MerkleDataOutputStream(
                        Files.newOutputStream(snapshotFile, StandardOpenOption.CREATE_NEW, StandardOpenOption.WRITE));
                out.writeMerkleTree(snapshotDir, stateRoot);
            }
            stateRoot.release();
            stateRoot = newStateRoot;
        }
        lastRoot.set(stateRoot);

        MerkleDb.resetDefaultInstancePath();
        final MerkleDataInputStream in =
                new MerkleDataInputStream(Files.newInputStream(snapshotFile, StandardOpenOption.READ));
        final MerkleInternal restoredStateRoot = in.readMerkleTree(snapshotDir, Integer.MAX_VALUE);

        verify(restoredStateRoot);

        lastRoot.get().release();
        restoredStateRoot.release();
        closeDataSources(initialRoot);
        closeDataSources(lastRoot.get());
        closeDataSources(restoredStateRoot);
    }

    @Test
    void snapshotMultipleTablesTestAsync() throws Exception {
        final MerkleInternal initialRoot = new TestInternalNode();
        final MerkleDbTableConfig tableConfig = fixedConfig();
        final MerkleDbDataSourceBuilder dsBuilder = new MerkleDbDataSourceBuilder(tableConfig, CONFIGURATION);
        for (int i = 0; i < MAPS_COUNT; i++) {
<<<<<<< HEAD
            final VirtualMap vm = new VirtualMap("vm" + i, dsBuilder);
=======
            final VirtualMap<ExampleLongKeyFixedSize, ExampleFixedSizeVirtualValue> vm =
                    new VirtualMap<>("vm" + i, keySerializer, valueSerializer, dsBuilder, CONFIGURATION);
>>>>>>> 4733608f
            initialRoot.setChild(i, vm);
        }

        final AtomicReference<MerkleInternal> rootToSnapshot = new AtomicReference<>();
        final AtomicReference<MerkleInternal> lastRoot = new AtomicReference<>();
        final CountDownLatch startSnapshotLatch = new CountDownLatch(1);
        new Thread(() -> {
                    MerkleInternal stateRoot = initialRoot;
                    long keyId = 0;
                    for (int j = 0; j < ITERATIONS; j++) {
                        final MerkleInternal newStateRoot = stateRoot.copy();
                        for (int i = 0; i < MAPS_COUNT; i++) {
                            final VirtualMap vm = newStateRoot.getChild(i);
                            final VirtualRootNode root = vm.getRight();
                            root.enableFlush();
                            for (int k = 0; k < ROUND_CHANGES; k++) {
                                final Bytes key = ExampleLongKey.longToKey(keyId++);
                                final Bytes value = ExampleFixedValue.intToValue(RANDOM.nextInt());
                                vm.put(key, value);
                            }
                        }
                        if (j == ITERATIONS / 2) {
                            rootToSnapshot.set(stateRoot);
                            startSnapshotLatch.countDown();
                        } else {
                            stateRoot.release();
                        }
                        stateRoot = newStateRoot;
                    }
                    lastRoot.set(stateRoot);
                })
                .start();

        startSnapshotLatch.await();
        assertEventuallyTrue(() -> lastRoot.get() != null, Duration.ofSeconds(10), "lastRoot is null");

        MerkleCryptoFactory.getInstance().digestTreeSync(rootToSnapshot.get());
        final Path snapshotDir = LegacyTemporaryFileBuilder.buildTemporaryDirectory("snapshotAsync", CONFIGURATION);
        final Path snapshotFile = snapshotDir.resolve("state.swh");
        final MerkleDataOutputStream out = new MerkleDataOutputStream(
                Files.newOutputStream(snapshotFile, StandardOpenOption.CREATE_NEW, StandardOpenOption.WRITE));
        out.writeMerkleTree(snapshotDir, rootToSnapshot.get());
        rootToSnapshot.get().release();

        MerkleDb.resetDefaultInstancePath();
        final MerkleDataInputStream in =
                new MerkleDataInputStream(Files.newInputStream(snapshotFile, StandardOpenOption.READ));
        final MerkleInternal restoredStateRoot = in.readMerkleTree(snapshotDir, Integer.MAX_VALUE);

        verify(restoredStateRoot);

        lastRoot.get().release();
        restoredStateRoot.release();
        closeDataSources(initialRoot);
        closeDataSources(restoredStateRoot);
    }

    private static void closeDataSources(MerkleInternal initialRoot) throws IOException {
        for (int i = 0; i < MAPS_COUNT; i++) {
            ((VirtualMap) initialRoot.getChild(i)).getDataSource().close();
        }
    }

    /*
     * This test simulates the following scenario. First, a signed state for round N is selected
     * to be flushed to disk (periodic snapshot). Before it's done, the node is disconnected from
     * network and starts a reconnect. Reconnect is successful for a different round M (M > N),
     * and snapshot for round M is written to disk. Now the node has all signatures for the old
     * round N, and that old signed state is finally written to disk.
     */
    @Test
    void testSnapshotAfterReconnect() throws Exception {
        final MerkleDbTableConfig tableConfig = fixedConfig();
        final MerkleDbDataSourceBuilder dsBuilder = new MerkleDbDataSourceBuilder(tableConfig, CONFIGURATION);
        final VirtualDataSource original = dsBuilder.build("vm", false);
        // Simulate reconnect as a learner
        final VirtualDataSource copy = dsBuilder.copy(original, true);

        try {
            final Path snapshotDir = LegacyTemporaryFileBuilder.buildTemporaryDirectory("snapshot", CONFIGURATION);
            dsBuilder.snapshot(snapshotDir, copy);

            final Path oldSnapshotDir =
                    LegacyTemporaryFileBuilder.buildTemporaryDirectory("oldSnapshot", CONFIGURATION);
            assertDoesNotThrow(() -> dsBuilder.snapshot(oldSnapshotDir, original));
        } finally {
            original.close();
            copy.close();
        }
    }

<<<<<<< HEAD
    private static void registerMetrics(VirtualMap vm) {
        final Configuration configuration = new TestConfigBuilder().getOrCreateConfig();
        MetricsConfig metricsConfig = configuration.getConfigData(MetricsConfig.class);
=======
    private static void registerMetrics(VirtualMap<ExampleLongKeyFixedSize, ExampleFixedSizeVirtualValue> vm) {
        final Configuration CONFIGURATION = new TestConfigBuilder().getOrCreateConfig();
        MetricsConfig metricsConfig = CONFIGURATION.getConfigData(MetricsConfig.class);
>>>>>>> 4733608f
        final MetricKeyRegistry registry = mock(MetricKeyRegistry.class);
        when(registry.register(any(), any(), any())).thenReturn(true);
        Metrics metrics = new DefaultPlatformMetrics(
                null,
                registry,
                mock(ScheduledExecutorService.class),
                new PlatformMetricsFactoryImpl(metricsConfig),
                metricsConfig);
        MerkleDbStatistics statistics =
                new MerkleDbStatistics(CONFIGURATION.getConfigData(MerkleDbConfig.class), "test");
        statistics.registerMetrics(metrics);
        vm.getDataSource().registerMetrics(metrics);
    }

    public static class TestInternalNode extends PartialNaryMerkleInternal implements MerkleInternal {

        public TestInternalNode() {}

        public TestInternalNode(final TestInternalNode that) {
            for (int i = 0; i < that.getNumberOfChildren(); i++) {
                setChild(i, that.getChild(i).copy());
            }
        }

        @Override
        public long getClassId() {
            return 1357924680L;
        }

        @Override
        public int getVersion() {
            return 1;
        }

        @Override
        public MerkleInternal copy() {
            return new TestInternalNode(this);
        }
    }
}<|MERGE_RESOLUTION|>--- conflicted
+++ resolved
@@ -23,11 +23,8 @@
 import static org.mockito.Mockito.mock;
 import static org.mockito.Mockito.when;
 
-<<<<<<< HEAD
 import com.hedera.pbj.runtime.io.buffer.Bytes;
-=======
 import com.swirlds.common.constructable.ClassConstructorPair;
->>>>>>> 4733608f
 import com.swirlds.common.constructable.ConstructableRegistry;
 import com.swirlds.common.crypto.DigestType;
 import com.swirlds.common.crypto.Hash;
@@ -136,12 +133,7 @@
         final MerkleDbTableConfig tableConfig = fixedConfig();
         final MerkleDbDataSourceBuilder dsBuilder = new MerkleDbDataSourceBuilder(tableConfig, CONFIGURATION);
         for (int i = 0; i < MAPS_COUNT; i++) {
-<<<<<<< HEAD
-            final VirtualMap vm = new VirtualMap("vm" + i, dsBuilder);
-=======
-            final VirtualMap<ExampleLongKeyFixedSize, ExampleFixedSizeVirtualValue> vm =
-                    new VirtualMap<>("vm" + i, keySerializer, valueSerializer, dsBuilder, CONFIGURATION);
->>>>>>> 4733608f
+            final VirtualMap vm = new VirtualMap("vm" + i, dsBuilder, CONFIGURATION);
             registerMetrics(vm);
             initialRoot.setChild(i, vm);
         }
@@ -195,12 +187,7 @@
         final MerkleDbTableConfig tableConfig = fixedConfig();
         final MerkleDbDataSourceBuilder dsBuilder = new MerkleDbDataSourceBuilder(tableConfig, CONFIGURATION);
         for (int i = 0; i < MAPS_COUNT; i++) {
-<<<<<<< HEAD
-            final VirtualMap vm = new VirtualMap("vm" + i, dsBuilder);
-=======
-            final VirtualMap<ExampleLongKeyFixedSize, ExampleFixedSizeVirtualValue> vm =
-                    new VirtualMap<>("vm" + i, keySerializer, valueSerializer, dsBuilder, CONFIGURATION);
->>>>>>> 4733608f
+            final VirtualMap vm = new VirtualMap("vm" + i, dsBuilder, CONFIGURATION);
             initialRoot.setChild(i, vm);
         }
 
@@ -292,15 +279,9 @@
         }
     }
 
-<<<<<<< HEAD
     private static void registerMetrics(VirtualMap vm) {
         final Configuration configuration = new TestConfigBuilder().getOrCreateConfig();
         MetricsConfig metricsConfig = configuration.getConfigData(MetricsConfig.class);
-=======
-    private static void registerMetrics(VirtualMap<ExampleLongKeyFixedSize, ExampleFixedSizeVirtualValue> vm) {
-        final Configuration CONFIGURATION = new TestConfigBuilder().getOrCreateConfig();
-        MetricsConfig metricsConfig = CONFIGURATION.getConfigData(MetricsConfig.class);
->>>>>>> 4733608f
         final MetricKeyRegistry registry = mock(MetricKeyRegistry.class);
         when(registry.register(any(), any(), any())).thenReturn(true);
         Metrics metrics = new DefaultPlatformMetrics(
