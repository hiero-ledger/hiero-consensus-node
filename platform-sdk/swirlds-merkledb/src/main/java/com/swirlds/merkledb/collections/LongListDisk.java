/*
 * Copyright (C) 2021-2024 Hedera Hashgraph, LLC
 *
 * Licensed under the Apache License, Version 2.0 (the "License");
 * you may not use this file except in compliance with the License.
 * You may obtain a copy of the License at
 *
 *      http://www.apache.org/licenses/LICENSE-2.0
 *
 * Unless required by applicable law or agreed to in writing, software
 * distributed under the License is distributed on an "AS IS" BASIS,
 * WITHOUT WARRANTIES OR CONDITIONS OF ANY KIND, either express or implied.
 * See the License for the specific language governing permissions and
 * limitations under the License.
 */

package com.swirlds.merkledb.collections;

import static java.lang.Math.toIntExact;
import static java.nio.file.Files.exists;
import static java.util.Objects.requireNonNull;

import com.swirlds.common.io.utility.LegacyTemporaryFileBuilder;
import com.swirlds.config.api.Configuration;
import com.swirlds.merkledb.utilities.MerkleDbFileUtils;
import edu.umd.cs.findbugs.annotations.NonNull;
import java.io.IOException;
import java.io.RandomAccessFile;
import java.io.UncheckedIOException;
import java.nio.ByteBuffer;
import java.nio.ByteOrder;
import java.nio.channels.FileChannel;
import java.nio.file.Files;
import java.nio.file.Path;
import java.nio.file.StandardOpenOption;
import java.util.Arrays;
import java.util.Deque;
import java.util.concurrent.ConcurrentLinkedDeque;
import java.util.concurrent.atomic.AtomicBoolean;

/**
 *  A direct on disk implementation of LongList. This implementation creates a temporary file to store the data.
 *  If the user provides a file, it will be used to create a copy of the in the temporary file. If the file is absent,
 *  it will take the name of the file provided by the user and create a temporary file with this name.
 * <p>
 *  Unlike the "snapshot" file, the temporary files doesn't contain the header, only the body.
 *
 */
public class LongListDisk extends AbstractLongList<Long> {

    private static final String STORE_POSTFIX = "longListDisk";
    private static final String DEFAULT_FILE_NAME = "LongListDisk.ll";
    /** A temp byte buffer for reading and writing longs */
    private static final ThreadLocal<ByteBuffer> TEMP_LONG_BUFFER_THREAD_LOCAL;

    /** This file channel is to work with the temporary file.
     */
    private final FileChannel currentFileChannel;

    /**
     * Path to the temporary file used to store the data.
     * The field is effectively immutable, however it can't be declared
     * final because in some cases it has to be initialized in {@link LongListDisk#readBodyFromFileChannelOnInit}
     */
    private Path tempFile;

    /**
     * Path to the temp directory where tempFile above is located. Temp directories
     * are deleted automatically when the process exits. However, in case of long lists
     * on disk it makes sense to delete them explicitly when lists are closed, otherwise
     * there may be too many temp directories piled up.
     */
    private Path tempDir;

    /** A temp byte buffer for transferring data between file channels */
    private static final ThreadLocal<ByteBuffer> TRANSFER_BUFFER_THREAD_LOCAL;

    /**
     * Offsets of the chunks that are free to be used. The offsets are relative to the start of the file.
     */
    private final Deque<Long> freeChunks;

    /**
     * A helper flag to make sure close() can be called multiple times.
     */
    private final AtomicBoolean closed = new AtomicBoolean(false);

    static {
        TRANSFER_BUFFER_THREAD_LOCAL = new ThreadLocal<>();
        // it's initialized as 8 bytes (Long.BYTES) but likely it's going to be resized later
        TEMP_LONG_BUFFER_THREAD_LOCAL =
                ThreadLocal.withInitial(() -> ByteBuffer.allocate(Long.BYTES).order(ByteOrder.nativeOrder()));
    }

    /**
     * Create a {@link LongListDisk} with default parameters.
     *
     * @param configuration platform configuration
     */
    public LongListDisk(final @NonNull Configuration configuration) {
        this(DEFAULT_NUM_LONGS_PER_CHUNK, DEFAULT_MAX_LONGS_TO_STORE, DEFAULT_RESERVED_BUFFER_LENGTH, configuration);
    }

    LongListDisk(
            final int numLongsPerChunk,
            final long maxLongs,
            final long reservedBufferLength,
            final @NonNull Configuration configuration) {
        super(numLongsPerChunk, maxLongs, reservedBufferLength);
        try {
            tempFile = createTempFile(DEFAULT_FILE_NAME, configuration);
            currentFileChannel = FileChannel.open(
                    tempFile, StandardOpenOption.CREATE, StandardOpenOption.READ, StandardOpenOption.WRITE);
        } catch (IOException e) {
            throw new UncheckedIOException(e);
        }
        freeChunks = new ConcurrentLinkedDeque<>();
        fillBufferWithZeroes(initOrGetTransferBuffer(), memoryChunkSize);
    }

    /**
     * Create a {@link LongListDisk} on a file, if the file doesn't exist it will be created.
     *
     * @param file The file to read and write to
     * @param configuration platform configuration
     * @throws IOException If there was a problem reading the file
     */
    public LongListDisk(final Path file, final @NonNull Configuration configuration) throws IOException {
        this(file, DEFAULT_RESERVED_BUFFER_LENGTH, configuration);
    }

    LongListDisk(final Path path, final long reservedBufferLength, final @NonNull Configuration configuration)
            throws IOException {
        super(path, reservedBufferLength, configuration);
        freeChunks = new ConcurrentLinkedDeque<>();
        // IDE complains that the tempFile is not initialized, but it's initialized in readBodyFromFileChannelOnInit
        // which is called from the constructor of the parent class
        //noinspection ConstantValue
        if (tempFile == null) {
            throw new IllegalStateException("The temp file is not initialized");
        }
        currentFileChannel = FileChannel.open(
                tempFile, StandardOpenOption.CREATE, StandardOpenOption.READ, StandardOpenOption.WRITE);
    }

    /**
     * Initializes the file channel to a temporary file.
     * @param path the path to the source file
     */
    @Override
    protected void onEmptyOrAbsentSourceFile(final Path path) throws IOException {
        tempFile = createTempFile(path.toFile().getName(), configuration);
    }

    /** {@inheritDoc} */
    @Override
    protected void readBodyFromFileChannelOnInit(final String sourceFileName, final FileChannel fileChannel)
            throws IOException {
        tempFile = createTempFile(sourceFileName, configuration);
        if (minValidIndex.get() < 0) {
            // Nothing to read
            return;
        }
        // create temporary file for writing
        try (final RandomAccessFile rf = new RandomAccessFile(tempFile.toFile(), "rw")) {
            // ensure that the amount of disk space is enough
            // two additional chunks are required to accommodate "compressed" first and last chunks in the original file
            rf.setLength(fileChannel.size() + 2L * memoryChunkSize);
            final FileChannel tempFileCHannel = rf.getChannel();

            final int totalNumberOfChunks = calculateNumberOfChunks(size());
            final int firstChunkWithDataIndex = toIntExact(minValidIndex.get() / numLongsPerChunk);
            final int minValidIndexInChunk = toIntExact(minValidIndex.get() % numLongsPerChunk);
            final int lastChunkWithDataIndex = totalNumberOfChunks - firstChunkWithDataIndex - 1;

            // copy the first chunk
            final ByteBuffer transferBuffer = initOrGetTransferBuffer();
            // we need to make sure that the chunk is written in full.
            // If a value is absent, the list element will have IMPERMISSIBLE_VALUE
            fillBufferWithZeroes(transferBuffer, memoryChunkSize);
            transferBuffer.position(minValidIndexInChunk * Long.BYTES);
            MerkleDbFileUtils.completelyRead(fileChannel, transferBuffer);
            transferBuffer.flip();
            // writing the full chunk, all values before minValidIndexInChunk are zeroes
            MerkleDbFileUtils.completelyWrite(tempFileCHannel, transferBuffer, 0);
            chunkList.set(firstChunkWithDataIndex, 0L);

            // copy everything except for the first chunk and the last chunk
            final int numberOfFullChunks = totalNumberOfChunks - firstChunkWithDataIndex - 2;
            if (numberOfFullChunks > 0) {
                final long bytesToTransfer = (long) numberOfFullChunks * memoryChunkSize;
                final long bytesTransferred = MerkleDbFileUtils.completelyTransferFrom(
                        tempFileCHannel, fileChannel, memoryChunkSize, bytesToTransfer);
                if (bytesTransferred != bytesToTransfer) {
                    throw new IOException("Failed to read long list chunks, expected=" + bytesToTransfer + " actual="
                            + bytesTransferred);
                }
            }

            // copy the last chunk
            transferBuffer.position(0).limit(memoryChunkSize);
            MerkleDbFileUtils.completelyRead(fileChannel, transferBuffer);
            transferBuffer.flip();
            MerkleDbFileUtils.completelyWrite(
                    tempFileCHannel, transferBuffer, (long) lastChunkWithDataIndex * memoryChunkSize);

            for (int i = firstChunkWithDataIndex + 1; i < totalNumberOfChunks; i++) {
                chunkList.set(i, (long) (i - firstChunkWithDataIndex) * memoryChunkSize);
            }
        }
    }

<<<<<<< HEAD
    private static void fillBufferWithZeroes(ByteBuffer transferBuffer, int memoryChunkSize) {
        Arrays.fill(transferBuffer.array(), (byte) IMPERMISSIBLE_VALUE);
        transferBuffer.position(0).limit(memoryChunkSize);
=======
    private void fillBufferWithZeroes(ByteBuffer transferBuffer) {
        Arrays.fill(transferBuffer.array(), (byte) IMPERMISSIBLE_VALUE);
        transferBuffer.position(0);
        transferBuffer.limit(memoryChunkSize);
>>>>>>> 117c7b1c
    }

    private ByteBuffer initOrGetTransferBuffer() {
        ByteBuffer buffer = TRANSFER_BUFFER_THREAD_LOCAL.get();
<<<<<<< HEAD
        if (buffer == null || buffer.capacity() < memoryChunkSize) {
            // allocate/grow the buffer
=======
        if ((buffer == null) || (buffer.capacity() < memoryChunkSize)) {
>>>>>>> 117c7b1c
            buffer = ByteBuffer.allocate(memoryChunkSize).order(ByteOrder.nativeOrder());
            TRANSFER_BUFFER_THREAD_LOCAL.set(buffer);
        } else {
            // limit the buffer to re-use
            buffer.position(0).limit(memoryChunkSize);
        }
        buffer.limit(memoryChunkSize);
        return buffer;
    }

    Path createTempFile(final String sourceFileName, final @NonNull Configuration configuration) throws IOException {
        requireNonNull(configuration);
        // FileSystemManager.create() deletes the temp directory created previously. It means,
        // every new LongListDisk instance erases the folder used by the previous LongListDisk, if any!
        // final Path directory = FileSystemManager.create(configuration).resolveNewTemp(STORE_POSTFIX);
        tempDir = LegacyTemporaryFileBuilder.buildTemporaryDirectory(STORE_POSTFIX, configuration);
        if (!exists(tempDir)) {
            Files.createDirectories(tempDir);
        }
        return tempDir.resolve(sourceFileName);
    }

    /** {@inheritDoc} */
    @Override
    protected synchronized void putToChunk(final Long chunk, final int subIndex, final long value) {
        try {
            final ByteBuffer buf = TEMP_LONG_BUFFER_THREAD_LOCAL.get();
            final long offset = chunk + (long) subIndex * Long.BYTES;
            // write new value to file
            buf.putLong(0, value);
            buf.position(0);
            MerkleDbFileUtils.completelyWrite(currentFileChannel, buf, offset);
        } catch (final IOException e) {
            throw new UncheckedIOException(e);
        }
    }

    /** {@inheritDoc} */
    @Override
    protected synchronized boolean putIfEqual(
            final Long chunk, final int subIndex, final long oldValue, long newValue) {
        final ByteBuffer buf = TEMP_LONG_BUFFER_THREAD_LOCAL.get();
        buf.position(0);
        try {
            final long offset = chunk + (long) subIndex * Long.BYTES;
            MerkleDbFileUtils.completelyRead(currentFileChannel, buf, offset);
            final long filesOldValue = buf.getLong(0);
            if (filesOldValue == oldValue) {
                // write new value to file
                buf.putLong(0, newValue);
                buf.position(0);
                MerkleDbFileUtils.completelyWrite(currentFileChannel, buf, offset);
                return true;
            }
        } catch (final IOException e) {
            throw new UncheckedIOException(e);
        }
        return false;
    }

    /**
     * Calculate the offset in the chunk for the given index.
     * @param index the index to use
     * @return the offset in the chunk for the given index
     */
    private long calculateOffsetInChunk(long index) {
        return (index % numLongsPerChunk) * Long.BYTES;
    }

    /**
     * {@inheritDoc}
     */
    @Override
    protected void writeLongsData(final FileChannel fc) throws IOException {
        final ByteBuffer transferBuffer = initOrGetTransferBuffer();
        final int totalNumOfChunks = calculateNumberOfChunks(size());
        final long currentMinValidIndex = minValidIndex.get();
        final int firstChunkWithDataIndex = toIntExact(currentMinValidIndex / numLongsPerChunk);

        // The following logic sequentially processes chunks. This kind of processing allows to get rid of
        // non-contiguous memory allocation and gaps that may be present in the current file.
        // MerkleDbFileUtils.completelyTransferFrom would work faster, it wouldn't allow
        // the required rearrangement of data.
        for (int i = firstChunkWithDataIndex; i < totalNumOfChunks; i++) {
            Long currentChunkStartOffset = chunkList.get(i);
            // if the chunk is null, we write zeroes to the file. If not, we write the data from the chunk
            if (currentChunkStartOffset != null) {
                final long chunkOffset;
                if (i == firstChunkWithDataIndex) {
                    // writing starts from the first valid index in the first valid chunk
                    final int firstValidIndexInChunk = toIntExact(currentMinValidIndex % numLongsPerChunk);
                    transferBuffer.position(firstValidIndexInChunk * Long.BYTES);
                    chunkOffset = currentChunkStartOffset + calculateOffsetInChunk(currentMinValidIndex);
                } else {
                    // writing the whole chunk
                    transferBuffer.position(0);
                    chunkOffset = currentChunkStartOffset;
                }
                if (i == (totalNumOfChunks - 1)) {
                    // the last array, so set limit to only the data needed
                    final long bytesWrittenSoFar = (long) memoryChunkSize * (long) i;
                    final long remainingBytes = (size() * Long.BYTES) - bytesWrittenSoFar;
                    transferBuffer.limit(toIntExact(remainingBytes));
                } else {
                    transferBuffer.limit(memoryChunkSize);
                }
                int currentPosition = transferBuffer.position();
                MerkleDbFileUtils.completelyRead(currentFileChannel, transferBuffer, chunkOffset);
                transferBuffer.position(currentPosition);
            } else {
                fillBufferWithZeroes(transferBuffer, memoryChunkSize);
            }

            MerkleDbFileUtils.completelyWrite(fc, transferBuffer);
        }
    }

    /**
     * Lookup a long in data
     *
     * @param chunkOffset the index of the chunk the long is contained in
     * @param subIndex   The sub index of the long in that chunk
     * @return The stored long value at given index
     */
    @Override
    protected long lookupInChunk(@NonNull final Long chunkOffset, final long subIndex) {
        try {
            final ByteBuffer buf = TEMP_LONG_BUFFER_THREAD_LOCAL.get();
            // if there is nothing to read the buffer will have the default value
            buf.putLong(0, IMPERMISSIBLE_VALUE);
            buf.clear();
            final long offset = chunkOffset + subIndex * Long.BYTES;
            MerkleDbFileUtils.completelyRead(currentFileChannel, buf, offset);
            return buf.getLong(0);
        } catch (final IOException e) {
            throw new UncheckedIOException(e);
        }
    }

    /**
     *  Flushes and closes the file chanel and clears the free chunks offset list.
     */
    @Override
    public void close() {
        if (!closed.compareAndSet(false, true)) {
            // Already closed
            return;
        }
        try {
            // flush
            if (currentFileChannel.isOpen()) {
                currentFileChannel.force(false);
            }
            // release all chunks
            super.close();
            // now close
            currentFileChannel.close();
            freeChunks.clear();
            Files.delete(tempFile);
            // The directory must be empty at this point
            Files.delete(tempDir);
        } catch (final IOException e) {
            throw new UncheckedIOException(e);
        }
    }

    /** {@inheritDoc} */
    @Override
    protected void closeChunk(@NonNull final Long chunk) {
        final ByteBuffer transferBuffer = initOrGetTransferBuffer();
        fillBufferWithZeroes(transferBuffer, memoryChunkSize);
        try {
            currentFileChannel.write(transferBuffer, chunk);
        } catch (IOException e) {
            throw new UncheckedIOException(e);
        }
        freeChunks.add(chunk);
    }

    /** {@inheritDoc} */
    @Override
    protected void partialChunkCleanup(
            @NonNull final Long chunkOffset, final boolean leftSide, final long entriesToCleanUp) {
        final ByteBuffer transferBuffer = initOrGetTransferBuffer();
        fillBufferWithZeroes(transferBuffer, memoryChunkSize);
        transferBuffer.limit(toIntExact(entriesToCleanUp * Long.BYTES));
        if (leftSide) {
            try {
                currentFileChannel.write(transferBuffer, chunkOffset);
            } catch (IOException e) {
                throw new UncheckedIOException(e);
            }
        } else {
            long cleanUpOffset = memoryChunkSize - (entriesToCleanUp * Long.BYTES);
            try {
                currentFileChannel.write(transferBuffer, chunkOffset + cleanUpOffset);
            } catch (IOException e) {
                throw new UncheckedIOException(e);
            }
        }
    }

    /** {@inheritDoc} */
    @Override
    protected Long createChunk() {
        Long chunkOffset = freeChunks.poll();
        if (chunkOffset == null) {
            long maxOffset = -1;
            for (int i = 0; i < chunkList.length(); i++) {
                Long currentOffset = chunkList.get(i);
                maxOffset = Math.max(maxOffset, currentOffset == null ? -1 : currentOffset);
            }
            return maxOffset == -1 ? 0 : maxOffset + memoryChunkSize;
        } else {
            return chunkOffset;
        }
    }

    // exposed for test purposes only - DO NOT USE IN PROD CODE
    FileChannel getCurrentFileChannel() {
        return currentFileChannel;
    }

    // exposed for test purposes only - DO NOT USE IN PROD CODE
    LongListDisk resetTransferBuffer() {
        TRANSFER_BUFFER_THREAD_LOCAL.remove();
        return this;
    }
}<|MERGE_RESOLUTION|>--- conflicted
+++ resolved
@@ -115,7 +115,7 @@
             throw new UncheckedIOException(e);
         }
         freeChunks = new ConcurrentLinkedDeque<>();
-        fillBufferWithZeroes(initOrGetTransferBuffer(), memoryChunkSize);
+        fillBufferWithZeroes(initOrGetTransferBuffer());
     }
 
     /**
@@ -177,7 +177,7 @@
             final ByteBuffer transferBuffer = initOrGetTransferBuffer();
             // we need to make sure that the chunk is written in full.
             // If a value is absent, the list element will have IMPERMISSIBLE_VALUE
-            fillBufferWithZeroes(transferBuffer, memoryChunkSize);
+            fillBufferWithZeroes(transferBuffer);
             transferBuffer.position(minValidIndexInChunk * Long.BYTES);
             MerkleDbFileUtils.completelyRead(fileChannel, transferBuffer);
             transferBuffer.flip();
@@ -198,7 +198,7 @@
             }
 
             // copy the last chunk
-            transferBuffer.position(0).limit(memoryChunkSize);
+            transferBuffer.clear();
             MerkleDbFileUtils.completelyRead(fileChannel, transferBuffer);
             transferBuffer.flip();
             MerkleDbFileUtils.completelyWrite(
@@ -210,31 +210,20 @@
         }
     }
 
-<<<<<<< HEAD
-    private static void fillBufferWithZeroes(ByteBuffer transferBuffer, int memoryChunkSize) {
-        Arrays.fill(transferBuffer.array(), (byte) IMPERMISSIBLE_VALUE);
-        transferBuffer.position(0).limit(memoryChunkSize);
-=======
     private void fillBufferWithZeroes(ByteBuffer transferBuffer) {
         Arrays.fill(transferBuffer.array(), (byte) IMPERMISSIBLE_VALUE);
         transferBuffer.position(0);
         transferBuffer.limit(memoryChunkSize);
->>>>>>> 117c7b1c
     }
 
     private ByteBuffer initOrGetTransferBuffer() {
         ByteBuffer buffer = TRANSFER_BUFFER_THREAD_LOCAL.get();
-<<<<<<< HEAD
-        if (buffer == null || buffer.capacity() < memoryChunkSize) {
-            // allocate/grow the buffer
-=======
         if ((buffer == null) || (buffer.capacity() < memoryChunkSize)) {
->>>>>>> 117c7b1c
             buffer = ByteBuffer.allocate(memoryChunkSize).order(ByteOrder.nativeOrder());
             TRANSFER_BUFFER_THREAD_LOCAL.set(buffer);
         } else {
-            // limit the buffer to re-use
-            buffer.position(0).limit(memoryChunkSize);
+            // clean up the buffer
+            buffer.clear();
         }
         buffer.limit(memoryChunkSize);
         return buffer;
@@ -340,7 +329,7 @@
                 MerkleDbFileUtils.completelyRead(currentFileChannel, transferBuffer, chunkOffset);
                 transferBuffer.position(currentPosition);
             } else {
-                fillBufferWithZeroes(transferBuffer, memoryChunkSize);
+                fillBufferWithZeroes(transferBuffer);
             }
 
             MerkleDbFileUtils.completelyWrite(fc, transferBuffer);
@@ -400,7 +389,7 @@
     @Override
     protected void closeChunk(@NonNull final Long chunk) {
         final ByteBuffer transferBuffer = initOrGetTransferBuffer();
-        fillBufferWithZeroes(transferBuffer, memoryChunkSize);
+        fillBufferWithZeroes(transferBuffer);
         try {
             currentFileChannel.write(transferBuffer, chunk);
         } catch (IOException e) {
@@ -414,7 +403,7 @@
     protected void partialChunkCleanup(
             @NonNull final Long chunkOffset, final boolean leftSide, final long entriesToCleanUp) {
         final ByteBuffer transferBuffer = initOrGetTransferBuffer();
-        fillBufferWithZeroes(transferBuffer, memoryChunkSize);
+        fillBufferWithZeroes(transferBuffer);
         transferBuffer.limit(toIntExact(entriesToCleanUp * Long.BYTES));
         if (leftSide) {
             try {
