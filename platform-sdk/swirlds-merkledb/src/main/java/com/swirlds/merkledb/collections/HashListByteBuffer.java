// SPDX-License-Identifier: Apache-2.0
package com.swirlds.merkledb.collections;

import static com.swirlds.merkledb.utilities.HashTools.HASH_SIZE_BYTES;
import static com.swirlds.merkledb.utilities.HashTools.byteBufferToHash;
import static com.swirlds.merkledb.utilities.HashTools.hashToByteBuffer;
import static java.nio.ByteBuffer.allocate;
import static java.nio.ByteBuffer.allocateDirect;
import static java.util.Objects.requireNonNull;

import com.swirlds.base.utility.ToStringBuilder;
import com.swirlds.common.crypto.Hash;
import com.swirlds.config.api.Configuration;
import com.swirlds.merkledb.config.MerkleDbConfig;
import com.swirlds.merkledb.utilities.HashTools;
import com.swirlds.merkledb.utilities.MemoryUtils;
import com.swirlds.merkledb.utilities.MerkleDbFileUtils;
import edu.umd.cs.findbugs.annotations.NonNull;
import java.io.IOException;
import java.nio.ByteBuffer;
import java.nio.channels.FileChannel;
import java.nio.file.Files;
import java.nio.file.Path;
import java.nio.file.StandardOpenOption;
import java.util.List;
import java.util.concurrent.CopyOnWriteArrayList;
import java.util.concurrent.atomic.AtomicLong;

/**
 * An implementation of {@link HashList} which makes use of an expanding, dynamic list of {@link ByteBuffer}s
 * for storing hashes. An instance of this class should <strong>only</strong> be used for a homogenous set of hashes.
 * A hash normally serializes with both the hash bytes and a hash type. When scaled to billions of hashes,
 * this amounts to a lot of wasted space. This implementation assumes a homogenous set of hashes and omits serializing
 * the hash type, only storing the hash bytes themselves.
 *
 * <p>This class improves upon the memory usage of a simple hash array. In this class, each hash is stored as
 * exactly the number of hash bytes (48 for an SHA-384 hash). An array of hash objects would include java object
 * overhead, amounting to about a 2x overhead.
 *
 * <pre>
 * 32 bytes for object header + byte[] pointer + digest type pointer
 * + 16 bytes for byte[] object header + 4 bytes for byte[] length
 * + data size of 384 bits = 48 bytes.
 * = 100 bytes, or over 2x overhead.
 * </pre>
 */
public final class HashListByteBuffer implements HashList, OffHeapUser {

    /**
     * File format version 1. File structure: version (int), hashes per buffer (int),
     * max hashes (long), off/on-heap (byte), max index (long), num hashes (long),
     * num buffers (int).
     */
    static final int FILE_FORMAT_VERSION_V1 = 1;

    /**
     * File format version 2. File structure: version (int), size (aka num hashes, long),
     * capacity (max size, long).
     */
    static final int FILE_FORMAT_VERSION_V2 = 2;

    /**
     * Number of bytes in header v1. The header doesn't include the version number.
     */
    static final int FILE_HEADER_SIZE_V1 = Integer.BYTES // hashes per buffer
            + Long.BYTES // max hashes
            + 1 // off/on heap
            + Long.BYTES // max index
            + Long.BYTES // num hashes
            + Integer.BYTES; // num buffers

    /**
     * Number of bytes in header v2. The header doesn't include the version number.
     */
    static final int FILE_HEADER_SIZE_V2 = Long.BYTES // size (num hashes)
            + Long.BYTES; // capacity

    /**
     * A copy-on-write list of buffers of data. Expands as needed to store buffers of hashes.
     * All buffers stored in this list have position 0 and limit == memoryBufferSize.
     */
    private final List<ByteBuffer> data = new CopyOnWriteArrayList<>();

    /**
     * The maximum number of hashes to be able to store in this data structure. This is used as a safety
     * measure to make sure no bug causes an out of memory issue by causing us to allocate more buffers
     * than the system can handle.
     */
    private final long capacity;

    /**
     * The number of hashes stored in this hash list.
     */
    private final AtomicLong size = new AtomicLong(0);

    /**
     * The number of hashes to store in each allocated buffer. Must be a positive integer.
     * If the value is small, then we will end up allocating a very large number of buffers.
     * If the value is large, then we will waste a lot of memory in the unfilled buffer.
     */
    private final int hashesPerBuffer;

    /**
     * The amount of RAM needed to store one buffer of hashes. This will be computed based on the number of
     * bytes to store for the hash, and the {@link #hashesPerBuffer}.
     */
    private final int memoryBufferSize;

    /**
     * Whether to store the data on-heap or off-heap.
     */
    private final boolean offHeap;

    /**
     * Create a {@link HashListByteBuffer} from a file that was saved.
     *
     * @param file The file to load the hash list from
     * @param capacity The max number of hashes to store in this hash list. Must be non-negative
     * @param configuration Platform configuration
     * @throws IOException If the file doesn't exist or there was a problem reading the file
     */
    public HashListByteBuffer(@NonNull final Path file, final long capacity, @NonNull final Configuration configuration)
            throws IOException {
        requireNonNull(file);
        requireNonNull(configuration);
        final MerkleDbConfig merkleDbConfig = configuration.getConfigData(MerkleDbConfig.class);
        if (!Files.exists(file)) {
            throw new IOException("Cannot load hash list, file doesn't exist: " + file.toAbsolutePath());
        }
        try (FileChannel fc = FileChannel.open(file, StandardOpenOption.READ)) {
            final ByteBuffer versionBuffer = ByteBuffer.allocate(Integer.BYTES);
            if (MerkleDbFileUtils.completelyRead(fc, versionBuffer) != Integer.BYTES) {
                throw new IOException("Failed to read hash list file version");
<<<<<<< HEAD
            }
            final int formatVersion = versionBuffer.getInt(0);
            // Always use the provided capacity. If loaded from V1 file, the value is checked against
            // numHashes from V1 header. If loaded from V2 file, the value is checked against capacity
            // from V2 header
            this.capacity = capacity;
            this.hashesPerBuffer = merkleDbConfig.hashStoreRamBufferSize();
            this.memoryBufferSize = hashesPerBuffer * HASH_SIZE_BYTES;
            this.offHeap = merkleDbConfig.hashStoreRamOffHeapBuffers();
            if (formatVersion == FILE_FORMAT_VERSION_V1) {
                final ByteBuffer headerBuffer = ByteBuffer.allocate(FILE_HEADER_SIZE_V1);
                MerkleDbFileUtils.completelyRead(fc, headerBuffer);
                headerBuffer.flip();
                // hashesPerBuffer from file is ignored, initialized from the config instead
                headerBuffer.getInt();
                // capacity from file is ignored, the provided capacity is used instead
                headerBuffer.getLong();
                // offHeap from file is ignored, initialized from the config instead
                headerBuffer.get();
                // maxIndexThatCanBeStored from file is ignored, initialized from the config instead
                headerBuffer.getLong();
                size.set(headerBuffer.getLong());
                if (size.get() > capacity) {
                    throw new IllegalArgumentException(
                            "Hash list in the file is too large, size=" + size.get() + ", capacity=" + capacity);
                }
                // numOfBuffers from file is ignored, initialized from capacity + hashesPerBuffer
                headerBuffer.getInt();
            } else if (formatVersion == FILE_FORMAT_VERSION_V2) {
                final ByteBuffer headerBuffer = ByteBuffer.allocate(FILE_HEADER_SIZE_V2);
                if (MerkleDbFileUtils.completelyRead(fc, headerBuffer) != FILE_HEADER_SIZE_V2) {
                    throw new IOException("Failed to read hash list file header");
                }
                headerBuffer.clear();
                size.set(headerBuffer.getLong());
                final long capacityFromFile = headerBuffer.getLong();
                if (capacityFromFile != capacity) {
                    throw new IllegalArgumentException(
                            "Hash list capacity mismatch, expected=" + capacity + ", loaded=" + capacityFromFile);
                }
            } else {
                throw new UnsupportedOperationException(
                        "Hash list file version " + formatVersion + " is not supported");
            }
=======
            }
            final int formatVersion = versionBuffer.getInt(0);
            // Always use the provided capacity. If loaded from V1 file, the value is checked against
            // numHashes from V1 header. If loaded from V2 file, the value is checked against capacity
            // from V2 header
            this.capacity = capacity;
            this.hashesPerBuffer = merkleDbConfig.hashStoreRamBufferSize();
            this.memoryBufferSize = hashesPerBuffer * HASH_SIZE_BYTES;
            this.offHeap = merkleDbConfig.hashStoreRamOffHeapBuffers();
            if (formatVersion == FILE_FORMAT_VERSION_V1) {
                final ByteBuffer headerBuffer = ByteBuffer.allocate(FILE_HEADER_SIZE_V1);
                MerkleDbFileUtils.completelyRead(fc, headerBuffer);
                headerBuffer.flip();
                // hashesPerBuffer from file is ignored, initialized from the config instead
                headerBuffer.getInt();
                // capacity from file is ignored, the provided capacity is used instead
                headerBuffer.getLong();
                // offHeap from file is ignored, initialized from the config instead
                headerBuffer.get();
                // maxIndexThatCanBeStored from file is ignored, initialized from the config instead
                headerBuffer.getLong();
                size.set(headerBuffer.getLong());
                if (size.get() > capacity) {
                    throw new IllegalArgumentException(
                            "Hash list in the file is too large, size=" + size.get() + ", capacity=" + capacity);
                }
                // numOfBuffers from file is ignored, initialized from capacity + hashesPerBuffer
                headerBuffer.getInt();
            } else if (formatVersion == FILE_FORMAT_VERSION_V2) {
                final ByteBuffer headerBuffer = ByteBuffer.allocate(FILE_HEADER_SIZE_V2);
                if (MerkleDbFileUtils.completelyRead(fc, headerBuffer) != FILE_HEADER_SIZE_V2) {
                    throw new IOException("Failed to read hash list file header");
                }
                headerBuffer.clear();
                size.set(headerBuffer.getLong());
                final long capacityFromFile = headerBuffer.getLong();
                if (capacityFromFile != capacity) {
                    throw new IllegalArgumentException(
                            "Hash list capacity mismatch, expected=" + capacity + ", loaded=" + capacityFromFile);
                }
            } else {
                throw new UnsupportedOperationException(
                        "Hash list file version " + formatVersion + " is not supported");
            }
>>>>>>> 1a99e6e3
            int numOfBuffers = Math.toIntExact(size.get() / hashesPerBuffer);
            if (size.get() % hashesPerBuffer != 0) {
                numOfBuffers++;
            }
            // read data
            for (int i = 0; i < numOfBuffers; i++) {
                final ByteBuffer buffer = offHeap ? allocateDirect(memoryBufferSize) : allocate(memoryBufferSize);
                buffer.position(0);
                int toRead = memoryBufferSize;
                // The last buffer may not be read in full
                if ((i == numOfBuffers - 1) && (size.get() % hashesPerBuffer != 0)) {
                    toRead = Math.toIntExact(size.get() % hashesPerBuffer * HASH_SIZE_BYTES);
                }
                buffer.limit(toRead);
                final int read = MerkleDbFileUtils.completelyRead(fc, buffer);
                if (read != toRead) {
                    throw new IOException("Failed to read hashes, buffer=" + i + " toRead=" + toRead + " read=" + read);
                }
                // Buffers are always stored with position=0 and limit=memoryBufferSize, even if
                // this is the last buffer with size() in the middle of it
                buffer.clear();
                data.add(buffer);
            }
        }
    }

    /**
     * Create a new {@link HashListByteBuffer}. Number of hashes per buffer and on/off-heap flag
     * are read from the provided platform configuration.
     *
     * @param capacity The number of hashes to store in this hash list. Must be non-negative
     * @param configuration Platform configuration
     */
    public HashListByteBuffer(final long capacity, @NonNull final Configuration configuration) {
        requireNonNull(configuration);
        final MerkleDbConfig merkleDbConfig = configuration.getConfigData(MerkleDbConfig.class);
        if (capacity < 0) {
            throw new IllegalArgumentException("The maximum number of hashes must be non-negative");
        }
        this.capacity = capacity;
        this.hashesPerBuffer = merkleDbConfig.hashStoreRamBufferSize();
        this.memoryBufferSize = hashesPerBuffer * HASH_SIZE_BYTES;
        this.offHeap = merkleDbConfig.hashStoreRamOffHeapBuffers();
    }

    /**
     * Closes this HashList and wrapped HashList freeing any resources used
     */
    @Override
    public void close() {
        size.set(0);
        if (offHeap) {
            for (final ByteBuffer directBuffer : data) {
                MemoryUtils.closeDirectByteBuffer(directBuffer);
            }
        }
        data.clear();
    }

    /**
     * {@inheritDoc}
     */
    @Override
    public Hash get(final long index) throws IOException {
        // Range-check on the index
        if (index < 0 || index >= capacity) {
            throw new IndexOutOfBoundsException();
        }

        // Note: if there is a race between the reader and a writer, such that the writer is
        // writing to a higher index than `size`, this is OK
        if (index < size.get()) {
            return byteBufferToHash(getBuffer(index), HashTools.getSerializationVersion());
        } else {
            return null;
        }
    }

    /**
     * {@inheritDoc}
     */
    @Override
    public void put(final long index, final Hash hash) {
        // Range-check on the index
        if (index < 0 || index >= capacity) {
            throw new IndexOutOfBoundsException(
                    "Cannot put a hash at index " + index + " given " + capacity + " capacity");
        }

        // Expand data if needed
        long currentMaxIndex = (long) data.size() * hashesPerBuffer - 1;
<<<<<<< HEAD
        while (currentMaxIndex < index) { // need to expand
            data.add(offHeap ? allocateDirect(memoryBufferSize) : allocate(memoryBufferSize));
            currentMaxIndex += hashesPerBuffer;
=======
        if (currentMaxIndex < index) {
            synchronized (this) {
                currentMaxIndex = (long) data.size() * hashesPerBuffer - 1;
                while (currentMaxIndex < index) { // need to expand
                    data.add(offHeap ? allocateDirect(memoryBufferSize) : allocate(memoryBufferSize));
                    currentMaxIndex += hashesPerBuffer;
                }
            }
>>>>>>> 1a99e6e3
        }
        // update number of hashes stored
        size.updateAndGet(currentValue -> Math.max(currentValue, index + 1));
        // Get the right buffer
        hashToByteBuffer(hash, getBuffer(index));
    }

    /**
     * {@inheritDoc}
     */
    @Override
    public long capacity() {
        return capacity;
    }

    /**
     * Get the number of hashes in this hash list.
     *
     * @return The size of the list. Will be non-negative.
     */
    @Override
    public long size() {
        return size.get();
    }

    /**
     * Write all hashes in this HashList into a file
     *
     * @param file
     * 		The file to write into, it should not exist but its parent directory should exist and be writable.
     * @throws IOException
     * 		If there was a problem creating or writing to the file.
     */
    @Override
    public void writeToFile(Path file) throws IOException {
        final int numOfBuffers = data.size();
        try (final FileChannel fc = FileChannel.open(file, StandardOpenOption.CREATE, StandardOpenOption.WRITE)) {
            // write header
            final ByteBuffer headerBuffer = ByteBuffer.allocate(Integer.BYTES + FILE_HEADER_SIZE_V2);
            headerBuffer.putInt(FILE_FORMAT_VERSION_V2);
            headerBuffer.putLong(size.get());
            headerBuffer.putLong(capacity);
            headerBuffer.flip();
            assert headerBuffer.remaining() == Integer.BYTES + FILE_HEADER_SIZE_V2;
            if (MerkleDbFileUtils.completelyWrite(fc, headerBuffer) != headerBuffer.limit()) {
                throw new IOException("Failed to write hash list header to file");
            }
            // write data
            for (int i = 0; i < numOfBuffers; i++) {
                final ByteBuffer dataBuffer = data.get(i).slice(); // slice so we don't mess with state of stored buffer
                dataBuffer.position(0);
                if (i == (numOfBuffers - 1)) {
                    // last array, so set limit to only the data needed
                    final long bytesWrittenSoFar = (long) memoryBufferSize * i;
                    final int remainingBytes = Math.toIntExact(size() * HASH_SIZE_BYTES - bytesWrittenSoFar);
                    dataBuffer.limit(remainingBytes);
                } else {
                    dataBuffer.limit(memoryBufferSize);
                }
<<<<<<< HEAD
                if (MerkleDbFileUtils.completelyWrite(fc, dataBuffer) != dataBuffer.limit()) {
=======
                final int toWrite = dataBuffer.limit();
                final int written = MerkleDbFileUtils.completelyWrite(fc, dataBuffer);
                if (written != toWrite) {
>>>>>>> 1a99e6e3
                    throw new IOException("Failed to write hash list data buffer to file");
                }
            }
        }
    }

    /**
     * Get off-heap usage of this hash list, in bytes. It's calculated as the number of
     * currently allocated buffers * number of hashes in each buffer * hash size. Even if
     * some buffers are not fully utilized, they still consume memory, this is why the
     * usage is based on the number of buffers rather than the number of stored hashes.
     *
     * <p>If this hash list is on-heap, this method returns zero.
     *
     * @return Off-heap usage in bytes, if this hash list is off-heap, or zero otherwise
     */
    @Override
    public long getOffHeapConsumption() {
        return offHeap ? (long) data.size() * hashesPerBuffer * HASH_SIZE_BYTES : 0;
    }

    /**
     * Get the ByteBuffer for a given index. Assumes the buffer is already created.
     * For example, if the {@code index} is 13, and the {@link #hashesPerBuffer} is 10,
     * then the 2nd buffer would be returned.
     *
     * @param index
     * 		the index we need the buffer for. This will never be out of range.
     * @return The ByteBuffer contain that index
     */
    private ByteBuffer getBuffer(final long index) {
        // This should never happen, because it is checked and validated by the callers to this method
        assert index >= 0 && index < hashesPerBuffer * (long) data.size() : "The index " + index + " was out of range";

        // Figure out which buffer in `data` will contain the index
        final int bufferIndex = Math.toIntExact(index / hashesPerBuffer);
        // Create a new sub-buffer (slice). This is necessary for threading. In Java versions < 13, you must
        // have a unique buffer for each thread, because each buffer has its own position and limit state.
        // Once we have the buffer, compute the index within the buffer and the offset and then set the
        // position and limit appropriately.
        final ByteBuffer buffer = data.get(bufferIndex).slice(); // for threading
        final int subIndex = Math.toIntExact(index % hashesPerBuffer);
        final int offset = HASH_SIZE_BYTES * subIndex;
        buffer.position(offset);
        buffer.limit(offset + HASH_SIZE_BYTES);
        return buffer;
    }

    // For testing purposes. Not thread safe, don't use it in parallel with put()
    int getCurrentBufferCount() {
        return data.size();
    }

    /**
     * toString for debugging
     */
    @Override
    public String toString() {
        return new ToStringBuilder(this)
                .append("size", size.get())
                .append("capacity", capacity)
                .append("hashesPerBuffer", hashesPerBuffer)
                .append("num of buffers", data.size())
                .toString();
    }
}<|MERGE_RESOLUTION|>--- conflicted
+++ resolved
@@ -131,7 +131,6 @@
             final ByteBuffer versionBuffer = ByteBuffer.allocate(Integer.BYTES);
             if (MerkleDbFileUtils.completelyRead(fc, versionBuffer) != Integer.BYTES) {
                 throw new IOException("Failed to read hash list file version");
-<<<<<<< HEAD
             }
             final int formatVersion = versionBuffer.getInt(0);
             // Always use the provided capacity. If loaded from V1 file, the value is checked against
@@ -176,52 +175,6 @@
                 throw new UnsupportedOperationException(
                         "Hash list file version " + formatVersion + " is not supported");
             }
-=======
-            }
-            final int formatVersion = versionBuffer.getInt(0);
-            // Always use the provided capacity. If loaded from V1 file, the value is checked against
-            // numHashes from V1 header. If loaded from V2 file, the value is checked against capacity
-            // from V2 header
-            this.capacity = capacity;
-            this.hashesPerBuffer = merkleDbConfig.hashStoreRamBufferSize();
-            this.memoryBufferSize = hashesPerBuffer * HASH_SIZE_BYTES;
-            this.offHeap = merkleDbConfig.hashStoreRamOffHeapBuffers();
-            if (formatVersion == FILE_FORMAT_VERSION_V1) {
-                final ByteBuffer headerBuffer = ByteBuffer.allocate(FILE_HEADER_SIZE_V1);
-                MerkleDbFileUtils.completelyRead(fc, headerBuffer);
-                headerBuffer.flip();
-                // hashesPerBuffer from file is ignored, initialized from the config instead
-                headerBuffer.getInt();
-                // capacity from file is ignored, the provided capacity is used instead
-                headerBuffer.getLong();
-                // offHeap from file is ignored, initialized from the config instead
-                headerBuffer.get();
-                // maxIndexThatCanBeStored from file is ignored, initialized from the config instead
-                headerBuffer.getLong();
-                size.set(headerBuffer.getLong());
-                if (size.get() > capacity) {
-                    throw new IllegalArgumentException(
-                            "Hash list in the file is too large, size=" + size.get() + ", capacity=" + capacity);
-                }
-                // numOfBuffers from file is ignored, initialized from capacity + hashesPerBuffer
-                headerBuffer.getInt();
-            } else if (formatVersion == FILE_FORMAT_VERSION_V2) {
-                final ByteBuffer headerBuffer = ByteBuffer.allocate(FILE_HEADER_SIZE_V2);
-                if (MerkleDbFileUtils.completelyRead(fc, headerBuffer) != FILE_HEADER_SIZE_V2) {
-                    throw new IOException("Failed to read hash list file header");
-                }
-                headerBuffer.clear();
-                size.set(headerBuffer.getLong());
-                final long capacityFromFile = headerBuffer.getLong();
-                if (capacityFromFile != capacity) {
-                    throw new IllegalArgumentException(
-                            "Hash list capacity mismatch, expected=" + capacity + ", loaded=" + capacityFromFile);
-                }
-            } else {
-                throw new UnsupportedOperationException(
-                        "Hash list file version " + formatVersion + " is not supported");
-            }
->>>>>>> 1a99e6e3
             int numOfBuffers = Math.toIntExact(size.get() / hashesPerBuffer);
             if (size.get() % hashesPerBuffer != 0) {
                 numOfBuffers++;
@@ -313,11 +266,6 @@
 
         // Expand data if needed
         long currentMaxIndex = (long) data.size() * hashesPerBuffer - 1;
-<<<<<<< HEAD
-        while (currentMaxIndex < index) { // need to expand
-            data.add(offHeap ? allocateDirect(memoryBufferSize) : allocate(memoryBufferSize));
-            currentMaxIndex += hashesPerBuffer;
-=======
         if (currentMaxIndex < index) {
             synchronized (this) {
                 currentMaxIndex = (long) data.size() * hashesPerBuffer - 1;
@@ -326,7 +274,6 @@
                     currentMaxIndex += hashesPerBuffer;
                 }
             }
->>>>>>> 1a99e6e3
         }
         // update number of hashes stored
         size.updateAndGet(currentValue -> Math.max(currentValue, index + 1));
@@ -386,13 +333,9 @@
                 } else {
                     dataBuffer.limit(memoryBufferSize);
                 }
-<<<<<<< HEAD
-                if (MerkleDbFileUtils.completelyWrite(fc, dataBuffer) != dataBuffer.limit()) {
-=======
                 final int toWrite = dataBuffer.limit();
                 final int written = MerkleDbFileUtils.completelyWrite(fc, dataBuffer);
                 if (written != toWrite) {
->>>>>>> 1a99e6e3
                     throw new IOException("Failed to write hash list data buffer to file");
                 }
             }
