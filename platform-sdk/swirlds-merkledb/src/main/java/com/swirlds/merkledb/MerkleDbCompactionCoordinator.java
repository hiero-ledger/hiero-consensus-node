--- conflicted
+++ resolved
@@ -156,13 +156,8 @@
         if (!compactionEnabled) {
             return;
         }
-<<<<<<< HEAD
         if (isCompactionRunning(key)) {
             logger.info(MERKLE_DB.getMarker(), "Compaction for {} is already in progress", key);
-=======
-        if (compactorsByName.containsKey(key)) {
-            logger.debug(MERKLE_DB.getMarker(), "Compaction for {} is already in progress", key);
->>>>>>> 1e9b28d4
             return;
         }
         compactorsByName.put(key, compactor);
@@ -177,14 +172,8 @@
      * @param key Compactor name
      * @return {@code true} if compaction with this name is currently running, {@code false} otherwise
      */
-<<<<<<< HEAD
-    public boolean isCompactionRunning(final String key) {
-        final Future<?> future = futuresByName.get(key);
-        return (future != null) && !future.isDone();
-=======
     synchronized boolean isCompactionRunning(final String key) {
         return compactorsByName.containsKey(key);
->>>>>>> 1e9b28d4
     }
 
     synchronized boolean isCompactionEnabled() {
