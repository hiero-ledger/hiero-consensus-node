// SPDX-License-Identifier: Apache-2.0
package com.swirlds.merkledb;

import static com.swirlds.common.threading.manager.AdHocThreadManager.getStaticThreadManager;
import static com.swirlds.logging.legacy.LogMarker.EXCEPTION;
import static com.swirlds.logging.legacy.LogMarker.MERKLE_DB;
import static com.swirlds.merkledb.MerkleDb.MERKLEDB_COMPONENT;
import static java.util.Objects.requireNonNull;

import com.swirlds.common.threading.framework.config.ThreadConfiguration;
import com.swirlds.merkledb.config.MerkleDbConfig;
import com.swirlds.merkledb.files.DataFileCompactor;
import edu.umd.cs.findbugs.annotations.NonNull;
import java.io.IOException;
import java.nio.channels.ClosedByInterruptException;
import java.util.HashMap;
import java.util.Map;
import java.util.concurrent.Callable;
import java.util.concurrent.ExecutorService;
import java.util.concurrent.LinkedBlockingQueue;
import java.util.concurrent.ThreadPoolExecutor;
import java.util.concurrent.TimeUnit;
<<<<<<< HEAD
import java.util.concurrent.atomic.AtomicInteger;
=======
>>>>>>> 76fc2286
import org.apache.logging.log4j.LogManager;
import org.apache.logging.log4j.Logger;

/**
 * This class is responsible for coordinating compaction tasks for a {@link MerkleDbDataSource}.
 * It provides convenient API for starting compactions for each of the three storage types. Also, this class makes sure
 * that there are no concurrent compactions for the same storage type. And finally it provides a way to stop all compactions
 * and keep them disabled until they are explicitly enabled again.
 * The compaction tasks are executed in a background thread pool.
 * The number of threads in the pool is defined by {@link MerkleDbConfig#compactionThreads()} property.
 *
 */
class MerkleDbCompactionCoordinator {

    private static final Logger logger = LogManager.getLogger(MerkleDbCompactionCoordinator.class);

    // Timeout to wait for all currently running compaction tasks to stop during compactor shutdown
    private static final long SHUTDOWN_TIMEOUT_MILLIS = 60_000;

    /**
     * An executor service to run compaction tasks. Accessed using {@link #getCompactionExecutor(MerkleDbConfig)}.
     */
    private static ExecutorService compactionExecutor = null;

    /**
     * This method is invoked from a non-static method and uses the provided configuration.
     * Consequently, the compaction executor will be initialized using the configuration provided
     * by the first instance of MerkleDbCompactionCoordinator class that calls the relevant non-static method.
     * Subsequent calls will reuse the same executor, regardless of any new configurations provided.
     * FUTURE WORK: it can be moved to MerkleDb.
     */
    static synchronized ExecutorService getCompactionExecutor(final @NonNull MerkleDbConfig merkleDbConfig) {
        requireNonNull(merkleDbConfig);

        if (compactionExecutor == null) {
            compactionExecutor = new ThreadPoolExecutor(
                    merkleDbConfig.compactionThreads(),
                    merkleDbConfig.compactionThreads(),
                    50L,
                    TimeUnit.MILLISECONDS,
                    new LinkedBlockingQueue<>(),
                    new ThreadConfiguration(getStaticThreadManager())
                            .setThreadGroup(new ThreadGroup("Compaction"))
                            .setComponent(MERKLEDB_COMPONENT)
                            .setThreadName("Compacting")
                            .setExceptionHandler((t, ex) ->
                                    logger.error(EXCEPTION.getMarker(), "Uncaught exception during merging", ex))
                            .buildFactory());
        }
        return compactionExecutor;
    }

    // Synchronized on this
    private boolean compactionEnabled = false;

    // A map of compactors by task names. Synchronized on this
    final Map<String, DataFileCompactor> compactorsByName = new HashMap<>(16);

    @NonNull
    private final MerkleDbConfig merkleDbConfig;

    /**
     * Creates a new instance of {@link MerkleDbCompactionCoordinator}.
     * @param tableName the name of the table
     * @param merkleDbConfig platform config for MerkleDbDataSource
     */
    public MerkleDbCompactionCoordinator(@NonNull String tableName, @NonNull MerkleDbConfig merkleDbConfig) {
        requireNonNull(tableName);
        requireNonNull(merkleDbConfig);
        this.merkleDbConfig = merkleDbConfig;
    }

    /**
     * Enables background compaction.
     */
    synchronized void enableBackgroundCompaction() {
        compactionEnabled = true;
    }

    /**
     * Pauses compaction of all data file compactors. It may not stop compaction
     * immediately, but as soon as compaction process needs to update data source state, which is
     * critical for snapshots (e.g. update an index), it will be stopped until {@link
     * #resumeCompaction()}} is called.
     */
    synchronized void pauseCompaction() throws IOException {
        for (final DataFileCompactor compactor : compactorsByName.values()) {
            compactor.pauseCompaction();
        }
    }

    /**
     * Resumes previously stopped data file collection compaction.
     */
    synchronized void resumeCompaction() throws IOException {
        for (final DataFileCompactor compactor : compactorsByName.values()) {
            compactor.resumeCompaction();
        }
    }

    /**
     * Stops all compactions in progress and disables background compaction. All subsequent calls to
     * compacting methods will be ignored until {@link #enableBackgroundCompaction()} is called.
     */
<<<<<<< HEAD
    void stopAndDisableBackgroundCompaction() {
        synchronized (this) {
            compactionEnabled = false;
        }
=======
    synchronized void stopAndDisableBackgroundCompaction() {
        // Make sure no new compaction tasks are scheduled
        compactionEnabled = false;
>>>>>>> 76fc2286
        // Interrupt all running compaction tasks, if any
        for (final DataFileCompactor compactor : compactorsByName.values()) {
            compactor.interruptCompaction();
        }
        // Wait till all the tasks are stopped
        try {
            while (!compactorsByName.isEmpty()) {
                wait(SHUTDOWN_TIMEOUT_MILLIS);
            }
        } catch (final InterruptedException e) {
            logger.warn(MERKLE_DB.getMarker(), "Interrupted while waiting for compaction tasks to complete", e);
        }
        // If some tasks are still running, there is nothing else to than to log it
        if (!compactorsByName.isEmpty()) {
            logger.warn(MERKLE_DB.getMarker(), "Timed out waiting to stop all compactions tasks");
        }
    }

    /**
     * Submits a compaction task for execution. If a compactor with the given name is already in progress,
     * the call is effectively no op.
     *
     * @param key Compaction task name
     * @param compactor Compactor to run
     */
    public synchronized void compactIfNotRunningYet(final String key, final DataFileCompactor compactor) {
        if (!compactionEnabled) {
            return;
        }
<<<<<<< HEAD
        if (isCompactionRunning(key)) {
=======
        if (compactorsByName.containsKey(key)) {
>>>>>>> 76fc2286
            logger.debug(MERKLE_DB.getMarker(), "Compaction for {} is already in progress", key);
            return;
        }
        compactorsByName.put(key, compactor);
        final ExecutorService executor = getCompactionExecutor(merkleDbConfig);
        final CompactionTask task = new CompactionTask(key, compactor);
        executor.submit(task);
    }

    /**
     * Checks if a compaction task with the given name is currently in progress.
     *
     * @param key Compactor name
     * @return {@code true} if compaction with this name is currently running, {@code false} otherwise
     */
<<<<<<< HEAD
    public boolean isCompactionRunning(final String key) {
        final Future<?> future = futuresByName.get(key);
        return (future != null) && !future.isDone();
=======
    synchronized boolean isCompactionRunning(final String key) {
        return compactorsByName.containsKey(key);
>>>>>>> 76fc2286
    }

    synchronized boolean isCompactionEnabled() {
        return compactionEnabled;
    }

    /**
     * A helper class representing a task to run compaction for a specific storage type.
     */
    private class CompactionTask implements Callable<Boolean> {

        // Task ID
        private final String id;

        // Compactor to run
        private final DataFileCompactor compactor;

        public CompactionTask(@NonNull String id, @NonNull DataFileCompactor compactor) {
            this.id = id;
            this.compactor = compactor;
        }

        @Override
        public Boolean call() {
            try {
                return compactor.compact();
            } catch (final InterruptedException | ClosedByInterruptException e) {
                logger.info(MERKLE_DB.getMarker(), "[{}] Interrupted while compacting, this is allowed", id);
            } catch (Exception e) {
                // It is important that we capture all exceptions here, otherwise a single exception
                // will stop all future merges from happening
                logger.error(EXCEPTION.getMarker(), "[{}] Compaction failed", id, e);
            } finally {
                synchronized (MerkleDbCompactionCoordinator.this) {
                    compactorsByName.remove(id);
                    MerkleDbCompactionCoordinator.this.notifyAll();
                }
            }
            return false;
        }
    }
}<|MERGE_RESOLUTION|>--- conflicted
+++ resolved
@@ -20,10 +20,6 @@
 import java.util.concurrent.LinkedBlockingQueue;
 import java.util.concurrent.ThreadPoolExecutor;
 import java.util.concurrent.TimeUnit;
-<<<<<<< HEAD
-import java.util.concurrent.atomic.AtomicInteger;
-=======
->>>>>>> 76fc2286
 import org.apache.logging.log4j.LogManager;
 import org.apache.logging.log4j.Logger;
 
@@ -128,16 +124,9 @@
      * Stops all compactions in progress and disables background compaction. All subsequent calls to
      * compacting methods will be ignored until {@link #enableBackgroundCompaction()} is called.
      */
-<<<<<<< HEAD
-    void stopAndDisableBackgroundCompaction() {
-        synchronized (this) {
-            compactionEnabled = false;
-        }
-=======
     synchronized void stopAndDisableBackgroundCompaction() {
         // Make sure no new compaction tasks are scheduled
         compactionEnabled = false;
->>>>>>> 76fc2286
         // Interrupt all running compaction tasks, if any
         for (final DataFileCompactor compactor : compactorsByName.values()) {
             compactor.interruptCompaction();
@@ -167,11 +156,7 @@
         if (!compactionEnabled) {
             return;
         }
-<<<<<<< HEAD
         if (isCompactionRunning(key)) {
-=======
-        if (compactorsByName.containsKey(key)) {
->>>>>>> 76fc2286
             logger.debug(MERKLE_DB.getMarker(), "Compaction for {} is already in progress", key);
             return;
         }
@@ -187,14 +172,8 @@
      * @param key Compactor name
      * @return {@code true} if compaction with this name is currently running, {@code false} otherwise
      */
-<<<<<<< HEAD
-    public boolean isCompactionRunning(final String key) {
-        final Future<?> future = futuresByName.get(key);
-        return (future != null) && !future.isDone();
-=======
     synchronized boolean isCompactionRunning(final String key) {
         return compactorsByName.containsKey(key);
->>>>>>> 76fc2286
     }
 
     synchronized boolean isCompactionEnabled() {
