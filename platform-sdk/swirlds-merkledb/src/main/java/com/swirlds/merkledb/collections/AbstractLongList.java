/*
 * Copyright (C) 2021-2024 Hedera Hashgraph, LLC
 *
 * Licensed under the Apache License, Version 2.0 (the "License");
 * you may not use this file except in compliance with the License.
 * You may obtain a copy of the License at
 *
 *      http://www.apache.org/licenses/LICENSE-2.0
 *
 * Unless required by applicable law or agreed to in writing, software
 * distributed under the License is distributed on an "AS IS" BASIS,
 * WITHOUT WARRANTIES OR CONDITIONS OF ANY KIND, either express or implied.
 * See the License for the specific language governing permissions and
 * limitations under the License.
 */

package com.swirlds.merkledb.collections;

import static com.swirlds.base.units.UnitConstants.MEBIBYTES_TO_BYTES;
import static com.swirlds.merkledb.utilities.MerkleDbFileUtils.readFromFileChannel;
import static java.lang.Math.max;
import static java.lang.Math.min;
import static java.lang.Math.toIntExact;
import static java.util.Objects.requireNonNull;

import com.swirlds.config.api.Configuration;
import com.swirlds.merkledb.utilities.MerkleDbFileUtils;
import edu.umd.cs.findbugs.annotations.NonNull;
import java.io.File;
import java.io.IOException;
import java.nio.ByteBuffer;
import java.nio.channels.FileChannel;
import java.nio.file.Path;
import java.nio.file.StandardOpenOption;
import java.util.ArrayList;
import java.util.List;
import java.util.concurrent.atomic.AtomicLong;
import java.util.concurrent.atomic.AtomicReferenceArray;
import java.util.stream.LongStream;
import java.util.stream.StreamSupport;

/**
 * Common parent class for long list implementations. It takes care of loading a snapshot from disk,
 * chunk management and other common functionality.
 *
 * @param <C> a type that represents a chunk (byte buffer, array or long that represents an offset of the chunk)
 */
public abstract class AbstractLongList<C> implements LongList {

    public static final String MAX_CHUNKS_EXCEEDED_MSG = "The maximum number of memory chunks should not exceed %s. "
            + "Either increase numLongsPerChunk or decrease maxLongs";
    public static final String CHUNK_SIZE_EXCEEDED_MSG = "Cannot store %d per chunk (max is %d)";
    public static final String INVALID_RANGE_MSG = "Invalid range %d - %d";
    public static final String MAX_VALID_INDEX_LIMIT = "Max valid index %d must be less than max capacity %d";

    /** A suitable default for the maximum number of longs that may be stored (32GB of longs). */
    protected static final long DEFAULT_MAX_LONGS_TO_STORE = 4_000_000_000L;
    /** The maximum number of longs to store per chunk. */
    protected static final int MAX_NUM_LONGS_PER_CHUNK = toIntExact(16_000L * (MEBIBYTES_TO_BYTES / Long.BYTES));
    /** A suitable default for the number of longs to store per chunk. */
    protected static final int DEFAULT_NUM_LONGS_PER_CHUNK = toIntExact(8L * (MEBIBYTES_TO_BYTES / Long.BYTES));

    /** A suitable default for the reserved buffer length that the list should have before minimal
     * index in the list
     */
    public static final int DEFAULT_RESERVED_BUFFER_LENGTH = toIntExact(2L * MEBIBYTES_TO_BYTES / Long.BYTES);

    /** Maximum number of chunks allowed.*/
    public static final int MAX_NUM_CHUNKS = 2 << 14;

    /**Initial file format*/
    private static final int INITIAL_VERSION = 1;
    /** File format that supports min valid index */
    private static final int MIN_VALID_INDEX_SUPPORT_VERSION = 2;
    /** The version number for format of current data files */
    private static final int CURRENT_FILE_FORMAT_VERSION = MIN_VALID_INDEX_SUPPORT_VERSION;
    /** The number of bytes required to store file version */
    protected static final int VERSION_METADATA_SIZE = Integer.BYTES;
    /** The number of bytes to read for format metadata, v1: <br>
     * - number of longs per chunk<br>
     * - max index that can be stored<br>
     * - max number of longs supported by the list<br>
     */
    protected static final int FORMAT_METADATA_SIZE_V1 = Integer.BYTES + Long.BYTES + Long.BYTES;
    /** The number of bytes to read for format metadata, v2:
     * - number of longs per chunk<br>
     * - max number of longs supported by the list<br>
     * - min valid index<br>
     */
    protected static final int FORMAT_METADATA_SIZE_V2 = Integer.BYTES + Long.BYTES + Long.BYTES;
    /** The number for bytes to read for file header, v1 */
    protected static final int FILE_HEADER_SIZE_V1 = VERSION_METADATA_SIZE + FORMAT_METADATA_SIZE_V1;
    /** The number for bytes to read for file header, v2 */
    protected static final int FILE_HEADER_SIZE_V2 = VERSION_METADATA_SIZE + FORMAT_METADATA_SIZE_V2;
    /** File header size for the latest format */
    protected final int currentFileHeaderSize;

    /**
     * The number of longs to store in each allocated buffer. Must be a positive integer. If the
     * value is small, then we will end up allocating a very large number of buffers. If the value
     * is large, then we will waste a lot of memory in the unfilled buffer.
     */
    protected final int numLongsPerChunk;
    /** Size in bytes for each memory chunk to allocate */
    protected final int memoryChunkSize;
    /** The number of longs that this list would contain if it was not optimized by {@link LongList#updateValidRange}.
     * Practically speaking, it defines the list's right boundary. */
    protected final AtomicLong size = new AtomicLong(0);
    /**
     * The maximum number of longs to ever store in this data structure. This is used as a safety
     * measure to make sure no bug causes an out of memory issue by causing us to allocate more
     * buffers than the system can handle.
     */
    protected final long maxLongs;

    /** Min valid index of the list. All indices to the left of this index have {@code IMPERMISSIBLE_VALUE}-s */
    protected final AtomicLong minValidIndex = new AtomicLong(-1);

    /** Max valid index of the list. All indices to the right of this index have {@code IMPERMISSIBLE_VALUE}-s */
    protected final AtomicLong maxValidIndex = new AtomicLong(-1);

    /** Atomic reference array of our memory chunks */
    protected final AtomicReferenceArray<C> chunkList;

    /**
     * A length of a buffer that is reserved to remain intact after memory optimization that is
     * happening in {@link LongList#updateValidRange}
     */
    protected final long reservedBufferLength;

    /** Platform configuration */
    protected Configuration configuration;

    /**
     * Construct a new LongList with the specified number of longs per chunk and maximum number of
     * longs.
     *
     * @param numLongsPerChunk number of longs to store in each chunk of memory allocated
     * @param maxLongs the maximum number of longs permissible for this LongList
     * @param reservedBufferLength reserved buffer length that the list should have before minimal index in the list
     */
    protected AbstractLongList(final int numLongsPerChunk, final long maxLongs, final long reservedBufferLength) {
        if (maxLongs < 0) {
            throw new IllegalArgumentException("The maximum number of longs must be non-negative, not " + maxLongs);
        }
        if (numLongsPerChunk > MAX_NUM_LONGS_PER_CHUNK) {
            throw new IllegalArgumentException(
                    CHUNK_SIZE_EXCEEDED_MSG.formatted(numLongsPerChunk, MAX_NUM_LONGS_PER_CHUNK));
        }
        this.maxLongs = maxLongs;
        this.numLongsPerChunk = numLongsPerChunk;
        final int chunkNum = calculateNumberOfChunks(maxLongs);
        if (chunkNum > MAX_NUM_CHUNKS) {
            throw new IllegalArgumentException(MAX_CHUNKS_EXCEEDED_MSG.formatted(MAX_NUM_CHUNKS));
        }
        currentFileHeaderSize = FILE_HEADER_SIZE_V2;
        chunkList = new AtomicReferenceArray<>(chunkNum);
        // multiplyExact throws exception if we overflow and int
        memoryChunkSize = Math.multiplyExact(numLongsPerChunk, Long.BYTES);
        this.reservedBufferLength = reservedBufferLength;
    }

    /**
     * Read the file header from file channel, populating final fields. The file channel is stored
     * in protected field this.fileChannel so that it can be used and closed by the caller. This is
     * a little bit of an ugly hack but of the available other options like making the state fields
     * non-final or reading the file twice it seemed the least offencive. The FileChannel will be
     * positioned at the start of the data after the header at the end of this constructor.
     *
     * @param path File to read header from
<<<<<<< HEAD
     * @param reservedBufferLength reserved buffer length that the list should have before minimal index in the list
     * @param configuration platform configuration
     * @throws IOException If there was a problem reading the file
     */
    protected AbstractLongList(final Path path, final long reservedBufferLength, final Configuration configuration)
=======
     * @param configuration platform configuration
     * @throws IOException If there was a problem reading the file
     */
    protected AbstractLongList(
            final Path path, final long reservedBufferLength, @NonNull final Configuration configuration)
>>>>>>> 4166d515
            throws IOException {
        requireNonNull(configuration);
        this.configuration = configuration;
        final File file = path.toFile();
        this.reservedBufferLength = reservedBufferLength;
        if (!file.exists() || file.length() == 0) {
            // no existing content, initializing with default values
            numLongsPerChunk = DEFAULT_NUM_LONGS_PER_CHUNK;
            memoryChunkSize = numLongsPerChunk * Long.BYTES;
            maxLongs = DEFAULT_MAX_LONGS_TO_STORE;
            currentFileHeaderSize = FILE_HEADER_SIZE_V2;
            chunkList = new AtomicReferenceArray<>(calculateNumberOfChunks(maxLongs));
            onEmptyOrAbsentSourceFile(path);
        } else {
            try (final FileChannel fileChannel = FileChannel.open(path, StandardOpenOption.READ)) {
                // read header from existing file
                final ByteBuffer versionBuffer = readFromFileChannel(fileChannel, VERSION_METADATA_SIZE);
                final int formatVersion = versionBuffer.getInt();
                final int formatMetadataSize;
                if (formatVersion == INITIAL_VERSION) {
                    formatMetadataSize = FORMAT_METADATA_SIZE_V1;
                    currentFileHeaderSize = FILE_HEADER_SIZE_V1;
                } else if (formatVersion == MIN_VALID_INDEX_SUPPORT_VERSION) {
                    formatMetadataSize = FORMAT_METADATA_SIZE_V2;
                    currentFileHeaderSize = FILE_HEADER_SIZE_V2;
                } else {
                    throw new IOException("File format version is not supported. File format version ["
                            + formatVersion
                            + "], the latest supported version is ["
                            + CURRENT_FILE_FORMAT_VERSION
                            + "].");
                }

                final ByteBuffer headerBuffer = readFromFileChannel(fileChannel, formatMetadataSize);
                numLongsPerChunk = headerBuffer.getInt();
                memoryChunkSize = numLongsPerChunk * Long.BYTES;
                // skip the maxIndexThatCanBeStored field as it's no longer used
                if (formatVersion == INITIAL_VERSION) {
                    headerBuffer.getLong();
                }

                maxLongs = headerBuffer.getLong();
                if (formatVersion >= MIN_VALID_INDEX_SUPPORT_VERSION) {
                    minValidIndex.set(headerBuffer.getLong());
                    // "inflating" the size by number of indices that are to the left of the min valid index
                    size.set(minValidIndex.get() + (fileChannel.size() - currentFileHeaderSize) / Long.BYTES);
                } else {
                    minValidIndex.set(0);
                    size.set((fileChannel.size() - FILE_HEADER_SIZE_V1) / Long.BYTES);
                }
                maxValidIndex.set(size.get() - 1);
                chunkList = new AtomicReferenceArray<>(calculateNumberOfChunks(maxLongs));
                readBodyFromFileChannelOnInit(file.getName(), fileChannel);
            }
        }
    }

    /**
     * Initializes the list from the given file channel. At the moment of the call all the class metadata
     * is already initialized from the file header.
     * @param sourceFileName the name of the file from which the list is initialized
     * @param fileChannel the file channel to read the list body from
     * @throws IOException if there was a problem reading the file
     */
    protected abstract void readBodyFromFileChannelOnInit(String sourceFileName, FileChannel fileChannel)
            throws IOException;

    /**
     * Called when the list is initialized from an empty or absent source file.
     * @param path the path to the source file
     * @throws IOException if there was a problem reading the file
     */
    protected void onEmptyOrAbsentSourceFile(Path path) throws IOException {
        // do nothing
    }

    /**
     * Loads the long at the given index.
     *
     * @param index        the index of the long
     * @param defaultValue The value to return if nothing is stored for the long
     * @return the loaded long
     * @throws IndexOutOfBoundsException if the index is negative or beyond current capacity of the list
     */
    @Override
    public long get(final long index, final long defaultValue) {
        if (index < 0 || index >= maxLongs) {
            throw new IndexOutOfBoundsException(index);
        }
        if (index >= size.get()) {
            return defaultValue;
        }
        final int chunkIndex = toIntExact(index / numLongsPerChunk);
        final long subIndex = index % numLongsPerChunk;
        final C chunk = chunkList.get(chunkIndex);
        if (chunk == null) {
            return defaultValue;
        }
        final long presentValue = lookupInChunk(chunk, subIndex);
        return presentValue == IMPERMISSIBLE_VALUE ? defaultValue : presentValue;
    }

    /**
     * Stores a long in the list at the given index.
     *
     * @param index the index to use
     * @param value the long to store
     * @throws IndexOutOfBoundsException if the index is negative or beyond the max capacity of the list
     * @throws IllegalArgumentException if old value is zero (which could never be true)
     */
    @Override
    public final void put(long index, long value) {
        checkIndex(index);
        checkValue(value);
        putImpl(index, value);
    }

    /**
     * {@inheritDoc}
     */
    @Override
    public final void remove(final long index) {
        checkIndex(index);
        putImpl(index, IMPERMISSIBLE_VALUE);
    }

    private void putImpl(final long index, final long value) {
        assert index >= minValidIndex.get()
                : String.format("Index %d is less than min valid index %d", index, minValidIndex.get());
        assert index <= maxValidIndex.get()
                : String.format("Index %d is greater than max valid index %d", index, maxValidIndex.get());
        final C chunk = createOrGetChunk(index);
        final int subIndex = toIntExact(index % numLongsPerChunk);
        putToChunk(chunk, subIndex, value);
    }

    /**
     * Stores a long in the list at the given chunk at subIndex.
     * @param chunk the chunk to use
     * @param subIndex the subIndex to use
     * @param value the long to store
     */
    protected abstract void putToChunk(C chunk, int subIndex, long value);

    /**
     * Stores a long at the given index, on the condition that the current long therein has a given
     * value.
     *
     * @param index the index to use
     * @param oldValue the value that must currently obtain at the index
     * @param newValue the new value to store
     * @return whether the newValue was set
     * @throws IndexOutOfBoundsException if the index is negative or beyond the max capacity of the list
     * @throws IllegalArgumentException if old value is zero (which could never be true)
     */
    @Override
    public final boolean putIfEqual(long index, long oldValue, long newValue) {
        checkIndex(index);
        checkValue(newValue);
        final int chunkIndex = toIntExact(index / numLongsPerChunk);
        final C chunk = chunkList.get(chunkIndex);
        if (chunk == null) {
            // quick optimization: we can quit early without creating new memory blocks
            // unnecessarily
            return false;
        }
        final int subIndex = toIntExact(index % numLongsPerChunk);
        boolean result = putIfEqual(chunk, subIndex, oldValue, newValue);
        if (result) {
            // update the size if necessary
            size.getAndUpdate(oldSize -> index >= oldSize ? (index + 1) : oldSize);
        }
        return result;
    }

    /**
     * Stores a long in a given chunk at a given sub index, on the condition that the current long therein has a given
     * value.
     *
     * @param chunk offset of the chunk to use
     * @param subIndex the index within the chunk to use
     * @param oldValue the value that must currently obtain at the index
     * @param newValue the new value to store
     * @return whether the newValue was set
     */
    protected abstract boolean putIfEqual(C chunk, int subIndex, long oldValue, long newValue);

    /**
     * Implements CASable.get(index)
     *
     * @param index position, key, etc.
     * @return read value
     */
    @Override
    public long get(final long index) {
        return get(index, IMPERMISSIBLE_VALUE);
    }

    /** {@inheritDoc} */
    @Override
    public final long capacity() {
        return maxLongs;
    }

    /** {@inheritDoc} */
    @Override
    public final long size() {
        return size.get();
    }

    /**
     * Get the number of longs in each check of allocated memory.
     *
     * @return Size in longs of memory allocation chunk
     */
    public final int getNumLongsPerChunk() {
        return numLongsPerChunk;
    }

    /**
     * Create a stream over the data in this LongList. This is designed for testing and may be
     * inconsistent under current modifications.
     */
    @Override
    public LongStream stream() {
        return StreamSupport.longStream(new LongListSpliterator(this), false);
    }

    /**
     * Write all longs in this LongList into a file
     * <p>
     * <b> It is not guaranteed what version of data will be written if the LongList is changed
     * via put methods while this LongList is being written to a file. If you need consistency while
     * calling put concurrently then use a BufferedLongListWrapper. </b>
     *
     * @param file The file to write into, it should not exist but its parent directory should exist
     *             and be writable.
     * @throws IOException If there was a problem creating or writing to the file.
     */
    @Override
    public void writeToFile(final Path file) throws IOException {
        try (final FileChannel fc = FileChannel.open(file, StandardOpenOption.CREATE, StandardOpenOption.WRITE)) {
            // write header
            writeHeader(fc);
            // write data
            writeLongsData(fc);
            fc.force(true);
        }
    }

    /**
     * Write or rewrite header in file
     *
     * @param fc File channel on the file to write to
     * @throws IOException If there was a problem writing header
     */
    protected final void writeHeader(final FileChannel fc) throws IOException {
        final ByteBuffer headerBuffer = ByteBuffer.allocate(currentFileHeaderSize);
        headerBuffer.rewind();
        headerBuffer.putInt(CURRENT_FILE_FORMAT_VERSION);
        headerBuffer.putInt(getNumLongsPerChunk());
        headerBuffer.putLong(maxLongs);
        headerBuffer.putLong(minValidIndex.get());
        // maxValidIndex is not written. On loading, it will be set automatically based on the size
        headerBuffer.flip();
        // always write at start of file
        MerkleDbFileUtils.completelyWrite(fc, headerBuffer, 0);
        fc.position(currentFileHeaderSize);
    }

    /**
     * Write the long data to file, This it is expected to be in one simple block of raw longs.
     *
     * @param fc The file channel to write to
     * @throws IOException if there was a problem writing longs
     */
    protected abstract void writeLongsData(final FileChannel fc) throws IOException;

    /**
     * Lookup a long in data
     *
     * @param chunk chunk to lookup in
     * @param subIndex   The sub index of the long in that chunk
     * @return The stored long value at given index
     */
    protected abstract long lookupInChunk(@NonNull final C chunk, final long subIndex);

    /** {@inheritDoc} */
    @Override
    public final void updateValidRange(final long newMinValidIndex, final long newMaxValidIndex) {
        if ((newMinValidIndex < -1) || (newMinValidIndex > newMaxValidIndex)) {
            throw new IndexOutOfBoundsException(INVALID_RANGE_MSG.formatted(newMinValidIndex, newMaxValidIndex));
        }
        if (newMaxValidIndex > maxLongs - 1) {
            throw new IndexOutOfBoundsException(MAX_VALID_INDEX_LIMIT.formatted(newMaxValidIndex, maxLongs));
        }

        minValidIndex.set(newMinValidIndex);
        final long oldMaxValidIndex = maxValidIndex.getAndSet(newMaxValidIndex);
        size.updateAndGet(v -> min(v, newMaxValidIndex + 1));

        shrinkLeftSideIfNeeded(newMinValidIndex);
        shrinkRightSideIfNeeded(oldMaxValidIndex, newMaxValidIndex);
        // everything to the right of the newMaxValidIndex is going to be discarded, adjust the size accordingly
    }

    @Override
    public long getMinValidIndex() {
        return minValidIndex.get();
    }

    @Override
    public long getMaxValidIndex() {
        return maxValidIndex.get();
    }

    /**
     * Expand the available data storage if needed to allow storage of an item at newIndex
     *
     * @param newIndex the index of the new item we would like to add to storage
     */
    protected C createOrGetChunk(final long newIndex) {
        size.getAndUpdate(oldSize -> newIndex >= oldSize ? (newIndex + 1) : oldSize);
        final int chunkIndex = toIntExact(newIndex / numLongsPerChunk);
        final C result = chunkList.get(chunkIndex);
        if (result == null) {
            final C newChunk = createChunk();
            // set new chunk if it's not created yet, if it is - release the chunk immediately
            // and use the one from the list
            final C oldChunk = chunkList.compareAndExchange(chunkIndex, null, newChunk);
            if (oldChunk == null) {
                return newChunk;
            } else {
                closeChunk(newChunk);
                return oldChunk;
            }
        } else {
            return result;
        }
    }

    /**
     * Deletes values up to {@code newMinValidIndex} and releases memory chunks reserved for these values.
     * @param newMinValidIndex new minimal valid index, left boundary of the list
     */
    private void shrinkLeftSideIfNeeded(final long newMinValidIndex) {
        final int firstValidChunkWithBuffer =
                toIntExact(max((newMinValidIndex - reservedBufferLength) / numLongsPerChunk, 0));
        final int firstChunkIndexToDelete = firstValidChunkWithBuffer - 1;
        for (int i = firstChunkIndexToDelete; i >= 0; i--) {
            final C chunk = chunkList.get(i);
            if (chunk != null && chunkList.compareAndSet(i, chunk, null)) {
                closeChunk(chunk);
            }
        }

        // clean up a chunk with data
        final int firstChunkWithDataIndex = toIntExact((newMinValidIndex / numLongsPerChunk));
        final long numberOfElementsToCleanUp = (newMinValidIndex % numLongsPerChunk);
        C chunk = chunkList.get(firstChunkWithDataIndex);
        if (chunk != null && numberOfElementsToCleanUp > 0) {
            partialChunkCleanup(chunk, true, numberOfElementsToCleanUp);
        }

        // clean up chunk(s) reserved for buffer
        for (int i = firstValidChunkWithBuffer; i < firstChunkWithDataIndex; i++) {
            chunk = chunkList.get(i);
            if (chunk != null) {
                partialChunkCleanup(chunk, true, numLongsPerChunk);
            }
        }
    }

    /**
     * Deletes values from {@code newMaxValidIndex} to the end of the list and releases memory chunks reserved for these values.
     *
     * @param oldMaxValidIndex old maximal valid index, former right boundary of the list
     * @param newMaxValidIndex new maximal valid index, new right boundary of the list
     */
    private void shrinkRightSideIfNeeded(long oldMaxValidIndex, long newMaxValidIndex) {
        final int listLength = chunkList.length();
        final int lastValidChunkWithBufferIndex =
                toIntExact(min((newMaxValidIndex + reservedBufferLength) / numLongsPerChunk, listLength - 1));
        final int firstChunkIndexToDelete = lastValidChunkWithBufferIndex + 1;
        final int numberOfChunks = calculateNumberOfChunks(oldMaxValidIndex);

        for (int i = firstChunkIndexToDelete; i < numberOfChunks; i++) {
            final C chunk = chunkList.get(i);
            if (chunk != null && chunkList.compareAndSet(i, chunk, null)) {
                closeChunk(chunk);
            }
        }

        // clean up a chunk with data
        final int firstChunkWithDataIndex = toIntExact(newMaxValidIndex / numLongsPerChunk);
        final long numberOfEntriesToCleanUp = numLongsPerChunk - (newMaxValidIndex % numLongsPerChunk) - 1;
        C chunk = chunkList.get(firstChunkWithDataIndex);
        if (chunk != null && numberOfEntriesToCleanUp > 0) {
            partialChunkCleanup(chunk, false, numberOfEntriesToCleanUp);
        }

        // clean up chunk(s) reserved for buffer
        for (int i = firstChunkWithDataIndex + 1; i <= lastValidChunkWithBufferIndex; i++) {
            chunk = chunkList.get(i);
            if (chunk != null) {
                partialChunkCleanup(chunk, false, numLongsPerChunk);
            }
        }
    }

    /**
     * Zeroes out a part of a chunk.
     * @param chunk index of the chunk to clean up
     * @param leftSide         if true, cleans up {@code entriesToCleanUp} on the left side of the chunk,
     *                         if false, cleans up {@code entriesToCleanUp} on the right side of the chunk
     * @param entriesToCleanUp number of entries to clean up
     */
    protected abstract void partialChunkCleanup(
            @NonNull final C chunk, final boolean leftSide, final long entriesToCleanUp);

    /**
     * Allocates a new chunk of data.
     *
     * @return a new chunk
     */
    protected abstract C createChunk();

    /**
     * Releases a chunk. This method is called for every chunk when this list is closed. It's
     * also used to delete chunks, when they are no longer in use because of min/max valid
     * index updated.
     *
     * @param chunk the chunk to clean up
     */
    protected void closeChunk(@NonNull final C chunk) {
        // to be overridden
    }

    /**
     * @param totalNumberOfElements total number of elements in the list
     * @return number of memory chunks that this list may have
     */
    protected int calculateNumberOfChunks(final long totalNumberOfElements) {
        return toIntExact((totalNumberOfElements - 1) / numLongsPerChunk + 1);
    }

    /**
     * Checks if a value may be put into a LongList at a certain index, given a max capacity.
     *
     * @param index the index to check
     * @throws IndexOutOfBoundsException if the index is out-of-bounds
     */
    private void checkIndex(final long index) {
        if (index < 0 || index >= maxLongs) {
            throw new IndexOutOfBoundsException("Index " + index + " is out-of-bounds given capacity " + maxLongs);
        }
    }

    /**
     * Checks if the value may be put into a LongList.
     *
     * @param value the value to check
     * @throws IllegalArgumentException  if the value is impermissible
     */
    private void checkValue(final long value) {
        if (value == IMPERMISSIBLE_VALUE) {
            throw new IllegalArgumentException("Cannot put " + IMPERMISSIBLE_VALUE + " into a LongList");
        }
    }

    /** {@inheritDoc} */
    @Override
    public <T extends Throwable> void forEach(final LongAction<T> action) throws InterruptedException, T {
        final long max = maxValidIndex.get();
        if (max < 0) {
            // Empty list, nothing to do
            return;
        }
        for (long i = minValidIndex.get(); i <= max; i++) {
            final long value = get(i);
            if (value != IMPERMISSIBLE_VALUE) {
                action.handle(i, value);
            }
        }
    }

    /**
     * This method returns a snapshot of the current data. FOR TEST PURPOSES ONLY. NOT
     * THREAD SAFE
     *
     * @return a copy of data.
     */
    List<C> dataCopy() {
        final ArrayList<C> result = new ArrayList<>();
        for (int i = 0; i < chunkList.length(); i++) {
            result.add(chunkList.get(i));
        }
        return result;
    }

    /** {@inheritDoc} */
    @Override
    public void close() {
        size.set(0);
        for (int i = 0; i < chunkList.length(); i++) {
            final C chunk = chunkList.getAndSet(i, null);
            if (chunk != null) {
                closeChunk(chunk);
            }
        }
    }
}<|MERGE_RESOLUTION|>--- conflicted
+++ resolved
@@ -168,19 +168,12 @@
      * positioned at the start of the data after the header at the end of this constructor.
      *
      * @param path File to read header from
-<<<<<<< HEAD
      * @param reservedBufferLength reserved buffer length that the list should have before minimal index in the list
      * @param configuration platform configuration
      * @throws IOException If there was a problem reading the file
      */
-    protected AbstractLongList(final Path path, final long reservedBufferLength, final Configuration configuration)
-=======
-     * @param configuration platform configuration
-     * @throws IOException If there was a problem reading the file
-     */
     protected AbstractLongList(
             final Path path, final long reservedBufferLength, @NonNull final Configuration configuration)
->>>>>>> 4166d515
             throws IOException {
         requireNonNull(configuration);
         this.configuration = configuration;
