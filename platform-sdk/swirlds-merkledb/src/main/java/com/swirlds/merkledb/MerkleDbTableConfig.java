--- conflicted
+++ resolved
@@ -403,24 +403,10 @@
     /**
      * Creates a copy of this table config.
      *
-     * @param maxNumberOfKeys
-     *      Max number of keys that can be stored in a table.
-     * @param hashesRamToDiskThreshold
-     *      Threshold where we switch from storing internal hashes in ram to storing them on disk.
      * @return Table config copy
      */
-<<<<<<< HEAD
     public MerkleDbTableConfig copy() {
-        final MerkleDbTableConfig copy = new MerkleDbTableConfig(hashVersion, hashType);
-        copy.hashesRamToDiskThreshold(hashesRamToDiskThreshold);
-        copy.maxNumberOfKeys(maxNumberOfKeys);
-=======
-    public MerkleDbTableConfig copy(final long maxNumberOfKeys, final long hashesRamToDiskThreshold) {
-        final MerkleDbTableConfig copy =
-                new MerkleDbTableConfig(hashVersion, hashType, maxNumberOfKeys, hashesRamToDiskThreshold);
-        copy.preferDiskIndices(preferDiskBasedIndices);
->>>>>>> df259512
-        return copy;
+        return new MerkleDbTableConfig(hashVersion, hashType, maxNumberOfKeys, hashesRamToDiskThreshold);
     }
 
     /**
