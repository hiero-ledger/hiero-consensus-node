--- conflicted
+++ resolved
@@ -178,30 +178,6 @@
                 hardLinkTree(snapshotDataSourceDir, dataSourceDir);
                 return new MerkleDbDataSource(dataSourceDir, configuration, label, compactionEnabled, offlineUse);
             }
-<<<<<<< HEAD
-            final Path legacyDatabaseMetadataPath = snapshotDir.resolve("database_metadata.pbj");
-            if (Files.isReadable(legacyDatabaseMetadataPath)) {
-                final TableMetadata tableMetadata = getLegacyTableMetadata(legacyDatabaseMetadataPath, label);
-                if (tableMetadata != null) {
-                    final int tableId = tableMetadata.getTableId();
-                    final Path legacySnapshotDataSourceDir =
-                            snapshotDir.resolve("tables").resolve(label + "-" + tableId);
-                    if (Files.isDirectory(legacySnapshotDataSourceDir)) {
-                        hardLinkTree(legacySnapshotDataSourceDir, dataSourceDir);
-                        // Load initial capacity from legacy MerkleDb database config
-                        final long initialCapacity =
-                                tableMetadata.getTableConfig().getInitialCapacity();
-                        return new MerkleDbDataSource(
-                                dataSourceDir, configuration, label, initialCapacity, compactionEnabled, offlineUse);
-                    } else {
-                        throw new IOException("Table dir is not found: dir=" + legacySnapshotDataSourceDir);
-                    }
-                } else {
-                    throw new IOException("Table metadata not found: label=" + label);
-                }
-            }
-=======
->>>>>>> a5fb0745
             throw new IOException(
                     "Cannot restore MerkleDb data source: label=" + label + " snapshotDir=" + snapshotDir);
         } catch (final IOException z) {
