// SPDX-License-Identifier: Apache-2.0
package com.swirlds.merkledb;

import static com.hedera.pbj.runtime.ProtoParserTools.TAG_FIELD_OFFSET;
import static com.swirlds.common.io.utility.FileUtils.hardLinkTree;
import static java.util.Objects.requireNonNull;

import com.hedera.pbj.runtime.FieldDefinition;
import com.hedera.pbj.runtime.FieldType;
import com.hedera.pbj.runtime.io.ReadableSequentialData;
import com.hedera.pbj.runtime.io.stream.ReadableStreamingData;
import com.swirlds.common.io.utility.LegacyTemporaryFileBuilder;
import com.swirlds.config.api.Configuration;
import com.swirlds.merkledb.constructable.constructors.MerkleDbDataSourceBuilderConstructor;
import com.swirlds.virtualmap.datasource.VirtualDataSource;
import com.swirlds.virtualmap.datasource.VirtualDataSourceBuilder;
import edu.umd.cs.findbugs.annotations.NonNull;
import edu.umd.cs.findbugs.annotations.Nullable;
import java.io.IOException;
import java.io.UncheckedIOException;
import java.nio.charset.StandardCharsets;
import java.nio.file.Files;
import java.nio.file.Path;
import java.util.Objects;
import org.hiero.base.constructable.ConstructableClass;
import org.hiero.base.io.streams.SerializableDataInputStream;
import org.hiero.base.io.streams.SerializableDataOutputStream;

/**
 * Virtual data source builder that manages MerkleDb data sources.
 *
 * <p>When a MerkleDb data source builder creates a new data source, or restores a data source
 * from snapshot, it creates a new temp folder using {@link LegacyTemporaryFileBuilder} as the data
 * source storage dir.
 *
 * <p>When a data source snapshot is taken, or a data source is restored from a snapshot, the
 * builder uses certain sub-folder under snapshot dir as described in {@link #snapshot(Path, VirtualDataSource)}
 * and {@link #build(String, Path, boolean, boolean)} methods.
 */
@ConstructableClass(
        value = MerkleDbDataSourceBuilder.CLASS_ID,
        constructorType = MerkleDbDataSourceBuilderConstructor.class)
public class MerkleDbDataSourceBuilder implements VirtualDataSourceBuilder {

    public static final long CLASS_ID = 0x176ede0e1a69828L;

    private static final class ClassVersion {
        public static final int ORIGINAL = 1;
        public static final int NO_TABLE_CONFIG = 2;
    }

    /** Platform configuration */
    private final Configuration configuration;

    private long initialCapacity = 0;

    private long hashesRamToDiskThreshold = 0;

    /**
     * Constructor for deserialization purposes.
     */
    public MerkleDbDataSourceBuilder(@NonNull final Configuration configuration) {
        this.configuration = requireNonNull(configuration);
    }

    /**
     * Creates a new data source builder with the specified table configuration.
     *
     * @param initialCapacity
     * @param hashesRamToDiskThreshold
     * @param configuration platform configuration
     */
    public MerkleDbDataSourceBuilder(
            @NonNull final Configuration configuration,
            final long initialCapacity,
            final long hashesRamToDiskThreshold) {
        this.configuration = requireNonNull(configuration);
        this.initialCapacity = initialCapacity;
        this.hashesRamToDiskThreshold = hashesRamToDiskThreshold;
    }

    @SuppressWarnings("deprecation")
    private Path newDataSourceDir(final String label) {
        try {
            return LegacyTemporaryFileBuilder.buildTemporaryFile("merkledb-" + label, configuration);
        } catch (final IOException z) {
            throw new UncheckedIOException("Failed to create a new temp MerkleDb folder", z);
        }
    }

    private Path snapshotDataDir(final Path snapshotDir, final String label) {
        return snapshotDir.resolve("data").resolve(label);
    }

    /**
     * {@inheritDoc}
     *
     * <p>If the source directory is provided, this builder assumes the directory is a base
     * snapshot dir. Data source dir is either baseDir/data/label (new naming schema) or
     * baseDir/tables/label-ID (legacy naming).
     *
     * <p>If the source directory is null, a new empty data source is created in a temp
     * directory.
     */
    @NonNull
    @Override
    public VirtualDataSource build(
            final String label,
            @Nullable final Path sourceDir,
            final boolean compactionEnabled,
            final boolean offlineUse) {
        if (sourceDir == null) {
            return buildNewDataSource(label, compactionEnabled, offlineUse);
        } else {
            return restoreDataSource(label, sourceDir, compactionEnabled, offlineUse);
        }
    }

    @NonNull
    private VirtualDataSource buildNewDataSource(
            final String label, final boolean compactionEnabled, final boolean offlineUse) {
        if (initialCapacity <= 0) {
            throw new IllegalArgumentException("Initial map capacity not set");
        }
        try {
            final Path dataSourceDir = newDataSourceDir(label);
            return new MerkleDbDataSource(
<<<<<<< HEAD
                    dataSourceDir, configuration, label, initialCapacity, dbCompactionEnabled, false);
=======
                    dataSourceDir,
                    configuration,
                    label,
                    initialCapacity,
                    hashesRamToDiskThreshold,
                    compactionEnabled,
                    offlineUse);
>>>>>>> 31e7fe89
        } catch (final IOException ex) {
            throw new UncheckedIOException(ex);
        }
    }

    private void snapshotDataSource(final MerkleDbDataSource dataSource, final Path dir) {
        try {
            try {
                dataSource.pauseCompaction();
                dataSource.snapshot(dir);
            } finally {
                dataSource.resumeCompaction();
            }
        } catch (final IOException z) {
            throw new UncheckedIOException(z);
        }
    }

    /**
     * {@inheritDoc}
<<<<<<< HEAD
     */
    @NonNull
    @Override
    public MerkleDbDataSource copy(
            final VirtualDataSource dataSource, final boolean compactionEnabled, final boolean offlineUse) {
        if (!(dataSource instanceof MerkleDbDataSource merkleDbDataSource)) {
            throw new IllegalArgumentException("The data source must be compatible with the MerkleDb");
        }
        final String label = merkleDbDataSource.getTableName();
        final long initialCapacity = merkleDbDataSource.getInitialCapacity();
        try {
            final Path dataSourceDir = newDataSourceDir(label);
            snapshotDataSource(merkleDbDataSource, dataSourceDir);
            return new MerkleDbDataSource(
                    dataSourceDir, configuration, label, initialCapacity, compactionEnabled, offlineUse);
        } catch (final IOException z) {
            throw new UncheckedIOException(z);
        }
    }

    /**
     * {@inheritDoc}
=======
>>>>>>> 31e7fe89
     *
     * <p>Data source snapshot is placed under "data/label" sub-folder in the provided
     * {@code snapshotDir}.
     */
    @NonNull
    @Override
    public Path snapshot(@Nullable Path snapshotDir, @NonNull final VirtualDataSource dataSource) {
        if (!(dataSource instanceof MerkleDbDataSource merkleDbDataSource)) {
            throw new IllegalArgumentException("The data source must be compatible with the MerkleDb");
        }
        final String label = merkleDbDataSource.getTableName();
        if (snapshotDir == null) {
            snapshotDir = newDataSourceDir(label);
        }
        final Path snapshotDataSourceDir = snapshotDataDir(snapshotDir, label);
        snapshotDataSource(merkleDbDataSource, snapshotDataSourceDir);
        return snapshotDir;
    }

    /**
     * The builder first checks if "data/label" sub-folder exists in the snapshot dir and
     * restores a data source from there. If the sub-folder doesn't exist, it may be an old
     * snapshot with MerkleDb database metadata available. The metadata is used to find the
     * folder for a data source with the given label. If database metadata file is not found,
     * this method throws an IO exception.
     */
    @NonNull
    private VirtualDataSource restoreDataSource(
            final String label,
            @NonNull final Path snapshotDir,
            final boolean compactionEnabled,
            final boolean offlineUse) {
        try {
            final Path dataSourceDir = newDataSourceDir(label);
            final Path snapshotDataSourceDir = snapshotDataDir(snapshotDir, label);
            if (Files.isDirectory(snapshotDataSourceDir)) {
                hardLinkTree(snapshotDataSourceDir, dataSourceDir);
                return new MerkleDbDataSource(dataSourceDir, configuration, label, compactionEnabled, offlineUse);
            }
            final Path legacyDatabaseMetadataPath = snapshotDir.resolve("database_metadata.pbj");
            if (Files.isReadable(legacyDatabaseMetadataPath)) {
                final TableMetadata tableMetadata = getLegacyTableMetadata(legacyDatabaseMetadataPath, label);
                if (tableMetadata != null) {
                    final int tableId = tableMetadata.getTableId();
                    final Path legacySnapshotDataSourceDir =
                            snapshotDir.resolve("tables").resolve(label + "-" + tableId);
                    if (Files.isDirectory(legacySnapshotDataSourceDir)) {
                        hardLinkTree(legacySnapshotDataSourceDir, dataSourceDir);
                        // Load initial capacity from legacy MerkleDb database config
                        final long initialCapacity =
                                tableMetadata.getTableConfig().getInitialCapacity();
                        return new MerkleDbDataSource(
<<<<<<< HEAD
                                dataSourceDir, configuration, label, initialCapacity, true, false);
=======
                                dataSourceDir,
                                configuration,
                                label,
                                initialCapacity,
                                hashesRamToDiskThreshold,
                                compactionEnabled,
                                offlineUse);
>>>>>>> 31e7fe89
                    } else {
                        throw new IOException("Table dir is not found: dir=" + legacySnapshotDataSourceDir);
                    }
                } else {
                    throw new IOException("Table metadata not found: label=" + label);
                }
            }
            throw new IOException(
                    "Cannot restore MerkleDb data source: label=" + label + " snapshotDir=" + snapshotDir);
        } catch (final IOException z) {
            throw new UncheckedIOException(z);
        }
    }

    private TableMetadata getLegacyTableMetadata(final Path databaseMetadataPath, final String label)
            throws IOException {
        final FieldDefinition FIELD_DBMETADATA_TABLEMETADATA =
                new FieldDefinition("tableMetadata", FieldType.MESSAGE, true, true, false, 11);
        try (final ReadableStreamingData in = new ReadableStreamingData(databaseMetadataPath)) {
            while (in.hasRemaining()) {
                final int tag = in.readVarInt(false);
                final int fieldNum = tag >> TAG_FIELD_OFFSET;
                if (fieldNum == FIELD_DBMETADATA_TABLEMETADATA.number()) {
                    final int size = in.readVarInt(false);
                    final long oldLimit = in.limit();
                    in.limit(in.position() + size);
                    final TableMetadata tableMetadata = new TableMetadata(in);
                    in.limit(oldLimit);
                    if (label.equals(tableMetadata.getTableName())) {
                        return tableMetadata;
                    }
                } else {
                    throw new IllegalArgumentException("Unknown database metadata field: " + fieldNum);
                }
            }
        }
        return null;
    }

    /**
     * {@inheritDoc}
     */
    @Override
    public long getClassId() {
        return CLASS_ID;
    }

    /**
     * {@inheritDoc}
     */
    @Override
    public int getVersion() {
        return ClassVersion.NO_TABLE_CONFIG;
    }

    /**
     * {@inheritDoc}
     */
    @Override
    public void serialize(final SerializableDataOutputStream out) throws IOException {
        out.writeLong(initialCapacity);
        out.writeLong(hashesRamToDiskThreshold);
    }

    /**
     * {@inheritDoc}
     */
    @Override
    public void deserialize(@NonNull final SerializableDataInputStream in, final int version) throws IOException {
        if (version < ClassVersion.NO_TABLE_CONFIG) {
            final MerkleDbTableConfig tableConfig = in.readSerializable(false, MerkleDbTableConfig::new);
            initialCapacity = tableConfig.getInitialCapacity();
            hashesRamToDiskThreshold = tableConfig.getHashesRamToDiskThreshold();
        } else {
            initialCapacity = in.readLong();
            hashesRamToDiskThreshold = in.readLong();
        }
    }

    /**
     * {@inheritDoc}
     */
    @Override
    public int hashCode() {
        return Objects.hash(initialCapacity, hashesRamToDiskThreshold);
    }

    /**
     * {@inheritDoc}
     */
    @Override
    public boolean equals(final Object obj) {
        if (!(obj instanceof MerkleDbDataSourceBuilder that)) {
            return false;
        }
        return (initialCapacity == that.initialCapacity) && (hashesRamToDiskThreshold == that.hashesRamToDiskThreshold);
    }

    // This is a legacy class to read old snapshots (versions less than ClassVersion.NO_TABLE_CONFIG)
    private static class TableMetadata {

        private final int tableId;

        private final String tableName;

        private final MerkleDbTableConfig tableConfig;

        private static final FieldDefinition FIELD_TABLEMETADATA_TABLEID =
                new FieldDefinition("tableId", FieldType.UINT32, false, true, false, 1);
        private static final FieldDefinition FIELD_TABLEMETADATA_TABLENAME =
                new FieldDefinition("tableName", FieldType.BYTES, false, false, false, 2);
        private static final FieldDefinition FIELD_TABLEMETADATA_TABLECONFIG =
                new FieldDefinition("tableConfig", FieldType.MESSAGE, false, false, false, 3);

        /**
         * Creates a new table metadata object by reading it from an input stream.
         *
         * @param in Input stream to read table metadata from
         */
        public TableMetadata(final ReadableSequentialData in) {
            // Defaults
            int tableId = 0;
            String tableName = null;
            MerkleDbTableConfig tableConfig = null;

            while (in.hasRemaining()) {
                final int tag = in.readVarInt(false);
                final int fieldNum = tag >> TAG_FIELD_OFFSET;
                if (fieldNum == FIELD_TABLEMETADATA_TABLEID.number()) {
                    tableId = in.readVarInt(false);
                } else if (fieldNum == FIELD_TABLEMETADATA_TABLENAME.number()) {
                    final int len = in.readVarInt(false);
                    final byte[] bb = new byte[len];
                    in.readBytes(bb);
                    tableName = new String(bb, StandardCharsets.UTF_8);
                } else if (fieldNum == FIELD_TABLEMETADATA_TABLECONFIG.number()) {
                    final int len = in.readVarInt(false);
                    final long oldLimit = in.limit();
                    in.limit(in.position() + len);
                    tableConfig = new MerkleDbTableConfig(in);
                    in.limit(oldLimit);
                } else {
                    throw new IllegalArgumentException("Unknown table metadata field: " + fieldNum);
                }
            }

            requireNonNull(tableName, "Null table name");
            requireNonNull(tableConfig, "Null table config");

            if (tableId < 0) {
                throw new IllegalStateException("Corrupted MerkleDb metadata: wrong table ID");
            }

            this.tableId = tableId;
            this.tableName = tableName;
            this.tableConfig = tableConfig;
        }

        public int getTableId() {
            return tableId;
        }

        public String getTableName() {
            return tableName;
        }

        public MerkleDbTableConfig getTableConfig() {
            return tableConfig;
        }
    }
}<|MERGE_RESOLUTION|>--- conflicted
+++ resolved
@@ -125,17 +125,7 @@
         try {
             final Path dataSourceDir = newDataSourceDir(label);
             return new MerkleDbDataSource(
-<<<<<<< HEAD
-                    dataSourceDir, configuration, label, initialCapacity, dbCompactionEnabled, false);
-=======
-                    dataSourceDir,
-                    configuration,
-                    label,
-                    initialCapacity,
-                    hashesRamToDiskThreshold,
-                    compactionEnabled,
-                    offlineUse);
->>>>>>> 31e7fe89
+                    dataSourceDir, configuration, label, initialCapacity, compactionEnabled, offlineUse);
         } catch (final IOException ex) {
             throw new UncheckedIOException(ex);
         }
@@ -156,31 +146,6 @@
 
     /**
      * {@inheritDoc}
-<<<<<<< HEAD
-     */
-    @NonNull
-    @Override
-    public MerkleDbDataSource copy(
-            final VirtualDataSource dataSource, final boolean compactionEnabled, final boolean offlineUse) {
-        if (!(dataSource instanceof MerkleDbDataSource merkleDbDataSource)) {
-            throw new IllegalArgumentException("The data source must be compatible with the MerkleDb");
-        }
-        final String label = merkleDbDataSource.getTableName();
-        final long initialCapacity = merkleDbDataSource.getInitialCapacity();
-        try {
-            final Path dataSourceDir = newDataSourceDir(label);
-            snapshotDataSource(merkleDbDataSource, dataSourceDir);
-            return new MerkleDbDataSource(
-                    dataSourceDir, configuration, label, initialCapacity, compactionEnabled, offlineUse);
-        } catch (final IOException z) {
-            throw new UncheckedIOException(z);
-        }
-    }
-
-    /**
-     * {@inheritDoc}
-=======
->>>>>>> 31e7fe89
      *
      * <p>Data source snapshot is placed under "data/label" sub-folder in the provided
      * {@code snapshotDir}.
@@ -233,17 +198,7 @@
                         final long initialCapacity =
                                 tableMetadata.getTableConfig().getInitialCapacity();
                         return new MerkleDbDataSource(
-<<<<<<< HEAD
-                                dataSourceDir, configuration, label, initialCapacity, true, false);
-=======
-                                dataSourceDir,
-                                configuration,
-                                label,
-                                initialCapacity,
-                                hashesRamToDiskThreshold,
-                                compactionEnabled,
-                                offlineUse);
->>>>>>> 31e7fe89
+                                dataSourceDir, configuration, label, initialCapacity, compactionEnabled, offlineUse);
                     } else {
                         throw new IOException("Table dir is not found: dir=" + legacySnapshotDataSourceDir);
                     }
