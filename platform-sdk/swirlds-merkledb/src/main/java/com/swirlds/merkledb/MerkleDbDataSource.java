--- conflicted
+++ resolved
@@ -241,16 +241,6 @@
         saveMetadata(dbPaths);
 
         // create path to disk location index
-<<<<<<< HEAD
-        final boolean forceIndexRebuilding = database.getConfig().indexRebuildingEnforced();
-
-        if (tableConfig.isPreferDiskBasedIndices()) {
-            pathToDiskLocationInternalNodes =
-                    new LongListDisk(dbPaths.pathToDiskLocationInternalNodesFile, configuration);
-        } else if (Files.exists(dbPaths.pathToDiskLocationInternalNodesFile) && !forceIndexRebuilding) {
-            pathToDiskLocationInternalNodes =
-                    new LongListOffHeap(dbPaths.pathToDiskLocationInternalNodesFile, configuration);
-=======
         final boolean forceIndexRebuilding = merkleDbConfig.indexRebuildingEnforced();
         if (tableConfig.isPreferDiskBasedIndices()) {
             pathToDiskLocationInternalNodes =
@@ -258,22 +248,14 @@
         } else if (Files.exists(dbPaths.pathToDiskLocationInternalNodesFile) && !forceIndexRebuilding) {
             pathToDiskLocationInternalNodes =
                     new LongListOffHeap(dbPaths.pathToDiskLocationInternalNodesFile, database.getConfiguration());
->>>>>>> 4166d515
         } else {
             pathToDiskLocationInternalNodes = new LongListOffHeap();
         }
         // path to disk location index, leaf nodes
         if (tableConfig.isPreferDiskBasedIndices()) {
-<<<<<<< HEAD
-            pathToDiskLocationLeafNodes = new LongListDisk(dbPaths.pathToDiskLocationLeafNodesFile, configuration);
-        } else if (Files.exists(dbPaths.pathToDiskLocationLeafNodesFile) && !forceIndexRebuilding) {
-            pathToDiskLocationLeafNodes = new LongListOffHeap(dbPaths.pathToDiskLocationLeafNodesFile, configuration);
-        } else {
-=======
             pathToDiskLocationLeafNodes =
                     new LongListDisk(dbPaths.pathToDiskLocationLeafNodesFile, database.getConfiguration());
         } else if (Files.exists(dbPaths.pathToDiskLocationLeafNodesFile) && !forceIndexRebuilding) {
->>>>>>> 4166d515
             pathToDiskLocationLeafNodes =
                     new LongListOffHeap(dbPaths.pathToDiskLocationLeafNodesFile, database.getConfiguration());
         } else {
@@ -341,11 +323,7 @@
         // key to path store
         String keyToPathStoreName = tableName + "_objectkeytopath";
         keyToPath = new HalfDiskHashMap(
-<<<<<<< HEAD
-                configuration,
-=======
                 database.getConfiguration(),
->>>>>>> 4166d515
                 tableConfig.getMaxNumberOfKeys(),
                 dbPaths.keyToPathDirectory,
                 keyToPathStoreName,
