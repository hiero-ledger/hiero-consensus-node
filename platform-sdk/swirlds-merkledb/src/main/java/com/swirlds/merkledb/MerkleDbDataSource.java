--- conflicted
+++ resolved
@@ -354,17 +354,12 @@
                         validLeafPathRange.getMinValidKey(), validLeafPathRange.getMaxValidKey());
             }
             leafRecordLoadedCallback = (dataLocation, leafData) -> {
-<<<<<<< HEAD
                 final VirtualLeafBytes<?> leafBytes = VirtualLeafBytes.parseFrom(leafData);
-                pathToDiskLocationLeafNodes.put(leafBytes.path(), dataLocation);
-=======
-                final VirtualLeafBytes leafBytes = VirtualLeafBytes.parseFrom(leafData);
                 final long path = leafBytes.path();
                 // Old data files may contain entries with paths outside the current leaf range
                 if (validLeafPathRange.withinRange(path)) {
                     pathToDiskLocationLeafNodes.put(path, dataLocation);
                 }
->>>>>>> c1de1042
             };
         } else {
             leafRecordLoadedCallback = null;
