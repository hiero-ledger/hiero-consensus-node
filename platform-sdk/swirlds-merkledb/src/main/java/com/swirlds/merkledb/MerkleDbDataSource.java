// SPDX-License-Identifier: Apache-2.0
package com.swirlds.merkledb;

import static com.hedera.pbj.runtime.ProtoParserTools.TAG_FIELD_OFFSET;
import static com.swirlds.common.threading.manager.AdHocThreadManager.getStaticThreadManager;
import static com.swirlds.logging.legacy.LogMarker.EXCEPTION;
import static com.swirlds.logging.legacy.LogMarker.MERKLE_DB;
import static com.swirlds.merkledb.KeyRange.INVALID_KEY_RANGE;
import static java.util.Objects.requireNonNull;

import com.hedera.pbj.runtime.FieldDefinition;
import com.hedera.pbj.runtime.FieldType;
import com.hedera.pbj.runtime.ProtoWriterTools;
import com.hedera.pbj.runtime.io.WritableSequentialData;
import com.hedera.pbj.runtime.io.buffer.Bytes;
import com.hedera.pbj.runtime.io.stream.ReadableStreamingData;
import com.hedera.pbj.runtime.io.stream.WritableStreamingData;
import com.swirlds.base.units.UnitConstants;
import com.swirlds.base.utility.ToStringBuilder;
import com.swirlds.common.threading.framework.config.ThreadConfiguration;
import com.swirlds.config.api.Configuration;
import com.swirlds.merkledb.collections.HashListByteBuffer;
import com.swirlds.merkledb.collections.LongList;
import com.swirlds.merkledb.collections.LongListDisk;
import com.swirlds.merkledb.collections.LongListOffHeap;
import com.swirlds.merkledb.config.MerkleDbConfig;
import com.swirlds.merkledb.files.DataFileCollection.LoadedDataCallback;
import com.swirlds.merkledb.files.DataFileCommon;
import com.swirlds.merkledb.files.DataFileCompactor;
import com.swirlds.merkledb.files.DataFileReader;
import com.swirlds.merkledb.files.MemoryIndexDiskKeyValueStore;
import com.swirlds.merkledb.files.hashmap.HalfDiskHashMap;
import com.swirlds.metrics.api.Metrics;
import com.swirlds.virtualmap.config.VirtualMapConfig;
import com.swirlds.virtualmap.datasource.VirtualDataSource;
import com.swirlds.virtualmap.datasource.VirtualHashChunk;
import com.swirlds.virtualmap.datasource.VirtualHashRecord;
import com.swirlds.virtualmap.datasource.VirtualLeafBytes;
import edu.umd.cs.findbugs.annotations.NonNull;
import edu.umd.cs.findbugs.annotations.Nullable;
import java.io.IOException;
import java.io.OutputStream;
import java.io.UncheckedIOException;
import java.nio.file.Files;
import java.nio.file.Path;
import java.nio.file.StandardOpenOption;
import java.util.Arrays;
import java.util.Comparator;
import java.util.List;
import java.util.Objects;
import java.util.concurrent.Callable;
import java.util.concurrent.CountDownLatch;
import java.util.concurrent.ExecutorService;
import java.util.concurrent.Executors;
import java.util.concurrent.TimeUnit;
import java.util.concurrent.atomic.AtomicBoolean;
import java.util.concurrent.atomic.LongAdder;
import java.util.stream.Stream;
import org.apache.logging.log4j.LogManager;
import org.apache.logging.log4j.Logger;
import org.hiero.base.crypto.Hash;

@SuppressWarnings("rawtypes")
public final class MerkleDbDataSource implements VirtualDataSource {

    private static final Logger logger = LogManager.getLogger(MerkleDbDataSource.class);

    /** Label for database component used in logging, stats, etc. */
    static final String MERKLEDB_COMPONENT = "merkledb";

    /** Count of open database instances */
    private static final LongAdder COUNT_OF_OPEN_DATABASES = new LongAdder();

    /** Data source metadata fields */
    private static final FieldDefinition FIELD_DSMETADATA_MINVALIDKEY =
            new FieldDefinition("minValidKey", FieldType.UINT64, false, true, false, 1);

    private static final FieldDefinition FIELD_DSMETADATA_MAXVALIDKEY =
            new FieldDefinition("maxValidKey", FieldType.UINT64, false, true, false, 2);

    private static final FieldDefinition FIELD_DSMETADATA_INITIALCAPACITY =
            new FieldDefinition("initialCapacity", FieldType.UINT64, false, true, false, 3);

    @Deprecated
    private static final FieldDefinition FIELD_DSMETADATA_HASHESRAMTODISKTHRESHOLD =
            new FieldDefinition("hashesRamToDiskThreshold", FieldType.UINT64, false, true, false, 4);

    private static final FieldDefinition FIELD_DSMETADATA_HASHCHUNKHEIGHT =
            new FieldDefinition("hashChunkHeight", FieldType.UINT32, false, true, false, 7);

    /*
     * MerkleDb configuration.
     */
    private final MerkleDbConfig merkleDbConfig;

    /** Table name. Used as a subdir name in the database directory */
    private final String tableName;

    private volatile long initialCapacity;

    /**
     * This field is only used, when a data source is created from an old snapshot, where
     * hashes are stored individually rather than in chunks.
     */
    @Deprecated
    volatile long hashesRamToDiskThreshold = 0;

    /**
     * Indicates whether disk based indices are used for this data source.
     */
    private final boolean preferDiskBasedIndices;

    /**
     * In memory off-heap store for hash chunk ID to disk location, hash chunk store.
     */
    private final LongList idToDiskLocationHashChunks;

    /**
     * In memory off-heap store for path to disk location, leaf node store.
     */
    private final LongList pathToDiskLocationLeafNodes;

    /**
     * Hash chunk height.
     */
    private final int hashChunkHeight;

    /**
     * On disk store for hash chunks. Stores {@link VirtualHashChunk} objects.
     */
    private final MemoryIndexDiskKeyValueStore hashChunkStore;

    /**
     * Mixed disk and off-heap memory store for key to path map.
     */
    private final HalfDiskHashMap keyToPath;

    /**
     * Mixed disk and off-heap memory store for leaf key and value. Stores {@link
     * VirtualLeafBytes} objects.
     */
    private final MemoryIndexDiskKeyValueStore keyValueStore;

    /**
     * Cache size for reading virtual leaf records. Initialized in data source creation time from
     * MerkleDb settings. If the value is zero, leaf records cache isn't used.
     */
    private final int leafRecordCacheSize;

    /**
     * Virtual leaf records cache. It's a simple array indexed by leaf keys % cache size. Cache
     * eviction is not needed, as array size is fixed and can be configured in MerkleDb settings.
     * Index conflicts are resolved in a very straightforward way: whatever entry is read last, it's
     * put to the cache.
     */
    private final VirtualLeafBytes[] leafRecordCache;

    /** Thread pool storing path-to-hash mappings */
    private final ExecutorService storeHashesExecutor;

    /** Thread pool storing path-to-leaf mappings */
    private final ExecutorService storeLeavesExecutor;

    /** Thread pool storing key-to-path mappings */
    private final ExecutorService storeLeafKeysExecutor;

    /** Thread pool creating snapshots, it is unbounded in threads, but we use at most 7 */
    private final ExecutorService snapshotExecutor;

    /** Flag for if a snapshot is in progress */
    private final AtomicBoolean snapshotInProgress = new AtomicBoolean(false);

    /** The range of valid leaf paths for data currently stored by this data source. */
    private volatile KeyRange validLeafPathRange = INVALID_KEY_RANGE;

    /** Paths to all database files and directories */
    private final MerkleDbPaths dbPaths;

    private final AtomicBoolean closed = new AtomicBoolean(false);

    /** Runs compactions for the storages of this data source */
    final MerkleDbCompactionCoordinator compactionCoordinator;

    private MerkleDbStatisticsUpdater statisticsUpdater;

    /**
     * Creates a new MerkleDb data source. The specified storage dir must exist and contain valid
     * data source files. Initial capacity and hashes RAM/disk threshold are read from data source
     * metadata file.
     */
    public MerkleDbDataSource(
            final Path storageDir,
            final Configuration config,
            final String tableName,
            final boolean compactionEnabled,
            final boolean offlineUse)
            throws IOException {
        this(storageDir, config, tableName, 0, compactionEnabled, offlineUse);
    }

    /**
     * Creates a new MerkleDb data source. If the specified storage dir exists, it's considered a
     * data source snapshot, and the data source is loaded from the existing files. If no data or
     * metadata files are found, an exception is thrown. If the specified storage dir doesn't exist,
     * a new empty data source is created with initial capacity as specified.
     *
     * @param storageDir Directory to store data files
     * @param config Platform configuration
     * @param tableName Data source label, used in logs, metrics, etc.
     * @param initialCapacity Initial database capacity. Only used if a new database is created. If
     *                        an existing database is loaded from the storage dir, initial capacity
     *                        is read from MerkleDb metadata file
     * @param compactionEnabled Indicates whether background compaction should be running for this data
     *                          source
     * @param diskBasedIndices Indicates that the data source should use disk based indices
     * @throws IOException If an I/O error occurs
     */
    public MerkleDbDataSource(
            final Path storageDir,
            final Configuration config,
            final String tableName,
            final long initialCapacity,
            final boolean compactionEnabled,
            final boolean diskBasedIndices)
            throws IOException {
        this.tableName = tableName;
        this.preferDiskBasedIndices = diskBasedIndices;

        final VirtualMapConfig virtualMapConfig = config.getConfigData(VirtualMapConfig.class);
        this.hashChunkHeight = virtualMapConfig.virtualHasherChunkHeight();
        this.merkleDbConfig = config.getConfigData(MerkleDbConfig.class);

        // create thread group with label
        final ThreadGroup threadGroup = new ThreadGroup("MerkleDb-" + tableName);
        // create thread pool storing virtual node hashes
        storeHashesExecutor = Executors.newSingleThreadExecutor(new ThreadConfiguration(getStaticThreadManager())
                .setComponent(MERKLEDB_COMPONENT)
                .setThreadGroup(threadGroup)
                .setThreadName("Store hashes")
                .setExceptionHandler((t, ex) -> logger.error(
                        EXCEPTION.getMarker(), "[{}] Uncaught exception during storing hashes", tableName, ex))
                .buildFactory());
        // create thread pool storing virtual leaf nodes
        storeLeavesExecutor = Executors.newSingleThreadExecutor(new ThreadConfiguration(getStaticThreadManager())
                .setComponent(MERKLEDB_COMPONENT)
                .setThreadGroup(threadGroup)
                .setThreadName("Store leaves")
                .setExceptionHandler((t, ex) -> logger.error(
                        EXCEPTION.getMarker(), "[{}] Uncaught exception during storing leaves", tableName, ex))
                .buildFactory());
        // create thread pool storing virtual leaf keys
        storeLeafKeysExecutor = Executors.newSingleThreadExecutor(new ThreadConfiguration(getStaticThreadManager())
                .setComponent(MERKLEDB_COMPONENT)
                .setThreadGroup(threadGroup)
                .setThreadName("Store leaf keys")
                .setExceptionHandler((t, ex) -> logger.error(
                        EXCEPTION.getMarker(), "[{}] Uncaught exception during storing leaf keys", tableName, ex))
                .buildFactory());
        // thread pool creating snapshots, it is unbounded in threads, but we use at most 7
        snapshotExecutor = Executors.newCachedThreadPool(new ThreadConfiguration(getStaticThreadManager())
                .setComponent(MERKLEDB_COMPONENT)
                .setThreadGroup(threadGroup)
                .setThreadName("Snapshot")
                .setExceptionHandler(
                        (t, ex) -> logger.error(EXCEPTION.getMarker(), "Uncaught exception during snapshots", ex))
                .buildFactory());

        dbPaths = new MerkleDbPaths(storageDir);

        // check if we are loading an existing database or creating a new one
        if (Files.exists(storageDir)) {
            // Read metadata
            if (!loadMetadata(dbPaths)) {
                logger.error(
                        MERKLE_DB.getMarker(),
                        "[{}] Loading existing set of data files but no metadata file was found in" + " [{}]",
                        tableName,
                        storageDir.toAbsolutePath());
                throw new IOException("Can not load an existing MerkleDbDataSource from ["
                        + storageDir.toAbsolutePath()
                        + "] because metadata file is missing");
            }
            // When the data source is loaded from a legacy MerkleDb snapshot, initial capacity and
            // hashes RAM/disk threshold values are zeroes in table metadata. Use the values from
            // constructor args. When loading from a new MerkleDb snapshot, table metadata values
            // are used, and constructor args are ignored
            if (this.initialCapacity <= 0) {
                if (initialCapacity > 0) {
                    this.initialCapacity = initialCapacity;
                } else {
                    logger.error(
                            MERKLE_DB.getMarker(),
                            "[{}] Initial capacity is not set when loading from legacy MerkleDb snapshot",
                            tableName);
                    throw new IOException("Can not load an existing MerkleDbDataSource from ["
                            + storageDir.toAbsolutePath()
                            + "] because initial capacity is not set");
                }
            }
        } else {
            this.initialCapacity = initialCapacity;
            Files.createDirectories(storageDir);
        }
        saveMetadata(dbPaths);

        final boolean forceIndexRebuilding = merkleDbConfig.indexRebuildingEnforced();

        // Get the max number of keys is set in the MerkleDb config, then multiply it by
        // two, since virtual path range is 2 times number of keys stored in a virtual map.
        // Path to hash and path to KV index capacity will be based on this max virtual
        // path. Index capacity limits the max size of the index, but it doesn't have anything
        // to do with index initial size. If a new MerkleDb instance is created, both path
        // indices will have size 0
        final long maxPath = merkleDbConfig.maxNumOfKeys() * 2;
        // Path to KV index capacity is the same as max virtual path
        final long kvIndexCapacity = maxPath;
        // Path to hash index capacity is the min chunk ID to cover all paths from 0 to maxPath
        final long hashIndexCapacity = VirtualHashChunk.minChunkIdForPaths(maxPath, hashChunkHeight);

        // Hash chunk disk location index (chunk ID to disk location)
        final Path pathToHashChunksFile = dbPaths.idToDiskLocationHashChunksFile;
        if (Files.exists(pathToHashChunksFile) && !forceIndexRebuilding) {
            idToDiskLocationHashChunks = preferDiskBasedIndices
                    ? new LongListDisk(pathToHashChunksFile, hashIndexCapacity, config)
                    : new LongListOffHeap(pathToHashChunksFile, hashIndexCapacity, config);
        } else {
            idToDiskLocationHashChunks = preferDiskBasedIndices
                    ? new LongListDisk(hashIndexCapacity, config)
                    : new LongListOffHeap(hashIndexCapacity, config);
        }

        // Hash chunk store (hash chunks)
        if (Files.exists(dbPaths.hashStoreRamFile) || Files.isDirectory(dbPaths.hashStoreDiskDirectory)) {
            if (idToDiskLocationHashChunks.size() != 0) {
                throw new UnsupportedOperationException("Hash chunk index is not empty, but legacy hash stores exist");
            }
            hashChunkStore = new MemoryIndexDiskKeyValueStore(
                    merkleDbConfig,
                    dbPaths.hashChunkDirectory,
                    tableName + "_pathtohashchunk",
                    null,
                    null,
                    idToDiskLocationHashChunks);
            // Try to rebuild hash chunks from legacy hash store RAM / disk. If hash store / disk
            // is used, but the legacy path to hash disk location index file is missing, the method
            // below will throw an exception (even if index rebuilding is forced)
            rebuildHashChunks(config, maxPath + 1, hashesRamToDiskThreshold);
        } else {
            final LoadedDataCallback hashChunkLoadedCallback;
            // Check if hash chunk index is to be restored: either the index file is missing, or
            // index rebuilding is explicitly forced in MerkleDbConfig
            final boolean needRestorePathToDiskLocationHashChunks = idToDiskLocationHashChunks.size() == 0;
            if (needRestorePathToDiskLocationHashChunks) {
                if (validLeafPathRange.getMaxValidKey() >= 0) {
                    idToDiskLocationHashChunks.updateValidRange(0, validLeafPathRange.getMaxValidKey());
                }
                hashChunkLoadedCallback = (dataLocation, hashData) -> {
                    final VirtualHashChunk hashChunk = VirtualHashChunk.parseFrom(hashData);
                    final long path = hashChunk.path();
                    // Old data files may contain entries with paths outside the current virtual node range
                    final long firstHashPath = com.swirlds.virtualmap.internal.Path.getRightChildPath(path);
                    if (firstHashPath <= validLeafPathRange.getMaxValidKey()) {
                        final long chunkId = VirtualHashChunk.pathToChunkId(firstHashPath, hashChunkHeight);
                        idToDiskLocationHashChunks.put(chunkId, dataLocation);
                    }
                };
            } else {
                hashChunkLoadedCallback = null;
            }
            hashChunkStore = new MemoryIndexDiskKeyValueStore(
                    merkleDbConfig,
                    dbPaths.hashChunkDirectory,
                    tableName + "_pathtohashchunk",
                    null,
                    hashChunkLoadedCallback,
                    idToDiskLocationHashChunks);
        }

        // KV disk location index (path to disk location)
        final Path pathToLeafLocationFile = dbPaths.pathToDiskLocationLeafNodesFile;
        if (Files.exists(pathToLeafLocationFile) && !forceIndexRebuilding) {
            pathToDiskLocationLeafNodes = preferDiskBasedIndices
                    ? new LongListDisk(pathToLeafLocationFile, kvIndexCapacity, config)
                    : new LongListOffHeap(pathToLeafLocationFile, kvIndexCapacity, config);
        } else {
            pathToDiskLocationLeafNodes = preferDiskBasedIndices
                    ? new LongListDisk(kvIndexCapacity, config)
                    : new LongListOffHeap(kvIndexCapacity, config);
        }

        // Leaves store (leaf nodes)
        final LoadedDataCallback leafRecordLoadedCallback;
        // Check if leaf node index is to be restored: either the index file is missing, or
        // index rebuilding is explicitly forced in MerkleDbConfig
        final boolean needRestorePathToDiskLocationLeafNodes =
                (pathToDiskLocationLeafNodes.size() == 0) && (validLeafPathRange.getMinValidKey() > 0);
        if (needRestorePathToDiskLocationLeafNodes) {
            if (validLeafPathRange.getMaxValidKey() >= 0) {
                pathToDiskLocationLeafNodes.updateValidRange(
                        validLeafPathRange.getMinValidKey(), validLeafPathRange.getMaxValidKey());
            }
            leafRecordLoadedCallback = (dataLocation, leafData) -> {
                final VirtualLeafBytes<?> leafBytes = VirtualLeafBytes.parseFrom(leafData);
                final long path = leafBytes.path();
                // Old data files may contain entries with paths outside the current leaf range
                if (validLeafPathRange.withinRange(path)) {
                    pathToDiskLocationLeafNodes.put(path, dataLocation);
                }
            };
        } else {
            leafRecordLoadedCallback = null;
        }
        keyValueStore = new MemoryIndexDiskKeyValueStore(
                merkleDbConfig,
                dbPaths.pathToKeyValueDirectory,
                tableName + "_pathtohashkeyvalue",
                null,
                leafRecordLoadedCallback,
                pathToDiskLocationLeafNodes);

        // Keys (keys to paths)
        keyToPath = new HalfDiskHashMap(
                config,
                this.initialCapacity,
                dbPaths.keyToPathDirectory,
                tableName + "_objectkeytopath",
                null,
                preferDiskBasedIndices);
        keyToPath.printStats();
        // Repair keyToPath based on pathToKeyValue data, if requested and not disk based indices
        if (!preferDiskBasedIndices) {
            final String tablesToRepairHdhmConfig = merkleDbConfig.tablesToRepairHdhm();
            if (tablesToRepairHdhmConfig != null) {
                final String[] tableNames = tablesToRepairHdhmConfig.split(",");
                if (Arrays.stream(tableNames).filter(s -> !s.isBlank()).anyMatch(tableName::equals)) {
                    keyToPath.repair(getFirstLeafPath(), getLastLeafPath(), keyValueStore);
                }
            }
        }

        // Leaf records cache
        leafRecordCacheSize = merkleDbConfig.leafRecordCacheSize();
        leafRecordCache = (leafRecordCacheSize > 0) ? new VirtualLeafBytes[leafRecordCacheSize] : null;

        // Stats
        statisticsUpdater = new MerkleDbStatisticsUpdater(merkleDbConfig, tableName);

        // File compactions
        compactionCoordinator = new MerkleDbCompactionCoordinator(tableName, merkleDbConfig);
        if (compactionEnabled) {
            enableBackgroundCompaction();
        }

        // Update count of open databases
        COUNT_OF_OPEN_DATABASES.increment();

        logger.info(
                MERKLE_DB.getMarker(),
                "Created MerkleDB [{}] with store path '{}', initial capacity = {}, hash chunk height = {}",
                tableName,
                storageDir,
                this.initialCapacity,
                this.hashChunkHeight);
    }

    private void rebuildHashChunks(
            final Configuration config, final long hashIndexCapacity, final long hashesRamToDiskThreshold)
            throws IOException {
        assert hashChunkStore != null;
        assert idToDiskLocationHashChunks.size() == 0;
        assert hashesRamToDiskThreshold >= 0;

        final long startTime = System.currentTimeMillis();
        logger.info(MERKLE_DB.getMarker(), "Migrating hashes to hash chunks");

        // Legacy hash store / RAM
        HashListByteBuffer hashStoreRam = null;
        // Legacy hash store / disk
        MemoryIndexDiskKeyValueStore hashStoreDisk = null;
        try {
            if (hashesRamToDiskThreshold > 0) {
                if (Files.exists(dbPaths.hashStoreRamFile)) {
                    hashStoreRam = new HashListByteBuffer(dbPaths.hashStoreRamFile, hashesRamToDiskThreshold, config);
                } else {
                    throw new IOException("Rebuild hash chunks failed: hashStoreRam is missing");
                }
            }
            if ((hashesRamToDiskThreshold < Long.MAX_VALUE) && (hashesRamToDiskThreshold <= getLastLeafPath())) {
                // Index
                assert hashIndexCapacity > hashesRamToDiskThreshold;
                final LongList pathToDiskLocationInternalNodes;
                if (Files.exists(dbPaths.pathToDiskLocationInternalNodesFile)) {
                    pathToDiskLocationInternalNodes = preferDiskBasedIndices
                            ? new LongListDisk(dbPaths.pathToDiskLocationInternalNodesFile, hashIndexCapacity, config)
                            : new LongListOffHeap(
                                    dbPaths.pathToDiskLocationInternalNodesFile, hashIndexCapacity, config);
                } else {
                    throw new UnsupportedOperationException(
                            "Rebuild hash chunks failed: pathToDiskLocationInternalNodes is missing");
                }
                // Store
                hashStoreDisk = new MemoryIndexDiskKeyValueStore(
                        merkleDbConfig,
                        dbPaths.hashStoreDiskDirectory,
                        tableName + "_internalhashes",
                        null,
                        null,
                        pathToDiskLocationInternalNodes);
            }

            hashChunkStore.startWriting();

            final long maxChunkId = VirtualHashChunk.minChunkIdForPaths(getLastLeafPath(), hashChunkHeight);
            hashChunkStore.updateValidKeyRange(0, maxChunkId);
            final int chunkSize = VirtualHashChunk.getChunkSize(hashChunkHeight);
            for (long chunkId = 0; chunkId <= maxChunkId; chunkId++) {
                final long chunkPath = VirtualHashChunk.chunkIdToChunkPath(chunkId, hashChunkHeight);
                final VirtualHashChunk chunk = new VirtualHashChunk(chunkPath, hashChunkHeight);
                for (int i = 0; i < chunkSize; i++) {
                    final long path = VirtualHashChunk.getPathInChunk(chunkPath, i, hashChunkHeight);
                    if (path > getLastLeafPath()) {
                        continue;
                    }
                    final Hash hash;
                    if (path < hashesRamToDiskThreshold) {
                        assert hashStoreRam != null;
                        hash = hashStoreRam.get(path);
                    } else {
                        assert hashStoreDisk != null;
                        final VirtualHashRecord rec = VirtualHashRecord.parseFrom(hashStoreDisk.get(path));
                        hash = rec == null ? null : rec.hash();
                    }
                    if (hash == null) {
                        throw new IOException("Rebuild hash chunks failed: hash not found, path=" + path);
                    }
                    chunk.setHashAtPath(path, hash);
                }
                hashChunkStore.put(chunkId, chunk::writeTo, chunk.getSizeInBytes());
            }

            hashChunkStore.endWriting();
        } finally {
            if (hashStoreRam != null) {
                hashStoreRam.close();
            }
            logger.info(
                    MERKLE_DB.getMarker(),
                    "Migrated {} hashes in {} ms",
                    getLastLeafPath(),
                    System.currentTimeMillis() - startTime);
        }
    }

    /**
     * Enables background compaction process.
     */
    @Override
    public void enableBackgroundCompaction() {
        compactionCoordinator.enableBackgroundCompaction();
    }

    /** Stop background compaction process, interrupting the current compaction if one is happening.
     * This will not corrupt the database but will leave files around.*/
    @Override
    public void stopAndDisableBackgroundCompaction() {
        compactionCoordinator.stopAndDisableBackgroundCompaction();
    }

    /**
     * Get the count of open database instances. This is databases that have been opened but not yet
     * closed.
     *
     * @return Count of open databases.
     */
    public static long getCountOfOpenDatabases() {
        return COUNT_OF_OPEN_DATABASES.sum();
    }

    /** Get the most recent first leaf path */
    public long getFirstLeafPath() {
        return validLeafPathRange.getMinValidKey();
    }

    /** Get the most recent last leaf path */
    public long getLastLeafPath() {
        return validLeafPathRange.getMaxValidKey();
    }

    public int getHashChunkHeight() {
        return hashChunkHeight;
    }

    /**
     * Pauses compaction of all data file collections used by this data source. It may not stop compaction
     * immediately, but as soon as compaction process needs to update data source state, which is
     * critical for snapshots (e.g. update an index), it will be stopped until {@link
     * #resumeCompaction()}} is called.
     */
    void pauseCompaction() throws IOException {
        compactionCoordinator.pauseCompaction();
    }

    /** Resumes previously stopped data file collection merging. */
    void resumeCompaction() throws IOException {
        compactionCoordinator.resumeCompaction();
    }

    /**
     * Save a batch of data to data store.
     * <p>
     * If you call this method where not all data is provided to cover the change in
     * firstLeafPath and lastLeafPath, then any reads after this call may return rubbish or throw
     * obscure exceptions for any internals or leaves that have not been written. For example, if
     * you were to grow the tree by more than 2x, and then called this method in batches, be aware
     * that if you were to query for some record between batches that hadn't yet been saved, you
     * will encounter problems.
     *
     * @param firstLeafPath the tree path for first leaf
     * @param lastLeafPath the tree path for last leaf
     * @param hashChunksToUpdate stream of hash chunks to update, it is assumed this is sorted by
     *     path and each path only appears once.
     * @param leafRecordsToAddOrUpdate stream of new leaf nodes and updated leaf nodes
     * @param leafRecordsToDelete stream of new leaf nodes to delete, The leaf record's key and path
     *     have to be populated, all other data can be null.
     * @param isReconnectContext if true, the method called in the context of reconnect
     * @throws IOException If there was a problem saving changes to data source
     */
    @Override
    public void saveRecords(
            final long firstLeafPath,
            final long lastLeafPath,
            @NonNull final Stream<VirtualHashChunk> hashChunksToUpdate,
            @NonNull final Stream<VirtualLeafBytes> leafRecordsToAddOrUpdate,
            @NonNull final Stream<VirtualLeafBytes> leafRecordsToDelete,
            final boolean isReconnectContext)
            throws IOException {
        try {
            validLeafPathRange = new KeyRange(firstLeafPath, lastLeafPath);
            final CountDownLatch countDownLatch = new CountDownLatch(lastLeafPath > 0 ? 3 : 2);

            if (lastLeafPath > 0) {
                // Use an executor to make sure the data source is not closed in parallel. See
                // the comment in close() for details
                storeHashesExecutor.execute(() -> {
                    try {
                        writeHashes(firstLeafPath, lastLeafPath, hashChunksToUpdate);
                    } catch (final IOException e) {
                        logger.error(EXCEPTION.getMarker(), "[{}] Failed to store hashes", tableName, e);
                        throw new UncheckedIOException(e);
                    } finally {
                        countDownLatch.countDown();
                    }
                });
            }

            // Functionally, leaves don't have to be sorted. However, performance wise, sorting
            // is beneficial, as adjacent leaves are written together, which reduces the number
            // of random reads later
            final List<VirtualLeafBytes> sortedDirtyLeaves = leafRecordsToAddOrUpdate
                    .parallel()
                    .sorted(Comparator.comparingLong(VirtualLeafBytes::path))
                    .toList();
            final List<VirtualLeafBytes> deletedLeaves = leafRecordsToDelete.toList();

            // Use an executor to make sure the data source is not closed in parallel. See
            // the comment in close() for details
            storeLeavesExecutor.execute(() -> {
                try {
                    writeLeavesToPathToKeyValue(firstLeafPath, lastLeafPath, sortedDirtyLeaves);
                } catch (final IOException e) {
                    logger.error(EXCEPTION.getMarker(), "[{}] Failed to store leaves", tableName, e);
                    throw new UncheckedIOException(e);
                } finally {
                    countDownLatch.countDown();
                }
            });

            // Use an executor to make sure the data source is not closed in parallel. See
            // the comment in close() for details
            storeLeafKeysExecutor.execute(() -> {
                try {
                    writeLeavesToKeyToPath(
                            firstLeafPath, lastLeafPath, sortedDirtyLeaves, deletedLeaves, isReconnectContext);
                } catch (final IOException e) {
                    logger.error(EXCEPTION.getMarker(), "[{}] Failed to store leaf keys", tableName, e);
                    throw new UncheckedIOException(e);
                } finally {
                    countDownLatch.countDown();
                }
            });

            // wait for the other threads in the rare case they are not finished yet. We need to
            // have all writing
            // done before we return as when we return the state version we are writing is deleted
            // from the cache and
            // the flood gates are opened for reads through to the data we have written here.
            try {
                countDownLatch.await();
            } catch (final InterruptedException e) {
                logger.warn(
                        EXCEPTION.getMarker(),
                        "[{}] Interrupted while waiting on internal record storage",
                        tableName,
                        e);
                Thread.currentThread().interrupt();
            }
        } finally {
            // Report total size on disk as sum of all store files. All metadata and other helper files
            // are considered small enough to be ignored. If/when we decide to use on-disk long lists
            // for indices, they should be added here
            statisticsUpdater.updateStoreFileStats(this);
            // update off-heap stats
            statisticsUpdater.updateOffHeapStats(this);
        }
    }

    /**
     * Load a leaf record by key.
     *
     * @param keyBytes they to the leaf to load record for
     * @return loaded record or null if not found
     * @throws IOException If there was a problem reading record from db
     */
    @Nullable
    @Override
    public VirtualLeafBytes<?> loadLeafRecord(final Bytes keyBytes) throws IOException {
        requireNonNull(keyBytes);
        final int keyHashCode = keyBytes.hashCode();

        final long path;
        VirtualLeafBytes<?> cached = null;
        int cacheIndex = -1;
        if (leafRecordCache != null) {
            cacheIndex = Math.abs(keyHashCode % leafRecordCacheSize);
            // No synchronization is needed here. Java guarantees (JLS 17.7) that reference writes
            // are atomic, so we will never get corrupted objects from the array. The object may
            // be overwritten in the cache in a different thread in parallel, but it isn't a
            // problem as cached entry key is checked below anyway
            cached = leafRecordCache[cacheIndex];
        }
        // If an entry is found in the cache, and entry key is the one requested
        if ((cached != null) && keyBytes.equals(cached.keyBytes())) {
            // Some cache entries contain just key and path, but no value. If the value is there,
            // just return the cached entry. If not, at least make use of the path
            if (cached.valueBytes() != null) {
                return cached;
            }
            // Note that the path may be INVALID_PATH here, this is perfectly legal
            path = cached.path();
        } else {
            // Cache miss
            cached = null;
            statisticsUpdater.countLeafKeyReads();
            path = keyToPath.get(keyBytes, INVALID_PATH);
        }

        // If the key didn't map to anything, we just return null
        if (path == INVALID_PATH) {
            // Cache the result if not already cached
            if (leafRecordCache != null && cached == null) {
                leafRecordCache[cacheIndex] = new VirtualLeafBytes(path, keyBytes, null);
            }
            return null;
        }

        // If the key returns a value from the map, but it lies outside the first/last
        // leaf path, then return null. This can happen if the map contains old keys
        // that haven't been removed.
        if (!validLeafPathRange.withinRange(path)) {
            return null;
        }

        statisticsUpdater.countLeafReads();
        // Go ahead and lookup the value.
        VirtualLeafBytes<?> leafBytes = VirtualLeafBytes.parseFrom(keyValueStore.get(path));
        assert leafBytes != null && leafBytes.keyBytes().equals(keyBytes);

        if (leafRecordCache != null) {
            // No synchronization is needed here, see the comment above
            leafRecordCache[cacheIndex] = leafBytes;
        }

        return leafBytes;
    }

    /**
     * Load a leaf record by path. This method returns {@code null}, if the path is outside the
     * valid path range.
     *
     * @param path the path for the leaf we are loading
     * @return loaded record or null if not found
     * @throws IOException If there was a problem reading record from db
     */
    @Nullable
    @Override
    public VirtualLeafBytes<?> loadLeafRecord(final long path) throws IOException {
        if (path < 0) {
            throw new IllegalArgumentException("Path (" + path + ") is not valid");
        }
        final KeyRange leafPathRange = validLeafPathRange;
        if (!leafPathRange.withinRange(path)) {
            return null;
        }
        statisticsUpdater.countLeafReads();
        return VirtualLeafBytes.parseFrom(keyValueStore.get(path));
    }

    /**
     * Find the path of the given key.
     *
     * @param keyBytes the key for a path
     * @return the path or INVALID_PATH if not stored
     * @throws IOException If there was a problem locating the key
     */
    @Override
    public long findKey(final Bytes keyBytes) throws IOException {
        requireNonNull(keyBytes);
        final int keyHashCode = keyBytes.hashCode();

        // Check the cache first
        int cacheIndex = -1;
        if (leafRecordCache != null) {
            cacheIndex = Math.abs(keyHashCode % leafRecordCacheSize);
            // No synchronization is needed here. See the comment in loadLeafRecord(key) above
            final VirtualLeafBytes<?> cached = leafRecordCache[cacheIndex];
            if (cached != null && keyBytes.equals(cached.keyBytes())) {
                // Cached path may be a valid path or INVALID_PATH, both are legal here
                return cached.path();
            }
        }

        statisticsUpdater.countLeafKeyReads();
        final long path = keyToPath.get(keyBytes, INVALID_PATH);

        if (leafRecordCache != null) {
            // Path may be INVALID_PATH here. Still needs to be cached (negative result)
            leafRecordCache[cacheIndex] = new VirtualLeafBytes(path, keyBytes, null);
        }

        return path;
    }

    /**
     * {@inheritDoc}
     */
    @Nullable
    @Override
    public VirtualHashChunk loadHashChunk(final long chunkId) throws IOException {
        if (chunkId < 0) {
            throw new IllegalArgumentException("Hash chunk ID (" + chunkId + ") is not valid");
        }

        final long chunkPath = VirtualHashChunk.chunkIdToChunkPath(chunkId, hashChunkHeight);
        if (com.swirlds.virtualmap.internal.Path.getLeftChildPath(chunkPath) > getLastLeafPath()) {
            return null;
        }

        final VirtualHashChunk chunk = VirtualHashChunk.parseFrom(hashChunkStore.get(chunkId));
        assert chunk != null;
        statisticsUpdater.countHashReads();

        return chunk;
    }

    /**
     * {@inheritDoc}
     */
    @Override
    public void close(final boolean keepData) throws IOException {
        if (!closed.getAndSet(true)) {
            try {
                // Stop merging and shutdown the datasource compactor
                compactionCoordinator.stopAndDisableBackgroundCompaction();
                // Shut down all executors. If a flush is currently in progress, it will be interrupted.
                // It's critical to make sure there are no disk read/write operations before all indiced
                // and file collections are closed below
                shutdownThreadsAndWait(
                        storeHashesExecutor, storeLeavesExecutor, storeLeafKeysExecutor, snapshotExecutor);
            } finally {
                try {
                    // close all closable data stores
                    logger.info(MERKLE_DB.getMarker(), "Closing Data Source [{}]", tableName);
                    // Hash chunk store
                    hashChunkStore.close();
                    // Then hash chunk index
                    idToDiskLocationHashChunks.close();
                    // Key to paths, both store and index
                    keyToPath.close();
                    // Leaves store
                    keyValueStore.close();
                    // Then leaves index
                    pathToDiskLocationLeafNodes.close();
                } catch (final Exception e) {
                    logger.warn(EXCEPTION.getMarker(), "Exception while closing Data Source [{}]", tableName);
                } catch (final Error t) {
                    logger.error(EXCEPTION.getMarker(), "Error while closing Data Source [{}]", tableName);
                    throw t;
                } finally {
                    // updated count of open databases
                    COUNT_OF_OPEN_DATABASES.decrement();
                    // Delete the data dir
                    if (!keepData) {
                        DataFileCommon.deleteDirectoryAndContents(dbPaths.storageDir);
                    }
                }
            }
        }
    }

    /**
     * Write a snapshot of the current state of the database at this moment in time. This will block
     * till the snapshot is completely created.
     * <p>
     *
     * <b> Only one snapshot can happen at a time, this will throw an IllegalStateException if
     * another snapshot is currently happening. </b>
     * <p>
     * <b> IMPORTANT, after this is completed the caller owns the directory. It is responsible
     * for deleting it when it is no longer needed. </b>
     *
     * @param snapshotDirectory Directory to put snapshot into, it will be created if it doesn't
     *     exist.
     * @throws IOException If there was a problem writing the current database out to the given
     *     directory
     * @throws IllegalStateException If there is already a snapshot happening
     */
    @SuppressWarnings("ConstantConditions")
    @Override
    public void snapshot(final Path snapshotDirectory) throws IOException, IllegalStateException {
        // check if another snapshot was running
        final boolean aSnapshotWasInProgress = snapshotInProgress.getAndSet(true);
        if (aSnapshotWasInProgress) {
            throw new IllegalStateException("Tried to start a snapshot when one was already in progress");
        }
        logger.info(MERKLE_DB.getMarker(), "[{}] Starting snapshot to {}", tableName, snapshotDirectory);
        try {
            // start timing snapshot
            final long START = System.currentTimeMillis();
            // create snapshot dir if it doesn't exist
            Files.createDirectories(snapshotDirectory);
            final MerkleDbPaths snapshotDbPaths = new MerkleDbPaths(snapshotDirectory);
            // main snapshotting process in multiple-threads
            try {
                final CountDownLatch countDownLatch = new CountDownLatch(6);
                // write all data stores
                runWithSnapshotExecutor(true, countDownLatch, "idToDiskLocationHashChunks", () -> {
                    idToDiskLocationHashChunks.writeToFile(snapshotDbPaths.idToDiskLocationHashChunksFile);
                    return true;
                });
                runWithSnapshotExecutor(true, countDownLatch, "pathToDiskLocationLeafNodes", () -> {
                    pathToDiskLocationLeafNodes.writeToFile(snapshotDbPaths.pathToDiskLocationLeafNodesFile);
                    return true;
                });
                runWithSnapshotExecutor(true, countDownLatch, "hashChunkStore", () -> {
                    hashChunkStore.snapshot(snapshotDbPaths.hashChunkDirectory);
                    return true;
                });
                runWithSnapshotExecutor(keyToPath != null, countDownLatch, "keyToPath", () -> {
                    keyToPath.snapshot(snapshotDbPaths.keyToPathDirectory);
                    return true;
                });
                runWithSnapshotExecutor(true, countDownLatch, "keyValueStore", () -> {
                    keyValueStore.snapshot(snapshotDbPaths.pathToKeyValueDirectory);
                    return true;
                });
                runWithSnapshotExecutor(true, countDownLatch, "metadata", () -> {
                    saveMetadata(snapshotDbPaths);
                    return true;
                });
                // wait for the others to finish
                countDownLatch.await();
            } catch (final InterruptedException e) {
                logger.error(
                        EXCEPTION.getMarker(),
                        "[{}] InterruptedException from waiting for countDownLatch in snapshot",
                        tableName,
                        e);
                Thread.currentThread().interrupt();
            }
            logger.info(
                    MERKLE_DB.getMarker(),
                    "[{}] Snapshot all finished in {} seconds",
                    tableName,
                    (System.currentTimeMillis() - START) * UnitConstants.MILLISECONDS_TO_SECONDS);
        } finally {
            snapshotInProgress.set(false);
        }
    }

    /** toString for debugging */
    @Override
    public String toString() {
        return new ToStringBuilder(this)
                .append("initialCapacity", initialCapacity)
                .append("preferDiskBasedIndexes", preferDiskBasedIndices)
                .append("pathToDiskLocationInternalNodes.size", idToDiskLocationHashChunks.size())
                .append("pathToDiskLocationLeafNodes.size", pathToDiskLocationLeafNodes.size())
                .append("hashChunkStore", hashChunkStore)
                .append("keyToPath", keyToPath)
                .append("keyValueStore", keyValueStore)
                .append("snapshotInProgress", snapshotInProgress.get())
                .toString();
    }

    /**
     * Table name for this data source in its virtual database instance.
     *
     * @return Table name
     */
    public String getTableName() {
        return tableName;
    }

    public long getInitialCapacity() {
        return initialCapacity;
    }

    // For testing purpose
    boolean isCompactionEnabled() {
        return compactionCoordinator.isCompactionEnabled();
    }

    private void saveMetadata(final MerkleDbPaths targetDir) throws IOException {
        final KeyRange leafRange = validLeafPathRange;
        final Path targetFile = targetDir.metadataFile;
        try (final OutputStream fileOut =
                Files.newOutputStream(targetFile, StandardOpenOption.CREATE, StandardOpenOption.WRITE)) {
            final WritableSequentialData out = new WritableStreamingData(fileOut);
            if (leafRange.getMinValidKey() != 0) {
                ProtoWriterTools.writeTag(out, FIELD_DSMETADATA_MINVALIDKEY);
                out.writeVarLong(leafRange.getMinValidKey(), false);
            }
            if (leafRange.getMaxValidKey() != 0) {
                ProtoWriterTools.writeTag(out, FIELD_DSMETADATA_MAXVALIDKEY);
                out.writeVarLong(leafRange.getMaxValidKey(), false);
            }
            // Initial capacity is always greater than 0
            ProtoWriterTools.writeTag(out, FIELD_DSMETADATA_INITIALCAPACITY);
            out.writeVarLong(initialCapacity, false);
            // Hash RAM/disk threshold is used in tests
            if (hashesRamToDiskThreshold != 0) {
                ProtoWriterTools.writeTag(out, FIELD_DSMETADATA_HASHESRAMTODISKTHRESHOLD);
                out.writeVarLong(hashesRamToDiskThreshold, false);
            }
            fileOut.flush();
        }
    }

    private boolean loadMetadata(final MerkleDbPaths sourceDir) throws IOException {
        if (Files.exists(sourceDir.metadataFile)) {
            final Path sourceFile = sourceDir.metadataFile;
            long minValidKey = 0;
            long maxValidKey = 0;
            try (final ReadableStreamingData in = new ReadableStreamingData(sourceFile)) {
                while (in.hasRemaining()) {
                    final int tag = in.readVarInt(false);
                    final int fieldNum = tag >> TAG_FIELD_OFFSET;
                    if (fieldNum == FIELD_DSMETADATA_MINVALIDKEY.number()) {
                        minValidKey = in.readVarLong(false);
                    } else if (fieldNum == FIELD_DSMETADATA_MAXVALIDKEY.number()) {
                        maxValidKey = in.readVarLong(false);
                    } else if (fieldNum == FIELD_DSMETADATA_INITIALCAPACITY.number()) {
                        initialCapacity = in.readVarLong(false);
                    } else if (fieldNum == FIELD_DSMETADATA_HASHESRAMTODISKTHRESHOLD.number()) {
                        hashesRamToDiskThreshold = in.readVarLong(false);
                    } else if (fieldNum == FIELD_DSMETADATA_HASHCHUNKHEIGHT.number()) {
                        final int hashChunkHeight = in.readVarInt(false);
                        if (this.hashChunkHeight != hashChunkHeight) {
                            throw new IllegalStateException("Hash chunk height mismatch, config=" + this.hashChunkHeight
                                    + " disk=" + hashChunkHeight);
                        }
                    } else {
                        throw new IllegalArgumentException("Unknown data source metadata field: " + fieldNum);
                    }
                }
                validLeafPathRange = new KeyRange(minValidKey, maxValidKey);
            }
            Files.delete(sourceFile);
            return true;
        }
        return false;
    }

    /** {@inheritDoc} */
    @Override
    public void registerMetrics(final Metrics metrics) {
        statisticsUpdater.registerMetrics(metrics);
    }

    /** {@inheritDoc} */
    @Override
    public void copyStatisticsFrom(final VirtualDataSource that) {
        if (!(that instanceof MerkleDbDataSource thatDataSource)) {
            logger.warn(MERKLE_DB.getMarker(), "Can only copy statistics from MerkleDbDataSource");
            return;
        }
        statisticsUpdater = thatDataSource.statisticsUpdater;
    }

    // ==================================================================================================================
    // private methods

    /**
     * Shutdown threads if they are running and wait for them to finish
     *
     * @param executors array of threads to shut down.
     * @throws IOException if there was a problem or timeout shutting down threads.
     */
    private void shutdownThreadsAndWait(final ExecutorService... executors) throws IOException {
        try {
            // shutdown threads
            for (final ExecutorService executor : executors) {
                if (!executor.isShutdown()) {
                    executor.shutdown();
                    final boolean finishedWithoutTimeout = executor.awaitTermination(5, TimeUnit.MINUTES);
                    if (!finishedWithoutTimeout) {
                        throw new IOException("Timeout while waiting for executor service to finish.");
                    }
                }
            }
        } catch (final InterruptedException e) {
            logger.warn(EXCEPTION.getMarker(), "[{}] Interrupted while waiting on executors to shutdown", tableName, e);
            Thread.currentThread().interrupt();
            throw new IOException("Interrupted while waiting for shutdown to finish.", e);
        }
    }

    /**
     * Run a runnable on background thread using snapshot ExecutorService, counting down latch when
     * done.
     *
     * @param shouldRun when true, run runnable otherwise just countdown latch
     * @param countDownLatch latch to count down when done
     * @param taskName the name of the task for logging
     * @param runnable the code to run
     */
    private void runWithSnapshotExecutor(
            final boolean shouldRun,
            final CountDownLatch countDownLatch,
            final String taskName,
            final Callable<Object> runnable) {
        if (shouldRun) {
            snapshotExecutor.submit(() -> {
                final long START = System.currentTimeMillis();
                try {
                    runnable.call();
                    logger.trace(
                            MERKLE_DB.getMarker(),
                            "[{}] Snapshot {} complete in {} seconds",
                            tableName,
                            taskName,
                            (System.currentTimeMillis() - START) * UnitConstants.MILLISECONDS_TO_SECONDS);
                    return true; // turns this into a callable, so it can throw checked
                    // exceptions
                } catch (final Throwable t) {
                    // log and rethrow
                    logger.error(EXCEPTION.getMarker(), "[{}] Snapshot {} failed", tableName, taskName, t);
                    throw t;
                } finally {
                    countDownLatch.countDown();
                }
            });
        } else {
            countDownLatch.countDown();
        }
    }

    /**
     * Write all hashes to hashStore
     */
<<<<<<< HEAD
    private void writeHashes(
            final long firstLeafPath, final long lastLeafPath, final Stream<VirtualHashChunk> dirtyHashes)
            throws IOException {
        if (lastLeafPath < 0) {
            // Empty store
            hashChunkStore.updateValidKeyRange(-1, -1);
        } else {
            hashChunkStore.updateValidKeyRange(0, VirtualHashChunk.minChunkIdForPaths(lastLeafPath, hashChunkHeight));
        }

        if ((dirtyHashes == null) || (lastLeafPath < 0)) {
=======
    private void writeHashes(final long maxValidPath, @NonNull final Stream<VirtualHashRecord> dirtyHashes)
            throws IOException {
        if (hasDiskStoreForHashes) {
            if (maxValidPath < 0) {
                // Empty store
                hashStoreDisk.updateValidKeyRange(-1, -1);
            } else {
                hashStoreDisk.updateValidKeyRange(0, maxValidPath);
            }
        }

        if (maxValidPath < 0) {
>>>>>>> 31e7fe89
            // nothing to do
            return;
        }

        hashChunkStore.startWriting();

        dirtyHashes.forEach(chunk -> {
            statisticsUpdater.countFlushHashesWritten();
            try {
                hashChunkStore.put(chunk.getChunkId(), chunk::writeTo, chunk.getSizeInBytes());
            } catch (final IOException e) {
                logger.error(EXCEPTION.getMarker(), "[{}] IOException writing hash chunks", tableName, e);
                throw new UncheckedIOException(e);
            }
        });

        final DataFileReader newHashesFile = hashChunkStore.endWriting();
        statisticsUpdater.setFlushHashesStoreFileSize(newHashesFile);
        runHashStoreCompaction();
    }

    /** Write all the given leaf records to pathToKeyValue */
    private void writeLeavesToPathToKeyValue(
            final long firstLeafPath, final long lastLeafPath, @NonNull final List<VirtualLeafBytes> sortedDirtyLeaves)
            throws IOException {
        if (lastLeafPath < 0) {
            // Empty store
            keyValueStore.updateValidKeyRange(-1, -1);
        } else {
            keyValueStore.updateValidKeyRange(firstLeafPath, lastLeafPath);
        }

        if (sortedDirtyLeaves.isEmpty()) {
            // Nothing to do
            return;
        }

<<<<<<< HEAD
        keyValueStore.startWriting();
        keyToPath.startWriting();
=======
        pathToKeyValue.startWriting();
>>>>>>> 31e7fe89

        // Iterate over leaf records
        for (VirtualLeafBytes<?> leafBytes : sortedDirtyLeaves) {
            // Update path to K/V store
            try {
                keyValueStore.put(leafBytes.path(), leafBytes::writeTo, leafBytes.getSizeInBytes());
            } catch (final IOException e) {
                logger.error(EXCEPTION.getMarker(), "[{}] IOException writing to pathToKeyValue", tableName, e);
                throw new UncheckedIOException(e);
            }
            statisticsUpdater.countFlushLeavesWritten();
        }

        // end writing
        final DataFileReader pathToKeyValueReader = pathToKeyValue.endWriting();
        statisticsUpdater.setFlushLeavesStoreFileSize(pathToKeyValueReader);

        runPathToKeyStoreCompaction();
    }

    /** Write all the given leaf records to keyToPath */
    private void writeLeavesToKeyToPath(
            final long firstLeafPath,
            final long lastLeafPath,
            @NonNull final List<VirtualLeafBytes> sortedDirtyLeaves,
            @NonNull final List<VirtualLeafBytes> deletedLeaves,
            boolean isReconnect)
            throws IOException {
        if (sortedDirtyLeaves.isEmpty() && deletedLeaves.isEmpty()) {
            // Nothing to do
            return;
        }

        keyToPath.startWriting();

        // Iterate over leaf records
        for (final VirtualLeafBytes<?> leafBytes : sortedDirtyLeaves) {
            final long path = leafBytes.path();
            // Update key to path index
            keyToPath.put(leafBytes.keyBytes(), path);
            statisticsUpdater.countFlushLeafKeysWritten();

            // cache the record
            invalidateReadCache(leafBytes.keyBytes());
        }

        // Iterate over leaf records to delete
        for (VirtualLeafBytes<?> leafBytes : deletedLeaves) {
            final long path = leafBytes.path();
            // Update key to path index. In some cases (e.g. during reconnect), some leaves in the
            // deletedLeaves stream have been moved to different paths in the tree. This is good
            // indication that these leaves should not be deleted. This is why putIfEqual() and
            // deleteIfEqual() are used below rather than unconditional put() and delete() as for
            // dirtyLeaves stream above
            if (isReconnect) {
                keyToPath.deleteIfEqual(leafBytes.keyBytes(), path);
            } else {
                keyToPath.delete(leafBytes.keyBytes());
            }
            statisticsUpdater.countFlushLeavesDeleted();

            // delete from pathToKeyValue, we don't need to explicitly delete leaves as
            // they will be deleted on
            // next merge based on range of valid leaf paths. If a leaf at path X is deleted
            // then a new leaf is
            // inserted at path X then the record is just updated to new leaf's data.

            // delete the record from the cache
            invalidateReadCache(leafBytes.keyBytes());
        }

        // end writing
<<<<<<< HEAD
        final DataFileReader pathToKeyValueReader = keyValueStore.endWriting();
        statisticsUpdater.setFlushLeavesStoreFileSize(pathToKeyValueReader);
=======
>>>>>>> 31e7fe89
        final DataFileReader keyToPathReader = keyToPath.endWriting();
        statisticsUpdater.setFlushLeafKeysStoreFileSize(keyToPathReader);

        if (!compactionCoordinator.isCompactionRunning(DataFileCompactor.OBJECT_KEY_TO_PATH)) {
            keyToPath.resizeIfNeeded(firstLeafPath, lastLeafPath);
        }

        runKeyToPathStoreCompaction();
    }

    /**
     * Creates a new data file compactor for hashChunkStore file collection.
     */
    DataFileCompactor newHashChunkStoreCompactor() {
        return new DataFileCompactor(
                merkleDbConfig,
                tableName + "_" + DataFileCompactor.ID_TO_HASH_CHUNK,
                hashChunkStore.getFileCollection(),
                idToDiskLocationHashChunks,
                statisticsUpdater::setHashesStoreCompactionTimeMs,
                statisticsUpdater::setHashesStoreCompactionSavedSpaceMb,
                statisticsUpdater::setHashesStoreFileSizeByLevelMb,
                () -> {
                    statisticsUpdater.updateStoreFileStats(this);
                    statisticsUpdater.updateOffHeapStats(this);
                });
    }

    /**
     * Creates a new data file compactor for pathToKeyValue file collection.
     */
    DataFileCompactor newKeyValueStoreCompactor() {
        return new DataFileCompactor(
                merkleDbConfig,
                tableName + "_" + DataFileCompactor.PATH_TO_KEY_VALUE,
                keyValueStore.getFileCollection(),
                pathToDiskLocationLeafNodes,
                statisticsUpdater::setLeavesStoreCompactionTimeMs,
                statisticsUpdater::setLeavesStoreCompactionSavedSpaceMb,
                statisticsUpdater::setLeavesStoreFileSizeByLevelMb,
                () -> {
                    statisticsUpdater.updateStoreFileStats(this);
                    statisticsUpdater.updateOffHeapStats(this);
                });
    }

    /**
     * Creates a new data file compactor for keyToPath file collection.
     */
    DataFileCompactor newKeyToPathCompactor() {
        return new DataFileCompactor(
                merkleDbConfig,
                tableName + "_" + DataFileCompactor.OBJECT_KEY_TO_PATH,
                keyToPath.getFileCollection(),
                keyToPath.getBucketIndexToBucketLocation(),
                statisticsUpdater::setLeafKeysStoreCompactionTimeMs,
                statisticsUpdater::setLeafKeysStoreCompactionSavedSpaceMb,
                statisticsUpdater::setLeafKeysStoreFileSizeByLevelMb,
                () -> {
                    statisticsUpdater.updateStoreFileStats(this);
                    statisticsUpdater.updateOffHeapStats(this);
                });
    }

    /**
     * Invalidates the given key in virtual leaf record cache, if the cache is enabled.
     * <p>
     * If the key is deleted, it's still updated in the cache. It means no record with the given
     * key exists in the data source, so further lookups for the key are skipped.
     * <p>
     * Cache index is calculated as the key's hash code % cache size. The cache is only updated,
     * if the current record at this index has the given key. If the key is different, no update is
     * performed.
     *
     * @param keyBytes virtual key
     */
    private void invalidateReadCache(final Bytes keyBytes) {
        if (leafRecordCache == null) {
            return;
        }
        final int keyHashCode = keyBytes.hashCode();
        final int cacheIndex = Math.abs(keyHashCode % leafRecordCacheSize);
        final VirtualLeafBytes<?> cached = leafRecordCache[cacheIndex];
        if ((cached != null) && keyBytes.equals(cached.keyBytes())) {
            leafRecordCache[cacheIndex] = null;
        }
    }

    public void runHashStoreCompaction() {
        compactionCoordinator.compactIfNotRunningYet(DataFileCompactor.ID_TO_HASH_CHUNK, newHashChunkStoreCompactor());
    }

    public void runPathToKeyStoreCompaction() {
        compactionCoordinator.compactIfNotRunningYet(DataFileCompactor.PATH_TO_KEY_VALUE, newKeyValueStoreCompactor());
    }

    public void runKeyToPathStoreCompaction() {
        compactionCoordinator.compactIfNotRunningYet(DataFileCompactor.OBJECT_KEY_TO_PATH, newKeyToPathCompactor());
    }

    public void awaitForCurrentCompactionsToComplete(final long timeoutMillis) {
        compactionCoordinator.awaitForCurrentCompactionsToComplete(timeoutMillis);
    }

    public MemoryIndexDiskKeyValueStore getHashChunkStore() {
        return hashChunkStore;
    }

    public HalfDiskHashMap getKeyToPath() {
        return keyToPath;
    }

    public MemoryIndexDiskKeyValueStore getPathToKeyValue() {
        return keyValueStore;
    }

    MerkleDbCompactionCoordinator getCompactionCoordinator() {
        return compactionCoordinator;
    }

    public LongList getIdToDiskLocationHashChunks() {
        return idToDiskLocationHashChunks;
    }

    public LongList getPathToDiskLocationLeafNodes() {
        return pathToDiskLocationLeafNodes;
    }

    /**
     * {@inheritDoc}
     */
    @Override
    public int hashCode() {
        return Objects.hash(dbPaths.storageDir);
    }

    /**
     * {@inheritDoc}
     */
    @Override
    public boolean equals(Object o) {
        if (!(o instanceof MerkleDbDataSource other)) {
            return false;
        }
        return Objects.equals(dbPaths.storageDir, other.dbPaths.storageDir);
    }
}<|MERGE_RESOLUTION|>--- conflicted
+++ resolved
@@ -643,7 +643,7 @@
                 // the comment in close() for details
                 storeHashesExecutor.execute(() -> {
                     try {
-                        writeHashes(firstLeafPath, lastLeafPath, hashChunksToUpdate);
+                        writeHashes(lastLeafPath, hashChunksToUpdate);
                     } catch (final IOException e) {
                         logger.error(EXCEPTION.getMarker(), "[{}] Failed to store hashes", tableName, e);
                         throw new UncheckedIOException(e);
@@ -1168,32 +1168,15 @@
     /**
      * Write all hashes to hashStore
      */
-<<<<<<< HEAD
-    private void writeHashes(
-            final long firstLeafPath, final long lastLeafPath, final Stream<VirtualHashChunk> dirtyHashes)
-            throws IOException {
-        if (lastLeafPath < 0) {
+    private void writeHashes(final long maxValidPath, final Stream<VirtualHashChunk> dirtyHashes) throws IOException {
+        if (maxValidPath < 0) {
             // Empty store
             hashChunkStore.updateValidKeyRange(-1, -1);
         } else {
-            hashChunkStore.updateValidKeyRange(0, VirtualHashChunk.minChunkIdForPaths(lastLeafPath, hashChunkHeight));
-        }
-
-        if ((dirtyHashes == null) || (lastLeafPath < 0)) {
-=======
-    private void writeHashes(final long maxValidPath, @NonNull final Stream<VirtualHashRecord> dirtyHashes)
-            throws IOException {
-        if (hasDiskStoreForHashes) {
-            if (maxValidPath < 0) {
-                // Empty store
-                hashStoreDisk.updateValidKeyRange(-1, -1);
-            } else {
-                hashStoreDisk.updateValidKeyRange(0, maxValidPath);
-            }
-        }
-
-        if (maxValidPath < 0) {
->>>>>>> 31e7fe89
+            hashChunkStore.updateValidKeyRange(0, VirtualHashChunk.minChunkIdForPaths(maxValidPath, hashChunkHeight));
+        }
+
+        if ((dirtyHashes == null) || (maxValidPath < 0)) {
             // nothing to do
             return;
         }
@@ -1231,12 +1214,7 @@
             return;
         }
 
-<<<<<<< HEAD
         keyValueStore.startWriting();
-        keyToPath.startWriting();
-=======
-        pathToKeyValue.startWriting();
->>>>>>> 31e7fe89
 
         // Iterate over leaf records
         for (VirtualLeafBytes<?> leafBytes : sortedDirtyLeaves) {
@@ -1251,7 +1229,7 @@
         }
 
         // end writing
-        final DataFileReader pathToKeyValueReader = pathToKeyValue.endWriting();
+        final DataFileReader pathToKeyValueReader = keyValueStore.endWriting();
         statisticsUpdater.setFlushLeavesStoreFileSize(pathToKeyValueReader);
 
         runPathToKeyStoreCompaction();
@@ -1309,11 +1287,6 @@
         }
 
         // end writing
-<<<<<<< HEAD
-        final DataFileReader pathToKeyValueReader = keyValueStore.endWriting();
-        statisticsUpdater.setFlushLeavesStoreFileSize(pathToKeyValueReader);
-=======
->>>>>>> 31e7fe89
         final DataFileReader keyToPathReader = keyToPath.endWriting();
         statisticsUpdater.setFlushLeafKeysStoreFileSize(keyToPathReader);
 
@@ -1426,7 +1399,7 @@
         return keyToPath;
     }
 
-    public MemoryIndexDiskKeyValueStore getPathToKeyValue() {
+    public MemoryIndexDiskKeyValueStore getKeyValueStore() {
         return keyValueStore;
     }
 
