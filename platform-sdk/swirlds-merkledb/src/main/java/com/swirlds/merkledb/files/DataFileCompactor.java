// SPDX-License-Identifier: Apache-2.0
package com.swirlds.merkledb.files;

import static com.swirlds.logging.legacy.LogMarker.EXCEPTION;
import static com.swirlds.logging.legacy.LogMarker.MERKLE_DB;
import static com.swirlds.merkledb.files.DataFileCommon.formatSizeBytes;
import static com.swirlds.merkledb.files.DataFileCommon.getSizeOfFiles;
import static com.swirlds.merkledb.files.DataFileCommon.getSizeOfFilesByPath;
import static com.swirlds.merkledb.files.DataFileCommon.logCompactStats;

import com.hedera.pbj.runtime.io.buffer.BufferedData;
import com.swirlds.base.units.UnitConstants;
import com.swirlds.merkledb.KeyRange;
import com.swirlds.merkledb.collections.CASableLongIndex;
import com.swirlds.merkledb.config.MerkleDbConfig;
import edu.umd.cs.findbugs.annotations.Nullable;
import java.io.IOException;
import java.nio.file.Path;
import java.time.Instant;
import java.util.ArrayList;
import java.util.Collections;
import java.util.List;
import java.util.Map;
<<<<<<< HEAD
import java.util.concurrent.atomic.AtomicBoolean;
import java.util.concurrent.atomic.AtomicInteger;
=======
>>>>>>> 76fc2286
import java.util.concurrent.atomic.AtomicReference;
import java.util.concurrent.locks.Lock;
import java.util.concurrent.locks.ReentrantLock;
import java.util.function.BiConsumer;
import java.util.stream.Collectors;
import org.apache.logging.log4j.LogManager;
import org.apache.logging.log4j.Logger;

/**
 * This class is responsible performing compaction of data files in a {@link DataFileCollection}.
 * The compaction is supposed to happen in the background and can be paused and resumed with {@link #pauseCompaction()}
 * and {@link #resumeCompaction()} to prevent compaction from interfering with snapshots.
 */
public class DataFileCompactor {

    private static final Logger logger = LogManager.getLogger(DataFileCompactor.class);

    public static final String HASH_STORE_DISK = "HashStoreDisk";
    public static final String OBJECT_KEY_TO_PATH = "ObjectKeyToPath";
    public static final String PATH_TO_KEY_VALUE = "PathToKeyValue";

    /**
     * This is the compaction level that non-compacted files have.
     */
    public static final int INITIAL_COMPACTION_LEVEL = 0;

    private final MerkleDbConfig dbConfig;

    /**
     * Name of the file store to compact. This is used for logging and metrics.
     */
    private final String storeName;

    /**
     * The data file collection to compact.
     */
    private final DataFileCollection dataFileCollection;

    /**
     * Index to update during compaction.
     */
    private final CASableLongIndex index;

    /**
     * A function that will be called to report the duration of the compaction.
     */
    @Nullable
    private final BiConsumer<Integer, Long> reportDurationMetricFunction;

    /**
     * A function that will be called to report the amount of space saved by the compaction.
     */
    @Nullable
    private final BiConsumer<Integer, Double> reportSavedSpaceMetricFunction;

    private final BiConsumer<Integer, Double> reportFileSizeByLevelMetricFunction;

    /**
     * A function that updates statistics of total usage of disk space and off-heap space.
     */
    @Nullable
    private final Runnable updateTotalStatsFunction;

    /**
     * A lock used for synchronization between snapshots and compactions. While a compaction is in
     * progress, it runs on its own without any synchronization. However, a few critical sections
     * are protected with this lock: to create a new compaction writer/reader when compaction is
     * started, to copy data items to the current writer and update the corresponding index item,
     * and to close the compaction writer. This mechanism allows snapshots to effectively put
     * compaction on hold, which is critical as snapshots should be as fast as possible, while
     * compactions are just background processes.
     */
    private final Lock snapshotCompactionLock = new ReentrantLock();

    /**
     * Start time of the current compaction, or null if compaction isn't running
     */
    private final AtomicReference<Instant> currentCompactionStartTime = new AtomicReference<>();

    /**
     * Current data file writer during compaction, or null if compaction isn't running. The writer
     * is created at compaction start. If compaction is interrupted by a snapshot, the writer is
     * closed before the snapshot, and then a new writer / new file is created after the snapshot is
     * taken.
     */
    private final AtomicReference<DataFileWriter> currentWriter = new AtomicReference<>();
    /**
     * Current data file reader for the compaction writer above.
     */
    private final AtomicReference<DataFileReader> currentReader = new AtomicReference<>();
    /**
     * The list of new files created during compaction. Usually, all files to process are compacted
     * to a single new file, but if compaction is interrupted by a snapshot, there may be more than
     * one file created.
     */
    private final List<Path> newCompactedFiles = new ArrayList<>();

    /**
     * Indicates whether compaction is in progress at the time when {@link #pauseCompaction()}
     * is called. This flag is then checked in {@link DataFileCompactor#resumeCompaction()} )} to start a new
     * compacted file or not. This field is synchronized using {@link #snapshotCompactionLock}.
     */
    private boolean compactionWasInProgress = false;

    /**
     * This variable keeps track of the compaction level that was in progress at the time when it was suspended.
     * Once the compaction is resumed, this level is used to start a new compacted file, and then it's reset to
     * 0. This field is synchronized using {@link #snapshotCompactionLock}.
     */
    private int compactionLevelInProgress = 0;

    /**
     * A flag used to interrupt this compaction task rather than using {@link Thread#interrupt()}.
     * This flag is set in {@link #interruptCompaction()} and checked periodically in the main
     * compaction loop.
     */
    private volatile boolean interruptFlag = false;

    /**
     * @param dbConfig                       MerkleDb config
     * @param storeName                      name of the store to compact
     * @param dataFileCollection             data file collection to compact
     * @param index                          index to update during compaction
     * @param reportDurationMetricFunction   function to report how long compaction took, in ms
     * @param reportSavedSpaceMetricFunction function to report how much space was compacted, in Mb
     * @param reportFileSizeByLevelMetricFunction function to report how much space is used by the store by compaction level, in Mb
     * @param updateTotalStatsFunction       A function that updates statistics of total usage of disk space and off-heap space
     */
    public DataFileCompactor(
            final MerkleDbConfig dbConfig,
            final String storeName,
            final DataFileCollection dataFileCollection,
            CASableLongIndex index,
            @Nullable final BiConsumer<Integer, Long> reportDurationMetricFunction,
            @Nullable final BiConsumer<Integer, Double> reportSavedSpaceMetricFunction,
            @Nullable final BiConsumer<Integer, Double> reportFileSizeByLevelMetricFunction,
            @Nullable Runnable updateTotalStatsFunction) {
        this.dbConfig = dbConfig;
        this.storeName = storeName;
        this.dataFileCollection = dataFileCollection;
        this.index = index;
        this.reportDurationMetricFunction = reportDurationMetricFunction;
        this.reportSavedSpaceMetricFunction = reportSavedSpaceMetricFunction;
        this.reportFileSizeByLevelMetricFunction = reportFileSizeByLevelMetricFunction;
        this.updateTotalStatsFunction = updateTotalStatsFunction;
    }

    /**
     * Compacts all files in compactionPlan.
     *
     * @param index          takes a map of moves from old location to new location. Once it is finished and
     *                       returns it is assumed all readers will no longer be looking in old location, so old files
     *                       can be safely deleted.
     * @param filesToCompact list of files to compact
     * @param targetCompactionLevel target compaction level
     * @return list of files created during the compaction
     * @throws IOException          If there was a problem with the compaction
     * @throws InterruptedException If the compaction thread was interrupted
     */
    List<Path> compactFiles(
            final CASableLongIndex index,
            final List<? extends DataFileReader> filesToCompact,
            final int targetCompactionLevel)
            throws IOException, InterruptedException {
        if (filesToCompact.size() < getMinNumberOfFilesToCompact()) {
            // nothing to do we have merged since the last data update
            logger.debug(MERKLE_DB.getMarker(), "No files were available for merging [{}]", storeName);
            return Collections.emptyList();
        }

        interruptFlag = false;

        // create a merge time stamp, this timestamp is the newest time of the set of files we are
        // merging
        final Instant startTime = filesToCompact.stream()
                .map(file -> file.getMetadata().getCreationDate())
                .max(Instant::compareTo)
                .orElseGet(Instant::now);
        snapshotCompactionLock.lock();
        try {
            currentCompactionStartTime.set(startTime);
            newCompactedFiles.clear();
            startNewCompactionFile(targetCompactionLevel);
        } finally {
            snapshotCompactionLock.unlock();
        }

        // We need a map to find readers by file index below. It doesn't have to be synchronized
        // as it will be accessed in this thread only, so it can be a simple HashMap or alike.
        // However, standard Java maps can only work with Integer, not int (yet), so auto-boxing
        // will put significant load on GC. Let's do something different
        int minFileIndex = Integer.MAX_VALUE;
        int maxFileIndex = 0;
        for (final DataFileReader r : filesToCompact) {
            minFileIndex = Math.min(minFileIndex, r.getIndex());
            maxFileIndex = Math.max(maxFileIndex, r.getIndex());
        }
        final int firstIndexInc = minFileIndex;
        final int lastIndexExc = maxFileIndex + 1;
        final DataFileReader[] readers = new DataFileReader[lastIndexExc - firstIndexInc];
        for (DataFileReader r : filesToCompact) {
            readers[r.getIndex() - firstIndexInc] = r;
        }

        boolean allDataItemsProcessed = false;
        try {
            final KeyRange keyRange = dataFileCollection.getValidKeyRange();
<<<<<<< HEAD
            index.forEach((path, dataLocation) -> {
                if (!keyRange.withinRange(path)) {
                    return;
                }
                final int fileIndex = DataFileCommon.fileIndexFromDataLocation(dataLocation);
                if ((fileIndex < firstIndexInc) || (fileIndex >= lastIndexExc)) {
                    return;
                }
                final DataFileReader reader = readers[fileIndex - firstIndexInc];
                if (reader == null) {
                    return;
                }
                final long fileOffset = DataFileCommon.byteOffsetFromDataLocation(dataLocation);
                // Take the lock. If a snapshot is started in a different thread, this call
                // will block until the snapshot is done. The current file will be flushed,
                // and current data file writer and reader will point to a new file
                snapshotCompactionLock.lock();
                try {
                    final DataFileWriter newFileWriter = currentWriter.get();
                    final BufferedData itemBytes = reader.readDataItem(fileOffset);
                    assert itemBytes != null;
                    long newLocation = newFileWriter.storeDataItem(itemBytes);
                    // update the index
                    index.putIfEqual(path, dataLocation, newLocation);
                } catch (final ClosedByInterruptException e) {
                    logger.info(
                            MERKLE_DB.getMarker(),
                            "[{}] Failed to copy data item {} / {} due to thread interruption",
                            storeName,
                            fileIndex,
                            fileOffset,
                            e);
                    throw e;
                } catch (final IOException z) {
                    logger.error(EXCEPTION.getMarker(), "Failed to copy data item {} / {}", fileIndex, fileOffset, z);
                    throw z;
                } finally {
                    snapshotCompactionLock.unlock();
                }
            });
            allDataItemsProcessed = true;
=======
            allDataItemsProcessed = index.forEach(
                    (path, dataLocation) -> {
                        if (!keyRange.withinRange(path)) {
                            return;
                        }
                        final int fileIndex = DataFileCommon.fileIndexFromDataLocation(dataLocation);
                        if ((fileIndex < firstIndexInc) || (fileIndex >= lastIndexExc)) {
                            return;
                        }
                        final DataFileReader reader = readers[fileIndex - firstIndexInc];
                        if (reader == null) {
                            return;
                        }
                        final long fileOffset = DataFileCommon.byteOffsetFromDataLocation(dataLocation);
                        // Take the lock. If a snapshot is started in a different thread, this call
                        // will block until the snapshot is done. The current file will be flushed,
                        // and current data file writer and reader will point to a new file
                        snapshotCompactionLock.lock();
                        try {
                            final DataFileWriter newFileWriter = currentWriter.get();
                            final BufferedData itemBytes = reader.readDataItem(fileOffset);
                            assert itemBytes != null;
                            long newLocation = newFileWriter.storeDataItem(itemBytes);
                            // update the index
                            index.putIfEqual(path, dataLocation, newLocation);
                        } catch (final IOException z) {
                            logger.error(
                                    EXCEPTION.getMarker(),
                                    "Failed to copy data item {} / {}",
                                    fileIndex,
                                    fileOffset,
                                    z);
                            throw z;
                        } finally {
                            snapshotCompactionLock.unlock();
                        }
                    },
                    this::notInterrupted);
>>>>>>> 76fc2286
        } finally {
            // Even if the thread is interrupted, make sure the new compacted file is properly closed
            // and is included to future compactions
            snapshotCompactionLock.lock();
            try {
                // Finish writing the last file. In rare cases, it may be an empty file
                finishCurrentCompactionFile();
                // Clear compaction start time
                currentCompactionStartTime.set(null);
                if (allDataItemsProcessed) {
                    logger.info(
                            MERKLE_DB.getMarker(), "All files to compact have been processed, they will be deleted");
                    // Close the readers and delete compacted files
                    dataFileCollection.deleteFiles(filesToCompact);
                } else {
                    logger.info(
                            MERKLE_DB.getMarker(),
                            "Some files to compact haven't been processed, they will be compacted later");
                }
            } finally {
                snapshotCompactionLock.unlock();
            }
        }

        return newCompactedFiles;
    }

    // visible for testing
    int getMinNumberOfFilesToCompact() {
        return dbConfig.minNumberOfFilesInCompaction();
    }

    /**
     * Opens a new file for writing during compaction. This method is called, when compaction is
     * started. If compaction is interrupted and resumed by data source snapshot using {@link
     * #pauseCompaction()} and {@link #resumeCompaction()}, a new file is created for writing using
     * this method before compaction is resumed.
     * <p>
     * This method must be called under snapshot/compaction lock.
     *
     * @throws IOException If an I/O error occurs
     */
    private void startNewCompactionFile(int compactionLevel) throws IOException {
        final Instant startTime = currentCompactionStartTime.get();
        assert startTime != null;
        final DataFileWriter newFileWriter = dataFileCollection.newDataFile(startTime, compactionLevel);
        currentWriter.set(newFileWriter);
        final Path newFileCreated = newFileWriter.getPath();
        newCompactedFiles.add(newFileCreated);
        final DataFileMetadata newFileMetadata = newFileWriter.getMetadata();
        final DataFileReader newFileReader = dataFileCollection.addNewDataFileReader(newFileCreated, newFileMetadata);
        currentReader.set(newFileReader);
        logger.info(MERKLE_DB.getMarker(), "[{}] New compaction file, newFile={}", storeName, newFileReader.getIndex());
    }

    /**
     * Closes the current compaction file. This method is called in the end of compaction process,
     * and also before a snapshot is taken to make sure the current file is fully written and safe
     * to include to snapshots.
     * <p>
     * This method must be called under snapshot/compaction lock.
     *
     * @throws IOException If an I/O error occurs
     */
    private void finishCurrentCompactionFile() throws IOException {
        currentWriter.get().close();
        currentWriter.set(null);
        // Now include the file in future compactions
        currentReader.get().setFileCompleted();
        logger.info(
                MERKLE_DB.getMarker(),
                "[{}] Compaction file written, fileNum={}",
                storeName,
                currentReader.get().getIndex());
        currentReader.set(null);
    }

    /**
     * Puts file compaction on hold, if it's currently in progress. If not in progress, it will
     * prevent compaction from starting until {@link #resumeCompaction()} is called. The most
     * important thing this method does is it makes data files consistent and read only, so they can
     * be included to snapshots as easily as to create hard links. In particular, if compaction is
     * in progress, and a new data file is being written to, this file is flushed to disk, no files
     * are created and no index entries are updated until compaction is resumed.
     * <p>
     * This method should not be called on the compaction thread.
     * <p>
     * <b>This method must be always balanced with and called before {@link DataFileCompactor#resumeCompaction()}. If
     * there are more / less calls to resume compactions than to pause, or if they are called in a
     * wrong order, it will result in deadlocks.</b>
     *
     * @throws IOException If an I/O error occurs
     * @see #resumeCompaction()
     */
    public void pauseCompaction() throws IOException {
        snapshotCompactionLock.lock();
        // Check if compaction is currently in progress. If so, flush and close the current file, so
        // it's included to the snapshot
        final DataFileWriter compactionWriter = currentWriter.get();
        if (compactionWriter != null) {
            compactionWasInProgress = true;
            compactionLevelInProgress = compactionWriter.getMetadata().getCompactionLevel();
            finishCurrentCompactionFile();
            // Don't start a new compaction file here, as it would be included to snapshots, but
            // it shouldn't, as it isn't fully written yet. Instead, a new file will be started
            // right after snapshot is taken, in resumeCompaction()
        }
        // Don't release the lock here, it will be done later in resumeCompaction(). If there is no
        // compaction currently running, the lock will prevent starting a new one until snapshot is
        // done
    }

    /**
     * Resumes compaction previously put on hold with {@link #pauseCompaction()}. If there was no
     * compaction running at that moment, but new compaction was started (and blocked) since {@link
     * #pauseCompaction()}, this new compaction is resumed.
     *
     * <p><b>This method must be always balanced with and called after {@link #pauseCompaction()} on
     * the same thread. If there are more or less calls to resume compactions than to pause, or if
     * they are called in a wrong order, it will result in deadlocks.</b>
     *
     * @throws IOException If an I/O error occurs
     * @throws IllegalMonitorStateException If this method is called on a different thread than
     *      {@link #pauseCompaction()}
     */
    public void resumeCompaction() throws IOException {
        try {
            if (compactionWasInProgress) {
                compactionWasInProgress = false;
                assert currentWriter.get() == null;
                assert currentReader.get() == null;
                startNewCompactionFile(compactionLevelInProgress);
                compactionLevelInProgress = 0;
            }
        } finally {
            snapshotCompactionLock.unlock();
        }
    }

    /**
     * Interrupts this compaction task. This is a less invasive way to stop the task than
     * {@link Thread#interrupt()}, which has side effects like interrupt exceptions and
     * closed file channels.
     *
     * <p>There is no guarantee that the task, if currently running, is stopped immediately
     * after this method is called, but it's stopped in reasonable time.
     */
    public void interruptCompaction() {
        interruptFlag = true;
    }

    // A helper method to avoid using a lambda in compactFiles()
    public boolean notInterrupted() {
        return !interruptFlag;
    }

    /**
     * Compact data files in the collection according to the compaction algorithm.
     *
     * @throws IOException          if there was a problem merging
     * @throws InterruptedException if the merge thread was interrupted
     * @return true if compaction was performed, false otherwise
     */
    public boolean compact() throws IOException, InterruptedException {
        final List<DataFileReader> completedFiles = dataFileCollection.getAllCompletedFiles();
        reportFileSizeByLevel(completedFiles);
        final List<DataFileReader> filesToCompact =
                compactionPlan(completedFiles, getMinNumberOfFilesToCompact(), dbConfig.maxCompactionLevel());
        if (filesToCompact.isEmpty()) {
            logger.debug(MERKLE_DB.getMarker(), "[{}] No need to compact, as the compaction plan is empty", storeName);
            return false;
        }

        final int filesCount = filesToCompact.size();
        logger.info(MERKLE_DB.getMarker(), "[{}] Starting compaction", storeName);

        final int targetCompactionLevel = getTargetCompactionLevel(filesToCompact, filesCount);

        final long start = System.currentTimeMillis();

        final long filesToCompactSize = getSizeOfFiles(filesToCompact);
        logger.debug(
                MERKLE_DB.getMarker(),
                "[{}] Starting merging {} files / {}",
                storeName,
                filesCount,
                formatSizeBytes(filesToCompactSize));

        final List<Path> newFilesCreated = compactFiles(index, filesToCompact, targetCompactionLevel);

        final long end = System.currentTimeMillis();
        final long tookMillis = end - start;
        if (reportDurationMetricFunction != null) {
            reportDurationMetricFunction.accept(targetCompactionLevel, tookMillis);
        }

        final long compactedFilesSize = getSizeOfFilesByPath(newFilesCreated);
        if (reportSavedSpaceMetricFunction != null) {
            reportSavedSpaceMetricFunction.accept(
                    targetCompactionLevel,
                    (filesToCompactSize - compactedFilesSize) * UnitConstants.BYTES_TO_MEBIBYTES);
        }

        reportFileSizeByLevel(dataFileCollection.getAllCompletedFiles());

        logCompactStats(
                storeName,
                tookMillis,
                filesToCompact,
                filesToCompactSize,
                newFilesCreated,
                targetCompactionLevel,
                dataFileCollection);
        logger.info(
                MERKLE_DB.getMarker(),
                "[{}] Finished compaction {} files / {} in {} ms",
                storeName,
                filesCount,
                formatSizeBytes(filesToCompactSize),
                tookMillis);

        if (updateTotalStatsFunction != null) {
            updateTotalStatsFunction.run();
        }

        return true;
    }

    private void reportFileSizeByLevel(List<DataFileReader> allCompletedFiles) {
        if (reportFileSizeByLevelMetricFunction != null) {
            final Map<Integer, List<DataFileReader>> readersByLevel = getReadersByLevel(allCompletedFiles);
            for (int i = 0; i < readersByLevel.size(); i++) {
                final List<DataFileReader> readers = readersByLevel.get(i);
                if (readers != null) {
                    reportFileSizeByLevelMetricFunction.accept(
                            i, getSizeOfFiles(readers) * UnitConstants.BYTES_TO_MEBIBYTES);
                }
            }
        }
    }

    /**
     * The target compaction level should not exceed the maxCompactionLevel configuration parameter.
     * We need a limit on compaction levels for two reasons:
     *  - To ensure a reasonably predictable frequency for full compactions, even for data that changes infrequently.
     *  - We maintain metrics for each level, and there should be a cap on the number of these metrics.
     */
    private int getTargetCompactionLevel(List<? extends DataFileReader> filesToCompact, int filesCount) {
        int highestExistingCompactionLevel =
                filesToCompact.get(filesCount - 1).getMetadata().getCompactionLevel();

        return Math.min(highestExistingCompactionLevel + 1, dbConfig.maxCompactionLevel());
    }

    /**
     * This method creates a compaction plan (a set of files to be compacted). The plan is organized by compaction levels
     * in ascending order. If there are not enough files to compact, then no files are compacted and the plan will be empty.
     * If the current level doesn't reach minNumberOfFilesToCompact threshold,
     * then this level and the levels above it are not included in the plan.
     * @return filter creating a compaction plan
     */
    static List<DataFileReader> compactionPlan(
            List<DataFileReader> dataFileReaders, int minNumberOfFilesToCompact, int maxCompactionLevel) {
        if (dataFileReaders.isEmpty()) {
            return dataFileReaders;
        }

        final Map<Integer, List<DataFileReader>> readersByLevel = getReadersByLevel(dataFileReaders);

        final List<DataFileReader> nonCompactedReaders = readersByLevel.get(INITIAL_COMPACTION_LEVEL);
        if (nonCompactedReaders == null || nonCompactedReaders.size() < minNumberOfFilesToCompact) {
            return Collections.emptyList();
        }

        // we always compact files from level 0 if we have enough files
        final List<DataFileReader> readersToCompact = new ArrayList<>(nonCompactedReaders);

        for (int i = 1; i <= maxCompactionLevel; i++) {
            final List<DataFileReader> readers = readersByLevel.get(i);
            // Presumably, one file comes from the compaction of the previous level.
            // If, counting this file in, it still doesn't have enough, then it stops collecting.
            if (readers == null || readers.size() < minNumberOfFilesToCompact - 1) {
                break;
            }
            readersToCompact.addAll(readers);
        }
        return readersToCompact;
    }

    private static Map<Integer, List<DataFileReader>> getReadersByLevel(final List<DataFileReader> dataFileReaders) {
        return dataFileReaders.stream()
                .collect(Collectors.groupingBy(r -> r.getMetadata().getCompactionLevel()));
    }
}<|MERGE_RESOLUTION|>--- conflicted
+++ resolved
@@ -21,11 +21,6 @@
 import java.util.Collections;
 import java.util.List;
 import java.util.Map;
-<<<<<<< HEAD
-import java.util.concurrent.atomic.AtomicBoolean;
-import java.util.concurrent.atomic.AtomicInteger;
-=======
->>>>>>> 76fc2286
 import java.util.concurrent.atomic.AtomicReference;
 import java.util.concurrent.locks.Lock;
 import java.util.concurrent.locks.ReentrantLock;
@@ -233,49 +228,6 @@
         boolean allDataItemsProcessed = false;
         try {
             final KeyRange keyRange = dataFileCollection.getValidKeyRange();
-<<<<<<< HEAD
-            index.forEach((path, dataLocation) -> {
-                if (!keyRange.withinRange(path)) {
-                    return;
-                }
-                final int fileIndex = DataFileCommon.fileIndexFromDataLocation(dataLocation);
-                if ((fileIndex < firstIndexInc) || (fileIndex >= lastIndexExc)) {
-                    return;
-                }
-                final DataFileReader reader = readers[fileIndex - firstIndexInc];
-                if (reader == null) {
-                    return;
-                }
-                final long fileOffset = DataFileCommon.byteOffsetFromDataLocation(dataLocation);
-                // Take the lock. If a snapshot is started in a different thread, this call
-                // will block until the snapshot is done. The current file will be flushed,
-                // and current data file writer and reader will point to a new file
-                snapshotCompactionLock.lock();
-                try {
-                    final DataFileWriter newFileWriter = currentWriter.get();
-                    final BufferedData itemBytes = reader.readDataItem(fileOffset);
-                    assert itemBytes != null;
-                    long newLocation = newFileWriter.storeDataItem(itemBytes);
-                    // update the index
-                    index.putIfEqual(path, dataLocation, newLocation);
-                } catch (final ClosedByInterruptException e) {
-                    logger.info(
-                            MERKLE_DB.getMarker(),
-                            "[{}] Failed to copy data item {} / {} due to thread interruption",
-                            storeName,
-                            fileIndex,
-                            fileOffset,
-                            e);
-                    throw e;
-                } catch (final IOException z) {
-                    logger.error(EXCEPTION.getMarker(), "Failed to copy data item {} / {}", fileIndex, fileOffset, z);
-                    throw z;
-                } finally {
-                    snapshotCompactionLock.unlock();
-                }
-            });
-            allDataItemsProcessed = true;
-=======
             allDataItemsProcessed = index.forEach(
                     (path, dataLocation) -> {
                         if (!keyRange.withinRange(path)) {
@@ -304,7 +256,8 @@
                         } catch (final IOException z) {
                             logger.error(
                                     EXCEPTION.getMarker(),
-                                    "Failed to copy data item {} / {}",
+                                    "[{}] Failed to copy data item {} / {}",
+                                    storeName,
                                     fileIndex,
                                     fileOffset,
                                     z);
@@ -314,7 +267,6 @@
                         }
                     },
                     this::notInterrupted);
->>>>>>> 76fc2286
         } finally {
             // Even if the thread is interrupted, make sure the new compacted file is properly closed
             // and is included to future compactions
