--- conflicted
+++ resolved
@@ -16,11 +16,8 @@
     requires transitive com.swirlds.config.api;
     requires transitive com.swirlds.metrics.api;
     requires transitive com.swirlds.virtualmap;
-<<<<<<< HEAD
-=======
     requires transitive org.hiero.base.concurrent;
     requires transitive org.hiero.base.utility;
->>>>>>> 2c7e6809
     requires transitive org.hiero.consensus.model;
     requires com.swirlds.base;
     requires com.swirlds.config.extensions;
