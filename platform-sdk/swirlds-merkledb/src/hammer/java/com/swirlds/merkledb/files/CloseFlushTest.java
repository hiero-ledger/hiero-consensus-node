--- conflicted
+++ resolved
@@ -84,18 +84,8 @@
                     TestType.long_fixed.dataType().createDataSource(storeDir, "closeFlushTest", count, 0, false, true);
             // Create a custom data source builder, which creates a custom data source to capture
             // all exceptions happened in saveRecords()
-<<<<<<< HEAD
-            final VirtualDataSourceBuilder builder = new CustomDataSourceBuilder(dataSource, exception);
-            VirtualMap map = new VirtualMap("closeFlushTest", builder);
-=======
             final VirtualDataSourceBuilder builder = new CustomDataSourceBuilder(dataSource, exception, CONFIGURATION);
-            VirtualMap<VirtualKey, ExampleByteArrayVirtualValue> map = new VirtualMap(
-                    "closeFlushTest",
-                    TestType.fixed_fixed.dataType().getKeySerializer(),
-                    TestType.fixed_fixed.dataType().getValueSerializer(),
-                    builder,
-                    CONFIGURATION);
->>>>>>> 4733608f
+            VirtualMap map = new VirtualMap("closeFlushTest", builder, CONFIGURATION);
             for (int i = 0; i < count; i++) {
                 final Bytes key = ExampleLongKey.longToKey(i);
                 final Bytes value = ExampleFixedValue.intToValue(i);
