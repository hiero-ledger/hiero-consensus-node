--- conflicted
+++ resolved
@@ -12,18 +12,10 @@
 import com.swirlds.merkledb.files.DataFileCompactor;
 import com.swirlds.merkledb.files.MemoryIndexDiskKeyValueStore;
 import com.swirlds.merkledb.test.fixtures.files.FilesTestType;
-<<<<<<< HEAD
-import java.io.IOException;
-import java.nio.file.Path;
-import java.util.Random;
-
-import com.swirlds.virtualmap.datasource.VirtualLeafBytes;
-=======
 import com.swirlds.virtualmap.datasource.VirtualLeafBytes;
 import java.io.IOException;
 import java.nio.file.Path;
 import java.util.Random;
->>>>>>> 56f18df0
 import org.junit.jupiter.api.Test;
 import org.junit.jupiter.api.io.TempDir;
 import org.junit.jupiter.params.ParameterizedTest;
@@ -203,7 +195,6 @@
         final MemoryIndexDiskKeyValueStore kv = createNewTempKV(testType, 100);
         kv.startWriting();
         kv.updateValidKeyRange(2, 4);
-<<<<<<< HEAD
         final VirtualLeafBytes rec2 =
                 new VirtualLeafBytes(2, key2, Bytes.wrap("12"));
         kv.put(2, rec2::writeTo, rec2.getSizeInBytes());
@@ -212,13 +203,6 @@
         kv.put(3, rec3::writeTo, rec3.getSizeInBytes());
         final VirtualLeafBytes rec4 =
                 new VirtualLeafBytes(4, key4,  Bytes.wrap("14"));
-=======
-        final VirtualLeafBytes rec2 = new VirtualLeafBytes(2, key2, Bytes.wrap("12"));
-        kv.put(2, rec2::writeTo, rec2.getSizeInBytes());
-        final VirtualLeafBytes rec3 = new VirtualLeafBytes(3, key3, Bytes.wrap("13"));
-        kv.put(3, rec3::writeTo, rec3.getSizeInBytes());
-        final VirtualLeafBytes rec4 = new VirtualLeafBytes(4, key4, Bytes.wrap("14"));
->>>>>>> 56f18df0
         kv.put(4, rec4::writeTo, rec4.getSizeInBytes());
         kv.endWriting();
 
@@ -253,22 +237,11 @@
         final MemoryIndexDiskKeyValueStore kv = createNewTempKV(testType, 100);
         kv.startWriting();
         kv.updateValidKeyRange(2, 4);
-<<<<<<< HEAD
-        final VirtualLeafBytes rec2 =
-                new VirtualLeafBytes(2, key2, Bytes.wrap("12"));
-        kv.put(2, rec2::writeTo, rec2.getSizeInBytes());
-        final VirtualLeafBytes rec3 =
-                new VirtualLeafBytes(3, key3, Bytes.wrap("13"));
-        kv.put(3, rec3::writeTo, rec3.getSizeInBytes());
-        final VirtualLeafBytes rec4 =
-                new VirtualLeafBytes(4, key4, Bytes.wrap("14"));
-=======
         final VirtualLeafBytes rec2 = new VirtualLeafBytes(2, key2, Bytes.wrap("12"));
         kv.put(2, rec2::writeTo, rec2.getSizeInBytes());
         final VirtualLeafBytes rec3 = new VirtualLeafBytes(3, key3, Bytes.wrap("13"));
         kv.put(3, rec3::writeTo, rec3.getSizeInBytes());
         final VirtualLeafBytes rec4 = new VirtualLeafBytes(4, key4, Bytes.wrap("14"));
->>>>>>> 56f18df0
         kv.put(4, rec4::writeTo, rec4.getSizeInBytes());
         kv.endWriting();
 
