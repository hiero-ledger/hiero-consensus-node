--- conflicted
+++ resolved
@@ -63,11 +63,7 @@
 
     @BeforeAll
     static void setup() throws Exception {
-<<<<<<< HEAD
         testDirectory = new TestFileSystemManager(tempDirectory).resolve(Path.of("MerkleDbDataSourceMetricsTest"));
-=======
-        testDirectory = LegacyTemporaryFileBuilder.buildTemporaryFile("MerkleDbDataSourceMetricsTest", CONFIGURATION);
->>>>>>> 4166d515
         ConstructableRegistry.getInstance().registerConstructables("com.swirlds.merkledb");
     }
 
