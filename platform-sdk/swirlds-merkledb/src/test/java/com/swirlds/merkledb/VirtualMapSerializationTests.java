/*
 * Copyright (C) 2021-2024 Hedera Hashgraph, LLC
 *
 * Licensed under the Apache License, Version 2.0 (the "License");
 * you may not use this file except in compliance with the License.
 * You may obtain a copy of the License at
 *
 *      http://www.apache.org/licenses/LICENSE-2.0
 *
 * Unless required by applicable law or agreed to in writing, software
 * distributed under the License is distributed on an "AS IS" BASIS,
 * WITHOUT WARRANTIES OR CONDITIONS OF ANY KIND, either express or implied.
 * See the License for the specific language governing permissions and
 * limitations under the License.
 */

package com.swirlds.merkledb;

import static com.swirlds.merkledb.test.fixtures.MerkleDbTestUtils.CONFIGURATION;
import static java.util.concurrent.TimeUnit.MILLISECONDS;
import static org.junit.jupiter.api.Assertions.assertEquals;
import static org.junit.jupiter.api.Assertions.assertFalse;
import static org.junit.jupiter.api.Assertions.assertNotNull;
import static org.junit.jupiter.api.Assertions.assertThrows;
import static org.junit.jupiter.api.Assertions.assertTrue;

<<<<<<< HEAD
import com.swirlds.common.config.singleton.ConfigurationHolder;
=======
import com.swirlds.common.constructable.ClassConstructorPair;
>>>>>>> bea1d1f4
import com.swirlds.common.constructable.ConstructableRegistry;
import com.swirlds.common.constructable.ConstructableRegistryException;
import com.swirlds.common.crypto.DigestType;
import com.swirlds.common.crypto.Hash;
import com.swirlds.common.io.streams.MerkleDataInputStream;
import com.swirlds.common.io.streams.MerkleDataOutputStream;
import com.swirlds.common.io.streams.SerializableDataInputStream;
import com.swirlds.common.io.streams.SerializableDataOutputStream;
import com.swirlds.common.io.utility.LegacyTemporaryFileBuilder;
import com.swirlds.common.merkle.MerkleNode;
import com.swirlds.common.merkle.crypto.MerkleCryptoFactory;
import com.swirlds.common.merkle.route.MerkleRoute;
<<<<<<< HEAD
import com.swirlds.config.api.Configuration;
import com.swirlds.config.extensions.test.fixtures.TestConfigBuilder;
=======
import com.swirlds.merkledb.config.MerkleDbConfig;
>>>>>>> bea1d1f4
import com.swirlds.merkledb.test.fixtures.ExampleFixedSizeVirtualValue;
import com.swirlds.merkledb.test.fixtures.ExampleFixedSizeVirtualValueSerializer;
import com.swirlds.merkledb.test.fixtures.ExampleLongKeyFixedSize;
import com.swirlds.virtualmap.VirtualMap;
<<<<<<< HEAD
import com.swirlds.virtualmap.config.VirtualMapConfig_;
=======
import com.swirlds.virtualmap.config.VirtualMapConfig;
>>>>>>> bea1d1f4
import com.swirlds.virtualmap.datasource.VirtualDataSourceBuilder;
import com.swirlds.virtualmap.internal.cache.VirtualNodeCache;
import com.swirlds.virtualmap.internal.merkle.VirtualInternalNode;
import com.swirlds.virtualmap.internal.merkle.VirtualLeafNode;
import com.swirlds.virtualmap.internal.merkle.VirtualRootNode;
import com.swirlds.virtualmap.serialize.KeySerializer;
import com.swirlds.virtualmap.serialize.ValueSerializer;
import java.io.ByteArrayInputStream;
import java.io.ByteArrayOutputStream;
import java.io.IOException;
import java.nio.file.Files;
import java.nio.file.Path;
import java.util.HashMap;
import java.util.List;
import java.util.Map;
import java.util.Random;
import org.junit.jupiter.api.BeforeAll;
import org.junit.jupiter.api.DisplayName;
import org.junit.jupiter.api.Test;
import org.junit.jupiter.params.ParameterizedTest;
import org.junit.jupiter.params.provider.ValueSource;

@DisplayName("VirtualMap Serialization Test")
class VirtualMapSerializationTests {

    public static final KeySerializer<ExampleLongKeyFixedSize> KEY_SERIALIZER =
            new ExampleLongKeyFixedSize.Serializer();

    public static final ValueSerializer<ExampleFixedSizeVirtualValue> VALUE_SERIALIZER =
            new ExampleFixedSizeVirtualValueSerializer();

    @BeforeAll
    static void setUp() throws ConstructableRegistryException {
        final ConstructableRegistry registry = ConstructableRegistry.getInstance();
        registry.registerConstructables("com.swirlds.merkledb");
        registry.registerConstructables("com.swirlds.virtualmap");
        registry.registerConstructables("com.swirlds.common");
        ConstructableRegistry.getInstance()
                .registerConstructable(new ClassConstructorPair(
                        MerkleDbDataSourceBuilder.class, () -> new MerkleDbDataSourceBuilder(CONFIGURATION)));
        registry.registerConstructable(new ClassConstructorPair(VirtualMap.class, () -> new VirtualMap(CONFIGURATION)));
        registry.registerConstructable(new ClassConstructorPair(
                VirtualNodeCache.class,
                () -> new VirtualNodeCache(CONFIGURATION.getConfigData(VirtualMapConfig.class))));
    }

    /**
     * Create a new virtual map data source builder.
     */
    public static MerkleDbDataSourceBuilder constructBuilder() throws IOException {
        // The tests below create maps with identical names. They would conflict with each other in the default
        // MerkleDb instance, so let's use a new database location for every map
        final Path defaultVirtualMapPath =
                LegacyTemporaryFileBuilder.buildTemporaryFile("merkledb-source", CONFIGURATION);
        MerkleDb.setDefaultPath(defaultVirtualMapPath);
        final MerkleDbConfig merkleDbConfig = CONFIGURATION.getConfigData(MerkleDbConfig.class);
        final MerkleDbTableConfig tableConfig = new MerkleDbTableConfig(
                        (short) 1,
                        DigestType.SHA_384,
                        merkleDbConfig.maxNumOfKeys(),
                        merkleDbConfig.hashesRamToDiskThreshold())
                .preferDiskIndices(false)
                .hashesRamToDiskThreshold(Long.MAX_VALUE)
                .maxNumberOfKeys(1234);
        return new MerkleDbDataSourceBuilder(tableConfig, CONFIGURATION);
    }

    /**
     * Validate that two maps contain the same data.
     */
    private void assertMapsAreEqual(
            final VirtualMap<ExampleLongKeyFixedSize, ExampleFixedSizeVirtualValue> originalMap,
            final VirtualMap<ExampleLongKeyFixedSize, ExampleFixedSizeVirtualValue> deserializedMap) {

        assertEquals(originalMap.size(), deserializedMap.size(), "size should match");

        MerkleCryptoFactory.getInstance().digestTreeSync(originalMap);
        MerkleCryptoFactory.getInstance().digestTreeSync(deserializedMap);

        final Map<MerkleRoute, Hash> hashes = new HashMap<>();

        originalMap.forEachNode((final MerkleNode node) -> {
            if (node instanceof VirtualLeafNode) {
                final VirtualLeafNode<ExampleLongKeyFixedSize, ExampleFixedSizeVirtualValue> leaf = node.cast();

                final ExampleLongKeyFixedSize key = leaf.getKey();
                final ExampleFixedSizeVirtualValue value = leaf.getValue();

                assertEquals(value, deserializedMap.get(key), "expected values to match");
            }

            if (node instanceof VirtualLeafNode || node instanceof VirtualInternalNode) {
                assertNotNull(node.getHash(), "hash should not be null");
                assertFalse(hashes.containsKey(node.getRoute()), "no two routes should match");
                hashes.put(node.getRoute(), node.getHash());
            }
        });

        deserializedMap.forEachNode((final MerkleNode node) -> {
            if (node instanceof VirtualLeafNode || node instanceof VirtualInternalNode) {
                assertTrue(hashes.containsKey(node.getRoute()), "route should exist in both trees");
                assertEquals(hashes.get(node.getRoute()), node.getHash(), "hash for each node should match");
            }
        });

        assertEquals(originalMap.getHash(), deserializedMap.getHash(), "hash should match");
    }

    /**
     * Add a number of randomized entries to the map.
     *
     * @param map
     * 		the map to update
     * @param count
     * 		the number of entries to add or update
     * @param updateCount
     * 		the number of entries to update. If zero then all entries are added.
     * @param seed
     * 		the seed to use
     */
    private void addRandomEntries(
            final VirtualMap<ExampleLongKeyFixedSize, ExampleFixedSizeVirtualValue> map,
            final int count,
            final int updateCount,
            final long seed) {

        final Random random = new Random(seed);
        final int offset = (int) Math.max(0, map.size() - updateCount);

        for (int i = 0; i < count; i++) {
            final int v = random.nextInt();

            final ExampleLongKeyFixedSize key = new ExampleLongKeyFixedSize(i + offset);
            final ExampleFixedSizeVirtualValue value = new ExampleFixedSizeVirtualValue(v);

            map.put(key, value);
        }
    }

    /**
     * Create a map and fill it with random key/value pairs.
     */
    @SuppressWarnings("SameParameterValue")
    private VirtualMap<ExampleLongKeyFixedSize, ExampleFixedSizeVirtualValue> generateRandomMap(
            final long seed, final int count, final String name) throws IOException {
        final VirtualMap<ExampleLongKeyFixedSize, ExampleFixedSizeVirtualValue> map =
                new VirtualMap<>(name, KEY_SERIALIZER, VALUE_SERIALIZER, constructBuilder(), CONFIGURATION);
        addRandomEntries(map, count, 0, seed);
        return map;
    }

    @Test
    @DisplayName("Serialize Data Source Builder")
    void serializeDataSourceBuilder() throws IOException {
        final VirtualDataSourceBuilder builder = constructBuilder();

        final ByteArrayOutputStream byteOut = new ByteArrayOutputStream();
        final SerializableDataOutputStream out = new SerializableDataOutputStream(byteOut);

        out.writeSerializable(builder, true);

        final SerializableDataInputStream in =
                new SerializableDataInputStream(new ByteArrayInputStream(byteOut.toByteArray()));

        final VirtualDataSourceBuilder deserializedBuilder = in.readSerializable();

        assertEquals(builder, deserializedBuilder, "expected deserialized builder to match the original");
    }

    /**
     * Make sure the comparison utility function works as expected.
     */
    @Test
    @DisplayName("Map Comparison Test")
    void mapComparisonTest() throws IOException, InterruptedException {
        final VirtualMap<ExampleLongKeyFixedSize, ExampleFixedSizeVirtualValue> map0 =
                generateRandomMap(0, 1_000, "test");

        final VirtualMap<ExampleLongKeyFixedSize, ExampleFixedSizeVirtualValue> map1 =
                generateRandomMap(0, 1_000, "test");

        final VirtualMap<ExampleLongKeyFixedSize, ExampleFixedSizeVirtualValue> map2 =
                generateRandomMap(1234, 1_000, "test");

        assertMapsAreEqual(map0, map0);
        assertMapsAreEqual(map0, map1);
        assertMapsAreEqual(map1, map1);
        assertMapsAreEqual(map1, map0);
        assertMapsAreEqual(map2, map2);
        assertThrows(AssertionError.class, () -> assertMapsAreEqual(map0, map2), "maps should not be equal");
        assertThrows(AssertionError.class, () -> assertMapsAreEqual(map1, map2), "maps should not be equal");
        assertThrows(AssertionError.class, () -> assertMapsAreEqual(map2, map0), "maps should not be equal");
        assertThrows(AssertionError.class, () -> assertMapsAreEqual(map2, map1), "maps should not be equal");

        map0.release();
        map1.release();
        map2.release();

        MILLISECONDS.sleep(100); // Hack. Release methods may not have finished their work yet.

        // doubly make sure dbs are closed, so we can delete temp files
        try {
            map0.getDataSource().close();
            map1.getDataSource().close();
            map2.getDataSource().close();
        } catch (IOException e) {
            e.printStackTrace();
        }
    }

    /**
     * Test serialization of a map. Does not release any resources created by caller.
     */
    @SuppressWarnings("resource")
    private void testMapSerialization(final VirtualMap<ExampleLongKeyFixedSize, ExampleFixedSizeVirtualValue> map)
            throws IOException {

        final Path savedStateDirectory =
                LegacyTemporaryFileBuilder.buildTemporaryDirectory("saved-state", CONFIGURATION);

        final ByteArrayOutputStream byteOut = new ByteArrayOutputStream();
        final MerkleDataOutputStream out = new MerkleDataOutputStream(byteOut);

        // Make sure the map is hashed
        MerkleCryptoFactory.getInstance().digestTreeSync(map);

        out.writeMerkleTree(savedStateDirectory, map);
        out.flush();

        final List<Path> filesInDirectory = Files.list(savedStateDirectory).toList();
        assertNotNull(filesInDirectory, "saved state directory is not a valid directory");
        assertTrue(filesInDirectory.size() > 0, "there should be a non-zero number of files created");

        // Change default MerkleDb path, so data sources are restored into a different DB instance
        final Path restoredDbDirectory =
                LegacyTemporaryFileBuilder.buildTemporaryDirectory("merkledb-restored", CONFIGURATION);
        MerkleDb.setDefaultPath(restoredDbDirectory);

        final MerkleDataInputStream in = new MerkleDataInputStream(new ByteArrayInputStream(byteOut.toByteArray()));

        final VirtualMap<ExampleLongKeyFixedSize, ExampleFixedSizeVirtualValue> deserializedMap =
                in.readMerkleTree(savedStateDirectory, Integer.MAX_VALUE);

        assertMapsAreEqual(map, deserializedMap);

        deserializedMap.release();
    }

    @ParameterizedTest
    @ValueSource(ints = {0, 1, 2, 3, 4, 5, 10, 100, 1000, 1023, 1024, 1025})
    @DisplayName("Serialize Unflushed Data")
    void serializeUnflushedData(final int count) throws IOException, InterruptedException {

        final long seed = new Random().nextLong();
        System.out.println("seed = " + seed);

        final VirtualMap<ExampleLongKeyFixedSize, ExampleFixedSizeVirtualValue> map =
                generateRandomMap(seed, count, "test");

        final VirtualMap<ExampleLongKeyFixedSize, ExampleFixedSizeVirtualValue> copy = map.copy();

        testMapSerialization(map);

        final VirtualRootNode<ExampleLongKeyFixedSize, ExampleFixedSizeVirtualValue> root =
                map.getChild(1).cast();

        assertFalse(root.isFlushed(), "for this test, the root is expected not to be flushed");

        map.release();
        copy.release();

        MILLISECONDS.sleep(100); // Hack. Release methods may not have finished their work yet.
    }

    @ParameterizedTest
    @ValueSource(ints = {1, 2, 3, 4, 5, 10, 100, 1000, 1023, 1024, 1025})
    @DisplayName("Serialize Only Flushed Data")
    void serializeOnlyFlushedData(final int count) throws InterruptedException, IOException {
        final long seed = new Random().nextLong();
        System.out.println("seed = " + seed);

        final VirtualMap<ExampleLongKeyFixedSize, ExampleFixedSizeVirtualValue> map =
                generateRandomMap(seed, count, "test");
        final VirtualRootNode<ExampleLongKeyFixedSize, ExampleFixedSizeVirtualValue> root =
                map.getChild(1).cast();
        root.enableFlush();

        final VirtualMap<ExampleLongKeyFixedSize, ExampleFixedSizeVirtualValue> serializedCopy = map.copy();
        final VirtualMap<ExampleLongKeyFixedSize, ExampleFixedSizeVirtualValue> mutableCopy = serializedCopy.copy();
        map.release();
        root.waitUntilFlushed();

        testMapSerialization(serializedCopy);

        assertTrue(root.isFlushed(), "for this test, the root is expected to be flushed");

        serializedCopy.release();
        mutableCopy.release();

        MILLISECONDS.sleep(100); // Hack. Release methods may not have finished their work yet.
    }

    @ParameterizedTest
    @ValueSource(ints = {0, 1, 2, 3, 4, 5, 10, 100, 1000, 1023, 1024, 1025})
    @DisplayName("Serialize Flushed And Unflushed Data")
    void serializeFlushedAndUnflushedData(final int count) throws InterruptedException, IOException {
        final long seed = new Random().nextLong();
        System.out.println("seed = " + seed);

        final VirtualMap<ExampleLongKeyFixedSize, ExampleFixedSizeVirtualValue> map =
                generateRandomMap(seed, count, "test");
        final VirtualRootNode<ExampleLongKeyFixedSize, ExampleFixedSizeVirtualValue> root =
                map.getChild(1).cast();
        root.enableFlush();

        final VirtualMap<ExampleLongKeyFixedSize, ExampleFixedSizeVirtualValue> copy0 = map.copy();
        addRandomEntries(copy0, count, count / 2, seed * 2 + 1);
        final VirtualMap<ExampleLongKeyFixedSize, ExampleFixedSizeVirtualValue> copy1 = copy0.copy();
        map.release();
        root.waitUntilFlushed();
        System.out.println("map size: " + map.size() + ", copy0 size: " + copy0.size());
        testMapSerialization(copy0);

        final VirtualRootNode<ExampleLongKeyFixedSize, ExampleFixedSizeVirtualValue> root0 =
                copy0.getChild(1).cast();

        assertTrue(root.isFlushed(), "for this test, the root is expected to be flushed");
        assertFalse(root0.isFlushed(), "for this test, the root0 is expected to not be flushed");

        copy0.release();
        copy1.release();

        MILLISECONDS.sleep(100); // Hack. Release methods may not have finished their work yet.
    }

    @Test
    void inMemoryModeSerde() throws IOException {
        final Configuration configuration = new TestConfigBuilder()
                .withValue(VirtualMapConfig_.COPY_FLUSH_THRESHOLD, 1_000_000)
                .getOrCreateConfig();
        ConfigurationHolder.getInstance().setConfiguration(configuration);

        VirtualMap<ExampleLongKeyFixedSize, ExampleFixedSizeVirtualValue> map =
                new VirtualMap<>("inMemoryModeSerde", KEY_SERIALIZER, VALUE_SERIALIZER, constructBuilder());

        // Copy 0
        for (int i = 0; i < 100; i++) {
            final ExampleLongKeyFixedSize key = new ExampleLongKeyFixedSize(i);
            final ExampleFixedSizeVirtualValue value = new ExampleFixedSizeVirtualValue(1000000 + i);
            map.put(key, value);
        }

        // Copy 1
        final VirtualMap<ExampleLongKeyFixedSize, ExampleFixedSizeVirtualValue> copy1 = map.copy();
        map.release();
        map = copy1;
        for (int i = 100; i < 200; i++) {
            final ExampleLongKeyFixedSize key = new ExampleLongKeyFixedSize(i);
            final ExampleFixedSizeVirtualValue value = new ExampleFixedSizeVirtualValue(1000000 + i);
            map.put(key, value);
        }
        // Add more entries to copy 1 to force it to flush
        for (int i = 100000; i < 120000; i++) {
            final ExampleLongKeyFixedSize key = new ExampleLongKeyFixedSize(i);
            final ExampleFixedSizeVirtualValue value = new ExampleFixedSizeVirtualValue(1000000 + i);
            map.put(key, value);
        }

        final int nCopies = 100;
        for (int copyNo = 2; copyNo < nCopies; copyNo++) {
            final VirtualMap<ExampleLongKeyFixedSize, ExampleFixedSizeVirtualValue> copy = map.copy();
            map.release();
            map = copy;
            for (int i = 0; i < 100; i++) {
                final int toAdd = copyNo * 100 + i;
                final ExampleLongKeyFixedSize keyToAdd = new ExampleLongKeyFixedSize(toAdd);
                final ExampleFixedSizeVirtualValue value = new ExampleFixedSizeVirtualValue(1000000 + toAdd);
                map.put(keyToAdd, value);
                final int toRemove = (copyNo - 2) * 100 + i + 75;
                final ExampleLongKeyFixedSize keytoRemove = new ExampleLongKeyFixedSize(toRemove);
                final ExampleFixedSizeVirtualValue removed = map.remove(keytoRemove);
                assertNotNull(removed);
            }
        }

        // Final copy
        final VirtualMap<ExampleLongKeyFixedSize, ExampleFixedSizeVirtualValue> copyF = map.copy();
        map.release();
        map = copyF;

        // And one more to make sure copyF is immutable and can be serialized
        final VirtualMap<ExampleLongKeyFixedSize, ExampleFixedSizeVirtualValue> copyOneMore = map.copy();

        final Hash originalHash = MerkleCryptoFactory.getInstance().digestTreeSync(copyF);

        final ByteArrayOutputStream bout = new ByteArrayOutputStream();
        final Path tmp = LegacyTemporaryFileBuilder.buildTemporaryDirectory("inMemoryModeSerde");
        try (final SerializableDataOutputStream out = new SerializableDataOutputStream(bout)) {
            copyF.serialize(out, tmp);
        }

        final ByteArrayInputStream bin = new ByteArrayInputStream(bout.toByteArray());
        map = new VirtualMap<>();
        try (final SerializableDataInputStream in = new SerializableDataInputStream(bin)) {
            map.deserialize(in, tmp, 3);
        }

        final VirtualMap<ExampleLongKeyFixedSize, ExampleFixedSizeVirtualValue> copyAfter = map.copy();

        final Hash restoredHash = MerkleCryptoFactory.getInstance().digestTreeSync(map);
        assertEquals(originalHash, restoredHash);

        copyOneMore.release();
        copyAfter.release();
    }
}<|MERGE_RESOLUTION|>--- conflicted
+++ resolved
@@ -24,11 +24,8 @@
 import static org.junit.jupiter.api.Assertions.assertThrows;
 import static org.junit.jupiter.api.Assertions.assertTrue;
 
-<<<<<<< HEAD
 import com.swirlds.common.config.singleton.ConfigurationHolder;
-=======
 import com.swirlds.common.constructable.ClassConstructorPair;
->>>>>>> bea1d1f4
 import com.swirlds.common.constructable.ConstructableRegistry;
 import com.swirlds.common.constructable.ConstructableRegistryException;
 import com.swirlds.common.crypto.DigestType;
@@ -41,21 +38,15 @@
 import com.swirlds.common.merkle.MerkleNode;
 import com.swirlds.common.merkle.crypto.MerkleCryptoFactory;
 import com.swirlds.common.merkle.route.MerkleRoute;
-<<<<<<< HEAD
 import com.swirlds.config.api.Configuration;
 import com.swirlds.config.extensions.test.fixtures.TestConfigBuilder;
-=======
 import com.swirlds.merkledb.config.MerkleDbConfig;
->>>>>>> bea1d1f4
 import com.swirlds.merkledb.test.fixtures.ExampleFixedSizeVirtualValue;
 import com.swirlds.merkledb.test.fixtures.ExampleFixedSizeVirtualValueSerializer;
 import com.swirlds.merkledb.test.fixtures.ExampleLongKeyFixedSize;
 import com.swirlds.virtualmap.VirtualMap;
-<<<<<<< HEAD
+import com.swirlds.virtualmap.config.VirtualMapConfig;
 import com.swirlds.virtualmap.config.VirtualMapConfig_;
-=======
-import com.swirlds.virtualmap.config.VirtualMapConfig;
->>>>>>> bea1d1f4
 import com.swirlds.virtualmap.datasource.VirtualDataSourceBuilder;
 import com.swirlds.virtualmap.internal.cache.VirtualNodeCache;
 import com.swirlds.virtualmap.internal.merkle.VirtualInternalNode;
@@ -399,7 +390,7 @@
         ConfigurationHolder.getInstance().setConfiguration(configuration);
 
         VirtualMap<ExampleLongKeyFixedSize, ExampleFixedSizeVirtualValue> map =
-                new VirtualMap<>("inMemoryModeSerde", KEY_SERIALIZER, VALUE_SERIALIZER, constructBuilder());
+                new VirtualMap<>("inMemoryModeSerde", KEY_SERIALIZER, VALUE_SERIALIZER, constructBuilder(), configuration);
 
         // Copy 0
         for (int i = 0; i < 100; i++) {
@@ -452,13 +443,13 @@
         final Hash originalHash = MerkleCryptoFactory.getInstance().digestTreeSync(copyF);
 
         final ByteArrayOutputStream bout = new ByteArrayOutputStream();
-        final Path tmp = LegacyTemporaryFileBuilder.buildTemporaryDirectory("inMemoryModeSerde");
+        final Path tmp = LegacyTemporaryFileBuilder.buildTemporaryDirectory("inMemoryModeSerde", configuration);
         try (final SerializableDataOutputStream out = new SerializableDataOutputStream(bout)) {
             copyF.serialize(out, tmp);
         }
 
         final ByteArrayInputStream bin = new ByteArrayInputStream(bout.toByteArray());
-        map = new VirtualMap<>();
+        map = new VirtualMap<>(configuration);
         try (final SerializableDataInputStream in = new SerializableDataInputStream(bin)) {
             map.deserialize(in, tmp, 3);
         }
