--- conflicted
+++ resolved
@@ -2427,10 +2427,7 @@
         cache1.merge();
         cache2.merge();
 
-<<<<<<< HEAD
-=======
         cache3.prepareForFlush();
->>>>>>> 59fc16a3
         final List<VirtualLeafRecord<TestKey, TestValue>> dirtyLeaves =
                 cache3.dirtyLeavesForFlush(4, 8).toList();
         System.err.println(dirtyLeaves);
