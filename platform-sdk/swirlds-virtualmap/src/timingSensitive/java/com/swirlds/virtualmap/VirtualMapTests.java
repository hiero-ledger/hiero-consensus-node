// SPDX-License-Identifier: Apache-2.0
package com.swirlds.virtualmap;

import static com.swirlds.common.io.utility.FileUtils.deleteDirectory;
import static com.swirlds.common.merkle.iterators.MerkleIterationOrder.BREADTH_FIRST;
import static com.swirlds.common.test.fixtures.AssertionUtils.assertEventuallyEquals;
import static com.swirlds.common.test.fixtures.AssertionUtils.assertEventuallyTrue;
import static com.swirlds.common.test.fixtures.io.ResourceLoader.loadLog4jContext;
import static com.swirlds.virtualmap.test.fixtures.VirtualMapTestUtils.CONFIGURATION;
import static com.swirlds.virtualmap.test.fixtures.VirtualMapTestUtils.VM_LABEL;
import static com.swirlds.virtualmap.test.fixtures.VirtualMapTestUtils.createMap;
import static java.util.concurrent.TimeUnit.SECONDS;
import static org.junit.jupiter.api.Assertions.assertDoesNotThrow;
import static org.junit.jupiter.api.Assertions.assertEquals;
import static org.junit.jupiter.api.Assertions.assertFalse;
import static org.junit.jupiter.api.Assertions.assertNotNull;
import static org.junit.jupiter.api.Assertions.assertNotSame;
import static org.junit.jupiter.api.Assertions.assertNull;
import static org.junit.jupiter.api.Assertions.assertThrows;
import static org.junit.jupiter.api.Assertions.assertTrue;
import static org.junit.jupiter.api.Assertions.fail;
import static org.mockito.ArgumentMatchers.any;
import static org.mockito.Mockito.mock;
import static org.mockito.Mockito.when;

import com.hedera.pbj.runtime.io.buffer.Bytes;
import com.swirlds.base.state.MutabilityException;
import com.swirlds.common.io.utility.LegacyTemporaryFileBuilder;
import com.swirlds.common.merkle.MerkleNode;
import com.swirlds.common.merkle.route.MerkleRoute;
import com.swirlds.common.merkle.route.MerkleRouteFactory;
import com.swirlds.common.metrics.config.MetricsConfig;
import com.swirlds.common.metrics.platform.DefaultPlatformMetrics;
import com.swirlds.common.metrics.platform.MetricKeyRegistry;
import com.swirlds.common.metrics.platform.PlatformMetricsFactoryImpl;
import com.swirlds.common.test.fixtures.merkle.TestMerkleCryptoFactory;
import com.swirlds.config.api.Configuration;
import com.swirlds.config.extensions.test.fixtures.TestConfigBuilder;
import com.swirlds.merkledb.test.fixtures.MerkleDbTestUtils;
import com.swirlds.metrics.api.Counter;
import com.swirlds.metrics.api.LongGauge;
import com.swirlds.metrics.api.Metric;
import com.swirlds.metrics.api.Metric.ValueType;
import com.swirlds.metrics.api.Metrics;
import com.swirlds.virtualmap.config.VirtualMapConfig;
import com.swirlds.virtualmap.config.VirtualMapConfig_;
import com.swirlds.virtualmap.datasource.VirtualDataSourceBuilder;
import com.swirlds.virtualmap.datasource.VirtualLeafBytes;
import com.swirlds.virtualmap.internal.RecordAccessor;
import com.swirlds.virtualmap.internal.cache.VirtualNodeCache;
import com.swirlds.virtualmap.internal.merkle.VirtualLeafNode;
import com.swirlds.virtualmap.internal.merkle.VirtualMapState;
import com.swirlds.virtualmap.internal.merkle.VirtualMapStatistics;
import com.swirlds.virtualmap.internal.merkle.VirtualRootNode;
import com.swirlds.virtualmap.test.fixtures.InMemoryBuilder;
import com.swirlds.virtualmap.test.fixtures.InMemoryDataSource;
import com.swirlds.virtualmap.test.fixtures.TestKey;
import com.swirlds.virtualmap.test.fixtures.TestObjectKey;
import com.swirlds.virtualmap.test.fixtures.TestValue;
import com.swirlds.virtualmap.test.fixtures.TestValueCodec;
import com.swirlds.virtualmap.test.fixtures.VirtualTestBase;
import java.io.ByteArrayInputStream;
import java.io.ByteArrayOutputStream;
import java.io.FileInputStream;
import java.io.FileNotFoundException;
import java.io.FileOutputStream;
import java.io.IOException;
import java.io.InputStream;
import java.nio.file.Path;
import java.time.Duration;
import java.util.ArrayList;
import java.util.HashMap;
import java.util.HashSet;
import java.util.Iterator;
import java.util.LinkedList;
import java.util.List;
import java.util.Map;
import java.util.Objects;
import java.util.Random;
import java.util.Set;
import java.util.concurrent.CountDownLatch;
import java.util.concurrent.ExecutionException;
import java.util.concurrent.ScheduledExecutorService;
import java.util.concurrent.TimeUnit;
import java.util.regex.Matcher;
import java.util.regex.Pattern;
import org.hiero.base.crypto.Hash;
import org.hiero.base.exceptions.ReferenceCountException;
import org.hiero.base.io.streams.SerializableDataInputStream;
import org.hiero.base.io.streams.SerializableDataOutputStream;
import org.junit.jupiter.api.AfterEach;
import org.junit.jupiter.api.BeforeAll;
import org.junit.jupiter.api.DisplayName;
import org.junit.jupiter.api.Tag;
import org.junit.jupiter.api.Tags;
import org.junit.jupiter.api.Test;
import org.junit.jupiter.api.io.TempDir;

@SuppressWarnings("ALL")
class VirtualMapTests extends VirtualTestBase {

    /**
     * Temporary directory provided by JUnit
     */
    @TempDir
    Path testDirectory;

    @BeforeAll
    static void setupNonNOPLogger() throws FileNotFoundException {
        // use actual log4j logger, and not the NOP loader.
        loadLog4jContext();
    }

    /*
     * Test a fresh map
     **/

    @Test
    @Tags({@Tag("VirtualMerkle"), @Tag("Fresh")})
    @DisplayName("A fresh map is mutable")
    void freshMapIsMutable() {
        final VirtualMap vm = createMap();
        vm.put(A_KEY, APPLE, TestValueCodec.INSTANCE);
        assertEquals(2, vm.size(), "VirtualMap size is wrong");
        vm.release();
    }

    @Test
    @Tags({@Tag("VirtualMerkle"), @Tag("Fresh")})
    @DisplayName("A fresh map has both children")
    void freshMapHasBothChildren() {
        final VirtualMap vm = createMap();
        assertEquals(2, vm.getNumberOfChildren(), "VirtualMap size is wrong");
        assertNotNull(vm.getChild(0), "Unexpected null at index 0");
        assertNull(vm.getChild(1), "Unexpected non-null at index 1");
        vm.release();
    }

    @Test
    @Tags({@Tag("VirtualMerkle"), @Tag("Fresh")})
    @DisplayName("A fresh map returns a non-null data source")
    void freshMapHasDataSource() {
        final VirtualMap vm = createMap();
        assertNotNull(vm.getDataSource(), "Unexpected null data source");
        vm.release();
    }

    @Test
    @Tags({@Tag("VirtualMerkle"), @Tag("Fresh")})
    @DisplayName("The root node of an empty tree has no children")
    void emptyTreeRootHasOnlyStateAsChild() {
        final VirtualMap vm = createMap();
        assertEquals(2, vm.getNumberOfChildren(), "Unexpected number of children");
        VirtualLeafNode child = vm.getChild(0);
        VirtualMapState virtualMapState = new VirtualMapState(child.getValue());
        assertEquals(-1, virtualMapState.getFirstLeafPath());
        assertEquals(-1, virtualMapState.getLastLeafPath());

        assertNull(vm.getChild(1), "Unexpected child of empty root");
        vm.release();
    }

    /*
     * Test the fast copy implementation
     **/

    @Test
    @Tags({@Tag("VirtualMerkle"), @Tag("FastCopy")})
    @DisplayName("Original after copy is immutable")
    void originalAfterCopyIsImmutable() {
        final VirtualMap vm = createMap();
        final VirtualMap copy = vm.copy();
        assertTrue(vm.isImmutable(), "Copied VirtualMap should have been immutable");
        assertFalse(copy.isImmutable(), "Most recent VirtualMap should have been mutable");
        vm.release();
        copy.release();
    }

    @Test
    @Tags({@Tag("VirtualMerkle"), @Tag("FastCopy")})
    @DisplayName("Cannot copy twice")
    void cannotCopyTwice() {
        final VirtualMap vm = createMap();
        final VirtualMap copy = vm.copy();
        assertThrows(MutabilityException.class, vm::copy, "Calling copy twice should have thrown exception");
        vm.release();
        copy.release();
    }

    @Test
    @Tags({@Tag("VirtualMerkle"), @Tag("FastCopy")})
    @DisplayName("Cannot copy a released fcm")
    void cannotCopyAReleasedMap() {
        final VirtualMap vm = createMap();
        vm.release();
        assertThrows(ReferenceCountException.class, vm::copy, "Calling copy after release should throw");
    }

    @Test
    @Tags({@Tag("VirtualMerkle"), @Tag("FastCopy")})
    @DisplayName("Original is not impacted by changes to modified copy")
    void originalIsUnaffected() {
        final VirtualMap vm = createMap();
        vm.put(A_KEY, APPLE, TestValueCodec.INSTANCE);
        vm.put(B_KEY, BANANA, TestValueCodec.INSTANCE);
        vm.put(C_KEY, CHERRY, TestValueCodec.INSTANCE);

        // Perform some combination of add, remove, replace and leaving alone
        final VirtualMap copy = vm.copy();
        assertNotNull(copy.get(A_KEY, TestValueCodec.INSTANCE), "Entry for A_KEY not found");
        copy.put(A_KEY, AARDVARK, TestValueCodec.INSTANCE);
        copy.remove(C_KEY, TestValueCodec.INSTANCE);
        copy.put(D_KEY, DOG, TestValueCodec.INSTANCE);
        copy.put(E_KEY, EMU, TestValueCodec.INSTANCE);

        assertEquals(APPLE, vm.get(A_KEY, TestValueCodec.INSTANCE), "Unexpected value");
        assertEquals(BANANA, vm.get(B_KEY, TestValueCodec.INSTANCE), "Unexpected value");
        assertEquals(CHERRY, vm.get(C_KEY, TestValueCodec.INSTANCE), "Unexpected value");
        assertEquals(4, vm.size(), "Unexpected size");

        assertEquals(AARDVARK, copy.get(A_KEY, TestValueCodec.INSTANCE), "Unexpected value");
        assertEquals(BANANA, copy.get(B_KEY, TestValueCodec.INSTANCE), "Unexpected value");
        assertEquals(DOG, copy.get(D_KEY, TestValueCodec.INSTANCE), "Unexpected value");
        assertEquals(EMU, copy.get(E_KEY, TestValueCodec.INSTANCE), "Unexpected value");
        assertEquals(5, copy.size(), "Unexpected size");
        vm.release();
        copy.release();
    }

    /*
     * Test the map-like implementation
     **/

    @Test
    @DisplayName("Size matches number of items input")
    void sizeMatchesNumberOfItemsInput() {
        final VirtualMap vm = createMap();
<<<<<<< HEAD
        // initial size of the map is one because of `VirtualMapState`
        assertEquals(1, vm.size(), "Unexpected size");

        // Add an element
=======
        assertEquals(0, vm.size(), "Unexpected size");

        // Add an element, count is 2 becuase of the VM state
>>>>>>> b73ffd58
        vm.put(A_KEY, APPLE, TestValueCodec.INSTANCE);
        assertEquals(2, vm.size(), "Unexpected size");

        // Add a couple more elements
        vm.put(B_KEY, BANANA, TestValueCodec.INSTANCE);
        assertEquals(3, vm.size(), "Unexpected size");
        vm.put(C_KEY, CHERRY, TestValueCodec.INSTANCE);
        assertEquals(4, vm.size(), "Unexpected size");

        // replace a couple elements (out of order even!)
        assertNotNull(vm.get(B_KEY, TestValueCodec.INSTANCE), "Entry for B_KEY not found");
        vm.put(B_KEY, BEAR, TestValueCodec.INSTANCE);
        assertNotNull(vm.get(A_KEY, TestValueCodec.INSTANCE), "Entry for A_KEY not found");
        vm.put(A_KEY, AARDVARK, TestValueCodec.INSTANCE);
        assertEquals(4, vm.size(), "Unexpected size");

        // Loop and add a million items and make sure the size is matching
        for (int i = 1000; i < 1_001_000; i++) {
            vm.put(TestKey.longToKey(i), new TestValue("value" + i), TestValueCodec.INSTANCE);
        }

        assertEquals(1_000_004, vm.size(), "Unexpected size");
        vm.release();
    }

    @Test
    @DisplayName("Get of null key throws exception")
    void getOfNullKeyThrowsException() {
        final VirtualMap vm = createMap();
        assertThrows(
                NullPointerException.class, () -> vm.get(null, TestValueCodec.INSTANCE), "Null keys are not allowed");
        vm.release();
    }

    @Test
    @DisplayName("Get of missing key returns null")
    void getOfMissingKeyReturnsNull() {
        final VirtualMap vm = createMap();
        vm.put(A_KEY, APPLE, TestValueCodec.INSTANCE);
        vm.put(B_KEY, BANANA, TestValueCodec.INSTANCE);

        assertNull(vm.get(C_KEY, TestValueCodec.INSTANCE), "Expected no value");
        assertNull(vm.getBytes(C_KEY), "Expected no value");
        vm.release();
    }

    @Test
    @DisplayName("Get of key returns value")
    void getOfKeyReturnsValue() {
        final VirtualMap vm = createMap();
        vm.put(A_KEY, APPLE, TestValueCodec.INSTANCE);
        vm.put(B_KEY, BANANA, TestValueCodec.INSTANCE);
        assertEquals(APPLE, vm.get(A_KEY, TestValueCodec.INSTANCE), "Wrong value");
        assertEquals(BANANA, vm.get(B_KEY, TestValueCodec.INSTANCE), "Wrong value");

        vm.put(A_KEY, AARDVARK, TestValueCodec.INSTANCE);
        assertEquals(AARDVARK, vm.get(A_KEY, TestValueCodec.INSTANCE), "Wrong value");
        assertEquals(BANANA, vm.get(B_KEY, TestValueCodec.INSTANCE), "Wrong value");
        vm.release();
    }

    @Test
    @DisplayName("Put with null key throws exception")
    void putWithNullKeyThrowsException() {
        final VirtualMap vm = createMap();
        assertThrows(
                NullPointerException.class,
                () -> vm.put(null, BANANA, TestValueCodec.INSTANCE),
                "Null keys are not allowed");

        vm.release();
    }

    @Test
    @DisplayName("Put with null values are allowed")
    void putWithNullValuesAreAllowed() {
        final VirtualMap vm = createMap();
        vm.put(A_KEY, null, TestValueCodec.INSTANCE);
        assertNull(vm.get(A_KEY, TestValueCodec.INSTANCE), "Expected null");
        vm.release();
    }

    @Test
    @DisplayName("Multiple keys can have the same value")
    void manyKeysCanHaveTheSameValue() {
        final VirtualMap vm = createMap();
        vm.put(A_KEY, null, TestValueCodec.INSTANCE);
        vm.put(B_KEY, null, TestValueCodec.INSTANCE);
        vm.put(C_KEY, CUTTLEFISH, TestValueCodec.INSTANCE);
        vm.put(D_KEY, CUTTLEFISH, TestValueCodec.INSTANCE);

        assertNull(vm.get(A_KEY, TestValueCodec.INSTANCE), "Expected null");
        assertNull(vm.get(B_KEY, TestValueCodec.INSTANCE), "Expected null");
        assertEquals(CUTTLEFISH, vm.get(C_KEY, TestValueCodec.INSTANCE), "Wrong value");
        assertEquals(CUTTLEFISH, vm.get(D_KEY, TestValueCodec.INSTANCE), "Wrong value");
        assertEquals(5, vm.size(), "Wrong size");
        vm.release();
    }

    @Test
    @DisplayName("Put many and get many")
    void putManyAndGetMany() {
        final VirtualMap vm = createMap();
        for (int i = 0; i < 1000; i++) {
            vm.put(TestKey.longToKey(i), new TestValue("value" + i), TestValueCodec.INSTANCE);
        }

        for (int i = 0; i < 1000; i++) {
            assertEquals(
                    new TestValue("value" + i), vm.get(TestKey.longToKey(i), TestValueCodec.INSTANCE), "Wrong value");
        }

        vm.release();
    }

    @Test
    @DisplayName("Replace many and get many")
    void replaceManyAndGetMany() {
        final VirtualMap original = createMap();
        for (int i = 0; i < 1000; i++) {
            original.put(TestKey.longToKey(i), new TestValue("value" + i), TestValueCodec.INSTANCE);
        }

        final VirtualMap fcm = original.copy();
        for (int i = 1000; i < 2000; i++) {
            final Bytes key = TestKey.longToKey(i - 1000);
            // Replace is get + put
            assertNotNull(fcm.get(key, TestValueCodec.INSTANCE), "Value for key=" + key + "is not found");
            fcm.put(key, new TestValue("value" + i), TestValueCodec.INSTANCE);
        }

        for (int i = 1000; i < 2000; i++) {
            assertEquals(
                    new TestValue("value" + i),
                    fcm.get(TestKey.longToKey((i - 1000)), TestValueCodec.INSTANCE),
                    "Wrong value");
        }

        original.release();
        fcm.release();
    }

    @Test
    @DisplayName("Remove from an empty map")
    void removeEmptyMap() {
        final VirtualMap vm = createMap();
        assertNull(vm.remove(A_KEY, TestValueCodec.INSTANCE), "Expected null");
        vm.release();
    }

    @Test
    @DisplayName("Test of isEmpty and size")
    void testIsEmptyAndSize() {
        final VirtualMap vm = createMap();

        assertEquals(0, vm.size());
        assertTrue(vm.isEmpty());

        vm.put(A_KEY, APPLE, TestValueCodec.INSTANCE);
        assertEquals(2, vm.size()); // VM state is included
        assertFalse(vm.isEmpty());
        vm.put(B_KEY, BANANA, TestValueCodec.INSTANCE);
        assertEquals(3, vm.size());
        assertFalse(vm.isEmpty());
        vm.remove(B_KEY, TestValueCodec.INSTANCE);
        assertEquals(2, vm.size());
        assertFalse(vm.isEmpty());

        vm.remove(A_KEY, TestValueCodec.INSTANCE);

        assertEquals(0, vm.size()); // VM state is hidden
        assertTrue(vm.isEmpty());
<<<<<<< HEAD
=======

        vm.put(D_KEY, DATE, TestValueCodec.INSTANCE);
        assertFalse(vm.isEmpty());

>>>>>>> b73ffd58
        vm.release();
    }

    // FUTURE WORK test deleting the same key two times in a row.
    // FUTURE WORK Test that a deleted node's value cannot be subsequently read.

    //    @Test
    //    @Tag(TestComponentTags.FCMAP)
    //    @DisplayName("Remove all leaves by always removing the first leaf")
    //    void removeFirstLeaf() {
    //        var fcm = createMap();
    //        fcm.put(A_KEY, APPLE);
    //        fcm.put(B_KEY, BANANA);
    //        fcm.put(C_KEY, CHERRY);
    //        fcm.put(D_KEY, DATE);
    //        fcm.put(E_KEY, EGGPLANT);
    //        fcm.put(F_KEY, FIG);
    //        fcm.put(G_KEY, GRAPE);
    //
    //        var original = fcm;
    //        fcm = fcm.copy();
    //        CRYPTO.digestTreeSync(original);
    //        original.release();
    //
    //        assertEquals(DATE, fcm.remove(D_KEY));
    //        assertLeafOrder(fcm, A_KEY, E_KEY, C_KEY, F_KEY, B_KEY, G_KEY);
    //        assertEquals(BANANA, fcm.remove(B_KEY));
    //        assertLeafOrder(fcm, A_KEY, E_KEY, C_KEY, F_KEY, G_KEY);
    //        assertEquals(CHERRY, fcm.remove(C_KEY));
    //        assertLeafOrder(fcm, A_KEY, E_KEY, F_KEY, G_KEY);
    //        assertEquals(APPLE, fcm.remove(A_KEY));
    //        assertLeafOrder(fcm, G_KEY, E_KEY, F_KEY);
    //        assertEquals(FIG, fcm.remove(F_KEY));
    //        assertLeafOrder(fcm, G_KEY, E_KEY);
    //        assertEquals(GRAPE, fcm.remove(G_KEY));
    //        assertLeafOrder(fcm, E_KEY);
    //        assertEquals(EGGPLANT, fcm.remove(E_KEY));
    //
    //        // FUTURE WORK validate hashing works as expected
    //
    //    }

    //    @Test
    //    @Tag(TestComponentTags.FCMAP)
    //    @DisplayName("Remove a middle leaf")
    //    void removeMiddleLeaf() {
    //        var fcm = createMap();
    //        fcm.put(A_KEY, APPLE);
    //        fcm.put(B_KEY, BANANA);
    //        fcm.put(C_KEY, CHERRY);
    //        fcm.put(D_KEY, DATE);
    //        fcm.put(E_KEY, EGGPLANT);
    //        fcm.put(F_KEY, FIG);
    //        fcm.put(G_KEY, GRAPE);
    //
    //        var original = fcm;
    //        fcm = fcm.copy();
    //        CRYPTO.digestTreeSync(original);
    //        original.release();
    //
    //        assertEquals(FIG, fcm.remove(F_KEY));
    //        assertEquals(DATE, fcm.remove(D_KEY));
    //        assertEquals(APPLE, fcm.remove(A_KEY));
    //        assertEquals(BANANA, fcm.remove(B_KEY));
    //        assertEquals(EGGPLANT, fcm.remove(E_KEY));
    //        assertEquals(CHERRY, fcm.remove(C_KEY));
    //        assertEquals(GRAPE, fcm.remove(G_KEY));
    //
    //        // FUTURE WORK validate hashing works as expected
    //
    //    }

    @Test
    @DisplayName("Add a value and then remove it immediately")
    void removeValueJustAdded() {
        VirtualMap fcm = createMap();
        fcm.put(A_KEY, APPLE, TestValueCodec.INSTANCE);
        fcm.put(B_KEY, BANANA, TestValueCodec.INSTANCE);
        fcm.put(C_KEY, CHERRY, TestValueCodec.INSTANCE);
        fcm.put(D_KEY, DATE, TestValueCodec.INSTANCE);
        fcm.put(E_KEY, EGGPLANT, TestValueCodec.INSTANCE);
        fcm.put(F_KEY, FIG, TestValueCodec.INSTANCE);
        fcm.put(G_KEY, GRAPE, TestValueCodec.INSTANCE);

        assertEquals(APPLE, fcm.remove(A_KEY, TestValueCodec.INSTANCE), "Wrong value");
        assertEquals(BANANA, fcm.remove(B_KEY, TestValueCodec.INSTANCE), "Wrong value");
        assertEquals(CHERRY, fcm.remove(C_KEY, TestValueCodec.INSTANCE), "Wrong value");
        assertEquals(DATE, fcm.remove(D_KEY, TestValueCodec.INSTANCE), "Wrong value");
        assertEquals(EGGPLANT, fcm.remove(E_KEY, TestValueCodec.INSTANCE), "Wrong value");
        assertEquals(FIG, fcm.remove(F_KEY, TestValueCodec.INSTANCE), "Wrong value");
        assertEquals(GRAPE, fcm.remove(G_KEY, TestValueCodec.INSTANCE), "Wrong value");

        // FUTURE WORK validate hashing works as expected

        fcm.release();
    }

    @Test
    @DisplayName("Add a value that had just been removed")
    void addValueJustRemoved() {
        VirtualMap fcm = createMap();
        fcm.put(A_KEY, APPLE, TestValueCodec.INSTANCE);
        fcm.put(B_KEY, BANANA, TestValueCodec.INSTANCE);
        fcm.put(C_KEY, CHERRY, TestValueCodec.INSTANCE);
        fcm.put(D_KEY, DATE, TestValueCodec.INSTANCE);
        fcm.put(E_KEY, EGGPLANT, TestValueCodec.INSTANCE);
        fcm.put(F_KEY, FIG, TestValueCodec.INSTANCE);
        fcm.put(G_KEY, GRAPE, TestValueCodec.INSTANCE);

        assertEquals(APPLE, fcm.remove(A_KEY, TestValueCodec.INSTANCE), "Wrong value");
        assertEquals(BANANA, fcm.remove(B_KEY, TestValueCodec.INSTANCE), "Wrong value");
        assertEquals(CHERRY, fcm.remove(C_KEY, TestValueCodec.INSTANCE), "Wrong value");
        assertEquals(DATE, fcm.remove(D_KEY, TestValueCodec.INSTANCE), "Wrong value");
        assertEquals(EGGPLANT, fcm.remove(E_KEY, TestValueCodec.INSTANCE), "Wrong value");
        assertEquals(FIG, fcm.remove(F_KEY, TestValueCodec.INSTANCE), "Wrong value");
        assertEquals(GRAPE, fcm.remove(G_KEY, TestValueCodec.INSTANCE), "Wrong value");

        fcm.put(D_KEY, DATE, TestValueCodec.INSTANCE);
        // FUTURE WORK validate hashing works as expected

        fcm.release();
    }

    /*
     * Test various copy and termination scenarios to verify pipeline behavior
     **/

    @Test
    @Tags({@Tag("VirtualMap"), @Tag("Pipeline"), @Tag("VMAP-021")})
    @DisplayName("Database is closed after all copies are released")
    void databaseClosedAfterAllCopiesAreReleased() throws InterruptedException {
        final VirtualMap copy0 = createMap();
        final InMemoryDataSource ds = (InMemoryDataSource) copy0.getDataSource();
        final VirtualMap copy1 = copy0.copy();
        final VirtualMap copy2 = copy1.copy();
        final VirtualMap copy3 = copy2.copy();
        final VirtualMap copy4 = copy3.copy();

        assertFalse(ds.isClosed(), "Should not be closed yet");
        copy0.release();
        assertFalse(ds.isClosed(), "Should not be closed yet");
        copy1.release();
        assertFalse(ds.isClosed(), "Should not be closed yet");
        copy2.release();
        assertFalse(ds.isClosed(), "Should not be closed yet");
        copy3.release();
        assertFalse(ds.isClosed(), "Should not be closed yet");
        copy4.release();
        assertTrue(copy4.getPipeline().awaitTermination(5, SECONDS), "Timed out");
        assertTrue(ds.isClosed(), "Should now be released");
    }

    @Test
    @Tags({@Tag("VirtualMap"), @Tag("Pipeline"), @Tag("VMAP-021")})
    @DisplayName("Database is closed if prematurely terminated")
    void databaseClosedWhenExpresslyTerminated() throws InterruptedException {
        final VirtualMap copy0 = createMap();
        final InMemoryDataSource ds = (InMemoryDataSource) copy0.getDataSource();
        final VirtualMap copy1 = copy0.copy();
        final VirtualMap copy2 = copy1.copy();
        final VirtualMap copy3 = copy2.copy();
        final VirtualMap copy4 = copy3.copy();

        assertFalse(ds.isClosed(), "Should not be closed yet");
        copy0.release();
        assertFalse(ds.isClosed(), "Should not be closed yet");
        copy1.release();
        assertFalse(ds.isClosed(), "Should not be closed yet");
        copy2.getPipeline().terminate();
        assertTrue(copy2.getPipeline().awaitTermination(5, SECONDS), "Timed out");
        assertTrue(ds.isClosed(), "Should now be released");
    }

    /*
     * Test iteration and hashing
     **/

    //    @Test
    //    @Tag(TestComponentTags.FCMAP)
    //    @DisplayName("Newly created maps have null hashes for everything")
    //    void nullHashesOnNewMap() throws ExecutionException, InterruptedException {
    //        var fcm = createMap();
    //        fcm.put(A_KEY, APPLE);
    //        fcm.put(B_KEY, BANANA);
    //        fcm.put(C_KEY, CHERRY);
    //        fcm.put(D_KEY, DATE);
    //        fcm.put(E_KEY, EGGPLANT);
    //        fcm.put(F_KEY, FIG);
    //        fcm.put(G_KEY, GRAPE);
    //
    // FUTURE WORK Cannot iterate until after hashing, which invalidates the test
    //        var completed = fcm;
    //        fcm = fcm.copy();
    //        completed.hash().get();
    //        final var breadthItr = new MerkleBreadthFirstIterator<MerkleNode, MerkleNode>(completed);
    //        while (breadthItr.hasNext()) {
    //            assertNull(breadthItr.next().getHash());
    //        }
    //    }

    @Test
    @DisplayName("Hashed maps have non-null hashes on everything")
    void nonNullHashesOnHashedMap() throws ExecutionException, InterruptedException {
        VirtualMap fcm = createMap();
        fcm.put(A_KEY, APPLE, TestValueCodec.INSTANCE);
        fcm.put(B_KEY, BANANA, TestValueCodec.INSTANCE);
        fcm.put(C_KEY, CHERRY, TestValueCodec.INSTANCE);
        fcm.put(D_KEY, DATE, TestValueCodec.INSTANCE);
        fcm.put(E_KEY, EGGPLANT, TestValueCodec.INSTANCE);
        fcm.put(F_KEY, FIG, TestValueCodec.INSTANCE);
        fcm.put(G_KEY, GRAPE, TestValueCodec.INSTANCE);

        final VirtualMap completed = fcm;
        fcm = fcm.copy();
        TestMerkleCryptoFactory.getInstance().digestTreeSync(completed);

        final Iterator<MerkleNode> breadthItr = completed.treeIterator().setOrder(BREADTH_FIRST);
        while (breadthItr.hasNext()) {
            assertNotNull(breadthItr.next().getHash(), "Expected a value");
        }

        completed.release();
        fcm.release();
    }

    @Test
    @DisplayName("Million sized hashed maps have non-null hashes on everything")
    void millionNonNullHashesOnHashedMap() throws ExecutionException, InterruptedException {
        VirtualMap fcm = createMap();
        for (int i = 0; i < 1_000_000; i++) {
            fcm.put(TestKey.longToKey(i), new TestValue("" + i), TestValueCodec.INSTANCE);
        }

        final VirtualMap completed = fcm;
        fcm = fcm.copy();

        try {
            final Hash firstHash = TestMerkleCryptoFactory.getInstance().digestTreeSync(completed);
            final Iterator<MerkleNode> breadthItr = completed.treeIterator().setOrder(BREADTH_FIRST);
            while (breadthItr.hasNext()) {
                assertNotNull(breadthItr.next().getHash(), "Expected a value");
            }

            final Random rand = new Random(1234);
            for (int i = 0; i < 10_000; i++) {
                final int index = rand.nextInt(1_000_000);
                final int value = 1_000_000 + rand.nextInt(1_000_000);
                fcm.put(TestKey.longToKey(index), new TestValue("" + value), TestValueCodec.INSTANCE);
            }

            final VirtualMap second = fcm;
            fcm = copyAndRelease(fcm);
            final Hash secondHash = TestMerkleCryptoFactory.getInstance().digestTreeSync(second);
            assertNotSame(firstHash, secondHash, "Wrong value");
        } finally {
            fcm.release();
            completed.release();
            assertTrue(fcm.getPipeline().awaitTermination(10, SECONDS), "Pipeline termination timed out");
        }
    }

    @Test
    @DisplayName("put should not mutate old copies")
    void checkPutMutation() throws InterruptedException {
        final VirtualMap vm = createMap();
        vm.put(A_KEY, APPLE, TestValueCodec.INSTANCE);
        final TestValue value = vm.get(A_KEY, TestValueCodec.INSTANCE);

        final VirtualMap vm2 = vm.copy();
        vm2.put(A_KEY, new TestValue("Mutant2"), TestValueCodec.INSTANCE);
        final TestValue value2 = vm2.get(A_KEY, TestValueCodec.INSTANCE);

        final TestValue value3 = vm.get(A_KEY, TestValueCodec.INSTANCE);

        assertEquals("Mutant2", value2.getValue());
        assertEquals("Apple", value3.getValue());
        assertEquals("Apple", value.getValue());
    }

    @Test(/* no exception expected */ )
    @DisplayName("Partly dirty maps have missing hashes only on dirty leaves and parents")
    void nullHashesOnDirtyNodes() throws ExecutionException, InterruptedException {
        VirtualMap fcm = createMap();
        fcm.put(A_KEY, APPLE, TestValueCodec.INSTANCE);
        fcm.put(B_KEY, BANANA, TestValueCodec.INSTANCE);
        fcm.put(C_KEY, CHERRY, TestValueCodec.INSTANCE);
        fcm.put(D_KEY, DATE, TestValueCodec.INSTANCE);
        fcm.put(E_KEY, EGGPLANT, TestValueCodec.INSTANCE);
        fcm.put(F_KEY, FIG, TestValueCodec.INSTANCE);
        fcm.put(G_KEY, GRAPE, TestValueCodec.INSTANCE);

        fcm = copyAndRelease(fcm);

        // Both of these are on different parents, but the same grandparent.
        assertNotNull(fcm.get(D_KEY, TestValueCodec.INSTANCE));
        fcm.put(D_KEY, DOG, TestValueCodec.INSTANCE);
        fcm.put(B_KEY, BEAR, TestValueCodec.INSTANCE);

        // This hash iterator should visit MapState, B, <internal>, D, <internal>, <internal (root)>, fcm
        // FUTURE WORK gotta figure out how to test
        //        final var hashItr = new MerkleHashIterator(fcm);
        //        hashItr.next();
        //        assertEquals(new VFCLeafNode<>(B_KEY, BEAR), getRecordFromNode((MerkleLeaf) hashItr.next()));
        //        hashItr.next();
        //        assertEquals(new VFCLeafNode<>(D_KEY, DOG), getRecordFromNode((MerkleLeaf) hashItr.next()));
        //        hashItr.next();
        //        hashItr.next();
        //        assertEquals(fcm, hashItr.next());
        //        assertFalse(hashItr.hasNext());

        fcm.release();
    }

    @Test
    void testAsyncHashing() throws ExecutionException, InterruptedException {
        VirtualMap fcm = createMap();
        fcm.put(A_KEY, APPLE, TestValueCodec.INSTANCE);
        fcm.put(B_KEY, BANANA, TestValueCodec.INSTANCE);
        fcm.put(C_KEY, CHERRY, TestValueCodec.INSTANCE);
        fcm.put(D_KEY, DATE, TestValueCodec.INSTANCE);
        fcm.put(E_KEY, EGGPLANT, TestValueCodec.INSTANCE);
        fcm.put(F_KEY, FIG, TestValueCodec.INSTANCE);
        fcm.put(G_KEY, GRAPE, TestValueCodec.INSTANCE);

        VirtualMap completed = fcm;
        fcm = fcm.copy();
        final Hash expectedHash = completed.getHash();

        VirtualMap fcm2 = createMap();
        fcm2.put(A_KEY, APPLE, TestValueCodec.INSTANCE);
        fcm2.put(B_KEY, BANANA, TestValueCodec.INSTANCE);
        fcm2.put(C_KEY, CHERRY, TestValueCodec.INSTANCE);
        fcm2.put(D_KEY, DATE, TestValueCodec.INSTANCE);
        fcm2.put(E_KEY, EGGPLANT, TestValueCodec.INSTANCE);
        fcm2.put(F_KEY, FIG, TestValueCodec.INSTANCE);
        fcm2.put(G_KEY, GRAPE, TestValueCodec.INSTANCE);

        completed.release();
        completed = fcm2;
        fcm2 = fcm2.copy();
        final Hash actualHash = completed.getHash();
        assertEquals(expectedHash, actualHash, "Wrong value");

        fcm.release();
        fcm2.release();
        completed.release();
    }

    /**
     * This test validates that for the basic tree below, the routes are set correctly.
     * When the tests are moved to the swirlds-test module, we should use a MerkleMap
     * and insert one million elements, and insert the same elements into a
     * {@link VirtualMap}. Then, we iterate over the routes of both maps and their
     * routes should match.
     *
     * <pre>
     *                      VirtualMap
     *                         []
     *                      /     \
     *                     /       \
     *                 Internal     B
     *                 [1, 0]     [1, 1]
     *                 /   \
     *                /     \
     *               A       C
     *        [1, 0, 0]    [1, 0, 1]
     * </pre>
     */
    @Test
    void routesSetForBasicTree() {
        final VirtualMap fcm = createMap();
        fcm.put(A_KEY, APPLE, TestValueCodec.INSTANCE);
        fcm.put(B_KEY, BANANA, TestValueCodec.INSTANCE);
        fcm.put(C_KEY, CHERRY, TestValueCodec.INSTANCE);

        final List<MerkleNode> nodes = new ArrayList<>();
        fcm.forEachNode(node -> {
            nodes.add(node);
        });

        assertEquals(MerkleRouteFactory.buildRoute(0, 0), nodes.get(0).getRoute(), "VirtualMapState");
        assertEquals(MerkleRouteFactory.buildRoute(0, 1), nodes.get(1).getRoute(), "VirtualLeafNode A");
        assertEquals(MerkleRouteFactory.buildRoute(0), nodes.get(2).getRoute(), "VirtualInternalNode");
        assertEquals(MerkleRouteFactory.buildRoute(1, 0), nodes.get(3).getRoute(), "VirtualLeafNode C");
        assertEquals(MerkleRouteFactory.buildRoute(1, 1), nodes.get(4).getRoute(), "VirtualLeafNode B");
        assertEquals(MerkleRouteFactory.buildRoute(1), nodes.get(5).getRoute(), "VirtualInternalNode");
        assertEquals(MerkleRouteFactory.buildRoute(), nodes.get(6).getRoute(), "VirtualMap");
    }

    /**
     * Make a copy of a map and release the original.
     */
    private VirtualMap copyAndRelease(final VirtualMap original) {
        final VirtualMap copy = original.copy();
        original.release();
        return copy;
    }

    /*
     * Test statistics on a fresh map
     **/

    /**
     * Bug #4233 was caused by an NPE when flushing a copy that had been detached for the
     * sake of state saving. This happened because the detach for state saving does not
     * result in the detached state having a data source.
     */
    @Test
    void canFlushDetachedStateForStateSaving() throws IOException, InterruptedException {
        final VirtualMap map0 = createMap();
        map0.put(A_KEY, APPLE, TestValueCodec.INSTANCE);
        map0.put(B_KEY, BANANA, TestValueCodec.INSTANCE);
        map0.put(C_KEY, CHERRY, TestValueCodec.INSTANCE);
        map0.put(D_KEY, DATE, TestValueCodec.INSTANCE);

        final VirtualMap map1 = map0.copy();
        map1.put(E_KEY, EGGPLANT, TestValueCodec.INSTANCE);
        map1.put(F_KEY, FIG, TestValueCodec.INSTANCE);
        map1.put(G_KEY, GRAPE, TestValueCodec.INSTANCE);

        final VirtualMap map2 = map1.copy();

        assertNotNull(map1.getHash(), "Hash should have been produced for map1");

        // Detach, and then make another copy which should cause it to flush.
        map1.enableFlush();
        map1.detach();
        map0.release();

        map1.release();
        final CountDownLatch finishedFlushing = new CountDownLatch(1);
        final Thread th = new Thread(() -> {
            try {
                map1.waitUntilFlushed();
                finishedFlushing.countDown();
            } catch (InterruptedException e) {
                Thread.currentThread().interrupt();
                throw new AssertionError("Timed out waiting for flush");
            }
        });
        th.start();

        try {
            if (!finishedFlushing.await(4, SECONDS)) {
                th.interrupt();
                fail("Timed out, which happens if the test fails or the test has a bug but never if it passes");
            }
        } finally {
            map2.release();
        }
    }

    @Test
    @Tags({@Tag("VirtualMerkle")})
    @DisplayName("Tests nodeCacheSizeB metric")
    void testNodeCacheSizeMetric() throws IOException, InterruptedException {
        final Configuration configuration = new TestConfigBuilder().getOrCreateConfig();
        final MetricsConfig metricsConfig = configuration.getConfigData(MetricsConfig.class);
        final MetricKeyRegistry registry = mock(MetricKeyRegistry.class);
        when(registry.register(any(), any(), any())).thenReturn(true);
        final Metrics metrics = new DefaultPlatformMetrics(
                null,
                registry,
                mock(ScheduledExecutorService.class),
                new PlatformMetricsFactoryImpl(metricsConfig),
                metricsConfig);

        VirtualMap map0 = createMap();
        map0.registerMetrics(metrics);

        Metric metric = metrics.getMetric(VirtualMapStatistics.STAT_CATEGORY, "vmap_lifecycle_nodeCacheSizeB_Test");
        assertNotNull(metric);
        if (!(metric instanceof LongGauge)) {
            throw new AssertionError("nodeCacheSizeMb metric is not a gauge");
        }

        long metricValue = (long) metric.get(ValueType.VALUE);
        for (int i = 0; i < 100; i++) {
            for (int j = 0; j < 50; j++) {
                map0.put(
                        TestKey.longToKey((char) (i * 50 + j)),
                        new TestValue(String.valueOf(i * j + 1)),
                        TestValueCodec.INSTANCE);
            }

            VirtualMap map1 = map0.copy();
            map0.release();
            map0 = map1;

            long newValue = (long) metric.get(ValueType.VALUE);
            assertTrue(
                    newValue >= metricValue,
                    "Node cache size must be increasing" + " old value = " + metricValue + " new value = " + newValue);
            metricValue = newValue;
        }

        final long value = metricValue;

        final VirtualMap lastMap = map0;
        lastMap.enableFlush();
        VirtualMap map1 = map0.copy();
        map0.release();
        lastMap.waitUntilFlushed();
        map1.release();

        assertEventuallyTrue(
                () -> {
                    long lastValue = (long) metric.get(ValueType.VALUE);
                    return lastValue < value;
                },
                Duration.ofSeconds(4),
                "Node cache size must decrease after flush");
    }

    @Test
    @Tags({@Tag("VirtualMerkle")})
    @DisplayName("Tests vMapFlushes metric")
    void testFlushCount() throws IOException, InterruptedException {
        final Configuration configuration = new TestConfigBuilder().getOrCreateConfig();
        final MetricsConfig metricsConfig = configuration.getConfigData(MetricsConfig.class);
        final MetricKeyRegistry registry = mock(MetricKeyRegistry.class);
        when(registry.register(any(), any(), any())).thenReturn(true);
        final Metrics metrics = new DefaultPlatformMetrics(
                null,
                registry,
                mock(ScheduledExecutorService.class),
                new PlatformMetricsFactoryImpl(metricsConfig),
                metricsConfig);

        VirtualMap map0 = createMap();
        map0.registerMetrics(metrics);

        long flushCount = 0;
        final int totalCount = 1000;
        for (int i = 0; i < totalCount; i++) {
            VirtualMap map1 = map0.copy();
            map0.release();
            // shouldBeFlushed() can only be called on a released instance
            if (map0.shouldBeFlushed()) {
                flushCount++;
            }
            map0 = map1;

            // Make sure at least some maps need to be flushed, including the last one
            if ((i % 57 == 0) || (i == totalCount - 1)) {
                map1.enableFlush();
            }
        }

        // Don't release the last map yet, as it would terminate the pipeline. Make a copy first,
        // release the map, then wait for the root to be flushed, then release the copy
        VirtualMap map1 = map0.copy();
        map0.release();
        // shouldBeFlushed() can only be called on a released instance
        if (map0.shouldBeFlushed()) {
            flushCount++;
        }
        map0.waitUntilFlushed();
        map1.release();

        // createMap() creates a map labelled "Test"
        Metric metric = metrics.getMetric(VirtualMapStatistics.STAT_CATEGORY, "vmap_lifecycle_flushCount_Test");
        assertNotNull(metric);
        if (!(metric instanceof Counter counterMetric)) {
            throw new AssertionError("flushCount metric is not a counter");
        }
        // There is a potential race condition here, as we release `VirtualRootNode.flushLatch`
        // before we update the statistics (see https://github.com/hashgraph/hedera-services/issues/8439)
        assertEventuallyEquals(
                flushCount,
                () -> counterMetric.get(),
                Duration.ofSeconds(4),
                "Expected flush count (%s) to match actual value (%s)".formatted(flushCount, counterMetric.get()));
    }

    /*
     * Test serialization and deserialization
     **/

    @Test
    @Tags({@Tag("VirtualMerkle")})
    @DisplayName("A copied map is serializable and then deserializable")
    void testExternalSerializationAndDeserialization() throws IOException {
        String label = "serializationTest";
        final VirtualMap map0 = createMap(label);
        assertEquals(label, map0.getLabel());
        map0.put(A_KEY, APPLE, TestValueCodec.INSTANCE);
        map0.put(B_KEY, BANANA, TestValueCodec.INSTANCE);
        map0.put(C_KEY, CHERRY, TestValueCodec.INSTANCE);
        map0.put(D_KEY, DATE, TestValueCodec.INSTANCE);
        map0.put(E_KEY, EGGPLANT, TestValueCodec.INSTANCE);
        map0.put(F_KEY, FIG, TestValueCodec.INSTANCE);
        map0.put(G_KEY, GRAPE, TestValueCodec.INSTANCE);

        final VirtualMap map1 = map0.copy(); // this should make map0 immutable
        assertEquals(label, map1.getLabel());
        assertNotNull(map0.getHash(), "Hash should have been produced for map0");
        assertTrue(map0.isImmutable(), "Copied VirtualMap should have been immutable");
        assertVirtualMapsEqual(map0, map1);

        final ByteArrayOutputStream byteOut = new ByteArrayOutputStream();
        final SerializableDataOutputStream out = new SerializableDataOutputStream(byteOut);
        // serialize the existing maps
        map0.serialize(out, testDirectory);

        final SerializableDataInputStream in =
                new SerializableDataInputStream(new ByteArrayInputStream(byteOut.toByteArray()));

        final VirtualMap map2 = createMap();
        map2.deserialize(in, testDirectory, map0.getVersion());
        assertEquals(label, map2.getLabel());
        assertVirtualMapsEqual(map0, map2);

        // release the maps and clean up the temporary directory
        map0.release();
        map1.release();
        map2.release();
        deleteDirectory(testDirectory);
    }

    /*
     * Test some bigger scenarios
     **/

    @Test
    @Tags({@Tag("VirtualMerkle"), @Tag("VMAP-019")})
    @DisplayName("Insert one million elements with same key but different value")
    void insertRemoveAndModifyOneMillion() throws InterruptedException {
        final int changesPerBatch = 15_432; // Some unexpected size just to be crazy
        final int max = 1_000_000;
        VirtualMap map = createMap("insertRemoveAndModifyOneMillion");
        try {
            for (int i = 0; i < max; i++) {
                if (i > 0 && i % changesPerBatch == 0) {
                    VirtualMap older = map;
                    map = map.copy();
                    older.release();
                }

                map.put(TestKey.longToKey(i), new TestValue(i), TestValueCodec.INSTANCE);
            }

            for (int i = 0; i < max; i++) {
                assertEquals(new TestValue(i), map.get(TestKey.longToKey(i), TestValueCodec.INSTANCE), "Expected same");
            }

            for (int i = 0; i < max; i++) {
                if (i > 0 && i % changesPerBatch == 0) {
                    VirtualMap older = map;
                    map = map.copy();
                    older.release();
                }

                map.remove(TestKey.longToKey(i));
            }

            assertEquals(0, map.size(), "All elements should have been removed");

            for (int i = 0; i < max; i++) {
                if (i > 0 && i % changesPerBatch == 0) {
                    VirtualMap older = map;
                    map = map.copy();
                    older.release();
                }

                map.put(TestKey.longToKey(i + max), new TestValue(i + max), TestValueCodec.INSTANCE);
            }

            for (int i = 0; i < max; i++) {
                assertEquals(
                        new TestValue(i + max),
                        map.get(TestKey.longToKey(i + max), TestValueCodec.INSTANCE),
                        "Expected same");
                assertNull(
                        map.get(TestKey.longToKey(i), TestValueCodec.INSTANCE),
                        "The old value should not exist anymore");
                assertNull(map.getBytes(TestKey.longToKey(i)), "The old value should not exist anymore");
            }
        } finally {
            final VirtualRootNode root = map.getLeft();
            map.release();
            assertTrue(map.getPipeline().awaitTermination(30, SECONDS), "Pipeline termination timed out");
        }
    }

    @Test
    @Tags({@Tag("VirtualMerkle")})
    @DisplayName("Delete a value that was moved to a different virtual path")
    void deletedObjectLeavesOnFlush() throws InterruptedException {
        VirtualMap map = createMap("deletedObjectLeavesOnFlush");
        for (int i = 0; i < 8; i++) {
            map.put(TestObjectKey.longToKey(i), new TestValue(i), TestValueCodec.INSTANCE);
        }

        map.enableFlush();

        RecordAccessor records = map.getRecords();
        // Check that key/value 0 is at path 7
        VirtualLeafBytes leaf = records.findLeafRecord(8);
        assertNotNull(leaf);
        assertEquals(TestObjectKey.longToKey(3), leaf.keyBytes());
        assertEquals(new TestValue(3).toBytes(), leaf.valueBytes());
        assertEquals(new TestValue(3), leaf.value(TestValueCodec.INSTANCE));

        VirtualMap copy = map.copy();
        map.release();
        map.waitUntilFlushed();
        map = copy;

        // Move key/value to a different path, then delete
        map.remove(TestObjectKey.longToKey(0));
        map.remove(TestObjectKey.longToKey(2));
        map.put(TestObjectKey.longToKey(8), new TestValue(8), TestValueCodec.INSTANCE);
        map.put(TestObjectKey.longToKey(0), new TestValue(0), TestValueCodec.INSTANCE);
        map.remove(TestObjectKey.longToKey(0));

        map.enableFlush();

        copy = map.copy();
        map.release();
        map.waitUntilFlushed();
        map = copy;

        // During this second flush, key/value 0 must be deleted from the map despite it's
        // path the virtual tree doesn't match the path in the data source
        assertFalse(map.containsKey(TestObjectKey.longToKey(0)));
        assertNull(map.get(TestObjectKey.longToKey(0), TestValueCodec.INSTANCE));
        assertNull(map.getBytes(TestObjectKey.longToKey(0)));

        map.release();
    }

    @Test
    void testEnableVirtualRootFlush() throws ExecutionException, InterruptedException {
        VirtualMap fcm0 = createMap();
        fcm0.postInit(new VirtualMapState(VM_LABEL));
        assertFalse(fcm0.shouldBeFlushed(), "map should not yet be flushed");

        VirtualMap fcm1 = fcm0.copy();
        fcm1.postInit(new VirtualMapState(VM_LABEL));
        assertFalse(fcm1.shouldBeFlushed(), "map should not yet be flushed");

        VirtualMap fcm2 = fcm1.copy();
        fcm2.postInit(new VirtualMapState(VM_LABEL));
        assertFalse(fcm1.shouldBeFlushed(), "map should not yet be flushed");

        VirtualMap fcm3 = fcm2.copy();
        fcm3.postInit(new VirtualMapState(VM_LABEL));
        fcm3.enableFlush();
        assertTrue(fcm3.shouldBeFlushed(), "map should now be flushed");

        fcm0.release();
        fcm1.release();
        fcm2.release();
        fcm3.release();
    }

    @Test
    @DisplayName("A new map with a datasource with a root hash reveals it")
    void mapWithExistingHashedDataHasNonNullRootHash() throws ExecutionException, InterruptedException {
        // The builder I will use with this map is unique in that each call to "build" returns THE SAME DATASOURCE.
        final InMemoryDataSource ds = new InMemoryDataSource("mapWithExistingHashedDataHasNonNullRootHash");
        final VirtualDataSourceBuilder builder = new InMemoryBuilder();

        final VirtualMap fcm = new VirtualMap(VM_LABEL, builder, CONFIGURATION);
        fcm.enableFlush();
        fcm.put(A_KEY, APPLE, TestValueCodec.INSTANCE);

        final VirtualMap copy = fcm.copy();

        fcm.getHash();
        final Hash expectedHash = fcm.getHash();
        fcm.release();
        fcm.waitUntilFlushed();

        final VirtualMap fcm2 = new VirtualMap(VM_LABEL, builder, CONFIGURATION);
        fcm2.postInit(copy.getState());
        assertEquals(expectedHash, fcm2.getHash(), "hash should match expected");

        copy.release();
        fcm2.release();
    }

    @Test
    @DisplayName("Remove only element")
    void removeOnlyElement() throws ExecutionException, InterruptedException {

        final VirtualMap fcm = createMap();
        fcm.enableFlush();
        fcm.put(A_KEY, APPLE, TestValueCodec.INSTANCE);

        final VirtualMap copy = fcm.copy();
        copy.postInit(fcm.getState());
        fcm.release();
        fcm.waitUntilFlushed();

        final TestValue removed = copy.remove(A_KEY, TestValueCodec.INSTANCE);
        assertEquals(APPLE, removed, "Wrong value");

        // FUTURE WORK validate hashing works as expected

        copy.release();
    }

    @Test
    @DisplayName("Remove element twice")
    void removeElementTwice() throws ExecutionException, InterruptedException {
        final VirtualMap fcm = createMap();
        fcm.enableFlush();
        fcm.put(A_KEY, APPLE, TestValueCodec.INSTANCE);
        fcm.put(B_KEY, BANANA, TestValueCodec.INSTANCE);
        fcm.put(C_KEY, CHERRY, TestValueCodec.INSTANCE);

        final VirtualMap copy = fcm.copy();
        copy.postInit(fcm.getState());
        fcm.release();
        fcm.waitUntilFlushed();

        final TestValue removed = copy.remove(B_KEY, TestValueCodec.INSTANCE);
        final TestValue removed2 = copy.remove(B_KEY, TestValueCodec.INSTANCE);
        assertEquals(BANANA, removed, "Wrong value");
        assertNull(removed2, "Expected null");
        copy.release();
    }

    @Test
    @DisplayName("Remove elements in reverse order")
    void removeInReverseOrder() throws ExecutionException, InterruptedException {
        final VirtualMap fcm = createMap();
        fcm.enableFlush();
        fcm.put(A_KEY, APPLE, TestValueCodec.INSTANCE);
        fcm.put(B_KEY, BANANA, TestValueCodec.INSTANCE);
        fcm.put(C_KEY, CHERRY, TestValueCodec.INSTANCE);
        fcm.put(D_KEY, DATE, TestValueCodec.INSTANCE);
        fcm.put(E_KEY, EGGPLANT, TestValueCodec.INSTANCE);
        fcm.put(F_KEY, FIG, TestValueCodec.INSTANCE);
        fcm.put(G_KEY, GRAPE, TestValueCodec.INSTANCE);

        final VirtualMap copy = fcm.copy();
        copy.postInit(fcm.getState());
        fcm.release();
        fcm.waitUntilFlushed();

        assertEquals(GRAPE, copy.remove(G_KEY, TestValueCodec.INSTANCE), "Wrong value");
        //        assertLeafOrder(fcm, A_KEY, E_KEY, C_KEY, F_KEY, B_KEY, D_KEY);
        assertEquals(FIG, copy.remove(F_KEY, TestValueCodec.INSTANCE), "Wrong value");
        //        assertLeafOrder(fcm, A_KEY, E_KEY, C_KEY, B_KEY, D_KEY);
        assertEquals(EGGPLANT, copy.remove(E_KEY, TestValueCodec.INSTANCE), "Wrong value");
        //        assertLeafOrder(fcm, A_KEY, C_KEY, B_KEY, D_KEY);
        assertEquals(DATE, copy.remove(D_KEY, TestValueCodec.INSTANCE), "Wrong value");
        //        assertLeafOrder(fcm, A_KEY, C_KEY, B_KEY);
        assertEquals(CHERRY, copy.remove(C_KEY, TestValueCodec.INSTANCE), "Wrong value");
        //        assertLeafOrder(fcm, A_KEY, B_KEY);
        assertEquals(BANANA, copy.remove(B_KEY, TestValueCodec.INSTANCE), "Wrong value");
        //        assertLeafOrder(fcm, A_KEY);
        assertEquals(APPLE, copy.remove(A_KEY, TestValueCodec.INSTANCE), "Wrong value");

        // FUTURE WORK validate hashing works as expected

        copy.release();
    }

    /**
     * This test deserializes a VirtualRootNode that was serialized with version 2 of the serialization format.
     * This node contains 100 entries, but only 88 of them are valid. The other 12 are deleted.
     */
    @Test
    void testSerializeDeserialize() throws IOException {
        String fileName = "rootNode.bin";
        serializeRoot(fileName);
        deserializeRootNodeAndVerify(
                new FileInputStream(testDirectory.resolve(fileName).toFile()),
                VirtualMap.ClassVersion.NO_VIRTUAL_ROOT_NODE);
    }

    private void deserializeRootNodeAndVerify(InputStream resourceAsStream, int version) throws IOException {
        final VirtualMap root = createMap();

        try (SerializableDataInputStream input = new SerializableDataInputStream(resourceAsStream)) {
            root.deserialize(input, testDirectory, version);
            root.postInit(new VirtualMapState(VM_LABEL));
            final VirtualNodeCache cache = root.getCache();
            for (int i = 0; i < 100; i++) {
                final Bytes key = TestKey.longToKey(i);
                if (version >= VirtualRootNode.ClassVersion.VERSION_3_NO_NODE_CACHE) {
                    // Cache must be empty, all values must be in the data source
                    assertNull(cache.lookupLeafByKey(key));
                }
                if (i % 7 != 0) {
                    assertEquals(new TestValue(i).toBytes(), root.getBytes(key));
                    assertEquals(new TestValue(i), root.get(key, TestValueCodec.INSTANCE));
                } else {
                    assertNull(root.get(TestKey.longToKey(i), null));
                }
            }
            root.release();
        }
    }

    private void serializeRoot(String fileName) throws IOException {
        try (FileOutputStream fileOutputStream =
                        new FileOutputStream(testDirectory.resolve(fileName).toFile());
                SerializableDataOutputStream out = new SerializableDataOutputStream(fileOutputStream)) {
            VirtualMap testKeyTestValueVirtualRootNode = prepareRootForSerialization();
            testKeyTestValueVirtualRootNode.serialize(out, testDirectory);
            fileOutputStream.flush();
            testKeyTestValueVirtualRootNode.release();
        }
    }

    private static VirtualMap prepareRootForSerialization() {
        final VirtualMap root = createMap();
        root.enableFlush();

        Set<Bytes> keysToRemove = new HashSet<>();
        for (int i = 0; i < 1000; i++) {
            root.put(TestKey.longToKey(i), new TestValue(i), TestValueCodec.INSTANCE);
            if (i % 7 == 0) {
                keysToRemove.add(TestKey.longToKey(i));
            }
        }

        for (Bytes key : keysToRemove) {
            root.remove(key, null);
        }
        root.computeHash();
        root.setImmutable(true);
        return root;
    }

    /**
     * This is a preliminary example of how to move data from one VirtualMap
     * to another.
     *
     * @throws InterruptedException
     * 		if the thread is interrupted during sleep
     */
    @Test
    @Tags({@Tag("VMAP-013")})
    void moveDataAcrossMaps() throws InterruptedException {
        final int totalSize = 1_000_000;
        final VirtualMap root1 = createMap();
        for (int index = 0; index < totalSize; index++) {
            final Bytes key = TestKey.longToKey(index);
            final TestValue value = new TestValue(index);
            root1.put(key, value, TestValueCodec.INSTANCE);
        }

        final VirtualMap root2 = createMap();
        final long firstLeafPath = root1.getState().getFirstLeafPath();
        final long lastLeafPath = root1.getState().getLastLeafPath();
        for (long index = firstLeafPath; index <= lastLeafPath; index++) {
            final VirtualLeafBytes leaf = root1.getRecords().findLeafRecord(index);
            final Bytes key = leaf.keyBytes().replicate();
            final Bytes value = leaf.valueBytes().replicate();
            root2.putBytes(key, value);
        }

        for (int index = 0; index < totalSize; index++) {
            final Bytes key = TestKey.longToKey(index);
            root1.remove(key, null);
        }

        assertEquals(0, root1.size(), "All elements should have been removed");
        root1.release();
        TimeUnit.MILLISECONDS.sleep(100);
        System.gc();
        assertEquals(totalSize + 1, root2.size(), "New map is expected to have all data and VirtualMapState");
        for (int index = 0; index < totalSize; index++) {
            final Bytes key = TestKey.longToKey(index);
            final TestValue expectedValue = new TestValue(index);
            final TestValue value = root2.get(key, TestValueCodec.INSTANCE);
            assertEquals(expectedValue, value, "Values have the same content");
        }
    }

    @Test
    @DisplayName("Snapshot Test")
    void snapshotTest() throws IOException {
        final List<Path> paths = new LinkedList<>();
        paths.add(Path.of("asdf"));
        for (final Path destination : paths) {
            final VirtualMap original = new VirtualMap("test", new InMemoryBuilder(), CONFIGURATION);
            final VirtualMap copy = original.copy();

            original.getHash(); // forces copy to become hashed
            original.getPipeline().pausePipelineAndRun("snapshot", () -> {
                original.snapshot(destination);
                return null;
            });
            assertTrue(original.isDetached(), "root should be detached");

            original.release();
            copy.release();
        }
    }

    @Test
    @DisplayName("Snapshot and restore")
    void snapshotAndRestore() throws IOException {
        final VirtualDataSourceBuilder dsBuilder = new InMemoryBuilder();
        final List<VirtualMap> copies = new LinkedList<>();
        final VirtualMap copy0 = new VirtualMap("test", dsBuilder, CONFIGURATION);
        copies.add(copy0);
        for (int i = 1; i <= 10; i++) {
            final VirtualMap prevCopy = copies.get(i - 1);
            final VirtualMap copy = prevCopy.copy();
            // i-th copy contains TestKey(i)
            copy.put(TestKey.longToKey(i), new TestValue(i + 100), TestValueCodec.INSTANCE);
            copies.add(copy);
        }
        for (VirtualMap copy : copies) {
            // Force virtual map / root node hashing
            copy.getHash();
        }
        // Take a snapshot of copy 5
        final VirtualMap copy5 = copies.get(5);
        final Path snapshotPath =
                LegacyTemporaryFileBuilder.buildTemporaryDirectory("snapshotAndRestore", CONFIGURATION);
        try (final ByteArrayOutputStream bout = new ByteArrayOutputStream();
                final SerializableDataOutputStream out = new SerializableDataOutputStream(bout)) {
            copy5.serialize(out, snapshotPath);
            try (final ByteArrayInputStream bin = new ByteArrayInputStream(bout.toByteArray());
                    final SerializableDataInputStream in = new SerializableDataInputStream(bin)) {
                final VirtualMap restored = new VirtualMap(CONFIGURATION);
                restored.deserialize(in, snapshotPath, copy0.getVersion());
                // All keys 1 to 5 should be in the snapshot
                for (int i = 1; i < 6; i++) {
                    final Bytes key = TestKey.longToKey(i);
                    assertTrue(restored.containsKey(key), "Key " + i + " not found");
                    assertEquals(new TestValue(i + 100), restored.get(key, TestValueCodec.INSTANCE));
                }
                // All keys 6 to 10 should not be there
                for (int i = 6; i < 10; i++) {
                    final Bytes key = TestKey.longToKey(i);
                    assertFalse(restored.containsKey(key), "Key " + i + " found");
                    assertNull(restored.get(key, TestValueCodec.INSTANCE));
                }
            }
        } finally {
            copies.forEach(VirtualMap::release);
        }
    }

    @Test
    @DisplayName("Detach Test")
    void detachTest() throws IOException {
        final VirtualMap original = new VirtualMap("test", new InMemoryBuilder(), CONFIGURATION);
        final VirtualMap copy = original.copy();

        original.getHash(); // forces copy to become hashed
        final RecordAccessor detachedCopy = original.getPipeline().pausePipelineAndRun("copy", original::detach);
        assertTrue(original.isDetached(), "root should be detached");
        assertNotNull(detachedCopy);

        original.release();
        copy.release();
        detachedCopy.getDataSource().close();
    }

    @Test
    @DisplayName("Default flush threshold not zero")
    void defaultFlushThresholdTest() {
        final VirtualMapConfig config =
                new TestConfigBuilder().getOrCreateConfig().getConfigData(VirtualMapConfig.class);
        VirtualMap root = createMap();
        assertEquals(config.copyFlushCandidateThreshold(), root.getFlushCandidateThreshold());
        root.release();
    }

    @Test
    @DisplayName("Flush interval is inherited by copies")
    void flushIntervalInheritedTest() {
        final long threshold = 12345678L;
        final VirtualMapConfig config =
                new TestConfigBuilder().getOrCreateConfig().getConfigData(VirtualMapConfig.class);

        final int flushInterval = config.flushInterval();
        VirtualMap root = createMap();
        root.setFlushCandidateThreshold(threshold);
        for (int i = 0; i <= flushInterval; i++) {
            assertEquals(threshold, root.getFlushCandidateThreshold());
            VirtualMap copy = root.copy();
            copy.postInit(root.getState());
            root.release();
            root = copy;
        }
        root.release();
    }

    @Test
    @DisplayName("Zero flush threshold enables round based flushes")
    void zeroFlushThresholdTest() {
        final VirtualMapConfig config =
                new TestConfigBuilder().getOrCreateConfig().getConfigData(VirtualMapConfig.class);
        final int flushInterval = config.flushInterval();
        VirtualMap map = createMap();
        map.setFlushCandidateThreshold(0);
        assertFalse(map.shouldBeFlushed()); // the very first copy is never flushed
        for (int i = 0; i < flushInterval; i++) {
            VirtualMap copy = map.copy();
            copy.postInit(map.getState());
            map.release();
            map = copy;
        }
        assertTrue(map.shouldBeFlushed());
        map.release();
    }

    @Test
    @DisplayName("Default zero flush threshold")
    void defaultZeroFlushThresholdTest() {
        final Configuration configuration = new TestConfigBuilder()
                .withValue(VirtualMapConfig_.COPY_FLUSH_CANDIDATE_THRESHOLD, "0")
                .getOrCreateConfig();

        final VirtualDataSourceBuilder builder = new InMemoryBuilder();
        VirtualMap map = new VirtualMap(VM_LABEL, builder, CONFIGURATION);
        ;
        assertEquals(0, map.getFlushCandidateThreshold());
        final int flushInterval =
                configuration.getConfigData(VirtualMapConfig.class).flushInterval();
        for (int i = 0; i < flushInterval; i++) {
            VirtualMap copy = map.copy();
            copy.postInit(map.getState());
            map.release();
            map = copy;
        }
        final VirtualMap copyShouldBeFlushed = map;
        map.setFlushCandidateThreshold(12345678L);
        for (int i = 0; i < flushInterval; i++) {
            VirtualMap copy = map.copy();
            copy.postInit(map.getState());
            map.release();
            map = copy;
        }
        final VirtualMap copyShouldNotBeFlushed = map;
        // shouldBeFlushed() can only be called on released copies, so create one more copy to
        // release copyShouldNotBeFlushed
        final VirtualMap finalCopy = map.copy();
        map.release();

        assertTrue(copyShouldBeFlushed.shouldBeFlushed());
        assertFalse(copyShouldNotBeFlushed.shouldBeFlushed()); // should still have a custom flush threshold

        finalCopy.release();
    }

    @Test
    @DisplayName("Copy of a root node with terminated pipeline")
    void copyOfRootNodeWithTerminatedPipeline() {
        VirtualMap map = createMap();
        map.getPipeline().terminate();
        assertThrows(IllegalStateException.class, map::copy);
    }

    @Test
    void getVersion() {
        assertEquals(4, createMap().getVersion());
    }

    @Test
    void postInitNoOpIfLearnerTreeViewIsSet() {
        VirtualMap root = createMap();
        VirtualMap anotherRoot = createMap();
        anotherRoot.computeHash();
        root.setupWithOriginalNode(anotherRoot);
        assertDoesNotThrow(() -> root.postInit(new VirtualMapState(VM_LABEL)));
    }

    // based heavily on VirtualMapGroup::validateCopy(), but modified to just compare two VirtualMaps, instead of
    // also taking in a "ref" Math of values to compare each map to.
    private void assertVirtualMapsEqual(final VirtualMap mapA, final VirtualMap mapB) {
        final boolean immutable = mapA.isImmutable();

        if (mapA.size() != mapB.size()) {
            throw new RuntimeException("size does not match"); // Add a breakpoint here
        }

        final Map<MerkleRoute, Hash> hashes = new HashMap<>();

        mapA.forEachNode((final MerkleNode node) -> {
            if (immutable) {
                hashes.put(node.getRoute(), node.getHash());
            }

            if (node instanceof VirtualLeafNode) {
                final VirtualLeafNode leaf = node.cast();

                final Bytes key = leaf.getKey();

                final TestValue value = leaf.getValue(TestValueCodec.INSTANCE);
                if (!Objects.equals(mapB.get(key, TestValueCodec.INSTANCE), value)) {
                    throw new RuntimeException("values do not match for key " + key + ": mapA = " + value + ", mapB ="
                            + mapB.get(key, TestValueCodec.INSTANCE) + "."); // Add a breakpoint here
                }

                final Bytes valueBytes = leaf.getValue();
                if (!Objects.equals(mapB.getBytes(key), valueBytes)) {
                    throw new RuntimeException("value bytes do not match for key " + key + ": mapA = " + value
                            + ", mapB =" + mapB.getBytes(key) + "."); // Add a breakpoint here
                }
            }
        });

        mapB.forEachNode((final MerkleNode node) -> {
            if (immutable) {
                if (!hashes.containsKey(node.getRoute())) {
                    throw new RuntimeException("topology differs between trees"); // Add a breakpoint here
                }
                if (!Objects.equals(hashes.get(node.getRoute()), node.getHash())) {
                    throw new RuntimeException("hashes differ between trees"); // Add a breakpoint here
                }
            }

            if (node instanceof VirtualLeafNode) {
                final VirtualLeafNode leaf = node.cast();

                final Bytes key = leaf.getKey();

                final TestValue value = leaf.getValue(TestValueCodec.INSTANCE);
                if (!Objects.equals(mapA.get(key, TestValueCodec.INSTANCE), value)) {
                    throw new RuntimeException("values do not match for key " + key + ": mapB = " + value + ", mapA ="
                            + mapA.get(key, TestValueCodec.INSTANCE) + "."); // Add a breakpoint here
                }
            }
        });
    }

    private boolean containsRegex(final String regex, final String haystack) {
        final Pattern exp = Pattern.compile(regex, Pattern.MULTILINE);
        final Matcher m = exp.matcher(haystack);

        return m.find();
    }

    private int countRegex(final String regex, final String haystack) {
        final Pattern exp = Pattern.compile(regex, Pattern.MULTILINE);
        final Matcher m = exp.matcher(haystack);

        int hits = 0;
        while (!m.hitEnd()) {
            if (m.find()) {
                hits++;
            }
        }

        return hits;
    }

    @AfterEach
    void tearDown() {
        MerkleDbTestUtils.assertAllDatabasesClosed();
    }
}<|MERGE_RESOLUTION|>--- conflicted
+++ resolved
@@ -235,16 +235,9 @@
     @DisplayName("Size matches number of items input")
     void sizeMatchesNumberOfItemsInput() {
         final VirtualMap vm = createMap();
-<<<<<<< HEAD
-        // initial size of the map is one because of `VirtualMapState`
-        assertEquals(1, vm.size(), "Unexpected size");
-
-        // Add an element
-=======
         assertEquals(0, vm.size(), "Unexpected size");
 
         // Add an element, count is 2 becuase of the VM state
->>>>>>> b73ffd58
         vm.put(A_KEY, APPLE, TestValueCodec.INSTANCE);
         assertEquals(2, vm.size(), "Unexpected size");
 
@@ -417,13 +410,10 @@
 
         assertEquals(0, vm.size()); // VM state is hidden
         assertTrue(vm.isEmpty());
-<<<<<<< HEAD
-=======
 
         vm.put(D_KEY, DATE, TestValueCodec.INSTANCE);
         assertFalse(vm.isEmpty());
 
->>>>>>> b73ffd58
         vm.release();
     }
 
