--- conflicted
+++ resolved
@@ -1,7 +1,6 @@
 // SPDX-License-Identifier: Apache-2.0
 package com.swirlds.virtualmap.internal.reconnect;
 
-import static com.swirlds.common.test.fixtures.AssertionUtils.assertEventuallyEquals;
 import static com.swirlds.common.test.fixtures.io.ResourceLoader.loadLog4jContext;
 import static com.swirlds.virtualmap.test.fixtures.VirtualMapTestUtils.CONFIGURATION;
 import static org.junit.jupiter.api.Assertions.assertEquals;
@@ -17,11 +16,7 @@
 import com.swirlds.common.test.fixtures.merkle.dummy.DummyMerkleLeaf;
 import com.swirlds.common.test.fixtures.merkle.util.MerkleTestUtils;
 import com.swirlds.config.extensions.test.fixtures.TestConfigBuilder;
-<<<<<<< HEAD
-import com.swirlds.merkledb.MerkleDbDataSource;
-=======
 import com.swirlds.merkledb.test.fixtures.MerkleDbTestUtils;
->>>>>>> b4b97530
 import com.swirlds.metrics.api.Metrics;
 import com.swirlds.virtualmap.VirtualMap;
 import com.swirlds.virtualmap.datasource.VirtualDataSource;
@@ -37,8 +32,6 @@
 import java.io.FileNotFoundException;
 import java.io.IOException;
 import java.nio.file.Path;
-import java.time.Duration;
-import java.time.temporal.ChronoUnit;
 import java.util.List;
 import java.util.Objects;
 import java.util.stream.Collectors;
@@ -347,14 +340,6 @@
         if (learnerMap.getReservationCount() > 0) {
             learnerMap.release();
         }
-<<<<<<< HEAD
-        assertEventuallyEquals(
-                0L,
-                MerkleDbDataSource::getCountOfOpenDatabases,
-                Duration.of(5, ChronoUnit.SECONDS),
-                "All databases should be closed");
-=======
         MerkleDbTestUtils.assertAllDatabasesClosed();
->>>>>>> b4b97530
     }
 }