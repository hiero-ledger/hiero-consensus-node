--- conflicted
+++ resolved
@@ -1,7 +1,6 @@
 // SPDX-License-Identifier: Apache-2.0
 package com.swirlds.virtualmap;
 
-import static com.swirlds.common.test.fixtures.AssertionUtils.assertEventuallyEquals;
 import static com.swirlds.virtualmap.test.fixtures.VirtualMapTestUtils.createMap;
 import static org.junit.jupiter.api.Assertions.assertEquals;
 import static org.junit.jupiter.api.Assertions.assertNotEquals;
@@ -10,17 +9,11 @@
 import com.swirlds.common.merkle.MerkleInternal;
 import com.swirlds.common.test.fixtures.merkle.TestMerkleCryptoFactory;
 import com.swirlds.common.test.fixtures.merkle.util.MerkleTestUtils;
-<<<<<<< HEAD
-import com.swirlds.merkledb.MerkleDbDataSource;
-=======
 import com.swirlds.merkledb.test.fixtures.MerkleDbTestUtils;
->>>>>>> 5a453578
 import com.swirlds.virtualmap.internal.cache.VirtualNodeCache;
 import com.swirlds.virtualmap.test.fixtures.TestKey;
 import com.swirlds.virtualmap.test.fixtures.TestValue;
 import com.swirlds.virtualmap.test.fixtures.TestValueCodec;
-import java.time.Duration;
-import java.time.temporal.ChronoUnit;
 import java.util.concurrent.ExecutionException;
 import java.util.concurrent.Future;
 import org.hiero.base.crypto.Hash;
@@ -394,15 +387,6 @@
 
     @AfterEach
     void tearDown() {
-        assertEventuallyEquals(
-                0L,
-                MerkleDbDataSource::getCountOfOpenDatabases,
-                Duration.of(5, ChronoUnit.SECONDS),
-                "All databases should be closed");
-    }
-
-    @AfterEach
-    void tearDown() {
         MerkleDbTestUtils.assertAllDatabasesClosed();
     }
 }