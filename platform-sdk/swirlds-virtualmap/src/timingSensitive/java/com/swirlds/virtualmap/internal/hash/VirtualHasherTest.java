--- conflicted
+++ resolved
@@ -79,17 +79,11 @@
     @SuppressWarnings({"MismatchedQueryAndUpdateOfCollection", "RedundantOperationOnEmptyContainer"})
     void emptyStreamProducesNull() {
         final TestDataSource ds = new TestDataSource(1, 2);
-<<<<<<< HEAD
         final VirtualHasher hasher = new VirtualHasher();
         final List<VirtualLeafBytes> leaves = new ArrayList<>();
-        assertNull(hasher.hash(ds::loadHash, leaves.iterator(), 1, 2), "Call should have returned a null hash");
-=======
-        final VirtualHasher<TestKey, TestValue> hasher = new VirtualHasher<>();
-        final List<VirtualLeafRecord<TestKey, TestValue>> leaves = new ArrayList<>();
         assertNull(
                 hasher.hash(ds::loadHash, leaves.iterator(), 1, 2, VIRTUAL_MAP_CONFIG),
                 "Call should have returned a null hash");
->>>>>>> 4733608f
     }
 
     /**
@@ -137,14 +131,9 @@
         final HashingListener listener = new HashingListener();
         final VirtualHasher hasher = new VirtualHasher();
         final Hash expected = hashTree(ds);
-<<<<<<< HEAD
         final List<VirtualLeafBytes> leaves = invalidateNodes(ds, dirtyPaths.stream());
-        final Hash rootHash = hasher.hash(ds::loadHash, leaves.iterator(), firstLeafPath, lastLeafPath, listener);
-=======
-        final List<VirtualLeafRecord<TestKey, TestValue>> leaves = invalidateNodes(ds, dirtyPaths.stream());
         final Hash rootHash =
                 hasher.hash(ds::loadHash, leaves.iterator(), firstLeafPath, lastLeafPath, listener, VIRTUAL_MAP_CONFIG);
->>>>>>> 4733608f
         assertEquals(expected, rootHash, "Hash value does not match expected");
 
         // Make sure the saver saw each dirty node exactly once.
@@ -298,13 +287,8 @@
         // Iterate a thousand times, doing the same thing. If there are race conditions among the hashing threads,
         // this will *likely* find it.
         for (int i = 0; i < 1000; i++) {
-<<<<<<< HEAD
             final List<VirtualLeafBytes> leaves = invalidateNodes(ds, dirtyLeafPaths.stream());
-            final Hash rootHash = hasher.hash(ds::loadHash, leaves.iterator(), 52L, 104L);
-=======
-            final List<VirtualLeafRecord<TestKey, TestValue>> leaves = invalidateNodes(ds, dirtyLeafPaths.stream());
             final Hash rootHash = hasher.hash(ds::loadHash, leaves.iterator(), 52L, 104L, VIRTUAL_MAP_CONFIG);
->>>>>>> 4733608f
             assertEquals(expected, rootHash, "Expected equals");
         }
     }
@@ -325,13 +309,8 @@
         final List<Long> dirtyLeafPaths = List.of(
                 53L, 56L, 59L, 63L, 66L, 72L, 76L, 77L, 80L, 81L, 82L, 83L, 85L, 87L, 88L, 94L, 96L, 100L, 104L);
 
-<<<<<<< HEAD
         final List<VirtualLeafBytes> leaves = invalidateNodes(ds, dirtyLeafPaths.stream());
-        hasher.hash(ds::loadHash, leaves.iterator(), 52L, 104L, listener);
-=======
-        final List<VirtualLeafRecord<TestKey, TestValue>> leaves = invalidateNodes(ds, dirtyLeafPaths.stream());
         hasher.hash(ds::loadHash, leaves.iterator(), 52L, 104L, listener, VIRTUAL_MAP_CONFIG);
->>>>>>> 4733608f
 
         // Check the different callbacks were called the correct number of times
         assertEquals(1, listener.onHashingStartedCallCount, "Unexpected count");
