--- conflicted
+++ resolved
@@ -18,14 +18,9 @@
  */
 public class InMemoryBuilder implements VirtualDataSourceBuilder {
 
-<<<<<<< HEAD
-    // Path to data source, used in snapshot() and restore()
-=======
-    private final Map<String, InMemoryDataSource> databases = new ConcurrentHashMap<>();
-
     private static final AtomicInteger dbIndex = new AtomicInteger(0);
 
->>>>>>> 31e7fe89
+    // Path to data source, used in snapshot() and restore()
     private static final Map<String, InMemoryDataSource> snapshots = new ConcurrentHashMap<>();
 
     private static final long CLASS_ID = 0x29e653a8c81959b8L;
@@ -55,22 +50,17 @@
      */
     @NonNull
     @Override
-<<<<<<< HEAD
-    public InMemoryDataSource build(final String label, final boolean withDbCompactionEnabled) {
-        return createDataSource(label);
-=======
     public InMemoryDataSource build(
             final String label,
             @Nullable final Path sourceDir,
             final boolean compactionEnabled,
             final boolean offlineUse) {
         if (sourceDir == null) {
-            return databases.computeIfAbsent(label, (s) -> createDataSource(label));
+            return createDataSource(label);
         } else {
             assert snapshots.containsKey(sourceDir.toString());
             return snapshots.get(sourceDir.toString());
         }
->>>>>>> 31e7fe89
     }
 
     /**
@@ -78,26 +68,11 @@
      */
     @NonNull
     @Override
-<<<<<<< HEAD
-    public InMemoryDataSource copy(
-            final VirtualDataSource snapshotMe, final boolean compactionEnabled, final boolean offlineUse) {
-        final InMemoryDataSource source = (InMemoryDataSource) snapshotMe;
-        final InMemoryDataSource snapshot = new InMemoryDataSource(source);
-        return snapshot;
-    }
-
-    /**
-     * {@inheritDoc}
-     */
-    @Override
-    public void snapshot(final Path to, final VirtualDataSource snapshotMe) {
-=======
     public Path snapshot(@Nullable Path destinationDir, @NonNull final VirtualDataSource snapshotMe) {
         if (destinationDir == null) {
             // This doesn't have to be a real path, it's only used a key in the databases field
             destinationDir = Path.of("inmemory_db_" + dbIndex.getAndIncrement());
         }
->>>>>>> 31e7fe89
         final InMemoryDataSource source = (InMemoryDataSource) snapshotMe;
         final InMemoryDataSource snapshot = new InMemoryDataSource(source);
         snapshots.put(destinationDir.toString(), snapshot);
