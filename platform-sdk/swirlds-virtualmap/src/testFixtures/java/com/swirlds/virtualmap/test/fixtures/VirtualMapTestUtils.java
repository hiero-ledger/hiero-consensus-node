// SPDX-License-Identifier: Apache-2.0
package com.swirlds.virtualmap.test.fixtures;

import com.swirlds.common.config.StateCommonConfig;
import com.swirlds.common.io.config.TemporaryFileConfig;
import com.swirlds.config.api.Configuration;
import com.swirlds.config.api.ConfigurationBuilder;
import com.swirlds.virtualmap.VirtualMap;
import com.swirlds.virtualmap.config.VirtualMapConfig;
import com.swirlds.virtualmap.datasource.VirtualDataSourceBuilder;
import com.swirlds.virtualmap.internal.merkle.VirtualMapState;
import com.swirlds.virtualmap.internal.merkle.VirtualRootNode;

/**
 * Methods for testing {@link VirtualMap}.
 */
public final class VirtualMapTestUtils {

    public static final String VM_LABEL = "Test";

    private VirtualMapTestUtils() {}

    public static final Configuration CONFIGURATION = ConfigurationBuilder.create()
            .withConfigDataType(VirtualMapConfig.class)
            .withConfigDataType(TemporaryFileConfig.class)
            .withConfigDataType(StateCommonConfig.class)
            .build();

    public static final VirtualMapConfig VIRTUAL_MAP_CONFIG = CONFIGURATION.getConfigData(VirtualMapConfig.class);

    public static VirtualMap createMap(String label) {
        final VirtualDataSourceBuilder builder = new InMemoryBuilder();
        return new VirtualMap(label, builder, CONFIGURATION);
    }

    public static VirtualMap createMap() {
<<<<<<< HEAD
        return createMap("Test");
=======
        return createMap(VM_LABEL);
>>>>>>> 56f18df0
    }

    public static VirtualRootNode createRoot() {
        return createRoot(CONFIGURATION);
    }

    public static VirtualRootNode createRoot(final Configuration configuration) {
        final VirtualRootNode root =
                new VirtualRootNode(new InMemoryBuilder(), configuration.getConfigData(VirtualMapConfig.class));
<<<<<<< HEAD
        root.postInit(new DummyVirtualStateAccessor());
=======
        root.postInit(new VirtualMapState(VM_LABEL));
>>>>>>> 56f18df0
        return root;
    }

    public static VirtualRootNode getRoot(VirtualMap map) {
<<<<<<< HEAD
        return map.getChild(1);
=======
        return map.getChild(0);
>>>>>>> 56f18df0
    }
}<|MERGE_RESOLUTION|>--- conflicted
+++ resolved
@@ -34,11 +34,7 @@
     }
 
     public static VirtualMap createMap() {
-<<<<<<< HEAD
-        return createMap("Test");
-=======
         return createMap(VM_LABEL);
->>>>>>> 56f18df0
     }
 
     public static VirtualRootNode createRoot() {
@@ -48,19 +44,11 @@
     public static VirtualRootNode createRoot(final Configuration configuration) {
         final VirtualRootNode root =
                 new VirtualRootNode(new InMemoryBuilder(), configuration.getConfigData(VirtualMapConfig.class));
-<<<<<<< HEAD
-        root.postInit(new DummyVirtualStateAccessor());
-=======
         root.postInit(new VirtualMapState(VM_LABEL));
->>>>>>> 56f18df0
         return root;
     }
 
     public static VirtualRootNode getRoot(VirtualMap map) {
-<<<<<<< HEAD
-        return map.getChild(1);
-=======
         return map.getChild(0);
->>>>>>> 56f18df0
     }
 }