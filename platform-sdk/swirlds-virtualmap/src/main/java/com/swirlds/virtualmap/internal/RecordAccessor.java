// SPDX-License-Identifier: Apache-2.0
package com.swirlds.virtualmap.internal;

import static com.swirlds.virtualmap.internal.Path.INVALID_PATH;
import static com.swirlds.virtualmap.internal.Path.ROOT_PATH;

import com.hedera.pbj.runtime.io.buffer.Bytes;
<<<<<<< HEAD
import com.swirlds.virtualmap.VirtualKey;
import com.swirlds.virtualmap.VirtualValue;
import com.swirlds.virtualmap.datasource.VirtualDataSource;
import com.swirlds.virtualmap.datasource.VirtualLeafBytes;
import com.swirlds.virtualmap.datasource.VirtualLeafRecord;
import com.swirlds.virtualmap.internal.cache.VirtualNodeCache;
import com.swirlds.virtualmap.serialize.KeySerializer;
import com.swirlds.virtualmap.serialize.ValueSerializer;
=======
import com.swirlds.virtualmap.datasource.VirtualDataSource;
import com.swirlds.virtualmap.datasource.VirtualLeafBytes;
import com.swirlds.virtualmap.internal.cache.VirtualNodeCache;
import com.swirlds.virtualmap.internal.merkle.VirtualMapMetadata;
import edu.umd.cs.findbugs.annotations.NonNull;
>>>>>>> 324fa858
import java.io.IOException;
import java.io.UncheckedIOException;
import java.util.Objects;
import org.hiero.base.crypto.Hash;
import org.hiero.base.io.streams.SerializableDataOutputStream;

/**
 * Utility class that provides access to virtual records. Recently updated virtual records
 * are in virtual node cache, others are on disk (in the data source). This class provides
 * a layer on top of the cache and the data source. Every request is first sent to the
 * cache. If the cache doesn't contain the requested record, it is looked up in the data
 * source.
<<<<<<< HEAD
 *
 * @param <K>
 *     The key
 * @param <V>
 *     The value
 */
public final class RecordAccessor<K extends VirtualKey, V extends VirtualValue> {

    private final VirtualStateAccessor state;
    private final VirtualNodeCache<K, V> cache;
    private final KeySerializer<K> keySerializer;
    private final ValueSerializer<V> valueSerializer;
=======
 */
@SuppressWarnings("rawtypes")
public final class RecordAccessor {

    private final VirtualMapMetadata state;
    private final VirtualNodeCache cache;
>>>>>>> 324fa858
    private final VirtualDataSource dataSource;

    /**
     * Create a new {@link RecordAccessor}.
     *
     * @param state
     * 		The state. Cannot be null.
     * @param cache
     * 		The cache. Cannot be null.
<<<<<<< HEAD
     * @param keySerializer
     *      The key serializer. Can be null.
     * @param valueSerializer
     *      The value serializer. Can be null.
=======
>>>>>>> 324fa858
     * @param dataSource
     * 		The data source. Can be null.
     */
    public RecordAccessor(
<<<<<<< HEAD
            final VirtualStateAccessor state,
            final VirtualNodeCache<K, V> cache,
            final KeySerializer<K> keySerializer,
            final ValueSerializer<V> valueSerializer,
            final VirtualDataSource dataSource) {
        this.state = Objects.requireNonNull(state);
        this.cache = Objects.requireNonNull(cache);
        this.keySerializer = keySerializer;
        this.valueSerializer = valueSerializer;
=======
            @NonNull final VirtualMapMetadata state,
            @NonNull final VirtualNodeCache cache,
            @NonNull final VirtualDataSource dataSource) {
        this.state = Objects.requireNonNull(state);
        this.cache = Objects.requireNonNull(cache);
>>>>>>> 324fa858
        this.dataSource = dataSource;
    }

    /**
     * Gets the {@link Hash} at a given path. If there is no record at the path, null is returned.
     *
     * @param path
     * 		Virtual node path
     * @return
     * 		Null if the virtual record doesn't exist. Either the path is bad, or the record has been deleted,
     * 		or the record has never been created.
     * @throws UncheckedIOException
     * 		If we fail to access the data store, then a catastrophic error occurred and
     * 		an UncheckedIOException is thrown.
     */
<<<<<<< HEAD
    public Hash findHash(long path) {
        assert path >= 0;
        final Hash hash = cache.lookupHashByPath(path, false);
=======
    public Hash findHash(final long path) {
        assert path >= 0;
        final Hash hash = cache.lookupHashByPath(path);
>>>>>>> 324fa858
        if (hash == VirtualNodeCache.DELETED_HASH) {
            return null;
        }
        if (hash != null) {
            return hash;
        }
        try {
            return dataSource.loadHash(path);
        } catch (final IOException e) {
            throw new UncheckedIOException("Failed to read node hash from data source by path", e);
        }
    }

    /**
     * Looks up a virtual node hash for a given path. If the hash is found, writes it to a
     * specified output stream.
     *
     * <p>Written bytes must be 100% identical to how hashes are serialized using {@link
     * Hash#serialize(SerializableDataOutputStream)} method.
     *
     * @param path Virtual node path
     * @param out Output stream to write the hash to
     * @return If the hash is found and written to the stream
     * @throws IOException If an I/O error occurred
     */
    public boolean findAndWriteHash(long path, SerializableDataOutputStream out) throws IOException {
        assert path >= 0;
<<<<<<< HEAD
        final Hash hash = cache.lookupHashByPath(path, false);
=======
        final Hash hash = cache.lookupHashByPath(path);
>>>>>>> 324fa858
        if (hash == VirtualNodeCache.DELETED_HASH) {
            return false;
        }
        if (hash != null) {
            hash.serialize(out);
            return true;
        }
        return dataSource.loadAndWriteHash(path, out);
    }

    /**
     * Locates and returns a leaf node based on the given key. If the leaf
     * node already exists in memory, then the same instance is returned each time.
     * If the node is not in memory, then a new instance is returned. To save
     * it in memory, set <code>cache</code> to true. If the key cannot be found in
     * the data source, then null is returned.
     *
     * @param key The key. Must not be null.
     * @return The leaf, or null if there is not one.
     * @throws UncheckedIOException
     * 		If we fail to access the data store, then a catastrophic error occurred and
     * 		an UncheckedIOException is thrown.
     */
<<<<<<< HEAD
    public VirtualLeafRecord<K, V> findLeafRecord(final K key, final boolean copy) {
        VirtualLeafRecord<K, V> rec = cache.lookupLeafByKey(key, copy);
        if (rec == null) {
            try {
                final Bytes keyBytes = keySerializer.toBytes(key);
                final VirtualLeafBytes leafBytes = dataSource.loadLeafRecord(keyBytes, key.hashCode());
                if (leafBytes != null) {
                    rec = leafBytes.toRecord(keySerializer, valueSerializer);
                    assert rec.getKey().equals(key)
                            : "The key we found from the DB does not match the one we were looking for! key=" + key;
                    if (copy) {
                        cache.putLeaf(rec);
                    }
=======
    public VirtualLeafBytes findLeafRecord(final @NonNull Bytes key) {
        VirtualLeafBytes rec = cache.lookupLeafByKey(key);
        if (rec == null) {
            try {
                rec = dataSource.loadLeafRecord(key);
                if (rec != null) {
                    assert rec.keyBytes().equals(key)
                            : "The key we found from the DB does not match the one we were looking for! key=" + key;
>>>>>>> 324fa858
                }
            } catch (final IOException ex) {
                throw new UncheckedIOException("Failed to read a leaf record from the data source by key", ex);
            }
        }

        return rec == VirtualNodeCache.DELETED_LEAF_RECORD ? null : rec;
    }

    /**
     * Locates and returns a leaf node based on the path. If the leaf
     * node already exists in memory, then the same instance is returned each time.
     * If the node is not in memory, then a new instance is returned. To save
     * it in memory, set <code>cache</code> to true. If the leaf cannot be found in
     * the data source, then null is returned.
     *
     * @param path
     * 		The path
     * @return The leaf, or null if there is not one.
     * @throws UncheckedIOException
     * 		If we fail to access the data store, then a catastrophic error occurred and
     * 		an UncheckedIOException is thrown.
     */
<<<<<<< HEAD
    public VirtualLeafRecord<K, V> findLeafRecord(final long path, final boolean copy) {
        assert path != INVALID_PATH;
        assert path != ROOT_PATH;

        if (path < state.getFirstLeafPath() || path > state.getLastLeafPath()) {
            return null;
        }

        VirtualLeafRecord<K, V> rec = cache.lookupLeafByPath(path, copy);
        if (rec == null) {
            try {
                final VirtualLeafBytes leafBytes = dataSource.loadLeafRecord(path);
                if (leafBytes != null) {
                    rec = leafBytes.toRecord(keySerializer, valueSerializer);
                    if (copy) {
                        cache.putLeaf(rec);
                    }
                }
            } catch (final IOException ex) {
                throw new UncheckedIOException("Failed to read a leaf record from the data source by path", ex);
            }
        }

        return rec == VirtualNodeCache.DELETED_LEAF_RECORD ? null : rec;
    }

    /**
     * Finds the path of the given key.
     * @param key
     * 		The key. Must not be null.
     * @return The path or INVALID_PATH if the key is not found.
     */
    public long findKey(final K key) {
        final VirtualLeafRecord<K, V> rec = cache.lookupLeafByKey(key, false);
        if (rec != null) {
            return rec.getPath();
        }
        try {
            final Bytes keyBytes = keySerializer.toBytes(key);
            return dataSource.findKey(keyBytes, key.hashCode());
        } catch (final IOException ex) {
            throw new UncheckedIOException("Failed to find key in the data source", ex);
        }
    }

=======
    public VirtualLeafBytes findLeafRecord(final long path) {
        assert path != INVALID_PATH;
        assert path != ROOT_PATH;

        if (path < state.getFirstLeafPath() || path > state.getLastLeafPath()) {
            return null;
        }

        VirtualLeafBytes rec = cache.lookupLeafByPath(path);
        if (rec == null) {
            try {
                rec = dataSource.loadLeafRecord(path);
                if (rec != null) {
                    assert rec.path() == path
                            : "The path we found from the DB does not match the one we were looking for! path=" + path;
                }
            } catch (final IOException ex) {
                throw new UncheckedIOException("Failed to read a leaf record from the data source by path", ex);
            }
        }

        return rec == VirtualNodeCache.DELETED_LEAF_RECORD ? null : rec;
    }

    /**
     * Finds the path of the given key.
     * @param key The key. Must not be null.
     * @return The path or INVALID_PATH if the key is not found.
     */
    public long findKey(final @NonNull Bytes key) {
        final VirtualLeafBytes rec = cache.lookupLeafByKey(key);
        if (rec != null) {
            return rec.path();
        }
        try {
            return dataSource.findKey(key);
        } catch (final IOException ex) {
            throw new UncheckedIOException("Failed to find key in the data source", ex);
        }
    }

>>>>>>> 324fa858
    /**
     * Closes this record accessor and releases all its resources.
     *
     * @throws IOException If an I/O error occurs
     */
    public void close() throws IOException {
        dataSource.close();
    }
}<|MERGE_RESOLUTION|>--- conflicted
+++ resolved
@@ -5,22 +5,11 @@
 import static com.swirlds.virtualmap.internal.Path.ROOT_PATH;
 
 import com.hedera.pbj.runtime.io.buffer.Bytes;
-<<<<<<< HEAD
-import com.swirlds.virtualmap.VirtualKey;
-import com.swirlds.virtualmap.VirtualValue;
-import com.swirlds.virtualmap.datasource.VirtualDataSource;
-import com.swirlds.virtualmap.datasource.VirtualLeafBytes;
-import com.swirlds.virtualmap.datasource.VirtualLeafRecord;
-import com.swirlds.virtualmap.internal.cache.VirtualNodeCache;
-import com.swirlds.virtualmap.serialize.KeySerializer;
-import com.swirlds.virtualmap.serialize.ValueSerializer;
-=======
 import com.swirlds.virtualmap.datasource.VirtualDataSource;
 import com.swirlds.virtualmap.datasource.VirtualLeafBytes;
 import com.swirlds.virtualmap.internal.cache.VirtualNodeCache;
 import com.swirlds.virtualmap.internal.merkle.VirtualMapMetadata;
 import edu.umd.cs.findbugs.annotations.NonNull;
->>>>>>> 324fa858
 import java.io.IOException;
 import java.io.UncheckedIOException;
 import java.util.Objects;
@@ -33,27 +22,12 @@
  * a layer on top of the cache and the data source. Every request is first sent to the
  * cache. If the cache doesn't contain the requested record, it is looked up in the data
  * source.
-<<<<<<< HEAD
- *
- * @param <K>
- *     The key
- * @param <V>
- *     The value
- */
-public final class RecordAccessor<K extends VirtualKey, V extends VirtualValue> {
-
-    private final VirtualStateAccessor state;
-    private final VirtualNodeCache<K, V> cache;
-    private final KeySerializer<K> keySerializer;
-    private final ValueSerializer<V> valueSerializer;
-=======
  */
 @SuppressWarnings("rawtypes")
 public final class RecordAccessor {
 
     private final VirtualMapMetadata state;
     private final VirtualNodeCache cache;
->>>>>>> 324fa858
     private final VirtualDataSource dataSource;
 
     /**
@@ -63,34 +37,15 @@
      * 		The state. Cannot be null.
      * @param cache
      * 		The cache. Cannot be null.
-<<<<<<< HEAD
-     * @param keySerializer
-     *      The key serializer. Can be null.
-     * @param valueSerializer
-     *      The value serializer. Can be null.
-=======
->>>>>>> 324fa858
      * @param dataSource
      * 		The data source. Can be null.
      */
     public RecordAccessor(
-<<<<<<< HEAD
-            final VirtualStateAccessor state,
-            final VirtualNodeCache<K, V> cache,
-            final KeySerializer<K> keySerializer,
-            final ValueSerializer<V> valueSerializer,
-            final VirtualDataSource dataSource) {
-        this.state = Objects.requireNonNull(state);
-        this.cache = Objects.requireNonNull(cache);
-        this.keySerializer = keySerializer;
-        this.valueSerializer = valueSerializer;
-=======
             @NonNull final VirtualMapMetadata state,
             @NonNull final VirtualNodeCache cache,
             @NonNull final VirtualDataSource dataSource) {
         this.state = Objects.requireNonNull(state);
         this.cache = Objects.requireNonNull(cache);
->>>>>>> 324fa858
         this.dataSource = dataSource;
     }
 
@@ -106,15 +61,9 @@
      * 		If we fail to access the data store, then a catastrophic error occurred and
      * 		an UncheckedIOException is thrown.
      */
-<<<<<<< HEAD
-    public Hash findHash(long path) {
-        assert path >= 0;
-        final Hash hash = cache.lookupHashByPath(path, false);
-=======
     public Hash findHash(final long path) {
         assert path >= 0;
         final Hash hash = cache.lookupHashByPath(path);
->>>>>>> 324fa858
         if (hash == VirtualNodeCache.DELETED_HASH) {
             return null;
         }
@@ -142,11 +91,7 @@
      */
     public boolean findAndWriteHash(long path, SerializableDataOutputStream out) throws IOException {
         assert path >= 0;
-<<<<<<< HEAD
-        final Hash hash = cache.lookupHashByPath(path, false);
-=======
         final Hash hash = cache.lookupHashByPath(path);
->>>>>>> 324fa858
         if (hash == VirtualNodeCache.DELETED_HASH) {
             return false;
         }
@@ -170,21 +115,6 @@
      * 		If we fail to access the data store, then a catastrophic error occurred and
      * 		an UncheckedIOException is thrown.
      */
-<<<<<<< HEAD
-    public VirtualLeafRecord<K, V> findLeafRecord(final K key, final boolean copy) {
-        VirtualLeafRecord<K, V> rec = cache.lookupLeafByKey(key, copy);
-        if (rec == null) {
-            try {
-                final Bytes keyBytes = keySerializer.toBytes(key);
-                final VirtualLeafBytes leafBytes = dataSource.loadLeafRecord(keyBytes, key.hashCode());
-                if (leafBytes != null) {
-                    rec = leafBytes.toRecord(keySerializer, valueSerializer);
-                    assert rec.getKey().equals(key)
-                            : "The key we found from the DB does not match the one we were looking for! key=" + key;
-                    if (copy) {
-                        cache.putLeaf(rec);
-                    }
-=======
     public VirtualLeafBytes findLeafRecord(final @NonNull Bytes key) {
         VirtualLeafBytes rec = cache.lookupLeafByKey(key);
         if (rec == null) {
@@ -193,7 +123,6 @@
                 if (rec != null) {
                     assert rec.keyBytes().equals(key)
                             : "The key we found from the DB does not match the one we were looking for! key=" + key;
->>>>>>> 324fa858
                 }
             } catch (final IOException ex) {
                 throw new UncheckedIOException("Failed to read a leaf record from the data source by key", ex);
@@ -217,53 +146,6 @@
      * 		If we fail to access the data store, then a catastrophic error occurred and
      * 		an UncheckedIOException is thrown.
      */
-<<<<<<< HEAD
-    public VirtualLeafRecord<K, V> findLeafRecord(final long path, final boolean copy) {
-        assert path != INVALID_PATH;
-        assert path != ROOT_PATH;
-
-        if (path < state.getFirstLeafPath() || path > state.getLastLeafPath()) {
-            return null;
-        }
-
-        VirtualLeafRecord<K, V> rec = cache.lookupLeafByPath(path, copy);
-        if (rec == null) {
-            try {
-                final VirtualLeafBytes leafBytes = dataSource.loadLeafRecord(path);
-                if (leafBytes != null) {
-                    rec = leafBytes.toRecord(keySerializer, valueSerializer);
-                    if (copy) {
-                        cache.putLeaf(rec);
-                    }
-                }
-            } catch (final IOException ex) {
-                throw new UncheckedIOException("Failed to read a leaf record from the data source by path", ex);
-            }
-        }
-
-        return rec == VirtualNodeCache.DELETED_LEAF_RECORD ? null : rec;
-    }
-
-    /**
-     * Finds the path of the given key.
-     * @param key
-     * 		The key. Must not be null.
-     * @return The path or INVALID_PATH if the key is not found.
-     */
-    public long findKey(final K key) {
-        final VirtualLeafRecord<K, V> rec = cache.lookupLeafByKey(key, false);
-        if (rec != null) {
-            return rec.getPath();
-        }
-        try {
-            final Bytes keyBytes = keySerializer.toBytes(key);
-            return dataSource.findKey(keyBytes, key.hashCode());
-        } catch (final IOException ex) {
-            throw new UncheckedIOException("Failed to find key in the data source", ex);
-        }
-    }
-
-=======
     public VirtualLeafBytes findLeafRecord(final long path) {
         assert path != INVALID_PATH;
         assert path != ROOT_PATH;
@@ -305,7 +187,6 @@
         }
     }
 
->>>>>>> 324fa858
     /**
      * Closes this record accessor and releases all its resources.
      *
