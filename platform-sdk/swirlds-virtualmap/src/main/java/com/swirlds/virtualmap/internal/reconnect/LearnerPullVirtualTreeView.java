// SPDX-License-Identifier: Apache-2.0
package com.swirlds.virtualmap.internal.reconnect;

import static com.swirlds.virtualmap.internal.Path.ROOT_PATH;

import com.swirlds.common.io.streams.MerkleDataInputStream;
import com.swirlds.common.io.streams.MerkleDataOutputStream;
import com.swirlds.common.merkle.MerkleNode;
import com.swirlds.common.merkle.synchronization.LearningSynchronizer;
import com.swirlds.common.merkle.synchronization.config.ReconnectConfig;
import com.swirlds.common.merkle.synchronization.stats.ReconnectMapStats;
import com.swirlds.common.merkle.synchronization.streams.AsyncOutputStream;
import com.swirlds.common.merkle.synchronization.task.ExpectedLesson;
import com.swirlds.common.merkle.synchronization.task.ReconnectNodeCount;
import com.swirlds.common.merkle.synchronization.utility.MerkleSynchronizationException;
import com.swirlds.common.merkle.synchronization.views.LearnerTreeView;
import com.swirlds.common.threading.pool.StandardWorkGroup;
import com.swirlds.virtualmap.VirtualMap;
import com.swirlds.virtualmap.datasource.VirtualLeafBytes;
import com.swirlds.virtualmap.internal.Path;
import com.swirlds.virtualmap.internal.RecordAccessor;
import com.swirlds.virtualmap.internal.merkle.VirtualMapMetadata;
import edu.umd.cs.findbugs.annotations.NonNull;
import java.io.IOException;
import java.util.Objects;
import java.util.Queue;
import java.util.concurrent.CountDownLatch;
import java.util.concurrent.atomic.AtomicBoolean;
import java.util.concurrent.atomic.AtomicLong;
import java.util.concurrent.atomic.AtomicReference;
import org.hiero.base.crypto.Cryptography;
import org.hiero.base.crypto.Hash;
import org.hiero.base.io.streams.SerializableDataInputStream;
import org.hiero.base.io.streams.SerializableDataOutputStream;

/**
 * An implementation of {@link LearnerTreeView} for the virtual merkle. The learner during reconnect
 * needs access both to the original state and records, and the current reconnect state and records.
 * This implementation uses {@link Long} as the representation of a node and corresponds directly
 * to the path of the node.
 *
 * <p>This implementation is supposed to work with {@link TeacherPullVirtualTreeView} on the
 * teacher side.
 */
public final class LearnerPullVirtualTreeView extends VirtualTreeViewBase implements LearnerTreeView<Long> {

    /**
     * Reconnect configuration.
     */
    private final ReconnectConfig reconnectConfig;

    /**
     * Handles removal of old nodes.
     */
    private final ReconnectNodeRemover nodeRemover;

    /**
     * Received nodes statistics.
     */
    private ReconnectNodeCount nodeCount;

    /**
     * A {@link RecordAccessor} for getting access to the original records.
     */
    private final RecordAccessor originalRecords;

    /**
     * Node traversal order. Defines the order in which node requests will be sent to the teacher.
     */
    private final NodeTraversalOrder traversalOrder;

    private final ReconnectMapStats mapStats;

    /**
     * Indicates if no responses from the teacher have been received yet. The very first response
     * must be for path 0 (root virtual node)
     */
    private boolean firstNodeResponse = true;

    /**
     * Create a new {@link LearnerPullVirtualTreeView}.
     *
     * @param map
     * 		The map node of the <strong>reconnect</strong> tree. Cannot be null.
     * @param originalRecords
     * 		A {@link RecordAccessor} for accessing records from the unmodified <strong>original</strong> tree.
     * 		Cannot be null.
     * @param originalState
     * 		A {@link VirtualMapMetadata} for accessing state (first and last paths) from the
     * 		unmodified <strong>original</strong> tree. Cannot be null.
     * @param reconnectState
     * 		A {@link VirtualMapMetadata} for accessing state (first and last paths) from the
     * 		modified <strong>reconnect</strong> tree. We only use first and last leaf path from this state.
     * 		Cannot be null.
     * @param mapStats
     *      A ReconnectMapStats object to collect reconnect metrics
     */
    public LearnerPullVirtualTreeView(
<<<<<<< HEAD
            final ReconnectConfig reconnectConfig,
            final VirtualMap map,
            final RecordAccessor originalRecords,
            final VirtualMapMetadata originalState,
            final VirtualMapMetadata reconnectState,
            final ReconnectNodeRemover nodeRemover,
            final NodeTraversalOrder traversalOrder,
=======
            @NonNull final ReconnectConfig reconnectConfig,
            @NonNull final VirtualMap map,
            @NonNull final RecordAccessor originalRecords,
            @NonNull final VirtualMapState originalState,
            @NonNull final VirtualMapState reconnectState,
            @NonNull final ReconnectNodeRemover nodeRemover,
            @NonNull final NodeTraversalOrder traversalOrder,
>>>>>>> 604a44ea
            @NonNull final ReconnectMapStats mapStats) {
        super(map, originalState, reconnectState);
        this.reconnectConfig = reconnectConfig;
        this.originalRecords = Objects.requireNonNull(originalRecords);
        this.nodeRemover = nodeRemover;
        this.traversalOrder = traversalOrder;
        this.mapStats = mapStats;
    }

    @Override
    public void startLearnerTasks(
            final LearningSynchronizer learningSynchronizer,
            final StandardWorkGroup workGroup,
            final MerkleDataInputStream inputStream,
            final MerkleDataOutputStream outputStream,
            final Queue<MerkleNode> rootsToReceive,
            final AtomicReference<Long> reconstructedRoot) {
        this.nodeCount = learningSynchronizer;

        final AsyncOutputStream<PullVirtualTreeRequest> out =
                learningSynchronizer.buildOutputStream(workGroup, outputStream);
        out.start();

        final AtomicBoolean senderIsFinished = new AtomicBoolean();
        final CountDownLatch rootResponseReceived = new CountDownLatch(1);
        final AtomicLong expectedResponses = new AtomicLong(0);

        final LearnerPullVirtualTreeReceiveTask learnerReceiveTask = new LearnerPullVirtualTreeReceiveTask(
                workGroup, inputStream, this, senderIsFinished, expectedResponses, rootResponseReceived);
        learnerReceiveTask.exec();
        reconstructedRoot.set(0L);
        assert traversalOrder != null;
        final LearnerPullVirtualTreeSendTask learnerSendTask = new LearnerPullVirtualTreeSendTask(
                reconnectConfig,
                workGroup,
                out,
                this,
                traversalOrder,
                senderIsFinished,
                rootResponseReceived,
                expectedResponses);
        learnerSendTask.exec();
    }

    /**
     * Determines if a given path refers to a leaf of the tree.
     * @param path a path
     * @return true if leaf, false if internal
     */
    public boolean isLeaf(long path) {
        assert path <= reconnectState.getLastLeafPath();
        return path >= reconnectState.getFirstLeafPath();
    }

    /**
     * Reads a virtual node identified by a given path from the output stream. The node was previously
     * written by reconnect teacher. This method should match {@link
     * TeacherPullVirtualTreeView#writeNode(SerializableDataOutputStream, long, boolean)}.
     *
     * <p>For a root node, reconnect state information is read: the first and the last leaf paths. Nothing
     * is read for other internal nodes.
     *
     * <p>For dirty leaf nodes, leaf records are read. Nothing is read for clean leaf nodes.
     *
     * @param in the input stream to read from
     * @param path the virtual path
     * @param isClean indicates that the node with the given path is the same on the learner and teacher
     * @throws IOException if an I/O error occurs
     */
    public void readNode(final SerializableDataInputStream in, final long path, final boolean isClean)
            throws IOException {
        if (path == Path.ROOT_PATH) {
            final long firstLeafPath = in.readLong();
            final long lastLeafPath = in.readLong();
            if (firstNodeResponse) {
                reconnectState.setFirstLeafPath(firstLeafPath);
                reconnectState.setLastLeafPath(lastLeafPath);
                map.prepareReconnectHashing(firstLeafPath, lastLeafPath);
                nodeRemover.setPathInformation(firstLeafPath, lastLeafPath);
                traversalOrder.start(firstLeafPath, lastLeafPath, nodeCount);
                firstNodeResponse = false;
                if (lastLeafPath <= 0) {
                    return;
                }
            }
        }
        assert !firstNodeResponse : "Root node must be the first node received from the teacher";
        final boolean isLeaf = isLeaf(path);
        traversalOrder.nodeReceived(path, isClean);

        if (isLeaf && !isClean) {
            final VirtualLeafBytes leaf = VirtualReconnectUtils.readLeafRecord(in);
            if (path != leaf.path()) {
                throw new IOException("Leaf record path mismatch: " + path + " != " + leaf.path());
            }
            mapStats.incrementLeafData(1, 0);
            nodeRemover.newLeafNode(path, leaf.keyBytes());
            map.handleReconnectLeaf(leaf); // may block if hashing is slower than ingest
        }
    }

    /**
     * Returns the ReconnectMapStats object.
     * @return the ReconnectMapStats object.
     */
    @NonNull
    public ReconnectMapStats getMapStats() {
        return mapStats;
    }

    /**
     * {@inheritDoc}
     */
    @Override
    public boolean isRootOfState() {
        return false;
    }

    /**
     * {@inheritDoc}
     */
    @Override
    public Long getOriginalRoot() {
        return ROOT_PATH;
    }

    /**
     * {@inheritDoc}
     */
    @Override
    public Hash getNodeHash(final Long originalChild) {
        // The path given is the _ORIGINAL_ child. Each call to this
        // method will be made only for the original state from the original tree.

        // Make sure the path is valid for the original state
        if (originalChild > originalState.getLastLeafPath()) {
            return Cryptography.NULL_HASH;
        }

        final Hash hash = originalRecords.findHash(originalChild);
        // The hash must have been specified by this point. The original tree was hashed before
        // we started running on the learner, so either the hash is in cache or on disk, but it
        // definitely exists at this point. If it is null, something bad happened elsewhere.
        if (hash == null) {
            throw new MerkleSynchronizationException("Node found, but hash was null. path=" + originalChild);
        }
        return hash;
    }

    /**
     * {@inheritDoc}
     */
    @Override
    public void expectLessonFor(
            final Long parent, final int childIndex, final Long original, final boolean nodeAlreadyPresent) {
        throw new UnsupportedOperationException("LearnerPullVirtualTreeView.expectLessonFor()");
    }

    /**
     * {@inheritDoc}
     */
    @Override
    public ExpectedLesson<Long> getNextExpectedLesson() {
        throw new UnsupportedOperationException("LearnerPullVirtualTreeView.getNextExpectedLesson()");
    }

    /**
     * {@inheritDoc}
     */
    @Override
    public boolean hasNextExpectedLesson() {
        throw new UnsupportedOperationException("LearnerPullVirtualTreeView.hasNextExpectedLesson()");
    }

    /**
     * {@inheritDoc}
     */
    @Override
    public Long deserializeLeaf(final SerializableDataInputStream in) throws IOException {
        throw new UnsupportedOperationException("LearnerPullVirtualTreeView.deserializeLeaf()");
    }

    /**
     * {@inheritDoc}
     */
    @Override
    public Long deserializeInternal(final SerializableDataInputStream in) throws IOException {
        throw new UnsupportedOperationException("LearnerPullVirtualTreeView.deserializeInternal()");
    }

    /**
     * {@inheritDoc}
     */
    @Override
    public void initialize() {
        // no-op
    }

    /**
     * {@inheritDoc}
     */
    @Override
    public void close() {
        nodeRemover.allNodesReceived();
        map.endLearnerReconnect();
    }

    /**
     * {@inheritDoc}
     */
    @Override
    public void markForInitialization(final Long node) {
        // no-op
    }

    /**
     * {@inheritDoc}
     */
    @Override
    public void releaseNode(final Long node) {
        // no-op
    }

    /**
     * {@inheritDoc}
     */
    @Override
    public void setChild(final Long parent, final int childIndex, final Long child) {
        // No-op
    }

    /**
     * {@inheritDoc}
     */
    @Override
    public Long convertMerkleRootToViewType(final MerkleNode node) {
        throw new UnsupportedOperationException("Nested virtual maps not supported");
    }

    /**
     * {@inheritDoc}
     */
    @Override
    public void recordHashStats(
            @NonNull final ReconnectMapStats mapStats,
            @NonNull final Long parent,
            final int childIndex,
            final boolean nodeAlreadyPresent) {
        throw new UnsupportedOperationException("The Reconnect Pull Model records the hash stats elsewhere");
    }
}<|MERGE_RESOLUTION|>--- conflicted
+++ resolved
@@ -96,23 +96,13 @@
      *      A ReconnectMapStats object to collect reconnect metrics
      */
     public LearnerPullVirtualTreeView(
-<<<<<<< HEAD
-            final ReconnectConfig reconnectConfig,
-            final VirtualMap map,
-            final RecordAccessor originalRecords,
-            final VirtualMapMetadata originalState,
-            final VirtualMapMetadata reconnectState,
-            final ReconnectNodeRemover nodeRemover,
-            final NodeTraversalOrder traversalOrder,
-=======
             @NonNull final ReconnectConfig reconnectConfig,
             @NonNull final VirtualMap map,
             @NonNull final RecordAccessor originalRecords,
-            @NonNull final VirtualMapState originalState,
-            @NonNull final VirtualMapState reconnectState,
+            @NonNull final VirtualMapMetadata originalState,
+            @NonNull final VirtualMapMetadata reconnectState,
             @NonNull final ReconnectNodeRemover nodeRemover,
             @NonNull final NodeTraversalOrder traversalOrder,
->>>>>>> 604a44ea
             @NonNull final ReconnectMapStats mapStats) {
         super(map, originalState, reconnectState);
         this.reconnectConfig = reconnectConfig;
