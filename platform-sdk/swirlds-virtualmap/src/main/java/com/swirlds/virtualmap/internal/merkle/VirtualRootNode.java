--- conflicted
+++ resolved
@@ -455,11 +455,7 @@
         // At this point in time the copy knows if it should be flushed or merged, and so it is safe
         // to register with the pipeline.
         if (pipeline == null) {
-<<<<<<< HEAD
-            pipeline = new VirtualPipeline<>(config, state.getLabel());
-=======
-            pipeline = new VirtualPipeline(virtualMapConfig, state.getLabel());
->>>>>>> df259512
+            pipeline = new VirtualPipeline<>(virtualMapConfig, state.getLabel());
         }
         pipeline.registerCopy(this);
     }
@@ -1315,7 +1311,7 @@
             // removed alltogether, and cache may be a final field
             cache = in.readSerializable();
         } else {
-            cache = new VirtualNodeCache<>(in.readLong());
+            cache = new VirtualNodeCache<>(virtualMapConfig, in.readLong());
         }
     }
 
@@ -1650,7 +1646,7 @@
                 keySerializer,
                 valueSerializer,
                 reconnectRecords.getDataSource(),
-                virtualMapConfig.flushInterval(),
+                virtualMapConfig.reconnectFlushInterval(),
                 statistics,
                 nodeRemover);
 
