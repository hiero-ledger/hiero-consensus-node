--- conflicted
+++ resolved
@@ -40,13 +40,8 @@
 import static java.util.concurrent.TimeUnit.MINUTES;
 import static java.util.concurrent.TimeUnit.SECONDS;
 
-<<<<<<< HEAD
 import com.hedera.pbj.runtime.io.buffer.Bytes;
-import com.swirlds.common.config.singleton.ConfigurationHolder;
-=======
 import com.swirlds.common.constructable.ConstructableClass;
-import com.swirlds.common.crypto.DigestType;
->>>>>>> 4733608f
 import com.swirlds.common.crypto.Hash;
 import com.swirlds.common.io.ExternalSelfSerializable;
 import com.swirlds.common.io.streams.SerializableDataInputStream;
@@ -132,12 +127,8 @@
  * to use the same algorithm, then this code can be moved or eliminated.
  */
 @DebugIterationEndpoint
-<<<<<<< HEAD
+@ConstructableClass(value = CLASS_ID, constructorType = VirtualRootNodeConstructor.class)
 public final class VirtualRootNode extends PartialBinaryMerkleInternal
-=======
-@ConstructableClass(value = CLASS_ID, constructorType = VirtualRootNodeConstructor.class)
-public final class VirtualRootNode<K extends VirtualKey, V extends VirtualValue> extends PartialBinaryMerkleInternal
->>>>>>> 4733608f
         implements CustomReconnectRoot<Long, Long>, ExternalSelfSerializable, VirtualRoot, MerkleInternal {
 
     private static final String NO_NULL_KEYS_ALLOWED_MESSAGE = "Null keys are not allowed";
@@ -352,14 +343,9 @@
         requireNonNull(virtualMapConfig);
         this.fastCopyVersion = 0;
         // Hasher is required during reconnects
-<<<<<<< HEAD
         this.hasher = new VirtualHasher();
-        this.flushThreshold.set(config.copyFlushThreshold());
-=======
-        this.hasher = new VirtualHasher<>();
         this.virtualMapConfig = virtualMapConfig;
         this.flushThreshold.set(virtualMapConfig.copyFlushThreshold());
->>>>>>> 4733608f
         // All other fields are initialized in postInit()
     }
 
@@ -370,26 +356,14 @@
      * @param dataSourceBuilder data source builder, must not be null
      * @param virtualMapConfig virtual map platform configuration
      */
-<<<<<<< HEAD
-    public VirtualRootNode(final @NonNull VirtualDataSourceBuilder dataSourceBuilder) {
-        this.fastCopyVersion = 0;
-        this.hasher = new VirtualHasher();
-        this.flushThreshold.set(config.copyFlushThreshold());
-        this.dataSourceBuilder = Objects.requireNonNull(dataSourceBuilder);
-=======
     public VirtualRootNode(
-            final @NonNull KeySerializer<K> keySerializer,
-            final @NonNull ValueSerializer<V> valueSerializer,
             final @NonNull VirtualDataSourceBuilder dataSourceBuilder,
             final @NonNull VirtualMapConfig virtualMapConfig) {
         this.fastCopyVersion = 0;
-        this.hasher = new VirtualHasher<>();
+        this.hasher = new VirtualHasher();
         this.virtualMapConfig = requireNonNull(virtualMapConfig);
         this.flushThreshold.set(virtualMapConfig.copyFlushThreshold());
-        this.keySerializer = requireNonNull(keySerializer);
-        this.valueSerializer = requireNonNull(valueSerializer);
         this.dataSourceBuilder = requireNonNull(dataSourceBuilder);
->>>>>>> 4733608f
         // All other fields are initialized in postInit()
     }
 
@@ -441,11 +415,7 @@
             return;
         }
         if (cache == null) {
-<<<<<<< HEAD
-            cache = new VirtualNodeCache();
-=======
-            cache = new VirtualNodeCache<>(virtualMapConfig);
->>>>>>> 4733608f
+            cache = new VirtualNodeCache(virtualMapConfig);
         }
         this.state = requireNonNull(state);
         updateShouldBeFlushed();
@@ -516,19 +486,8 @@
                 firstLeafPath,
                 lastLeafPath,
                 getRoute());
-<<<<<<< HEAD
-        final FullLeafRehashHashListener hashListener =
-                new FullLeafRehashHashListener(firstLeafPath, lastLeafPath, dataSource, statistics);
-=======
-        final FullLeafRehashHashListener<K, V> hashListener = new FullLeafRehashHashListener<>(
-                firstLeafPath,
-                lastLeafPath,
-                keySerializer,
-                valueSerializer,
-                dataSource,
-                virtualMapConfig.flushInterval(),
-                statistics);
->>>>>>> 4733608f
+        final FullLeafRehashHashListener hashListener = new FullLeafRehashHashListener(
+                firstLeafPath, lastLeafPath, dataSource, virtualMapConfig.reconnectFlushInterval(), statistics);
 
         // This background thread will be responsible for hashing the tree and sending the
         // data to the hash listener to flush.
@@ -839,13 +798,8 @@
      * 		The key. Cannot be null.
      * @return True if there is a leaf corresponding to this key.
      */
-<<<<<<< HEAD
     public boolean containsKey(final Bytes key) {
-        Objects.requireNonNull(key, NO_NULL_KEYS_ALLOWED_MESSAGE);
-=======
-    public boolean containsKey(final K key) {
         requireNonNull(key, NO_NULL_KEYS_ALLOWED_MESSAGE);
->>>>>>> 4733608f
         final long path = records.findKey(key);
         statistics.countReadEntities();
         return path != INVALID_PATH;
@@ -882,16 +836,9 @@
      * 		The key. This must not be null.
      * @return The value. The value may be null, or will be read only.
      */
-<<<<<<< HEAD
     public Bytes get(final Bytes key) {
-        Objects.requireNonNull(key, NO_NULL_KEYS_ALLOWED_MESSAGE);
+        requireNonNull(key, NO_NULL_KEYS_ALLOWED_MESSAGE);
         final VirtualLeafBytes rec = records.findLeafRecord(key, false);
-=======
-    public V get(final K key) {
-        requireNonNull(key, NO_NULL_KEYS_ALLOWED_MESSAGE);
-        final VirtualLeafRecord<K, V> rec = records.findLeafRecord(key, false);
-        final V value = rec == null ? null : rec.getValue();
->>>>>>> 4733608f
         statistics.countReadEntities();
         return rec == null ? null : rec.valueBytes();
     }
@@ -931,42 +878,6 @@
     }
 
     /**
-<<<<<<< HEAD
-=======
-     * Replace the given key with the given value. Only has an effect if the key already exists
-     * in the map. Returns the value on success. Throws an IllegalStateException if the key doesn't
-     * exist in the map.
-     *
-     * @param key
-     * 		The key. Cannot be null.
-     * @param value
-     * 		The value. May be null.
-     * @return the previous value associated with {@code key}, or {@code null} if there was no mapping for {@code key}.
-     * 		(A {@code null} return can also indicate that the map previously associated {@code null} with {@code key}.)
-     * @throws IllegalStateException
-     * 		if an attempt is made to replace a value that didn't already exist
-     */
-    public V replace(final K key, final V value) {
-        throwIfImmutable();
-        requireNonNull(key, NO_NULL_KEYS_ALLOWED_MESSAGE);
-        assert currentModifyingThreadRef.compareAndSet(null, Thread.currentThread());
-        try {
-            // Attempt to replace the existing leaf
-            final boolean success = replaceImpl(key, value);
-            statistics.countUpdatedEntities();
-            if (success) {
-                return value;
-            }
-
-            // We failed to find an existing leaf (dirty or clean). So throw an ISE.
-            throw new IllegalStateException("Can not replace value that is not in the map");
-        } finally {
-            assert currentModifyingThreadRef.compareAndSet(Thread.currentThread(), null);
-        }
-    }
-
-    /**
->>>>>>> 4733608f
      * Removes the key/value pair denoted by the given key from the map. Has no effect
      * if the key didn't exist.
      *
@@ -1445,13 +1356,8 @@
      */
     @Override
     public TeacherTreeView<Long> buildTeacherView(final ReconnectConfig reconnectConfig) {
-<<<<<<< HEAD
-        return switch (config.reconnectMode()) {
+        return switch (virtualMapConfig.reconnectMode()) {
             case VirtualMapReconnectMode.PUSH -> new TeacherPushVirtualTreeView(
-=======
-        return switch (virtualMapConfig.reconnectMode()) {
-            case VirtualMapReconnectMode.PUSH -> new TeacherPushVirtualTreeView<>(
->>>>>>> 4733608f
                     getStaticThreadManager(), reconnectConfig, this, state, pipeline);
             case VirtualMapReconnectMode.PULL_TOP_TO_BOTTOM -> new TeacherPullVirtualTreeView(
                     getStaticThreadManager(), reconnectConfig, this, state, pipeline);
@@ -1524,13 +1430,8 @@
         final VirtualStateAccessor originalState = originalMap.getState();
         nodeRemover = new ReconnectNodeRemover(
                 originalMap.getRecords(), originalState.getFirstLeafPath(), originalState.getLastLeafPath());
-<<<<<<< HEAD
-        return switch (config.reconnectMode()) {
+        return switch (virtualMapConfig.reconnectMode()) {
             case VirtualMapReconnectMode.PUSH -> new LearnerPushVirtualTreeView(
-=======
-        return switch (virtualMapConfig.reconnectMode()) {
-            case VirtualMapReconnectMode.PUSH -> new LearnerPushVirtualTreeView<>(
->>>>>>> 4733608f
                     reconnectConfig, this, originalMap.records, originalState, reconnectState, nodeRemover, mapStats);
             case VirtualMapReconnectMode.PULL_TOP_TO_BOTTOM -> {
                 final NodeTraversalOrder topToBottom = new TopToBottomTraversalOrder();
@@ -1596,20 +1497,13 @@
     public void prepareReconnectHashing(final long firstLeafPath, final long lastLeafPath) {
         assert nodeRemover != null : "Cannot prepare reconnect hashing, since reconnect is not started";
         // The hash listener will be responsible for flushing stuff to the reconnect data source
-<<<<<<< HEAD
         final ReconnectHashListener hashListener = new ReconnectHashListener(
-                firstLeafPath, lastLeafPath, reconnectRecords.getDataSource(), statistics, nodeRemover);
-=======
-        final ReconnectHashListener<K, V> hashListener = new ReconnectHashListener<>(
                 firstLeafPath,
                 lastLeafPath,
-                keySerializer,
-                valueSerializer,
                 reconnectRecords.getDataSource(),
                 virtualMapConfig.reconnectFlushInterval(),
                 statistics,
                 nodeRemover);
->>>>>>> 4733608f
 
         // This background thread will be responsible for hashing the tree and sending the
         // data to the hash listener to flush.
@@ -1749,13 +1643,8 @@
 
             // The firstLeafPath points to the old leaf that we want to replace.
             // Get the old leaf.
-<<<<<<< HEAD
             final VirtualLeafBytes oldLeaf = records.findLeafRecord(firstLeafPath, true);
-            Objects.requireNonNull(oldLeaf);
-=======
-            final VirtualLeafRecord<K, V> oldLeaf = records.findLeafRecord(firstLeafPath, true);
             requireNonNull(oldLeaf);
->>>>>>> 4733608f
             cache.clearLeafPath(firstLeafPath);
             cache.putLeaf(oldLeaf.withPath(getLeftChildPath(firstLeafPath)));
 
