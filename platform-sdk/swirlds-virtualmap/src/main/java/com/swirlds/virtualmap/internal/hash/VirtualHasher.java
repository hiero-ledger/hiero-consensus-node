--- conflicted
+++ resolved
@@ -51,11 +51,7 @@
     // include the hash for path 1 (leaf), but not for path 2. This marker Hash object is used
     // as path 2 input hash for the root hashing task. Null hash cannot be used here as it would
     // trigger loading path 2 hash from disk
-<<<<<<< HEAD
     public static final Hash NO_PATH2_HASH = new Hash();
-=======
-    private static final Hash NO_PATH2_HASH = new Hash();
->>>>>>> baae7a52
 
     /**
      * Use this for all logging, as controlled by the optional data/log4j2.xml file
@@ -229,12 +225,7 @@
         }
 
         void setHash(final long path, final Hash hash) {
-<<<<<<< HEAD
             assert Path.getRank(this.path) + height == Path.getRank(path) : this.path + " " + Path.getRank(this.path) + " " + height + " " + path + " " + Path.getRank(path);
-=======
-            assert Path.getRank(this.path) + height == Path.getRank(path);
-            assert hash != null;
->>>>>>> baae7a52
             final long firstPathInPathRank = Path.getLeftGrandChildPath(this.path, height);
             final int index = Math.toIntExact(path - firstPathInPathRank);
             assert (index >= 0) && (index < ins.length);
@@ -261,31 +252,21 @@
                     } else {
                         final long leftPath = rankPath + i * 2;
                         if (left == null) {
-<<<<<<< HEAD
-                            left = hashReader.apply(leftPath);
-                        } else {
-                            listener.onNodeHashed(leftPath, left);
-=======
-                            final long leftPath = rankPath + i * 2;
                             left = hashReader.apply(leftPath);
                             if (left == null) {
                                 throw new RuntimeException("Failed to load hash for path = " + leftPath);
                             }
->>>>>>> baae7a52
+                        } else {
+                            listener.onNodeHashed(leftPath, left);
                         }
                         final long rightPath = rankPath + i * 2 + 1;
                         if (right == null) {
-<<<<<<< HEAD
-                            right = hashReader.apply(rightPath);
-                        } else if (right != NO_PATH2_HASH) {
-                            listener.onNodeHashed(rightPath, right);
-=======
-                            final long rightPath = rankPath + i * 2 + 1;
                             right = hashReader.apply(rightPath);
                             if ((right == null) && (rightPath != 2)) {
                                 throw new RuntimeException("Failed to load hash for path = " + rightPath);
                             }
->>>>>>> baae7a52
+                        } else if (right != NO_PATH2_HASH) {
+                            listener.onNodeHashed(rightPath, right);
                         }
                         ins[i] = hashInternal(left, right);
                     }
@@ -298,21 +279,6 @@
             }
             return true;
         }
-<<<<<<< HEAD
-=======
-
-        static Hash hash(final Hash left, final Hash right) {
-            final MessageDigest md = MESSAGE_DIGEST_THREAD_LOCAL.get();
-            md.reset();
-            // Unique value to make sure internal node hashes are different from leaf hashes
-            md.update((byte) 0x02);
-            left.getBytes().writeTo(md);
-            if (right != NO_PATH2_HASH) { // use identity check rather than equals
-                right.getBytes().writeTo(md);
-            }
-            return new Hash(md.digest(), Cryptography.DEFAULT_DIGEST_TYPE);
-        }
->>>>>>> baae7a52
     }
 
     // Leaf hash task. Hashes a given leaf record and supplies the result to the output
