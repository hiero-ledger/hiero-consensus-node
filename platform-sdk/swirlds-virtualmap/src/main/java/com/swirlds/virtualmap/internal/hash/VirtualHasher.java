--- conflicted
+++ resolved
@@ -14,15 +14,10 @@
 import com.swirlds.virtualmap.internal.Path;
 import edu.umd.cs.findbugs.annotations.NonNull;
 import edu.umd.cs.findbugs.annotations.Nullable;
-<<<<<<< HEAD
-import java.util.ArrayList;
-=======
 import java.security.MessageDigest;
->>>>>>> a5fb0745
 import java.util.Arrays;
 import java.util.HashMap;
 import java.util.Iterator;
-import java.util.List;
 import java.util.Objects;
 import java.util.concurrent.ForkJoinPool;
 import java.util.concurrent.ForkJoinTask;
@@ -132,8 +127,11 @@
     public static Hash hashInternal(final Hash left, final Hash right) {
         final WritableMessageDigest wmd = MESSAGE_DIGEST_THREAD_LOCAL.get();
         wmd.reset();
-        // Unique value to make sure internal node hashes are different from leaf hashes
-        wmd.writeByte((byte) 0x02);
+        // Unique value to make sure internal node hashes are different from leaf hashes. This
+        // value indicates the number of child nodes. All internal virtual nodes have 2 children
+        // except a root node in a tree with just one element / leaf. In this and only this case,
+        // the right hash will be set to a marker NO_PATH2_HASH hash object
+        wmd.writeByte(right == NO_PATH2_HASH ? (byte) 0x01 : (byte) 0x02);
         left.getBytes().writeTo(wmd);
         if (right != NO_PATH2_HASH) { // use identity check rather than equals
             right.getBytes().writeTo(wmd);
@@ -303,14 +301,8 @@
                         }
                         final long rightPath = rankPath + i * 2 + 1;
                         if (right == null) {
-<<<<<<< HEAD
                             right = loadHash(rightPath);
-                            if ((right == null) && (rightPath != 2)) {
-=======
-                            final long rightPath = rankPath + i * 2 + 1;
-                            right = hashReader.apply(rightPath);
                             if (right == null) {
->>>>>>> a5fb0745
                                 throw new RuntimeException("Failed to load hash for path = " + rightPath);
                             }
                         } else if (right != NO_PATH2_HASH) {
@@ -333,24 +325,6 @@
             }
             return true;
         }
-<<<<<<< HEAD
-=======
-
-        static Hash hash(final Hash left, final Hash right) {
-            final WritableMessageDigest wmd = MESSAGE_DIGEST_THREAD_LOCAL.get();
-            wmd.reset();
-            // Unique value to make sure internal node hashes are different from leaf hashes. This
-            // value indicates the number of child nodes. All internal virtual nodes have 2 children
-            // except a root node in a tree with just one element / leaf. In this and only this case,
-            // the right hash will be set to a marker NO_PATH2_HASH hash object
-            wmd.writeByte(right == NO_PATH2_HASH ? (byte) 0x01 : (byte) 0x02);
-            left.getBytes().writeTo(wmd);
-            if (right != NO_PATH2_HASH) { // use identity check rather than equals
-                right.getBytes().writeTo(wmd);
-            }
-            return new Hash(wmd.digest(), Cryptography.DEFAULT_DIGEST_TYPE);
-        }
->>>>>>> a5fb0745
     }
 
     // Leaf hash task. Hashes a given leaf record and supplies the result to the output
@@ -796,12 +770,8 @@
     }
 
     public Hash emptyRootHash() {
-<<<<<<< HEAD
-        return hashInternal(Cryptography.NULL_HASH, Cryptography.NULL_HASH);
-=======
         final MessageDigest md = Cryptography.DEFAULT_DIGEST_TYPE.buildDigest();
         md.update((byte) 0x00);
         return new Hash(md.digest(), Cryptography.DEFAULT_DIGEST_TYPE);
->>>>>>> a5fb0745
     }
 }