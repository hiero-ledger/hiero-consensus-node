--- conflicted
+++ resolved
@@ -69,36 +69,6 @@
      * @param leafRecordsToDelete
      * 		stream of new leaf node bytes to delete, The leaf record's key and path have to be
      * 		populated, all other data can be null
-<<<<<<< HEAD
-     * @throws IOException If there was a problem saving changes to data source
-     */
-    default void saveRecords(
-            final long firstLeafPath,
-            final long lastLeafPath,
-            @NonNull final Stream<VirtualHashChunk> hashChunksToUpdate,
-            @NonNull final Stream<VirtualLeafBytes> leafRecordsToAddOrUpdate,
-            @NonNull final Stream<VirtualLeafBytes> leafRecordsToDelete)
-            throws IOException {
-        saveRecords(
-                firstLeafPath, lastLeafPath, hashChunksToUpdate, leafRecordsToAddOrUpdate, leafRecordsToDelete, false);
-    }
-
-    /**
-     * Save a bulk set of changes to internal nodes and leaves.
-     *
-     * @param firstLeafPath
-     * 		the new path of first leaf node
-     * @param lastLeafPath
-     * 		the new path of last leaf node
-     * @param hashChunksToUpdate
-     * 		stream of dirty hash chunks to update
-     * @param leafRecordsToAddOrUpdate
-     * 		stream of new and updated leaf node bytes
-     * @param leafRecordsToDelete
-     * 		stream of new leaf node bytes to delete, The leaf record's key and path have to be
-     * 		populated, all other data can be null
-=======
->>>>>>> 31e7fe89
      * @param isReconnectContext if the save is in the context of a reconnect
      * @throws IOException If there was a problem saving changes to data source
      */
