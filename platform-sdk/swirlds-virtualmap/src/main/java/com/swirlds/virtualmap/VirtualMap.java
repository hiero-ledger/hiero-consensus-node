// SPDX-License-Identifier: Apache-2.0
package com.swirlds.virtualmap;

import static com.swirlds.common.io.streams.StreamDebugUtils.deserializeAndDebugOnFailure;
import static com.swirlds.virtualmap.VirtualMap.CLASS_ID;
import static com.swirlds.virtualmap.internal.merkle.VirtualMapState.MAX_LABEL_CHARS;
import static java.util.Objects.requireNonNull;
import static org.hiero.base.utility.CommonUtils.getNormalisedStringBytes;

import com.hedera.pbj.runtime.Codec;
import com.hedera.pbj.runtime.io.buffer.Bytes;
import com.swirlds.common.io.ExternalSelfSerializable;
import com.swirlds.common.io.streams.MerkleDataInputStream;
import com.swirlds.common.merkle.MerkleInternal;
import com.swirlds.common.merkle.MerkleNode;
import com.swirlds.common.merkle.impl.PartialBinaryMerkleInternal;
import com.swirlds.common.merkle.utility.DebugIterationEndpoint;
import com.swirlds.common.utility.Labeled;
import com.swirlds.common.utility.RuntimeObjectRecord;
import com.swirlds.common.utility.RuntimeObjectRegistry;
import com.swirlds.config.api.Configuration;
import com.swirlds.metrics.api.Metrics;
import com.swirlds.virtualmap.config.VirtualMapConfig;
import com.swirlds.virtualmap.constructable.constructors.VirtualMapConstructor;
import com.swirlds.virtualmap.datasource.VirtualDataSource;
import com.swirlds.virtualmap.datasource.VirtualDataSourceBuilder;
import com.swirlds.virtualmap.internal.merkle.ExternalVirtualMapState;
import com.swirlds.virtualmap.internal.merkle.VirtualMapState;
import com.swirlds.virtualmap.internal.merkle.VirtualRootNode;
<<<<<<< HEAD
import com.swirlds.virtualmap.internal.merkle.VirtualStateAccessorImpl;
=======
>>>>>>> 56f18df0
import edu.umd.cs.findbugs.annotations.NonNull;
import edu.umd.cs.findbugs.annotations.Nullable;
import java.io.BufferedInputStream;
import java.io.BufferedOutputStream;
import java.io.FileInputStream;
import java.io.FileOutputStream;
import java.io.IOException;
import java.nio.file.Path;
import java.util.List;
import org.hiero.base.ValueReference;
import org.hiero.base.constructable.ConstructableClass;
import org.hiero.base.constructable.RuntimeConstructable;
import org.hiero.base.io.streams.SerializableDataInputStream;
import org.hiero.base.io.streams.SerializableDataOutputStream;

/**
 * A {@link MerkleInternal} node that virtualizes all of its children, such that the child nodes
 * may not exist in RAM until they are required. Significantly, <strong>downward traversal in
 * the tree WILL NOT always returns consistent results until after hashes have been computed.</strong>
 * During the hash phase, all affected internal nodes are discovered and updated and "realized" into
 * memory. From that point, downward traversal through the tree will produce consistent results.
 *
 * <hr>
 * <p><strong>Virtualization</strong></p>
 *
 * <p>
 * All node data is persisted in a {@link VirtualDataSource}. The typical implementation would store node
 * data on disk. While an in-memory implementation may exist for various reasons (testing, benchmarking,
 * performance optimizations for certain scenarios), the best way to reason about this class is to
 * assume that the data source implementation is based on storing data on a filesystem.
 * <p>
 * Initially, the root node and other nodes are on disk and not in memory. When a client of the API
 * uses any of the map-like APIs, a leaf is read into memory. To make this more efficient, the leaf's
 * data is loaded lazily. Accessing the value causes the value to be read and deserialized from disk,
 * but does not cause the hash to be read or deserialized from disk. Central to the implementation is
 * avoiding as much disk access and deserialization as possible.
 * <p>
 * Each time a leaf is accessed, either for modification or reading, we first check an in-memory cache
 * to see if this leaf has already been accessed in some way. If so, we get it from memory directly and
 * avoid hitting the disk. The cache is shared across all copies of the map, so we actually check memory
 * for any existing versions going back to the oldest version that is still in memory (typically, a dozen
 * or so). If we have a cache miss there, then we go to disk, read an object, and place it in the cache,
 * if it will be modified later or is being modified now. We do not cache into memory records that are
 * only read.
 * <p>
 * One important optimization is avoiding accessing internal nodes during transaction handling. If a leaf
 * is added, we will need to create a new internal node, but we do not need to "walk up the tree" making
 * copies of the existing nodes. When we delete a leaf, we need to delete an internal node, but we don't
 * need to do anything special in that case either (except to delete it from our in memory cache). Avoiding
 * this work is important for performance, but it does lead to inconsistencies when traversing the children
 * of this node using an iterator, or any of the getChild methods on the class. This is because the state
 * of those internal nodes is unknown until we put in the work to sort them out. We do this efficiently during
 * the hashing process. Once hashing is complete, breadth or depth first traversal of the tree will be
 * correct and consistent for that version of the tree. It isn't hashing itself that makes the difference,
 * it is the method by which iteration happens.
 *
 * <hr>
 * <p><strong>Lifecycle</strong></p>
 * <p>
 * A {@link VirtualMap} is created at startup and copies are made as rounds are processed. Each map becomes
 * immutable through its map-like API after it is copied. Internal nodes can still be hashed until the hashing
 * round completes. Eventually, a map must be retired, and all in-memory references to the internal and leaf
 * nodes released for garbage collection, and all the data written to disk. It is <strong>essential</strong>
 * that data is written to disk in order from oldest to newest copy. Although maps may be released in any order,
 * they <strong>MUST</strong> be written to disk strictly in-order and only the oldest copy in memory can be
 * written. There cannot be an older copy in memory with a newer copy being written to disk.
 *
 * <hr>
 * <p><strong>Map-like Behavior</strong></p>
 * <p>
 * This class presents a map-like interface for getting and putting values. These values are stored
 * in the leaf nodes of this node's sub-tree. The map-like methods {@link #get(Bytes, Codec)},
 * {@link #put(Bytes, Object, Codec)}, and {@link #remove(Bytes, Codec)} can be used as a
 * fast and convenient way to read, add, modify, or delete the corresponding leaf nodes and
 * internal nodes. Indeed, you <strong>MUST NOT</strong> modify the tree structure directly, only
 * through the map-like methods.
 */
@DebugIterationEndpoint
@ConstructableClass(value = CLASS_ID, constructorType = VirtualMapConstructor.class)
public final class VirtualMap extends PartialBinaryMerkleInternal
        implements ExternalSelfSerializable, Labeled, MerkleInternal {

    /**
     * Used for serialization.
     */
    public static final long CLASS_ID = 0xb881f3704885e853L;

    /**
     * This version number should be used to handle compatibility issues that may arise from any future changes
     */
    public static class ClassVersion {
        public static final int ORIGINAL = 1;
        public static final int MERKLE_SERIALIZATION_CLEANUP = 2;
        public static final int REHASH_LEAVES = 3;
        public static final int MIGRATE_VM_STATE = 4;
    }

    private static final class ChildIndices {
        /**
         * The index of the second child which is the {@link VirtualRootNode}.
         */
        private static final int VIRTUAL_ROOT_CHILD_INDEX = 0;
    }

    /**
     * A reference to the second child, the {@link VirtualRootNode}. We hold this reference
     * only for performance overhead reasons. Ideally this would be final and never null, but
     * serialization requires partially constructed objects, so it must not be final and may be
     * null until deserialization is complete.
     */
    private VirtualRootNode root;

    /**
     * Used to track the lifespan of this virtual map. The record is released when the map is destroyed.
     */
    private final RuntimeObjectRecord registryRecord;

    /** Platform configuration */
    @NonNull
    private final Configuration configuration;

    /**
     * Required by the {@link RuntimeConstructable} contract.
     * This can <strong>only</strong> be called as part of serialization and reconnect, not for normal use.
     */
    public VirtualMap(final @NonNull Configuration configuration) {
        requireNonNull(configuration);
        this.configuration = configuration;
        registryRecord = RuntimeObjectRegistry.createRecord(getClass());
    }

    /**
     * Create a new {@link VirtualMap}.
     *
     * @param label
     * 		A label to give the virtual map. This label is used by the data source and cannot be null.
     * @param dataSourceBuilder
     * 		The data source builder. Must not be null.
     * @param configuration platform configuration
     */
    public VirtualMap(
            final String label,
            final VirtualDataSourceBuilder dataSourceBuilder,
            final @NonNull Configuration configuration) {
        this(configuration);
<<<<<<< HEAD
        setChild(ChildIndices.MAP_STATE_CHILD_INDEX, new VirtualMapState(requireNonNull(label)));
        setChild(
                ChildIndices.VIRTUAL_ROOT_CHILD_INDEX,
                new VirtualRootNode(
                        requireNonNull(dataSourceBuilder),
                        requireNonNull(configuration.getConfigData(VirtualMapConfig.class))));
=======
        if (label.length() > MAX_LABEL_CHARS) {
            throw new IllegalArgumentException("Label cannot be greater than 512 characters");
        }
        root = new VirtualRootNode(
                requireNonNull(dataSourceBuilder), requireNonNull(configuration.getConfigData(VirtualMapConfig.class)));
        root.postInit(new VirtualMapState(label));
        setChild(ChildIndices.VIRTUAL_ROOT_CHILD_INDEX, root);
>>>>>>> 56f18df0
    }

    /**
     * Create a copy of the given source.
     *
     * @param source
     * 		must not be null.
     */
    private VirtualMap(final VirtualMap source) {
        this(source.configuration);
        root = source.getRoot().copy();
        root.postInit(root.getState());
        setChild(ChildIndices.VIRTUAL_ROOT_CHILD_INDEX, root);
    }

    /**
     * Gets the {@link VirtualDataSource} used with this map.
     *
     * @return A non-null reference to the data source.
     */
    public VirtualDataSource getDataSource() {
        return root.getDataSource();
    }

    /**
     * Gets the current state.
     *
     * @return The current state
     */
    VirtualMapState getState() {
        return root.getState();
    }

    /**
     * Gets the current root node.
     *
     * @return The current root node
     */
    VirtualRootNode getRoot() {
        return root;
    }

    /**
     * Register all statistics with a registry. If not called then no statistics will be captured for this map.
     *
     * @param metrics
     * 		refernece to the metrics-system
     */
    public void registerMetrics(final Metrics metrics) {
        root.registerMetrics(metrics);
    }

    /*
     * Implementation of MerkleInternal and associated APIs
     **/

    /**
     * {@inheritDoc}
     */
    @Override
    public long getClassId() {
        return CLASS_ID;
    }

    /**
     * {@inheritDoc}
     */
    @Override
    public int getVersion() {
        return ClassVersion.MIGRATE_VM_STATE;
    }

    /**
     * {@inheritDoc}
     */
    @Override
    public String getLabel() {
        return root.getState() == null ? null : root.getState().getLabel();
    }

    /**
     * {@inheritDoc}
     */
    @Override
    public VirtualMap copy() {
        throwIfImmutable();
        throwIfDestroyed();

        final VirtualMap copy = new VirtualMap(this);
        setImmutable(true);
        return copy;
    }

    /**
     * {@inheritDoc}
     */
    @Override
    public void setChild(int index, MerkleNode child) {
        if (index == ChildIndices.VIRTUAL_ROOT_CHILD_INDEX) {
            root = child.cast();
        }
        super.setChild(index, child);
    }

    /**
     * {@inheritDoc}
     */
    @Override
    public void serialize(final SerializableDataOutputStream out, final Path outputDirectory) throws IOException {

        // Create and write to state the name of the file we will expect later on deserialization
        final String outputFileName = root.getState().getLabel() + ".vmap";
        final byte[] outputFileNameBytes = getNormalisedStringBytes(outputFileName);
        out.writeInt(outputFileNameBytes.length);
        out.writeNormalisedString(outputFileName);

        // Write the virtual map and sub nodes
        final Path outputFile = outputDirectory.resolve(outputFileName);
        try (SerializableDataOutputStream serout =
                new SerializableDataOutputStream(new BufferedOutputStream(new FileOutputStream(outputFile.toFile())))) {
            serout.writeNormalisedString(root.getState().getLabel());
            serout.writeInt(root.getVersion());
            root.serialize(serout, outputDirectory);
        }
    }

    /**
     * {@inheritDoc}
     */
    @Override
    public void deserialize(final SerializableDataInputStream in, final Path inputDirectory, final int version)
            throws IOException {

        if (version == ClassVersion.ORIGINAL) {
            // Read and discard the hash that is in the stream at this position
            in.readSerializable();
        }

        boolean vmStateExternal = version < ClassVersion.MIGRATE_VM_STATE;
        final int fileNameLengthInBytes = in.readInt();
        final String inputFileName = in.readNormalisedString(fileNameLengthInBytes);
        final Path inputFile = inputDirectory.resolve(inputFileName);
        loadFromFile(inputFile, vmStateExternal);
        if (version < ClassVersion.REHASH_LEAVES) {
            root.fullLeafRehashIfNecessary();
        }
    }

    /**
     * Deserializes the given serialized VirtualMap file into this map instance. This is not intended for
     * public use, it is for testing and tools only.
     *
     * @param inputFile           The input .vmap file. Cannot be null.
     * @param vmStateExternal true for versions prior to version 4, the state is not a leaf for the VirtualMap
     * @throws IOException For problems.
     */
<<<<<<< HEAD
    public void loadFromFile(final Path inputFile) throws IOException {
        final ValueReference<VirtualMapState> virtualMapState = new ValueReference<>();
        final ValueReference<VirtualRootNode> virtualRootNode = new ValueReference<>();
=======
    public void loadFromFile(final Path inputFile, boolean vmStateExternal) throws IOException {
        final ValueReference<VirtualMapState> virtualMapStateRef = new ValueReference<>();
        final ValueReference<VirtualRootNode> virtualRootNodeRef = new ValueReference<>();
>>>>>>> 56f18df0

        deserializeAndDebugOnFailure(
                () -> new SerializableDataInputStream(new BufferedInputStream(new FileInputStream(inputFile.toFile()))),
                (final MerkleDataInputStream stream) -> {
<<<<<<< HEAD
                    virtualMapState.setValue(stream.readSerializable());
                    virtualRootNode.setValue(new VirtualRootNode(configuration.getConfigData(VirtualMapConfig.class)));
                    virtualRootNode.getValue().deserialize(stream, inputFile.getParent(), stream.readInt());
=======
                    if (vmStateExternal) {
                        final ExternalVirtualMapState value = stream.readSerializable();
                        virtualMapStateRef.setValue(new VirtualMapState(value));
                    } else {
                        // This instance of `VirtualMapState` will have a label only,
                        // it's necessary to initialize a datasource in `VirtualRootNode
                        virtualMapStateRef.setValue(new VirtualMapState(stream.readNormalisedString(MAX_LABEL_CHARS)));
                    }
                    virtualRootNodeRef.setValue(
                            new VirtualRootNode(configuration.getConfigData(VirtualMapConfig.class)));
                    virtualRootNodeRef.getValue().deserialize(stream, inputFile.getParent(), stream.readInt());
>>>>>>> 56f18df0
                    return null;
                });

        root = virtualRootNodeRef.getValue();
        // Will be non-null value in case of migration from the previous version
        // Otherwise, the assumption is that VirtualMapState is a leaf of the VM
        VirtualMapState state = virtualMapStateRef.getValue();
        root.postInit(state);
        addDeserializedChildren(List.of(root), getVersion());
    }

    /**
     * {@inheritDoc}
     */
    @Override
    protected void destroyNode() {
        registryRecord.release();
    }

    /*
     * Implementation of Map-like methods
     **/

    /*
     * Gets the number of elements in this map.
     * Note that even freshly created instance of {@code VirtualMap} contains
     * at least one element - an instance of {@link VirtualMapState}
     *
     * @return The number of key/value pairs in the map.
     */
    public long size() {
        return root.size();
    }

    /*
     * Gets whether this map is initialized and valid.
     *
     * @return True if the map is valid and put operations can be used on the map.
     */
    public boolean isValid() {
        return root != null;
    }

    /**
     * Checks whether a leaf for the given key exists.
     *
     * @param key The key, must not be null
     * @return True if there is a leaf corresponding to this key.
     */
    public boolean containsKey(@NonNull final Bytes key) {
        return root.containsKey(key);
    }

    /**
     * Gets the value associated with the given key.
     *
     * @param key The key, must not be null
     * @return The value, or {@code null} if no value exists in the map for the key
     */
    @Nullable
    public <V> V get(@NonNull final Bytes key, @NonNull final Codec<V> valueCodec) {
        return root.get(key, valueCodec);
    }

    @Nullable
    public Bytes getBytes(@NonNull final Bytes key) {
        return root.getBytes(key);
    }

    /**
     * Puts the key/value pair into the map. The key must not be null, but the value
     * may be null. The previous value, if it existed, is returned. If the entry was already in the map,
     * the value is replaced. If the mapping was not in the map, then a new entry is made.
     *
     * @param key Ghe key, must not be null
     * @param value The value, may be null.
     */
    public <V> void put(@NonNull final Bytes key, @Nullable final V value, @Nullable final Codec<V> valueCodec) {
        root.put(key, value, valueCodec);
    }

    public void putBytes(@NonNull final Bytes key, @Nullable final Bytes valueBytes) {
        root.putBytes(key, valueBytes);
    }

    public void remove(@NonNull final Bytes key) {
        remove(key, null);
    }

    /**
     * Removes the key/value pair denoted by the given key from the map. Has no effect
     * if the key didn't exist.
     *
     * @param key The key to remove, must not be null
     * @param valueCodec Value codec to decode the removed value. If the codec is null, this
     *                   method always returns null
     * @return The removed value. May return null if there was no value to remove or if the value was null.
     */
    public <V> V remove(@NonNull final Bytes key, @Nullable final Codec<V> valueCodec) {
        return root.remove(key, valueCodec);
    }

    /**
     * To speed up transaction processing for a given round, we can use OS page cache's help
     * Just by loading leaf record and internal records from disk
     * <ol>
     *   <li> It will be read from disk</li>
     *   <li> The OS will cache it in its page cache</li>
     * </ol>
     * The idea is that during SwirldState.handleTransactionRound(..) or during preHandle(..)
     * we know what leaf records and internal records are going to be accessed and hence preloading/warming
     * them in os cache before transaction processing should significantly speed up transaction processing.
     *
     *  @param key The key of the leaf to warm, must not be null
     */
    public void warm(@NonNull final Bytes key) {
        root.warm(key);
    }
}<|MERGE_RESOLUTION|>--- conflicted
+++ resolved
@@ -27,10 +27,6 @@
 import com.swirlds.virtualmap.internal.merkle.ExternalVirtualMapState;
 import com.swirlds.virtualmap.internal.merkle.VirtualMapState;
 import com.swirlds.virtualmap.internal.merkle.VirtualRootNode;
-<<<<<<< HEAD
-import com.swirlds.virtualmap.internal.merkle.VirtualStateAccessorImpl;
-=======
->>>>>>> 56f18df0
 import edu.umd.cs.findbugs.annotations.NonNull;
 import edu.umd.cs.findbugs.annotations.Nullable;
 import java.io.BufferedInputStream;
@@ -176,14 +172,6 @@
             final VirtualDataSourceBuilder dataSourceBuilder,
             final @NonNull Configuration configuration) {
         this(configuration);
-<<<<<<< HEAD
-        setChild(ChildIndices.MAP_STATE_CHILD_INDEX, new VirtualMapState(requireNonNull(label)));
-        setChild(
-                ChildIndices.VIRTUAL_ROOT_CHILD_INDEX,
-                new VirtualRootNode(
-                        requireNonNull(dataSourceBuilder),
-                        requireNonNull(configuration.getConfigData(VirtualMapConfig.class))));
-=======
         if (label.length() > MAX_LABEL_CHARS) {
             throw new IllegalArgumentException("Label cannot be greater than 512 characters");
         }
@@ -191,7 +179,6 @@
                 requireNonNull(dataSourceBuilder), requireNonNull(configuration.getConfigData(VirtualMapConfig.class)));
         root.postInit(new VirtualMapState(label));
         setChild(ChildIndices.VIRTUAL_ROOT_CHILD_INDEX, root);
->>>>>>> 56f18df0
     }
 
     /**
@@ -348,24 +335,13 @@
      * @param vmStateExternal true for versions prior to version 4, the state is not a leaf for the VirtualMap
      * @throws IOException For problems.
      */
-<<<<<<< HEAD
-    public void loadFromFile(final Path inputFile) throws IOException {
-        final ValueReference<VirtualMapState> virtualMapState = new ValueReference<>();
-        final ValueReference<VirtualRootNode> virtualRootNode = new ValueReference<>();
-=======
     public void loadFromFile(final Path inputFile, boolean vmStateExternal) throws IOException {
         final ValueReference<VirtualMapState> virtualMapStateRef = new ValueReference<>();
         final ValueReference<VirtualRootNode> virtualRootNodeRef = new ValueReference<>();
->>>>>>> 56f18df0
 
         deserializeAndDebugOnFailure(
                 () -> new SerializableDataInputStream(new BufferedInputStream(new FileInputStream(inputFile.toFile()))),
                 (final MerkleDataInputStream stream) -> {
-<<<<<<< HEAD
-                    virtualMapState.setValue(stream.readSerializable());
-                    virtualRootNode.setValue(new VirtualRootNode(configuration.getConfigData(VirtualMapConfig.class)));
-                    virtualRootNode.getValue().deserialize(stream, inputFile.getParent(), stream.readInt());
-=======
                     if (vmStateExternal) {
                         final ExternalVirtualMapState value = stream.readSerializable();
                         virtualMapStateRef.setValue(new VirtualMapState(value));
@@ -377,7 +353,6 @@
                     virtualRootNodeRef.setValue(
                             new VirtualRootNode(configuration.getConfigData(VirtualMapConfig.class)));
                     virtualRootNodeRef.getValue().deserialize(stream, inputFile.getParent(), stream.readInt());
->>>>>>> 56f18df0
                     return null;
                 });
 
