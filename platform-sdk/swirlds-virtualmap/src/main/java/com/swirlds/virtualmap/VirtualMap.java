--- conflicted
+++ resolved
@@ -1648,15 +1648,9 @@
 
     private void loadFromFileV4(Path inputFile, MerkleDataInputStream in, VirtualMapMetadata virtualMapMetadata)
             throws IOException {
-<<<<<<< HEAD
         dataSourceBuilder = in.readSerializable();
-        dataSource = dataSourceBuilder.restore(virtualMapMetadata.getLabel(), inputFile.getParent());
+        dataSource = dataSourceBuilder.build(virtualMapMetadata.getLabel(), inputFile.getParent(), true, false);
         cache = new VirtualNodeCache(virtualMapConfig, dataSource::loadHashChunk, in.readLong());
-=======
-        dataSourceBuilder = stream.readSerializable();
-        dataSource = dataSourceBuilder.build(virtualMapMetadata.getLabel(), inputFile.getParent(), true, false);
-        cache = new VirtualNodeCache(virtualMapConfig, stream.readLong());
->>>>>>> 31e7fe89
         metadata = virtualMapMetadata;
     }
 
