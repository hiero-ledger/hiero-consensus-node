// SPDX-License-Identifier: Apache-2.0
package com.swirlds.virtualmap;

import static com.swirlds.common.io.streams.StreamDebugUtils.deserializeAndDebugOnFailure;
import static com.swirlds.virtualmap.VirtualMap.CLASS_ID;
import static com.swirlds.virtualmap.internal.merkle.VirtualMapState.MAX_LABEL_CHARS;
import static java.util.Objects.requireNonNull;
import static org.hiero.base.utility.CommonUtils.getNormalisedStringBytes;

import com.hedera.pbj.runtime.Codec;
import com.hedera.pbj.runtime.io.buffer.Bytes;
import com.swirlds.common.io.ExternalSelfSerializable;
import com.swirlds.common.io.streams.MerkleDataInputStream;
import com.swirlds.common.merkle.MerkleInternal;
import com.swirlds.common.merkle.MerkleNode;
import com.swirlds.common.merkle.impl.PartialBinaryMerkleInternal;
import com.swirlds.common.merkle.utility.DebugIterationEndpoint;
import com.swirlds.common.utility.Labeled;
import com.swirlds.common.utility.RuntimeObjectRecord;
import com.swirlds.common.utility.RuntimeObjectRegistry;
import com.swirlds.config.api.Configuration;
import com.swirlds.metrics.api.Metrics;
import com.swirlds.virtualmap.config.VirtualMapConfig;
import com.swirlds.virtualmap.constructable.constructors.VirtualMapConstructor;
import com.swirlds.virtualmap.datasource.VirtualDataSource;
import com.swirlds.virtualmap.datasource.VirtualDataSourceBuilder;
import com.swirlds.virtualmap.internal.merkle.ExternalVirtualMapState;
import com.swirlds.virtualmap.internal.merkle.VirtualMapState;
import com.swirlds.virtualmap.internal.merkle.VirtualRootNode;
import edu.umd.cs.findbugs.annotations.NonNull;
import edu.umd.cs.findbugs.annotations.Nullable;
import java.io.BufferedInputStream;
import java.io.BufferedOutputStream;
import java.io.FileInputStream;
import java.io.FileOutputStream;
import java.io.IOException;
import java.nio.file.Path;
import java.util.List;
import org.hiero.base.ValueReference;
import org.hiero.base.constructable.ConstructableClass;
import org.hiero.base.constructable.RuntimeConstructable;
import org.hiero.base.io.streams.SerializableDataInputStream;
import org.hiero.base.io.streams.SerializableDataOutputStream;

/**
 * A {@link MerkleInternal} node that virtualizes all of its children, such that the child nodes
 * may not exist in RAM until they are required. Significantly, <strong>downward traversal in
 * the tree WILL NOT always returns consistent results until after hashes have been computed.</strong>
 * During the hash phase, all affected internal nodes are discovered and updated and "realized" into
 * memory. From that point, downward traversal through the tree will produce consistent results.
 *
 * <hr>
 * <p><strong>Virtualization</strong></p>
 *
 * <p>
 * All node data is persisted in a {@link VirtualDataSource}. The typical implementation would store node
 * data on disk. While an in-memory implementation may exist for various reasons (testing, benchmarking,
 * performance optimizations for certain scenarios), the best way to reason about this class is to
 * assume that the data source implementation is based on storing data on a filesystem.
 * <p>
 * Initially, the root node and other nodes are on disk and not in memory. When a client of the API
 * uses any of the map-like APIs, a leaf is read into memory. To make this more efficient, the leaf's
 * data is loaded lazily. Accessing the value causes the value to be read and deserialized from disk,
 * but does not cause the hash to be read or deserialized from disk. Central to the implementation is
 * avoiding as much disk access and deserialization as possible.
 * <p>
 * Each time a leaf is accessed, either for modification or reading, we first check an in-memory cache
 * to see if this leaf has already been accessed in some way. If so, we get it from memory directly and
 * avoid hitting the disk. The cache is shared across all copies of the map, so we actually check memory
 * for any existing versions going back to the oldest version that is still in memory (typically, a dozen
 * or so). If we have a cache miss there, then we go to disk, read an object, and place it in the cache,
 * if it will be modified later or is being modified now. We do not cache into memory records that are
 * only read.
 * <p>
 * One important optimization is avoiding accessing internal nodes during transaction handling. If a leaf
 * is added, we will need to create a new internal node, but we do not need to "walk up the tree" making
 * copies of the existing nodes. When we delete a leaf, we need to delete an internal node, but we don't
 * need to do anything special in that case either (except to delete it from our in memory cache). Avoiding
 * this work is important for performance, but it does lead to inconsistencies when traversing the children
 * of this node using an iterator, or any of the getChild methods on the class. This is because the state
 * of those internal nodes is unknown until we put in the work to sort them out. We do this efficiently during
 * the hashing process. Once hashing is complete, breadth or depth first traversal of the tree will be
 * correct and consistent for that version of the tree. It isn't hashing itself that makes the difference,
 * it is the method by which iteration happens.
 *
 * <hr>
 * <p><strong>Lifecycle</strong></p>
 * <p>
 * A {@link VirtualMap} is created at startup and copies are made as rounds are processed. Each map becomes
 * immutable through its map-like API after it is copied. Internal nodes can still be hashed until the hashing
 * round completes. Eventually, a map must be retired, and all in-memory references to the internal and leaf
 * nodes released for garbage collection, and all the data written to disk. It is <strong>essential</strong>
 * that data is written to disk in order from oldest to newest copy. Although maps may be released in any order,
 * they <strong>MUST</strong> be written to disk strictly in-order and only the oldest copy in memory can be
 * written. There cannot be an older copy in memory with a newer copy being written to disk.
 *
 * <hr>
 * <p><strong>Map-like Behavior</strong></p>
 * <p>
 * This class presents a map-like interface for getting and putting values. These values are stored
 * in the leaf nodes of this node's sub-tree. The map-like methods {@link #get(Bytes, Codec)},
 * {@link #put(Bytes, Object, Codec)}, and {@link #remove(Bytes, Codec)} can be used as a
 * fast and convenient way to read, add, modify, or delete the corresponding leaf nodes and
 * internal nodes. Indeed, you <strong>MUST NOT</strong> modify the tree structure directly, only
 * through the map-like methods.
 */
@DebugIterationEndpoint
@ConstructableClass(value = CLASS_ID, constructorType = VirtualMapConstructor.class)
public final class VirtualMap extends PartialBinaryMerkleInternal
        implements ExternalSelfSerializable, Labeled, MerkleInternal {

    /**
     * Used for serialization.
     */
    public static final long CLASS_ID = 0xb881f3704885e853L;

    /**
     * This version number should be used to handle compatibility issues that may arise from any future changes
     */
    public static class ClassVersion {
        public static final int ORIGINAL = 1;
        public static final int MERKLE_SERIALIZATION_CLEANUP = 2;
        public static final int REHASH_LEAVES = 3;
        public static final int MIGRATE_VM_STATE = 4;
    }

    private static final class ChildIndices {
        /**
         * The index of the second child which is the {@link VirtualRootNode}.
         */
        private static final int VIRTUAL_ROOT_CHILD_INDEX = 0;
    }

    /**
     * A reference to the second child, the {@link VirtualRootNode}. We hold this reference
     * only for performance overhead reasons. Ideally this would be final and never null, but
     * serialization requires partially constructed objects, so it must not be final and may be
     * null until deserialization is complete.
     */
    private VirtualRootNode root;

    /**
     * Used to track the lifespan of this virtual map. The record is released when the map is destroyed.
     */
    private final RuntimeObjectRecord registryRecord;

    /** Platform configuration */
    @NonNull
    private final Configuration configuration;

    /**
     * Required by the {@link RuntimeConstructable} contract.
     * This can <strong>only</strong> be called as part of serialization and reconnect, not for normal use.
     */
    public VirtualMap(final @NonNull Configuration configuration) {
        requireNonNull(configuration);
        this.configuration = configuration;
        registryRecord = RuntimeObjectRegistry.createRecord(getClass());
    }

    /**
     * Create a new {@link VirtualMap}.
     *
     * @param label
     * 		A label to give the virtual map. This label is used by the data source and cannot be null.
     * @param dataSourceBuilder
     * 		The data source builder. Must not be null.
     * @param configuration platform configuration
     */
    public VirtualMap(
            final String label,
            final VirtualDataSourceBuilder dataSourceBuilder,
            final @NonNull Configuration configuration) {
        this(configuration);
        if (label.length() > MAX_LABEL_CHARS) {
            throw new IllegalArgumentException("Label cannot be greater than 512 characters");
        }
        root = new VirtualRootNode(
                requireNonNull(dataSourceBuilder), requireNonNull(configuration.getConfigData(VirtualMapConfig.class)));
        root.postInit(new VirtualMapState(label));
        setChild(ChildIndices.VIRTUAL_ROOT_CHILD_INDEX, root);
    }

    /**
     * Create a copy of the given source.
     *
     * @param source
     * 		must not be null.
     */
    private VirtualMap(final VirtualMap source) {
        this(source.configuration);
        root = source.getRoot().copy();
        root.postInit(root.getState());
        setChild(ChildIndices.VIRTUAL_ROOT_CHILD_INDEX, root);
    }

    /**
     * Gets the {@link VirtualDataSource} used with this map.
     *
     * @return A non-null reference to the data source.
     */
    public VirtualDataSource getDataSource() {
        return root.getDataSource();
    }

    /**
     * Gets the current state.
     *
     * @return The current state
     */
    VirtualMapState getState() {
        return root.getState();
    }

    /**
     * Gets the current root node.
     *
     * @return The current root node
     */
    VirtualRootNode getRoot() {
        return root;
    }

    /**
     * Register all statistics with a registry. If not called then no statistics will be captured for this map.
     *
     * @param metrics
     * 		refernece to the metrics-system
     */
    public void registerMetrics(final Metrics metrics) {
        root.registerMetrics(metrics);
    }

    /*
     * Implementation of MerkleInternal and associated APIs
     **/

    /**
     * {@inheritDoc}
     */
    @Override
    public long getClassId() {
        return CLASS_ID;
    }

    /**
     * {@inheritDoc}
     */
    @Override
    public int getVersion() {
        return ClassVersion.MIGRATE_VM_STATE;
    }

    /**
     * {@inheritDoc}
     */
    @Override
    public String getLabel() {
        return root.getState() == null ? null : root.getState().getLabel();
    }

    /**
     * {@inheritDoc}
     */
    @Override
    public VirtualMap copy() {
        throwIfImmutable();
        throwIfDestroyed();

        final VirtualMap copy = new VirtualMap(this);
        setImmutable(true);
        return copy;
    }

    /**
     * {@inheritDoc}
     */
    @Override
    public void setChild(int index, MerkleNode child) {
        if (index == ChildIndices.VIRTUAL_ROOT_CHILD_INDEX) {
            root = child.cast();
        }
        super.setChild(index, child);
    }

    /**
     * {@inheritDoc}
     */
    @Override
    public void serialize(final SerializableDataOutputStream out, final Path outputDirectory) throws IOException {

        // Create and write to state the name of the file we will expect later on deserialization
        final String outputFileName = root.getState().getLabel() + ".vmap";
        final byte[] outputFileNameBytes = getNormalisedStringBytes(outputFileName);
        out.writeInt(outputFileNameBytes.length);
        out.writeNormalisedString(outputFileName);

        // Write the virtual map and sub nodes
        final Path outputFile = outputDirectory.resolve(outputFileName);
<<<<<<< HEAD
        try (SerializableDataOutputStream serout = new SerializableDataOutputStreamImpl(
                new BufferedOutputStream(new FileOutputStream(outputFile.toFile())))) {
            serout.writeNormalisedString(root.getState().getLabel());
=======
        try (SerializableDataOutputStream serout =
                new SerializableDataOutputStream(new BufferedOutputStream(new FileOutputStream(outputFile.toFile())))) {
            serout.writeSerializable(state, true);
>>>>>>> 4f5b17c8
            serout.writeInt(root.getVersion());
            root.serialize(serout, outputDirectory);
        }
    }

    /**
     * {@inheritDoc}
     */
    @Override
    public void deserialize(final SerializableDataInputStream in, final Path inputDirectory, final int version)
            throws IOException {

        if (version == ClassVersion.ORIGINAL) {
            // Read and discard the hash that is in the stream at this position
            in.readSerializable();
        }

        boolean vmStateExternal = version < ClassVersion.MIGRATE_VM_STATE;
        final int fileNameLengthInBytes = in.readInt();
        final String inputFileName = in.readNormalisedString(fileNameLengthInBytes);
        final Path inputFile = inputDirectory.resolve(inputFileName);
        loadFromFile(inputFile, vmStateExternal);
        if (version < ClassVersion.REHASH_LEAVES) {
            root.fullLeafRehashIfNecessary();
        }
    }

    /**
     * Deserializes the given serialized VirtualMap file into this map instance. This is not intended for
     * public use, it is for testing and tools only.
     *
     * @param inputFile           The input .vmap file. Cannot be null.
     * @param vmStateExternal true for versions prior to version 4, the state is not a leaf for the VirtualMap
     * @throws IOException For problems.
     */
    public void loadFromFile(final Path inputFile, boolean vmStateExternal) throws IOException {
        final ValueReference<VirtualMapState> virtualMapStateRef = new ValueReference<>();
        final ValueReference<VirtualRootNode> virtualRootNodeRef = new ValueReference<>();

        deserializeAndDebugOnFailure(
                () -> new SerializableDataInputStream(new BufferedInputStream(new FileInputStream(inputFile.toFile()))),
                (final MerkleDataInputStream stream) -> {
                    if (vmStateExternal) {
                        final ExternalVirtualMapState value = stream.readSerializable();
                        virtualMapStateRef.setValue(new VirtualMapState(value));
                    } else {
                        // This instance of `VirtualMapState` will have a label only,
                        // it's necessary to initialize a datasource in `VirtualRootNode
                        virtualMapStateRef.setValue(new VirtualMapState(stream.readNormalisedString(MAX_LABEL_CHARS)));
                    }
                    virtualRootNodeRef.setValue(
                            new VirtualRootNode(configuration.getConfigData(VirtualMapConfig.class)));
                    virtualRootNodeRef.getValue().deserialize(stream, inputFile.getParent(), stream.readInt());
                    return null;
                });

        root = virtualRootNodeRef.getValue();
        // Will be non-null value in case of migration from the previous version
        // Otherwise, the assumption is that VirtualMapState is a leaf of the VM
        VirtualMapState state = virtualMapStateRef.getValue();
        root.postInit(state);
        addDeserializedChildren(List.of(root), getVersion());
    }

    /**
     * {@inheritDoc}
     */
    @Override
    protected void destroyNode() {
        registryRecord.release();
    }

    /*
     * Implementation of Map-like methods
     **/

    /*
     * Gets the number of elements in this map.
     * Note that even freshly created instance of {@code VirtualMap} contains
     * at least one element - an instance of {@link VirtualMapState}
     *
     * @return The number of key/value pairs in the map.
     */
    public long size() {
        return root.size();
    }

    /*
     * Gets whether this map is initialized and valid.
     *
     * @return True if the map is valid and put operations can be used on the map.
     */
    public boolean isValid() {
        return root != null;
    }

    /**
     * Checks whether a leaf for the given key exists.
     *
     * @param key The key, must not be null
     * @return True if there is a leaf corresponding to this key.
     */
    public boolean containsKey(@NonNull final Bytes key) {
        return root.containsKey(key);
    }

    /**
     * Gets the value associated with the given key.
     *
     * @param key The key, must not be null
     * @return The value, or {@code null} if no value exists in the map for the key
     */
    @Nullable
    public <V> V get(@NonNull final Bytes key, @NonNull final Codec<V> valueCodec) {
        return root.get(key, valueCodec);
    }

    @Nullable
    public Bytes getBytes(@NonNull final Bytes key) {
        return root.getBytes(key);
    }

    /**
     * Puts the key/value pair into the map. The key must not be null, but the value
     * may be null. The previous value, if it existed, is returned. If the entry was already in the map,
     * the value is replaced. If the mapping was not in the map, then a new entry is made.
     *
     * @param key Ghe key, must not be null
     * @param value The value, may be null.
     */
    public <V> void put(@NonNull final Bytes key, @Nullable final V value, @Nullable final Codec<V> valueCodec) {
        root.put(key, value, valueCodec);
    }

    public void putBytes(@NonNull final Bytes key, @Nullable final Bytes valueBytes) {
        root.putBytes(key, valueBytes);
    }

    public void remove(@NonNull final Bytes key) {
        remove(key, null);
    }

    /**
     * Removes the key/value pair denoted by the given key from the map. Has no effect
     * if the key didn't exist.
     *
     * @param key The key to remove, must not be null
     * @param valueCodec Value codec to decode the removed value. If the codec is null, this
     *                   method always returns null
     * @return The removed value. May return null if there was no value to remove or if the value was null.
     */
    public <V> V remove(@NonNull final Bytes key, @Nullable final Codec<V> valueCodec) {
        return root.remove(key, valueCodec);
    }

    /**
     * To speed up transaction processing for a given round, we can use OS page cache's help
     * Just by loading leaf record and internal records from disk
     * <ol>
     *   <li> It will be read from disk</li>
     *   <li> The OS will cache it in its page cache</li>
     * </ol>
     * The idea is that during SwirldState.handleTransactionRound(..) or during preHandle(..)
     * we know what leaf records and internal records are going to be accessed and hence preloading/warming
     * them in os cache before transaction processing should significantly speed up transaction processing.
     *
     *  @param key The key of the leaf to warm, must not be null
     */
    public void warm(@NonNull final Bytes key) {
        root.warm(key);
    }
}<|MERGE_RESOLUTION|>--- conflicted
+++ resolved
@@ -297,15 +297,9 @@
 
         // Write the virtual map and sub nodes
         final Path outputFile = outputDirectory.resolve(outputFileName);
-<<<<<<< HEAD
-        try (SerializableDataOutputStream serout = new SerializableDataOutputStreamImpl(
-                new BufferedOutputStream(new FileOutputStream(outputFile.toFile())))) {
-            serout.writeNormalisedString(root.getState().getLabel());
-=======
         try (SerializableDataOutputStream serout =
                 new SerializableDataOutputStream(new BufferedOutputStream(new FileOutputStream(outputFile.toFile())))) {
-            serout.writeSerializable(state, true);
->>>>>>> 4f5b17c8
+            serout.writeNormalisedString(root.getState().getLabel());
             serout.writeInt(root.getVersion());
             root.serialize(serout, outputDirectory);
         }
