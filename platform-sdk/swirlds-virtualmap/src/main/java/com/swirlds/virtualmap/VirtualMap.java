--- conflicted
+++ resolved
@@ -451,14 +451,10 @@
             cache = new VirtualNodeCache(virtualMapConfig, dataSource::loadHashChunk);
         }
         final int hashChunkHeight = virtualMapConfig.virtualHasherChunkHeight();
-        this.records = new RecordAccessor(this.state, hashChunkHeight, cache, dataSource);
+        this.records = new RecordAccessor(this.metadata, hashChunkHeight, cache, dataSource);
 
         updateShouldBeFlushed();
 
-<<<<<<< HEAD
-=======
-        this.records = new RecordAccessor(this.metadata, cache, dataSource);
->>>>>>> baae7a52
         if (statistics == null) {
             // Only create statistics instance if we don't yet have statistics. During a reconnect operation.
             // it is necessary to use the statistics object from the previous instance of the state.
@@ -1115,12 +1111,8 @@
         };
         Hash virtualHash = hasher.hash(
                 records::findHash,
-<<<<<<< HEAD
                 cache::preloadHashChunk,
-                cache.dirtyLeavesForHash(state.getFirstLeafPath(), state.getLastLeafPath())
-=======
                 cache.dirtyLeavesForHash(metadata.getFirstLeafPath(), metadata.getLastLeafPath())
->>>>>>> baae7a52
                         .iterator(),
                 metadata.getFirstLeafPath(),
                 metadata.getLastLeafPath(),
@@ -1128,11 +1120,7 @@
                 virtualMapConfig);
 
         if (virtualHash == null) {
-<<<<<<< HEAD
-            final Hash rootHash = (state.getSize() == 0) ? null : records.findRootHash();
-=======
-            final Hash rootHash = (metadata.getSize() == 0) ? null : records.findHash(0);
->>>>>>> baae7a52
+            final Hash rootHash = (metadata.getSize() == 0) ? null : records.findRootHash();
             virtualHash = (rootHash != null) ? rootHash : hasher.emptyRootHash();
         }
 
@@ -1173,12 +1161,8 @@
         // record state.
         final VirtualDataSource dataSourceCopy = dataSourceBuilder.copy(dataSource, false, false);
         final VirtualNodeCache cacheSnapshot = cache.snapshot();
-<<<<<<< HEAD
         final int hashChunkHeight = virtualMapConfig.virtualHasherChunkHeight();
-        return new RecordAccessor(state, hashChunkHeight, cacheSnapshot, dataSourceCopy);
-=======
-        return new RecordAccessor(metadata.copy(), cacheSnapshot, dataSourceCopy);
->>>>>>> baae7a52
+        return new RecordAccessor(metadata.copy(), hashChunkHeight, cacheSnapshot, dataSourceCopy);
     }
 
     /**
@@ -1260,6 +1244,7 @@
         // helpful and will just burn resources.
         originalMap.dataSource.stopAndDisableBackgroundCompaction();
 
+        // Start with empty state, it will be updated from the teacher during reconnect
         reconnectState = new VirtualMapMetadata(originalMap.metadata.getLabel());
         reconnectRecords = originalMap.pipeline.pausePipelineAndRun("copy", () -> {
             // shutdown background compaction on original data source as it is no longer needed to be running as all
@@ -1278,7 +1263,9 @@
             flush(snapshotCache, originalMap.metadata, this.dataSource);
 
             final int hashChunkHeight = virtualMapConfig.virtualHasherChunkHeight();
-            return new RecordAccessor(reconnectState, hashChunkHeight, snapshotCache, dataSource);
+            final VirtualNodeCache reconnectCache = new VirtualNodeCache(
+                    virtualMapConfig, hashChunkHeight, dataSource::loadHashChunk, originalMap.cache.getFastCopyVersion());
+            return new RecordAccessor(reconnectState, hashChunkHeight, reconnectCache, dataSource);
         });
 
         // Set up the VirtualHasher which we will use during reconnect.
@@ -1319,15 +1306,9 @@
             @NonNull final ReconnectConfig reconnectConfig, @NonNull final ReconnectMapStats mapStats) {
         assert originalMap != null;
         // During reconnect we want to look up state from the original records
-<<<<<<< HEAD
-        final VirtualMapMetadata originalState = originalMap.getState();
+        final VirtualMapMetadata originalState = originalMap.getMetadata();
         reconnectFlusher = new ReconnectHashLeafFlusher(
                 dataSource, virtualMapConfig.virtualHasherChunkHeight(), virtualMapConfig.reconnectFlushInterval(), statistics);
-=======
-        final VirtualMapMetadata originalState = originalMap.getMetadata();
-        reconnectFlusher =
-                new ReconnectHashLeafFlusher(dataSource, virtualMapConfig.reconnectFlushInterval(), statistics);
->>>>>>> baae7a52
         nodeRemover = new ReconnectNodeRemover(
                 originalMap.getRecords(),
                 originalState.getFirstLeafPath(),
@@ -1698,13 +1679,8 @@
             throws IOException {
         dataSourceBuilder = in.readSerializable();
         dataSource = dataSourceBuilder.restore(virtualMapMetadata.getLabel(), inputFile.getParent());
-<<<<<<< HEAD
         cache = new VirtualNodeCache(virtualMapConfig, dataSource::loadHashChunk, in.readLong());
-        state = virtualMapMetadata;
-=======
-        cache = new VirtualNodeCache(virtualMapConfig, stream.readLong());
         metadata = virtualMapMetadata;
->>>>>>> baae7a52
     }
 
     private void loadFromFilePreV4(Path inputFile, MerkleDataInputStream stream, VirtualMapMetadata externalState)
@@ -1717,14 +1693,7 @@
         }
         dataSourceBuilder = stream.readSerializable();
         dataSource = dataSourceBuilder.restore(label, inputFile.getParent());
-<<<<<<< HEAD
-        state = externalState;
-=======
         metadata = externalState;
-        if (virtualRootVersion < VirtualRootNode.ClassVersion.VERSION_3_NO_NODE_CACHE) {
-            throw new UnsupportedOperationException("Version " + virtualRootVersion + " is not supported");
-        }
->>>>>>> baae7a52
         if (virtualRootVersion < VirtualRootNode.ClassVersion.VERSION_4_BYTES) {
             throw new UnsupportedOperationException("Version " + virtualRootVersion + " is not supported");
         }
