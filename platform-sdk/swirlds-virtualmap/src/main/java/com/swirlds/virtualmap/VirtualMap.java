--- conflicted
+++ resolved
@@ -407,12 +407,7 @@
         this.virtualMapConfig = requireNonNull(configuration.getConfigData(VirtualMapConfig.class));
         this.flushCandidateThreshold.set(virtualMapConfig.copyFlushCandidateThreshold());
         this.dataSourceBuilder = requireNonNull(dataSourceBuilder);
-<<<<<<< HEAD
         this.state = new VirtualMapMetadata(label);
-=======
-
-        this.state = new VirtualMapState(label);
->>>>>>> 03be1408
         postInit();
     }
 
@@ -1448,15 +1443,9 @@
             }
             logger.info(RECONNECT.getMarker(), "call postInit()");
             nodeRemover = null;
-<<<<<<< HEAD
             VirtualMapMetadata originalMapState = originalMap.getState();
             originalMap = null;
             state = new VirtualMapMetadata(originalMapState.getLabel(), reconnectState.getSize());
-=======
-            VirtualMapState originalMapState = originalMap.getState();
-            originalMap = null;
-            state = new VirtualMapState(originalMapState.getLabel(), reconnectState.getSize());
->>>>>>> 03be1408
             postInit();
         } catch (ExecutionException e) {
             final var message = "VirtualMap@" + getRoute() + " failed to get hash during learner reconnect";
@@ -1692,11 +1681,7 @@
                         // it's necessary to initialize a datasource in `VirtualRootNode
                         final String label = requireNonNull(stream.readNormalisedString(MAX_LABEL_CHARS));
                         final long stateSize = stream.readLong();
-<<<<<<< HEAD
                         loadFromFileV4(inputFile, stream, new VirtualMapMetadata(label, stateSize));
-=======
-                        loadFromFileV4(inputFile, stream, new VirtualMapState(label, stateSize));
->>>>>>> 03be1408
                     }
                     return null;
                 });
@@ -1704,21 +1689,12 @@
         postInit();
     }
 
-<<<<<<< HEAD
     private void loadFromFileV4(Path inputFile, MerkleDataInputStream stream, VirtualMapMetadata virtualMapMetadata)
             throws IOException {
         dataSourceBuilder = stream.readSerializable();
         dataSource = dataSourceBuilder.restore(virtualMapMetadata.getLabel(), inputFile.getParent());
         cache = new VirtualNodeCache(virtualMapConfig, stream.readLong());
         state = virtualMapMetadata;
-=======
-    private void loadFromFileV4(Path inputFile, MerkleDataInputStream stream, VirtualMapState virtualMapState)
-            throws IOException {
-        dataSourceBuilder = stream.readSerializable();
-        dataSource = dataSourceBuilder.restore(virtualMapState.getLabel(), inputFile.getParent());
-        cache = new VirtualNodeCache(virtualMapConfig, stream.readLong());
-        state = virtualMapState;
->>>>>>> 03be1408
     }
 
     private void loadFromFilePreV4(Path inputFile, MerkleDataInputStream stream, VirtualMapMetadata externalState)
@@ -1748,7 +1724,7 @@
      **/
 
     /*
-     * Gets the number of elements in this map. The map is considered as empty if it contains the state element only.
+     * Gets the number of elements in this map.
      *
      * @return The number of key/value pairs in the map.
      */
