// SPDX-License-Identifier: Apache-2.0
package com.swirlds.virtualmap;

import static com.swirlds.common.io.streams.StreamDebugUtils.deserializeAndDebugOnFailure;
import static com.swirlds.common.threading.manager.AdHocThreadManager.getStaticThreadManager;
import static com.swirlds.logging.legacy.LogMarker.EXCEPTION;
import static com.swirlds.logging.legacy.LogMarker.RECONNECT;
import static com.swirlds.logging.legacy.LogMarker.TESTING_EXCEPTIONS_ACCEPTABLE_RECONNECT;
import static com.swirlds.logging.legacy.LogMarker.VIRTUAL_MERKLE_STATS;
import static com.swirlds.virtualmap.VirtualMap.CLASS_ID;
import static com.swirlds.virtualmap.internal.Path.FIRST_LEFT_PATH;
import static com.swirlds.virtualmap.internal.Path.INVALID_PATH;
import static com.swirlds.virtualmap.internal.Path.ROOT_PATH;
import static com.swirlds.virtualmap.internal.Path.getLeftChildPath;
import static com.swirlds.virtualmap.internal.Path.getParentPath;
import static com.swirlds.virtualmap.internal.Path.getRightChildPath;
import static com.swirlds.virtualmap.internal.Path.getSiblingPath;
import static com.swirlds.virtualmap.internal.Path.isLeft;
import static java.util.Objects.requireNonNull;
import static java.util.concurrent.TimeUnit.MINUTES;
import static org.hiero.base.utility.CommonUtils.getNormalisedStringBytes;

import com.hedera.pbj.runtime.Codec;
import com.hedera.pbj.runtime.ParseException;
import com.hedera.pbj.runtime.io.buffer.Bytes;
import com.swirlds.common.io.ExternalSelfSerializable;
import com.swirlds.common.io.streams.MerkleDataInputStream;
import com.swirlds.common.io.utility.FileUtils;
import com.swirlds.common.merkle.MerkleInternal;
import com.swirlds.common.merkle.MerkleNode;
import com.swirlds.common.merkle.exceptions.IllegalChildIndexException;
import com.swirlds.common.merkle.impl.PartialBinaryMerkleInternal;
import com.swirlds.common.merkle.route.MerkleRoute;
import com.swirlds.common.merkle.synchronization.config.ReconnectConfig;
import com.swirlds.common.merkle.synchronization.stats.ReconnectMapStats;
import com.swirlds.common.merkle.synchronization.utility.MerkleSynchronizationException;
import com.swirlds.common.merkle.synchronization.views.CustomReconnectRoot;
import com.swirlds.common.merkle.synchronization.views.LearnerTreeView;
import com.swirlds.common.merkle.synchronization.views.TeacherTreeView;
import com.swirlds.common.merkle.utility.DebugIterationEndpoint;
import com.swirlds.common.threading.framework.config.ThreadConfiguration;
import com.swirlds.common.utility.Labeled;
import com.swirlds.config.api.Configuration;
import com.swirlds.metrics.api.Metrics;
import com.swirlds.virtualmap.config.VirtualMapConfig;
import com.swirlds.virtualmap.config.VirtualMapReconnectMode;
import com.swirlds.virtualmap.constructable.constructors.VirtualMapConstructor;
import com.swirlds.virtualmap.datasource.VirtualDataSource;
import com.swirlds.virtualmap.datasource.VirtualDataSourceBuilder;
import com.swirlds.virtualmap.datasource.VirtualHashChunk;
import com.swirlds.virtualmap.datasource.VirtualLeafBytes;
import com.swirlds.virtualmap.internal.RecordAccessor;
import com.swirlds.virtualmap.internal.cache.VirtualNodeCache;
import com.swirlds.virtualmap.internal.hash.VirtualHashListener;
import com.swirlds.virtualmap.internal.hash.VirtualHasher;
import com.swirlds.virtualmap.internal.merkle.VirtualInternalNode;
import com.swirlds.virtualmap.internal.merkle.VirtualMapMetadata;
import com.swirlds.virtualmap.internal.merkle.VirtualMapStatistics;
import com.swirlds.virtualmap.internal.pipeline.VirtualPipeline;
import com.swirlds.virtualmap.internal.pipeline.VirtualRoot;
import com.swirlds.virtualmap.internal.reconnect.ConcurrentBlockingIterator;
import com.swirlds.virtualmap.internal.reconnect.LearnerPullVirtualTreeView;
import com.swirlds.virtualmap.internal.reconnect.LearnerPushVirtualTreeView;
import com.swirlds.virtualmap.internal.reconnect.NodeTraversalOrder;
import com.swirlds.virtualmap.internal.reconnect.ReconnectHashLeafFlusher;
import com.swirlds.virtualmap.internal.reconnect.ReconnectHashListener;
import com.swirlds.virtualmap.internal.reconnect.ReconnectNodeRemover;
import com.swirlds.virtualmap.internal.reconnect.TeacherPullVirtualTreeView;
import com.swirlds.virtualmap.internal.reconnect.TeacherPushVirtualTreeView;
import com.swirlds.virtualmap.internal.reconnect.TopToBottomTraversalOrder;
import com.swirlds.virtualmap.internal.reconnect.TwoPhasePessimisticTraversalOrder;
import edu.umd.cs.findbugs.annotations.NonNull;
import edu.umd.cs.findbugs.annotations.Nullable;
import java.io.BufferedInputStream;
import java.io.BufferedOutputStream;
import java.io.FileInputStream;
import java.io.FileOutputStream;
import java.io.IOException;
import java.io.UncheckedIOException;
import java.nio.channels.ClosedByInterruptException;
import java.nio.file.Path;
import java.util.concurrent.CompletableFuture;
import java.util.concurrent.CountDownLatch;
import java.util.concurrent.ExecutionException;
import java.util.concurrent.atomic.AtomicBoolean;
import java.util.concurrent.atomic.AtomicLong;
import java.util.concurrent.atomic.AtomicReference;
import java.util.stream.Stream;
import org.apache.logging.log4j.LogManager;
import org.apache.logging.log4j.Logger;
import org.hiero.base.ValueReference;
import org.hiero.base.constructable.ConstructableClass;
import org.hiero.base.constructable.RuntimeConstructable;
import org.hiero.base.crypto.Hash;
import org.hiero.base.io.streams.SerializableDataInputStream;
import org.hiero.base.io.streams.SerializableDataOutputStream;

/**
 * A {@link MerkleInternal} node that virtualizes all of its children, such that the child nodes
 * may not exist in RAM until they are required. Significantly, <strong>downward traversal in
 * the tree WILL NOT always returns consistent results until after hashes have been computed.</strong>
 * During the hash phase, all affected internal nodes are discovered and updated and "realized" into
 * memory. From that point, downward traversal through the tree will produce consistent results.
 *
 * <hr>
 * <p><strong>Virtualization</strong></p>
 *
 * <p>
 * All node data is persisted in a {@link VirtualDataSource}. The typical implementation would store node
 * data on disk. While an in-memory implementation may exist for various reasons (testing, benchmarking,
 * performance optimizations for certain scenarios), the best way to reason about this class is to
 * assume that the data source implementation is based on storing data on a filesystem.
 * <p>
 * Initially, the root node and other nodes are on disk and not in memory. When a client of the API
 * uses any of the map-like APIs, a leaf is read into memory. To make this more efficient, the leaf's
 * data is loaded lazily. Accessing the value causes the value to be read and deserialized from disk,
 * but does not cause the hash to be read or deserialized from disk. Central to the implementation is
 * avoiding as much disk access and deserialization as possible.
 * <p>
 * Each time a leaf is accessed, either for modification or reading, we first check an in-memory cache
 * to see if this leaf has already been accessed in some way. If so, we get it from memory directly and
 * avoid hitting the disk. The cache is shared across all copies of the map, so we actually check memory
 * for any existing versions going back to the oldest version that is still in memory (typically, a dozen
 * or so). If we have a cache miss there, then we go to disk, read an object, and place it in the cache,
 * if it will be modified later or is being modified now. We do not cache into memory records that are
 * only read.
 * <p>
 * One important optimization is avoiding accessing internal nodes during transaction handling. If a leaf
 * is added, we will need to create a new internal node, but we do not need to "walk up the tree" making
 * copies of the existing nodes. When we delete a leaf, we need to delete an internal node, but we don't
 * need to do anything special in that case either (except to delete it from our in memory cache). Avoiding
 * this work is important for performance, but it does lead to inconsistencies when traversing the children
 * of this node using an iterator, or any of the getChild methods on the class. This is because the state
 * of those internal nodes is unknown until we put in the work to sort them out. We do this efficiently during
 * the hashing process. Once hashing is complete, breadth or depth first traversal of the tree will be
 * correct and consistent for that version of the tree. It isn't hashing itself that makes the difference,
 * it is the method by which iteration happens.
 *
 * <hr>
 * <p><strong>Lifecycle</strong></p>
 * <p>
 * A {@link VirtualMap} is created at startup and copies are made as rounds are processed. Each map becomes
 * immutable through its map-like API after it is copied. Internal nodes can still be hashed until the hashing
 * round completes. Eventually, a map must be retired, and all in-memory references to the internal and leaf
 * nodes released for garbage collection, and all the data written to disk. It is <strong>essential</strong>
 * that data is written to disk in order from oldest to newest copy. Although maps may be released in any order,
 * they <strong>MUST</strong> be written to disk strictly in-order and only the oldest copy in memory can be
 * written. There cannot be an older copy in memory with a newer copy being written to disk.
 *
 * <hr>
 * <p><strong>Map-like Behavior</strong></p>
 * <p>
 * This class presents a map-like interface for getting and putting values. These values are stored
 * in the leaf nodes of this node's sub-tree. The map-like methods {@link #get(Bytes, Codec)},
 * {@link #put(Bytes, Object, Codec)}, and {@link #remove(Bytes, Codec)} can be used as a
 * fast and convenient way to read, add, modify, or delete the corresponding leaf nodes and
 * internal nodes. Indeed, you <strong>MUST NOT</strong> modify the tree structure directly, only
 * through the map-like methods.
 */
@DebugIterationEndpoint
@ConstructableClass(value = CLASS_ID, constructorType = VirtualMapConstructor.class)
public final class VirtualMap extends PartialBinaryMerkleInternal
        implements CustomReconnectRoot<Long, Long>, ExternalSelfSerializable, Labeled, MerkleInternal, VirtualRoot {

    private static final String NO_NULL_KEYS_ALLOWED_MESSAGE = "Null keys are not allowed";

    /**
     * Used for serialization.
     */
    public static final long CLASS_ID = 0xb881f3704885e853L;

    /**
     * Use this for all logging, as controlled by the optional data/log4j2.xml file
     */
    private static final Logger logger = LogManager.getLogger(VirtualMap.class);

    /**
     * The number of elements to have in the buffer used during reconnect on a learner when passing
     * leaves to the hashing system. The size of this variable will depend on the incoming rate
     * of leaves vs. the speed of hashing.
     */
    private static final int MAX_RECONNECT_HASHING_BUFFER_SIZE = 10_000_000;

    /** Virtual Map platform configuration */
    @NonNull
    private final VirtualMapConfig virtualMapConfig;

    /**
     * This version number should be used to handle compatibility issues that may arise from any future changes
     */
    public static class ClassVersion {
        public static final int NO_VIRTUAL_ROOT_NODE = 4;
    }

    public static final int MAX_LABEL_CHARS = 512;

    /** Platform configuration */
    @NonNull
    private final Configuration configuration;

    /**
     * A {@link VirtualDataSourceBuilder} used for creating instances of {@link VirtualDataSource}.
     * The data source used by this instance is created from this builder. The builder is needed
     * during reconnect to create a new data source based on a snapshot directory, or in
     * various other scenarios.
     */
    private VirtualDataSourceBuilder dataSourceBuilder;

    /**
     * Provides access to the {@link VirtualDataSource} for tree data.
     * All instances of {@link VirtualMap} in the "family" (i.e. that are copies
     * going back to some first progenitor) share the exact same dataSource instance.
     */
    private VirtualDataSource dataSource;

    /**
     * A cache for virtual tree nodes. This cache is very specific for this use case. The elements
     * in the cache are those nodes that were modified by this root node, or any copy of this node, that have
     * not yet been written to disk. This cache is used for two purposes. First, we avoid writing to
     * disk until the round is completed and hashed as both a performance enhancement and, more critically,
     * to avoid having to make the filesystem fast-copyable. Second, since modifications are not written
     * to disk, we must cache them here to return correct and consistent results to callers of the map-like APIs.
     * <p>
     * Deleted leaves are represented with records that have the "deleted" flag set.
     * <p>
     * Since this is fast-copyable and shared across all copies of a {@link VirtualMap}, it contains the changed
     * leaves over history. Since we always flush from oldest to newest, we know for certain that
     * anything here is at least as new as, or newer than, what is on disk. So we check it first whenever
     * we need a leaf. This allows us to keep the disk simple and not fast-copyable.
     */
    private VirtualNodeCache cache;

    /**
     * A reference to the map metadata, such as the first leaf path, last leaf path, name ({@link VirtualMapMetadata}).
     * Ideally this would be final and never null, but serialization requires partially constructed objects,
     * so it must not be final and may be null until deserialization is complete.
     */
    private VirtualMapMetadata metadata;

    /**
     * An interface through which the {@link VirtualMap} can access record data from the cache and the
     * data source. By encapsulating this logic in a RecordAccessor, we make it convenient to access records
     * using a combination of different caches, states, and data sources, which becomes important for reconnect
     * and other uses. This should never be null except for a brief window during initialization / reconnect /
     * serialization.
     */
    private RecordAccessor records;

    /**
     * The hasher is responsible for hashing data in a virtual merkle tree.
     */
    private final VirtualHasher hasher;

    /**
     * The {@link VirtualPipeline}, shared across all copies of a given {@link VirtualMap}, maintains the
     * lifecycle of the nodes, making sure they are merged or flushed or hashed in order and according to the
     * defined lifecycle rules. This class makes calls to the pipeline, and the pipeline calls back methods
     * defined in this class.
     */
    private VirtualPipeline pipeline;

    /**
     * Hash of this root node. If null, the node isn't hashed yet.
     */
    private final AtomicReference<Hash> hash = new AtomicReference<>();
    /**
     * If true, then this copy of {@link VirtualMap} should eventually be flushed to disk. A heuristic is
     * used to determine which copy is flushed.
     */
    private final AtomicBoolean shouldBeFlushed = new AtomicBoolean(false);

    /**
     * Flush threshold. If greater than zero, then this virtual root will be flushed to disk, if
     * its estimated size exceeds the threshold. If this virtual root is explicitly requested to flush
     * using {@link #enableFlush()}, the threshold is not taken into consideration.
     *
     * <p>By default, the threshold is set to {@link VirtualMapConfig#copyFlushCandidateThreshold()}. The
     * threshold is inherited by all copies.
     */
    private final AtomicLong flushCandidateThreshold = new AtomicLong();

    /**
     * This latch is used to implement {@link #waitUntilFlushed()}.
     */
    private final CountDownLatch flushLatch = new CountDownLatch(1);

    /**
     * Specifies whether this current copy has been flushed. This will only be true if {@link #shouldBeFlushed}
     * is true, and it has been flushed.
     */
    private final AtomicBoolean flushed = new AtomicBoolean(false);

    /**
     * Specifies whether this current copy hsa been merged. This will only be true if {@link #shouldBeFlushed}
     * is false, and it has been merged.
     */
    private final AtomicBoolean merged = new AtomicBoolean(false);

    /**
     * Created at the beginning of reconnect as a <strong>learner</strong>, this iterator allows
     * for other threads to feed its leaf records to be used during hashing.
     */
    private ConcurrentBlockingIterator<VirtualLeafBytes> reconnectIterator = null;

    /**
     * A {@link java.util.concurrent.Future} that will contain the final hash result of the
     * reconnect hashing process.
     */
    private CompletableFuture<Hash> reconnectHashingFuture;

    /**
     * Set to true once the reconnect hashing thread has been started.
     */
    private AtomicBoolean reconnectHashingStarted;

    /**
     * Empty VirtualMap state created using a label from the original map.
     * Paths are not initialized in this instance on purpose.
     */
    private VirtualMapMetadata reconnectState;

    private VirtualNodeCache reconnectCache;

    /**
     * The {@link RecordAccessor} for the state, cache, and data source needed during reconnect.
     */
    private RecordAccessor reconnectRecords;

    /**
     * During reconnect as a learner, this is the root node in the old learner merkle tree.
     */
    private VirtualMap originalMap;

    private ReconnectHashLeafFlusher reconnectFlusher;

    private ReconnectNodeRemover nodeRemover;

    private final long fastCopyVersion;

    private VirtualMapStatistics statistics;

    /**
     * This reference is used to assert that there is only one thread modifying the VM at a time.
     * NOTE: This field is used *only* if assertions are enabled, otherwise it always has null value.
     */
    private final AtomicReference<Thread> currentModifyingThreadRef = new AtomicReference<>(null);

    /**
     * Required by the {@link RuntimeConstructable} contract.
     * This can <strong>only</strong> be called as part of serialization and reconnect, not for normal use.
     */
    public VirtualMap(final @NonNull Configuration configuration) {
        requireNonNull(configuration);
        this.configuration = configuration;

        this.fastCopyVersion = 0;
        // Hasher is required during reconnects
        this.hasher = new VirtualHasher();
        this.virtualMapConfig = requireNonNull(configuration.getConfigData(VirtualMapConfig.class));
        this.flushCandidateThreshold.set(virtualMapConfig.copyFlushCandidateThreshold());
    }

    /**
     * Create a new {@link VirtualMap}.
     *
     * @param label
     * 		A label to give the virtual map. This label is used by the data source and cannot be null.
     * @param dataSourceBuilder
     * 		The data source builder. Must not be null.
     * @param configuration platform configuration
     */
    public VirtualMap(
            final String label,
            final VirtualDataSourceBuilder dataSourceBuilder,
            final @NonNull Configuration configuration) {
        requireNonNull(configuration);
        this.configuration = configuration;

        if (label.length() > MAX_LABEL_CHARS) {
            throw new IllegalArgumentException("Label cannot be greater than 512 characters");
        }

        this.fastCopyVersion = 0;
        this.hasher = new VirtualHasher();
        this.virtualMapConfig = requireNonNull(configuration.getConfigData(VirtualMapConfig.class));
        this.flushCandidateThreshold.set(virtualMapConfig.copyFlushCandidateThreshold());
        this.dataSourceBuilder = requireNonNull(dataSourceBuilder);
        this.metadata = new VirtualMapMetadata(label);
        postInit();
    }

    /**
     * Create a copy of the given source.
     *
     * @param source
     * 		must not be null.
     */
    private VirtualMap(final VirtualMap source) {
        configuration = source.configuration;

        metadata = source.metadata.copy();
        fastCopyVersion = source.fastCopyVersion + 1;
        dataSourceBuilder = source.dataSourceBuilder;
        dataSource = source.dataSource;
        cache = source.cache.copy();
        hasher = source.hasher;
        reconnectHashingFuture = null;
        reconnectHashingStarted = null;
        reconnectIterator = null;
        reconnectCache = null;
        reconnectRecords = null;
        pipeline = source.pipeline;
        flushCandidateThreshold.set(source.flushCandidateThreshold.get());
        statistics = source.statistics;
        virtualMapConfig = source.virtualMapConfig;

        if (this.pipeline.isTerminated()) {
            throw new IllegalStateException("A fast-copy was made of a VirtualMap with a terminated pipeline!");
        }

        postInit();
    }

    /**
     * Sets the {@link VirtualMapMetadata}. This method is called when this root node
     * is added as a child to its virtual map. It happens when virtual maps are created
     * from scratch, or during deserialization. It's also called after learner reconnects.
     *
     */
    void postInit() {
        requireNonNull(metadata);
        requireNonNull(metadata.getLabel());
        requireNonNull(dataSourceBuilder);

        if (dataSource == null) {
            dataSource = dataSourceBuilder.build(metadata.getLabel(), null, true, false);
        }
        if (cache == null) {
            cache = new VirtualNodeCache(virtualMapConfig, dataSource::loadHashChunk);
        }
        final int hashChunkHeight = virtualMapConfig.virtualHasherChunkHeight();
        this.records = new RecordAccessor(this.metadata, hashChunkHeight, cache, dataSource);

<<<<<<< HEAD
        updateShouldBeFlushed();

=======
        this.records = new RecordAccessor(this.metadata, cache, dataSource);
>>>>>>> 3f4f9677
        if (statistics == null) {
            // Only create statistics instance if we don't yet have statistics. During a reconnect operation.
            // it is necessary to use the statistics object from the previous instance of the state.
            statistics = new VirtualMapStatistics(metadata.getLabel());
        }

        // VM size metric value is updated in add() and remove(). However, if no elements are added or
        // removed, the metric may have a stale value for a long time. Update it explicitly here
        statistics.setSize(size());
        // At this point in time the copy knows if it should be flushed or merged, and so it is safe
        // to register with the pipeline.
        if (pipeline == null) {
            pipeline = new VirtualPipeline(virtualMapConfig, metadata.getLabel());
        }
        pipeline.registerCopy(this);
    }

    @SuppressWarnings("ClassEscapesDefinedScope")
    public VirtualNodeCache getCache() {
        return cache;
    }

    @SuppressWarnings("ClassEscapesDefinedScope")
    public RecordAccessor getRecords() {
        return records;
    }

    // Exposed for tests only.
    public VirtualPipeline getPipeline() {
        return pipeline;
    }

    /**
     * {@inheritDoc}
     */
    @Override
    public boolean isRegisteredToPipeline(final VirtualPipeline pipeline) {
        return pipeline == this.pipeline;
    }

    /**
     * {@inheritDoc}
     */
    @Override
    public <T extends MerkleNode> T getChild(final int index) {
        if (isDestroyed()
                || dataSource == null
                || originalMap != null
                || metadata == null
                || metadata.getFirstLeafPath() == INVALID_PATH
                || index > 1) {
            return null;
        }

        final long path = index + 1L;
        final T node;
        if (path < metadata.getFirstLeafPath()) {
            //noinspection unchecked
            node = (T) VirtualInternalNode.getInternalNode(this, path);
        } else if (path <= metadata.getLastLeafPath()) {
            //noinspection unchecked
            node = (T) VirtualInternalNode.getLeafNode(this, path);
        } else {
            // The index is out of bounds. Maybe we have a root node with one leaf and somebody has asked
            // for the second leaf, in which case it would be null.
            return null;
        }

        final MerkleRoute route = this.getRoute().extendRoute(index);
        node.setRoute(route);
        return node;
    }

    /**
     * {@inheritDoc}
     */
    @Override
    protected void destroyNode() {
        if (pipeline != null) {
            pipeline.destroyCopy(this);
        } else {
            logger.info(
                    VIRTUAL_MERKLE_STATS.getMarker(),
                    "Destroying the virtual map, but its pipeline is null. It may happen during failed reconnect");
            closeDataSource();
        }
    }

    /**
     * The current virtual map implementation does not support children.
     * Even though it is a {@link MerkleInternal} node, the data stored differently, in the child leaf nodes.
     */
    @Override
    public int getNumberOfChildren() {
        // FUTURE WORK: This should return 0 once the VirtualMap is migrated
        return 2;
    }

    /**
     * This is never called for a {@link VirtualMap}.
     *
     * {@inheritDoc}
     */
    @Override
    protected void setChildInternal(final int index, final MerkleNode child) {
        throw new UnsupportedOperationException("You cannot set the child of a VirtualMap directly with this API");
    }

    /**
     * {@inheritDoc}
     */
    @Override
    protected void allocateSpaceForChild(final int index) {
        // No-op
    }

    /**
     * {@inheritDoc}
     */
    @Override
    protected void checkChildIndexIsValid(final int index) {
        // FUTURE WORK: This should throw an UnsupportedOperationException once the VirtualMap is migrated
        if (index < 0 || index > 1) {
            throw new IllegalChildIndexException(0, 1, index);
        }
    }

    /**
     * Checks whether a leaf for the given key exists.
     *
     * @param key
     * 		The key. Cannot be null.
     * @return True if there is a leaf corresponding to this key.
     */
    public boolean containsKey(final Bytes key) {
        requireNonNull(key, NO_NULL_KEYS_ALLOWED_MESSAGE);
        final long path = records.findPath(key);
        statistics.countReadEntities();
        return path != INVALID_PATH;
    }

    /**
     * Gets the value associated with the given key.
     *
     * @param key
     * 		The key. This must not be null.
     * @return The value. The value may be null, or will be read only.
     */
    public <V> V get(@NonNull final Bytes key, final Codec<V> valueCodec) {
        requireNonNull(key, NO_NULL_KEYS_ALLOWED_MESSAGE);
        final VirtualLeafBytes<V> rec = records.findLeafRecord(key);
        statistics.countReadEntities();
        return rec == null ? null : rec.value(valueCodec);
    }

    @SuppressWarnings("rawtypes")
    public Bytes getBytes(@NonNull final Bytes key) {
        requireNonNull(key, NO_NULL_KEYS_ALLOWED_MESSAGE);
        final VirtualLeafBytes rec = records.findLeafRecord(key);
        statistics.countReadEntities();
        return rec == null ? null : rec.valueBytes();
    }

    /**
     * Puts the key/value pair into the map. The key must not be null, but the value
     * may be null. The previous value, if it existed, is returned. If the entry was already in the map,
     * the value is replaced. If the mapping was not in the map, then a new entry is made.
     *
     * @param key
     * 		the key, cannot be null.
     * @param value
     * 		the value, may be null.
     */
    public <V> void put(@NonNull final Bytes key, @Nullable final V value, @Nullable final Codec<V> valueCodec) {
        put(key, value, valueCodec, null);
    }

    /**
     * Puts the key/value pair represented as bytes into the map. The key must not be null, but the value
     * may be null. If the entry was already in the map, the value is replaced. If the mapping was not in the map, then a new entry is made.
     *
     * @param keyBytes
     * 		the key bytes, cannot be null.
     * @param valueBytes
     * 		the value bytes, may be null.
     */
    public void putBytes(@NonNull final Bytes keyBytes, @Nullable final Bytes valueBytes) {
        put(keyBytes, null, null, valueBytes);
    }

    private <V> void put(final Bytes key, final V value, final Codec<V> valueCodec, final Bytes valueBytes) {
        throwIfImmutable();
        assert !isHashed() : "Cannot modify already hashed node";
        assert currentModifyingThreadRef.compareAndSet(null, Thread.currentThread());
        try {
            requireNonNull(key, NO_NULL_KEYS_ALLOWED_MESSAGE);
            final long path = records.findPath(key);
            if (path == INVALID_PATH) {
                // The key is not stored. So add a new entry and return.
                add(key, value, valueCodec, valueBytes);
                statistics.countAddedEntities();
                statistics.setSize(metadata.getSize());
                return;
            }

            // FUTURE WORK: make VirtualLeafBytes.<init>(path, key, value, codec, bytes) public?
            final VirtualLeafBytes<V> leaf = valueCodec != null
                    ? new VirtualLeafBytes<>(path, key, value, valueCodec)
                    : new VirtualLeafBytes<>(path, key, valueBytes);
            cache.putLeaf(leaf);
            statistics.countUpdatedEntities();
        } finally {
            assert currentModifyingThreadRef.compareAndSet(Thread.currentThread(), null);
        }
    }

    /**
     * Removes the key/value pair denoted by the given key from the map. Has no effect
     * if the key didn't exist.
     *
     * @param key The key to remove, must not be null.
     * @param valueCodec Value codec to decode the removed value.
     * @return The removed value. May return null if there was no value to remove or if the value was null.
     */
    public <V> V remove(@NonNull final Bytes key, @NonNull final Codec<V> valueCodec) {
        requireNonNull(valueCodec);
        Bytes removedValueBytes = remove(key);
        try {
            return removedValueBytes == null ? null : valueCodec.parse(removedValueBytes);
        } catch (final ParseException e) {
            throw new RuntimeException("Failed to deserialize a value from bytes", e);
        }
    }

    /**
     * Removes the key/value pair denoted by the given key from the map. Has no effect
     * if the key didn't exist.
     * @param key The key to remove, must not be null
     * @return The removed value represented as {@link Bytes}. May return null if there was no value to remove or if the value was null.
     */
    public Bytes remove(@NonNull final Bytes key) {
        throwIfImmutable();
        requireNonNull(key);
        assert currentModifyingThreadRef.compareAndSet(null, Thread.currentThread());
        try {
            // Verify whether the current leaf exists. If not, we can just return null.
            VirtualLeafBytes<?> leafToDelete = records.findLeafRecord(key);
            if (leafToDelete == null) {
                return null;
            }

            // Mark the leaf as being deleted.
            cache.deleteLeaf(leafToDelete);
            statistics.countRemovedEntities();

            // We're going to need these
            final long lastLeafPath = metadata.getLastLeafPath();
            final long firstLeafPath = metadata.getFirstLeafPath();
            final long leafToDeletePath = leafToDelete.path();

            // If the leaf was not the last leaf, then move the last leaf to take this spot
            if (leafToDeletePath != lastLeafPath) {
                final VirtualLeafBytes<?> lastLeaf = records.findLeafRecord(lastLeafPath);
                assert lastLeaf != null;
                cache.clearLeafPath(lastLeafPath);
                cache.putLeaf(lastLeaf.withPath(leafToDeletePath));
                // NOTE: at this point, if leafToDelete was in the cache at some "path" index, it isn't anymore!
                // The lastLeaf has taken its place in the path index.
            }

            // If the parent of the last leaf is root, then we can simply do some bookkeeping.
            // Otherwise, we replace the parent of the last leaf with the sibling of the last leaf,
            // and mark it dirty. This covers all cases.
            final long lastLeafParent = getParentPath(lastLeafPath);
            if (lastLeafParent == ROOT_PATH) {
                if (firstLeafPath == lastLeafPath) {
                    // We just removed the very last leaf, so set these paths to be invalid
                    metadata.setFirstLeafPath(INVALID_PATH);
                    metadata.setLastLeafPath(INVALID_PATH);
                } else {
                    // We removed the second to last leaf, so the first & last leaf paths are now the same.
                    metadata.setLastLeafPath(FIRST_LEFT_PATH);
                    // One of the two remaining leaves is removed. When this virtual root copy is hashed,
                    // the root hash will be a product of the remaining leaf hash and a null hash at
                    // path 2. However, rehashing is only triggered, if there is at least one dirty leaf,
                    // while leaf 1 is not marked as such: neither its contents nor its path are changed.
                    // To fix it, mark it as dirty explicitly
                    final VirtualLeafBytes<?> leaf = records.findLeafRecord(1);
                    cache.putLeaf(leaf);
                }
            } else {
                final long lastLeafSibling = getSiblingPath(lastLeafPath);
                final VirtualLeafBytes<?> sibling = records.findLeafRecord(lastLeafSibling);
                assert sibling != null;
                cache.clearLeafPath(lastLeafSibling);
                cache.putLeaf(sibling.withPath(lastLeafParent));

                // Update the first & last leaf paths
                metadata.setFirstLeafPath(lastLeafParent); // replaced by the sibling, it is now first
                metadata.setLastLeafPath(lastLeafSibling - 1); // One left of the last leaf sibling
            }
            if (statistics != null) {
                statistics.setSize(metadata.getSize());
            }

            // Get the value and return it, if requested
            return leafToDelete.valueBytes();
        } finally {
            assert currentModifyingThreadRef.compareAndSet(Thread.currentThread(), null);
        }
    }

    /*
     * Shutdown implementation
     **/

    /**
     * {@inheritDoc}
     */
    @Override
    public void onShutdown(final boolean immediately) {
        if (immediately) {
            // If immediate shutdown is required then let the hasher know it is being stopped. If shutdown
            // is not immediate, the hasher will eventually stop once it finishes all of its work.
            hasher.shutdown();
        }
        closeDataSource();
    }

    private void closeDataSource() {
        // Shut down the data source. If this doesn't shut things down, then there isn't
        // much we can do aside from logging the fact. The node may well die before too long
        if (dataSource != null) {
            try {
                dataSource.close();
            } catch (final Exception e) {
                logger.error(
                        EXCEPTION.getMarker(), "Could not close the dataSource after all copies were destroyed", e);
            }
        }
    }

    /*
     * Merge implementation
     **/

    /**
     * {@inheritDoc}
     */
    @Override
    public void merge() {
        final long start = System.currentTimeMillis();
        if (!isDestroyed()) {
            throw new IllegalStateException("merge is legal only after this node is destroyed");
        }
        if (!isImmutable()) {
            throw new IllegalStateException("merge is only allowed on immutable copies");
        }
        if (!isHashed()) {
            throw new IllegalStateException("copy must be hashed before it is merged");
        }
        if (merged.get()) {
            throw new IllegalStateException("this copy has already been merged");
        }
        if (flushed.get()) {
            throw new IllegalStateException("a flushed copy can not be merged");
        }
        cache.merge();
        merged.set(true);

        final long end = System.currentTimeMillis();
        statistics.recordMerge(end - start);
        logger.debug(VIRTUAL_MERKLE_STATS.getMarker(), "Merged in {} ms", end - start);
    }

    /**
     * {@inheritDoc}
     */
    @Override
    public boolean isMerged() {
        return merged.get();
    }

    /*
     * Flush implementation
     **/

    /**
     * If called, this copy of the map will eventually be flushed.
     */
    public void enableFlush() {
        this.shouldBeFlushed.set(true);
    }

    /**
     * Sets a flush threshold for this virtual root. When a copy of this virtual root is created,
     * it inherits the threshold value.
     *
     * <p>If this virtual root is explicitly marked to flush using {@link #enableFlush()}, changing
     * the flush threshold doesn't have any effect.
     *
     * @param value The flush threshold, in bytes
     */
    public void setFlushCandidateThreshold(long value) {
        flushCandidateThreshold.set(value);
    }

    /**
     * Gets the flush threshold for this virtual root.
     *
     * @return The flush threshold, in bytes
     */
    long getFlushCandidateThreshold() {
        return flushCandidateThreshold.get();
    }

    /**
     * {@inheritDoc}
     */
    @Override
    public boolean shouldBeFlushed() {
        // Check if this copy was explicitly marked to flush
        if (shouldBeFlushed.get()) {
            return true;
        }
        // Otherwise check its size and compare against flush threshold
        final long threshold = flushCandidateThreshold.get();
        return (threshold > 0) && (estimatedSize() >= threshold);
    }

    /**
     * {@inheritDoc}
     */
    @Override
    public boolean isFlushed() {
        return flushed.get();
    }

    /**
     * {@inheritDoc}
     */
    @Override
    public void waitUntilFlushed() throws InterruptedException {
        if (!flushLatch.await(1, MINUTES)) {
            // Unless the platform has enacted a freeze, if it takes
            // more than a minute to become flushed then something is
            // terribly wrong.
            // Write debug information for the pipeline to the log.

            pipeline.logDebugInfo();
            flushLatch.await();
        }
    }

    /**
     * {@inheritDoc}
     */
    @Override
    public void flush() {
        if (!isImmutable()) {
            throw new IllegalStateException("mutable copies can not be flushed");
        }
        if (flushed.get()) {
            throw new IllegalStateException("This map has already been flushed");
        }
        if (merged.get()) {
            throw new IllegalStateException("a merged copy can not be flushed");
        }

        final long start = System.currentTimeMillis();
        flush(cache, metadata, dataSource);
        cache.release();
        final long end = System.currentTimeMillis();
        flushed.set(true);
        flushLatch.countDown();
        statistics.recordFlush(end - start);
        logger.debug(
                VIRTUAL_MERKLE_STATS.getMarker(),
                "Flushed {} v{} in {} ms",
                metadata.getLabel(),
                cache.getFastCopyVersion(),
                end - start);
    }

    private void flush(VirtualNodeCache cacheToFlush, VirtualMapMetadata stateToUse, VirtualDataSource ds) {
        try {
            // Get the leaves that were changed and sort them by path so that lower paths come first
            final Stream<VirtualLeafBytes> dirtyLeaves =
                    cacheToFlush.dirtyLeavesForFlush(stateToUse.getFirstLeafPath(), stateToUse.getLastLeafPath());
            // Get the deleted leaves
            final Stream<VirtualLeafBytes> deletedLeaves = cacheToFlush.deletedLeaves();
            // Save the dirty hashes
            final Stream<VirtualHashChunk> dirtyHashes = cacheToFlush.dirtyHashesForFlush(stateToUse.getLastLeafPath());
            ds.saveRecords(
                    stateToUse.getFirstLeafPath(),
                    stateToUse.getLastLeafPath(),
                    dirtyHashes,
                    dirtyLeaves,
                    deletedLeaves,
                    false);
        } catch (final ClosedByInterruptException ex) {
            logger.info(
                    TESTING_EXCEPTIONS_ACCEPTABLE_RECONNECT.getMarker(),
                    "flush interrupted - this is probably not an error " + "if this happens shortly after a reconnect");
            Thread.currentThread().interrupt();
        } catch (final IOException ex) {
            logger.error(EXCEPTION.getMarker(), "Error while flushing VirtualMap", ex);
            throw new UncheckedIOException(ex);
        }
    }

    @Override
    public long estimatedSize() {
        return cache.getEstimatedSize();
    }

    /**
     * Gets the {@link VirtualDataSource} used with this map.
     *
     * @return A non-null reference to the data source.
     */
    public VirtualDataSource getDataSource() {
        return dataSource;
    }

    /**
     * Gets the current state.
     *
     * @return The current state
     */
    public VirtualMapMetadata getMetadata() {
        return metadata;
    }

    /*
     * Implementation of MerkleInternal and associated APIs
     **/

    /**
     * {@inheritDoc}
     */
    @Override
    public long getClassId() {
        return CLASS_ID;
    }

    /**
     * {@inheritDoc}
     */
    @Override
    public int getVersion() {
        return ClassVersion.NO_VIRTUAL_ROOT_NODE;
    }

    /**
     * {@inheritDoc}
     */
    @Override
    public String getLabel() {
        return metadata == null ? null : metadata.getLabel();
    }

    // Hashing implementation

    /**
     * {@inheritDoc}
     */
    @Override
    public boolean isSelfHashing() {
        return true;
    }

    /**
     * {@inheritDoc}
     */
    @Override
    public Hash getHash() {
        if (hash.get() == null) {
            pipeline.hashCopy(this);
        }
        return hash.get();
    }

    /**
     * This class is self-hashing, it doesn't use inherited {@link #setHash} method. Instead,
     * the hash is set using this private method.
     *
     * @param value Hash value to set
     */
    private void setHashPrivate(@Nullable final Hash value) {
        hash.set(value);
    }

    /**
     * {@inheritDoc}
     */
    @Override
    public void setHash(final Hash hash) {
        throw new UnsupportedOperationException("data type is self hashing");
    }
    /**
     * {@inheritDoc}
     */
    @Override
    public void invalidateHash() {
        throw new UnsupportedOperationException("this node is self hashing");
    }

    /**
     * {@inheritDoc}
     */
    @Override
    public boolean isHashed() {
        return hash.get() != null;
    }

    /**
     * {@inheritDoc}
     */
    @Override
    public void computeHash() {
        if (hash.get() != null) {
            return;
        }

        final long start = System.currentTimeMillis();

        // Make sure the cache is immutable for leaf changes but mutable for internal node changes
        cache.prepareForHashing();

        // Compute the root hash of the virtual tree
        final VirtualHashListener hashListener = new VirtualHashListener() {
            /*
            @Override
            public void onNodeHashed(final long path, final Hash hash) {
                if (path > 0) {
                    cache.putHash(path, hash);
                }
            }
            */
            @Override
            public void onHashChunkHashed(@NonNull VirtualHashChunk chunk) {
                cache.putHashChunk(chunk);
            }
        };
        Hash virtualHash = hasher.hash(
                records::findHash,
                cache::preloadHashChunk,
                cache.dirtyLeavesForHash(metadata.getFirstLeafPath(), metadata.getLastLeafPath())
                        .iterator(),
                metadata.getFirstLeafPath(),
                metadata.getLastLeafPath(),
                hashListener,
                virtualMapConfig);

        if (virtualHash == null) {
            final Hash rootHash = (metadata.getSize() == 0) ? null : records.findRootHash();
            virtualHash = (rootHash != null) ? rootHash : hasher.emptyRootHash();
        }

        // There are no remaining changes to be made to the cache, so we can seal it.
        cache.seal();

        // Make sure the copy is marked as hashed after the cache is sealed, otherwise the chances
        // are an attempt to merge the cache will fail because the cache hasn't been sealed yet
        setHashPrivate(virtualHash);

        final long end = System.currentTimeMillis();
        statistics.recordHash(end - start);
    }

    /*
     * Detach implementation
     **/

    /**
     * {@inheritDoc}
     *
     * <p>This method must be called when the lifecycle thread for this virtual map is paused,
     * or data source flushes are disabled some other way.
     */
    @Override
    public RecordAccessor detach() {
        final Path snapshotPath = dataSourceSnapshot();
        final VirtualDataSource dataSourceCopy = dataSourceBuilder.build(getLabel(), snapshotPath, false, false);
        final VirtualNodeCache cacheSnapshot = cache.snapshot();
        final int hashChunkHeight = virtualMapConfig.virtualHasherChunkHeight();
        return new RecordAccessor(metadata.copy(), hashChunkHeight, cacheSnapshot, dataSourceCopy);
    }

    /**
     * Creates a snapshot of this map's data source. This method must be called only when
     * the lifecycle thread is paused to make sure no data is flushed to the data source
     * while the copy is prepared. The base path to the snapshot is returned.
     */
    private Path dataSourceSnapshot() {
        if (isDestroyed()) {
            throw new IllegalStateException("Can't make data source copy: virtual map copy is already destroyed");
        }
        if (!isImmutable()) {
            throw new IllegalStateException("Can't make data source copy: virtual map copy is mutable");
        }
        if (!isHashed()) {
            throw new IllegalStateException("Can't make data source copy: virtual map copy isn't hashed");
        }

        return dataSourceBuilder.snapshot(null, dataSource);
    }

    /*
     * Reconnect Implementation
     **/

    /**
     * {@inheritDoc}
     */
    @Override
    public TeacherTreeView<Long> buildTeacherView(@NonNull final ReconnectConfig reconnectConfig) {
        return switch (virtualMapConfig.reconnectMode()) {
            case VirtualMapReconnectMode.PUSH ->
                new TeacherPushVirtualTreeView(getStaticThreadManager(), reconnectConfig, this, metadata, pipeline);
            case VirtualMapReconnectMode.PULL_TOP_TO_BOTTOM ->
                new TeacherPullVirtualTreeView(getStaticThreadManager(), reconnectConfig, this, metadata, pipeline);
            case VirtualMapReconnectMode.PULL_TWO_PHASE_PESSIMISTIC ->
                new TeacherPullVirtualTreeView(getStaticThreadManager(), reconnectConfig, this, metadata, pipeline);
            default ->
                throw new UnsupportedOperationException("Unknown reconnect mode: " + virtualMapConfig.reconnectMode());
        };
    }

    /**
     * {@inheritDoc}
     */
    @Override
    public void setupWithOriginalNode(@NonNull final MerkleNode originalNode) {
        assert originalNode instanceof VirtualMap : "The original node was not a VirtualMap!";

        // NOTE: If we're reconnecting, then the old tree is toast. We hold onto the originalMap to
        // restart from that position again in the future if needed, but we're never going to use
        // the old map again. We need the data source builder from the old map so, we can create
        // new data sources in this new map with all the right settings.
        originalMap = (VirtualMap) originalNode;
        this.dataSourceBuilder = originalMap.dataSourceBuilder;

        // shutdown background compaction on original data source as it is no longer needed to be running as all data
        // in that data source is only there as a starting point for reconnect now. So compacting it further is not
        // helpful and will just burn resources.
        originalMap.dataSource.stopAndDisableBackgroundCompaction();

        // Start with empty state, it will be updated from the teacher during reconnect
        reconnectState = new VirtualMapMetadata(originalMap.metadata.getLabel());
        reconnectRecords = originalMap.pipeline.pausePipelineAndRun("copy", () -> {
            // shutdown background compaction on original data source as it is no longer needed to be running as all
            // data
            // in that data source is only there as a starting point for reconnect now. So compacting it further is not
            // helpful and will just burn resources.
            originalMap.dataSource.stopAndDisableBackgroundCompaction();

            // Take a snapshot, and use the snapshot database as my data source
            final Path snapshotPath = dataSourceBuilder.snapshot(null, originalMap.dataSource);
            this.dataSource = dataSourceBuilder.build(originalMap.getLabel(), snapshotPath, true, false);

            // The old map's cache is going to become immutable, but that's OK, because the old map
            // will NEVER be updated again.
            assert originalMap.isHashed() : "The system should have made sure this was hashed by this point!";
            final VirtualNodeCache snapshotCache = originalMap.cache.snapshot();
            flush(snapshotCache, originalMap.metadata, this.dataSource);

            final int hashChunkHeight = virtualMapConfig.virtualHasherChunkHeight();
            reconnectCache = new VirtualNodeCache(
                    virtualMapConfig,
                    hashChunkHeight,
                    dataSource::loadHashChunk,
                    originalMap.cache.getFastCopyVersion());
            return new RecordAccessor(reconnectState, hashChunkHeight, reconnectCache, dataSource);
        });

        // Set up the VirtualHasher which we will use during reconnect.
        // Initial timeout is intentionally very long, timeout is reduced once we receive the first leaf in the tree.
        reconnectIterator = new ConcurrentBlockingIterator<>(MAX_RECONNECT_HASHING_BUFFER_SIZE);
        reconnectHashingFuture = new CompletableFuture<>();
        reconnectHashingStarted = new AtomicBoolean(false);

        // Current statistics can only be registered when the node boots, requiring statistics
        // objects to be passed from version to version of the state.
        dataSource.copyStatisticsFrom(originalMap.dataSource);
        statistics = originalMap.statistics;
    }

    /**
     * {@inheritDoc}
     */
    @Override
    public void setupWithNoData() {
        // No-op
    }

    /**
     * {@inheritDoc}
     */
    @Override
    public CustomReconnectRoot<Long, Long> createNewRoot() {
        final VirtualMap newRoot = new VirtualMap(configuration);
        // Ensure the original map is hashed here. Once hashed, all its internal nodes are also hashed,
        // which is required for the reconnect process. A teacher needs these hashes to determine
        // whether to send the underlying nodes or not.
        getHash();
        newRoot.setupWithOriginalNode(this);
        return newRoot;
    }

    /**
     * {@inheritDoc}
     */
    @Override
    public LearnerTreeView<Long> buildLearnerView(
            @NonNull final ReconnectConfig reconnectConfig, @NonNull final ReconnectMapStats mapStats) {
        assert originalMap != null;
        // During reconnect we want to look up state from the original records
        final VirtualMapMetadata originalState = originalMap.getMetadata();
        reconnectFlusher = new ReconnectHashLeafFlusher(
                dataSource,
                virtualMapConfig.virtualHasherChunkHeight(),
                virtualMapConfig.reconnectFlushInterval(),
                statistics);
        nodeRemover = new ReconnectNodeRemover(
                originalMap.getRecords(),
                originalState.getFirstLeafPath(),
                originalState.getLastLeafPath(),
                reconnectFlusher);
        return switch (virtualMapConfig.reconnectMode()) {
            case VirtualMapReconnectMode.PUSH ->
                new LearnerPushVirtualTreeView(
                        reconnectConfig,
                        this,
                        originalMap.records,
                        originalState,
                        reconnectState,
                        nodeRemover,
                        mapStats);
            case VirtualMapReconnectMode.PULL_TOP_TO_BOTTOM -> {
                final NodeTraversalOrder topToBottom = new TopToBottomTraversalOrder();
                yield new LearnerPullVirtualTreeView(
                        reconnectConfig,
                        this,
                        originalMap.records,
                        originalState,
                        reconnectState,
                        nodeRemover,
                        topToBottom,
                        mapStats);
            }
            case VirtualMapReconnectMode.PULL_TWO_PHASE_PESSIMISTIC -> {
                final NodeTraversalOrder twoPhasePessimistic = new TwoPhasePessimisticTraversalOrder();
                yield new LearnerPullVirtualTreeView(
                        reconnectConfig,
                        this,
                        originalMap.records,
                        originalState,
                        reconnectState,
                        nodeRemover,
                        twoPhasePessimistic,
                        mapStats);
            }
            default ->
                throw new UnsupportedOperationException("Unknown reconnect mode: " + virtualMapConfig.reconnectMode());
        };
    }

    /**
     * Pass all statistics to the registry.
     *
     * @param metrics
     * 		reference to the metrics system
     */
    public void registerMetrics(@NonNull final Metrics metrics) {
        statistics.registerMetrics(metrics);
        pipeline.registerMetrics(metrics);
        dataSource.registerMetrics(metrics);
    }

    /**
     * This method is passed all leaf nodes that are deserialized during a reconnect operation.
     *
     * @param leafRecord
     * 		describes a leaf
     */
    public void handleReconnectLeaf(@NonNull final VirtualLeafBytes<?> leafRecord) {
        try {
            reconnectIterator.supply(leafRecord);
        } catch (final MerkleSynchronizationException e) {
            throw e;
        } catch (final InterruptedException e) {
            Thread.currentThread().interrupt();
            throw new MerkleSynchronizationException(
                    "Interrupted while waiting to supply a new leaf to the hashing iterator buffer", e);
        } catch (final Exception e) {
            throw new MerkleSynchronizationException("Failed to handle a leaf during reconnect on the learner", e);
        }
    }

    public void prepareReconnectHashing(final long firstLeafPath, final long lastLeafPath) {
        assert reconnectFlusher != null : "Cannot prepare reconnect hashing, since reconnect is not started";
        // The hash listener will be responsible for flushing stuff to the reconnect data source
        final ReconnectHashListener hashListener = new ReconnectHashListener(reconnectFlusher);

        // This background thread will be responsible for hashing the tree and sending the
        // data to the hash listener to flush.
        new ThreadConfiguration(getStaticThreadManager())
                .setComponent("virtualmap")
                .setThreadName("hasher")
                .setRunnable(() -> reconnectHashingFuture.complete(hasher.hash(
                        reconnectRecords::findHash,
                        reconnectCache::preloadHashChunk,
                        reconnectIterator,
                        firstLeafPath,
                        lastLeafPath,
                        hashListener,
                        virtualMapConfig)))
                .setExceptionHandler((thread, exception) -> {
                    // Shut down the iterator. This will cause reconnect to terminate.
                    reconnectIterator.close();
                    final var message = "VirtualMap@" + getRoute() + " failed to hash during reconnect";
                    logger.error(EXCEPTION.getMarker(), message, exception);
                    reconnectHashingFuture.completeExceptionally(
                            new MerkleSynchronizationException(message, exception));
                })
                .build()
                .start();

        reconnectHashingStarted.set(true);
    }

    public void endLearnerReconnect() {
        try {
            logger.info(RECONNECT.getMarker(), "call reconnectIterator.close()");
            reconnectIterator.close();
            if (reconnectHashingStarted.get()) {
                // Only block on future if the hashing thread is known to have been started.
                logger.info(RECONNECT.getMarker(), "call setHashPrivate()");
                setHashPrivate(reconnectHashingFuture.get());
            } else {
                logger.warn(RECONNECT.getMarker(), "virtual map hashing thread was never started");
            }
            logger.info(RECONNECT.getMarker(), "call postInit()");
            nodeRemover = null;
            originalMap = null;
            metadata = new VirtualMapMetadata(reconnectState.getLabel(), reconnectState.getSize());
            postInit();
        } catch (ExecutionException e) {
            final var message = "VirtualMap@" + getRoute() + " failed to get hash during learner reconnect";
            throw new MerkleSynchronizationException(message, e);
        } catch (InterruptedException e) {
            Thread.currentThread().interrupt();
            final var message = "VirtualMap@" + getRoute() + " interrupted while ending learner reconnect";
            throw new MerkleSynchronizationException(message, e);
        }
        logger.info(RECONNECT.getMarker(), "endLearnerReconnect() complete");
    }

    /**
     * To speed up transaction processing for a given round, we can use OS page cache's help
     * Just by loading leaf record and internal records from disk
     * <ol>
     *   <li> It will be read from disk</li>
     *   <li> The OS will cache it in its page cache</li>
     * </ol>
     * The idea is that during SwirldState.handleTransactionRound(..) or during preHandle(..)
     * we know what leaf records and internal records are going to be accessed and hence preloading/warming
     * them in os cache before transaction processing should significantly speed up transaction processing.
     *
     *  @param key The key of the leaf to warm, must not be null
     */
    public void warm(@NonNull final Bytes key) {
        records.findLeafRecord(key);
    }

    ////////////////////////

    /**
     * Adds a new leaf with the given key and value. The precondition to calling this
     * method is that the key DOES NOT have a corresponding leaf already either in the
     * cached leaves or in the data source.
     *
     * @param key
     * 		A non-null key. Previously validated.
     * @param value
     * 		The value to add. May be null.
     */
    private <V> void add(
            @NonNull final Bytes key,
            @Nullable final V value,
            @Nullable final Codec<V> valueCodec,
            @Nullable final Bytes valueBytes) {
        throwIfImmutable();
        assert !isHashed() : "Cannot modify already hashed node";

        // We're going to imagine what happens to the leaf and the tree without
        // actually bringing into existence any nodes. Virtual Virtual!! SUPER LAZY FTW!!

        // We will compute the new leaf path below, and ultimately set it on the leaf.
        long leafPath;

        // Find the lastLeafPath which will tell me the new path for this new item
        final long lastLeafPath = metadata.getLastLeafPath();
        if (lastLeafPath == INVALID_PATH) {
            // There are no leaves! So this one will just go left on the root
            leafPath = getLeftChildPath(ROOT_PATH);
            metadata.setLastLeafPath(leafPath);
            metadata.setFirstLeafPath(leafPath);
        } else if (isLeft(lastLeafPath)) {
            // The only time that lastLeafPath is a left node is if the parent is root.
            // In all other cases, it will be a right node. So we can just add this
            // to root.
            leafPath = getRightChildPath(ROOT_PATH);
            metadata.setLastLeafPath(leafPath);
        } else {
            // We have to make some modification to the tree because there is not
            // an open position on root. So we need to pick a node where a leaf currently exists
            // and then swap it out with a parent, move the leaf to the parent as the
            // "left", and then we can put the new leaf on the right. It turns out,
            // the slot is always the firstLeafPath
            final long firstLeafPath = metadata.getFirstLeafPath();
            final long nextFirstLeafPath = firstLeafPath + 1;

            // The firstLeafPath points to the old leaf that we want to replace.
            // Get the old leaf.
            final VirtualLeafBytes<?> oldLeaf = records.findLeafRecord(firstLeafPath);
            requireNonNull(oldLeaf);
            cache.clearLeafPath(firstLeafPath);
            cache.putLeaf(oldLeaf.withPath(getLeftChildPath(firstLeafPath)));

            // Create a new internal node that is in the position of the old leaf and attach it to the parent
            // on the left side. Put the new item on the right side of the new parent.
            leafPath = getRightChildPath(firstLeafPath);

            // Save the first and last leaf paths
            metadata.setLastLeafPath(leafPath);
            metadata.setFirstLeafPath(nextFirstLeafPath);
        }
        statistics.setSize(metadata.getSize());

        // FUTURE WORK: make VirtualLeafBytes.<init>(path, key, value, codec, bytes) public?
        final VirtualLeafBytes<V> newLeaf = valueCodec != null
                ? new VirtualLeafBytes<>(leafPath, key, value, valueCodec)
                : new VirtualLeafBytes<>(leafPath, key, valueBytes);
        cache.putLeaf(newLeaf);
    }

    @Override
    public long getFastCopyVersion() {
        return fastCopyVersion;
    }

    /**
     * {@inheritDoc}
     */
    @Override
    public VirtualMap copy() {
        throwIfImmutable();
        throwIfDestroyed();

        final VirtualMap copy = new VirtualMap(this);
        setImmutable(true);

        if (isHashed()) {
            // Special case: after a "reconnect", the mutable copy will already be hashed
            // at this point in time.
            cache.seal();
        }

        return copy;
    }

    @Override
    public MerkleNode migrate(int version) {
        if (version < ClassVersion.NO_VIRTUAL_ROOT_NODE) {
            // removing VirtualMapMetadata
            super.setChild(0, null);
            // removing VirtualRootNode
            super.setChild(1, null);
        }

        return this;
    }

    /**
     * {@inheritDoc}
     */
    @Override
    public void serialize(@NonNull final SerializableDataOutputStream out, @NonNull final Path outputDirectory)
            throws IOException {

        // Create and write to state the name of the file we will expect later on deserialization
        final String outputFileName = metadata.getLabel() + ".vmap";
        final byte[] outputFileNameBytes = getNormalisedStringBytes(outputFileName);
        out.writeInt(outputFileNameBytes.length);
        out.writeNormalisedString(outputFileName);

        // Write the virtual map and sub nodes
        final Path outputFile = outputDirectory.resolve(outputFileName);
        try (SerializableDataOutputStream serout =
                new SerializableDataOutputStream(new BufferedOutputStream(new FileOutputStream(outputFile.toFile())))) {
            // FUTURE WORK: get rid of the label once we migrate to Virtual Mega Map
            serout.writeNormalisedString(metadata.getLabel());
            serout.writeLong(metadata.getSize());
            final ValueReference<VirtualNodeCache> cacheSnapshot = new ValueReference<>();
            final Path snapshotPath = pipeline.pausePipelineAndRun("detach", () -> {
                // Lifecycle thread is paused, no cache flushes/merges, it's safe to take cache snapshot
                cacheSnapshot.setValue(cache.snapshot());
                // And make a data source snapshot. The snapshot is not loaded here, though, it is
                // done below
                return dataSourceSnapshot();
            });
            // build(), flush() and snapshot() below are called outside pausePipelineAndRun() to
            // unpause the lifecycle thread as quickly as possible. If the lifecycle thread is paused
            // for too long, unhandled copies pile up in the virtual pipeline, which triggers size
            // backpressure mechanism
            VirtualDataSource dataSourceCopy = null;
            try {
                // Restore a data source into memory from the snapshot. It will use its own directory
                // to store data files
                dataSourceCopy = dataSourceBuilder.build(getLabel(), snapshotPath, false, true);
                // Then flush the cache snapshot to the data source copy
                flush(cacheSnapshot.getValue(), metadata, dataSourceCopy);
                // And finally snapshot the copy to the target dir
                dataSourceBuilder.snapshot(outputDirectory, dataSourceCopy);
            } finally {
                // Delete the snapshot directory
                FileUtils.deleteDirectory(snapshotPath);
                // And delete the data source copy directory
                if (dataSourceCopy != null) {
                    dataSourceCopy.close();
                }
            }
            serout.writeSerializable(dataSourceBuilder, true);
            serout.writeLong(cache.getFastCopyVersion());
        }
    }

    /**
     * {@inheritDoc}
     */
    @Override
    public void deserialize(
            @NonNull final SerializableDataInputStream in, @NonNull final Path inputDirectory, final int version)
            throws IOException {

        if (version < ClassVersion.NO_VIRTUAL_ROOT_NODE) {
            throw new UnsupportedOperationException("Version must be at least ClassVersion.NO_VIRTUAL_ROOT_NODE");
        }

        final int fileNameLengthInBytes = in.readInt();
        final String inputFileName = in.readNormalisedString(fileNameLengthInBytes);
        final Path inputFile = inputDirectory.resolve(inputFileName);
        loadFromFile(inputFile);
    }

    /**
     * Deserializes the given serialized VirtualMap file into this map instance. This is not intended for
     * public use, it is for testing and tools only.
     *
     * @param inputFile              The input .vmap file. Cannot be null.
     * @throws IOException For problems.
     */
    public void loadFromFile(@NonNull final Path inputFile) throws IOException {
        deserializeAndDebugOnFailure(
                () -> new SerializableDataInputStream(new BufferedInputStream(new FileInputStream(inputFile.toFile()))),
                (final MerkleDataInputStream stream) -> {
                    // This instance of `VirtualMapMetadata` will have a label only,
                    // it's necessary to initialize a datasource in `VirtualRootNode
                    final String label = requireNonNull(stream.readNormalisedString(MAX_LABEL_CHARS));
                    final long stateSize = stream.readLong();
                    loadFromFileV4(inputFile, stream, new VirtualMapMetadata(label, stateSize));
                    return null;
                });

        postInit();
    }

    private void loadFromFileV4(Path inputFile, MerkleDataInputStream in, VirtualMapMetadata virtualMapMetadata)
            throws IOException {
        dataSourceBuilder = in.readSerializable();
        dataSource = dataSourceBuilder.build(virtualMapMetadata.getLabel(), inputFile.getParent(), true, false);
        cache = new VirtualNodeCache(virtualMapConfig, dataSource::loadHashChunk, in.readLong());
        metadata = virtualMapMetadata;
    }

<<<<<<< HEAD
    private void loadFromFilePreV4(Path inputFile, MerkleDataInputStream stream, VirtualMapMetadata externalState)
            throws IOException {
        final int virtualRootVersion = stream.readInt();
        // Prior to V4 the label was serialized twice - as VirtualMap metadata and as VirtualRootNode metadata
        final String label = stream.readNormalisedString(MAX_LABEL_LENGTH);
        if (!externalState.getLabel().equals(label)) {
            throw new IllegalStateException("Label of the VirtualRootNode is not equal to the label of the VirtualMap");
        }
        dataSourceBuilder = stream.readSerializable();
        dataSource = dataSourceBuilder.build(label, inputFile.getParent(), true, false);
        metadata = externalState;
        if (virtualRootVersion < VirtualRootNode.ClassVersion.VERSION_4_BYTES) {
            throw new UnsupportedOperationException("Version " + virtualRootVersion + " is not supported");
        }
        cache = new VirtualNodeCache(virtualMapConfig, dataSource::loadHashChunk, stream.readLong());
    }

=======
>>>>>>> 3f4f9677
    /*
     * Implementation of Map-like methods
     **/

    /*
     * Gets the number of elements in this map.
     *
     * @return The number of key/value pairs in the map.
     */
    public long size() {
        return metadata.getSize();
    }

    /*
     * Gets whether this map is empty.
     *
     * @return True if the map is empty
     */
    public boolean isEmpty() {
        return size() == 0;
    }
}<|MERGE_RESOLUTION|>--- conflicted
+++ resolved
@@ -441,12 +441,6 @@
         final int hashChunkHeight = virtualMapConfig.virtualHasherChunkHeight();
         this.records = new RecordAccessor(this.metadata, hashChunkHeight, cache, dataSource);
 
-<<<<<<< HEAD
-        updateShouldBeFlushed();
-
-=======
-        this.records = new RecordAccessor(this.metadata, cache, dataSource);
->>>>>>> 3f4f9677
         if (statistics == null) {
             // Only create statistics instance if we don't yet have statistics. During a reconnect operation.
             // it is necessary to use the statistics object from the previous instance of the state.
@@ -1635,26 +1629,6 @@
         metadata = virtualMapMetadata;
     }
 
-<<<<<<< HEAD
-    private void loadFromFilePreV4(Path inputFile, MerkleDataInputStream stream, VirtualMapMetadata externalState)
-            throws IOException {
-        final int virtualRootVersion = stream.readInt();
-        // Prior to V4 the label was serialized twice - as VirtualMap metadata and as VirtualRootNode metadata
-        final String label = stream.readNormalisedString(MAX_LABEL_LENGTH);
-        if (!externalState.getLabel().equals(label)) {
-            throw new IllegalStateException("Label of the VirtualRootNode is not equal to the label of the VirtualMap");
-        }
-        dataSourceBuilder = stream.readSerializable();
-        dataSource = dataSourceBuilder.build(label, inputFile.getParent(), true, false);
-        metadata = externalState;
-        if (virtualRootVersion < VirtualRootNode.ClassVersion.VERSION_4_BYTES) {
-            throw new UnsupportedOperationException("Version " + virtualRootVersion + " is not supported");
-        }
-        cache = new VirtualNodeCache(virtualMapConfig, dataSource::loadHashChunk, stream.readLong());
-    }
-
-=======
->>>>>>> 3f4f9677
     /*
      * Implementation of Map-like methods
      **/
