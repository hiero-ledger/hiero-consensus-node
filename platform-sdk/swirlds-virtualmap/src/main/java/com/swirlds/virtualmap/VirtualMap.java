--- conflicted
+++ resolved
@@ -454,22 +454,14 @@
      */
     void postInit() {
         requireNonNull(metadata);
+        requireNonNull(dataSourceBuilder);
         requireNonNull(dataSource);
 
-<<<<<<< HEAD
-        if (dataSource == null) {
-            dataSource = dataSourceBuilder.build(metadata.getLabel(), null, true, false);
-        }
         if (cache == null) {
             cache = new VirtualNodeCache(virtualMapConfig, dataSource::loadHashChunk);
         }
         final int hashChunkHeight = virtualMapConfig.virtualHasherChunkHeight();
         this.records = new RecordAccessor(this.metadata, hashChunkHeight, cache, dataSource);
-=======
-        if (cache == null) {
-            cache = new VirtualNodeCache(virtualMapConfig);
-        }
->>>>>>> daf07a03
 
         if (statistics == null) {
             // Only create statistics instance if we don't yet have statistics. During a reconnect operation.
@@ -1226,12 +1218,8 @@
         // helpful and will just burn resources.
         originalMap.dataSource.stopAndDisableBackgroundCompaction();
 
-<<<<<<< HEAD
         // Start with empty state, it will be updated from the teacher during reconnect
-        reconnectState = new VirtualMapMetadata(originalMap.metadata.getLabel());
-=======
         reconnectState = new VirtualMapMetadata();
->>>>>>> daf07a03
         reconnectRecords = originalMap.pipeline.pausePipelineAndRun("copy", () -> {
             // shutdown background compaction on original data source as it is no longer needed to be running as all
             // data
@@ -1664,15 +1652,9 @@
 
     private void loadFromFileV4(Path inputFile, MerkleDataInputStream in, VirtualMapMetadata virtualMapMetadata)
             throws IOException {
-<<<<<<< HEAD
         dataSourceBuilder = in.readSerializable();
-        dataSource = dataSourceBuilder.build(virtualMapMetadata.getLabel(), inputFile.getParent(), true, false);
+        dataSource = dataSourceBuilder.build(LABEL, inputFile.getParent(), true, false);
         cache = new VirtualNodeCache(virtualMapConfig, dataSource::loadHashChunk, in.readLong());
-=======
-        dataSourceBuilder = stream.readSerializable();
-        dataSource = dataSourceBuilder.build(LABEL, inputFile.getParent(), true, false);
-        cache = new VirtualNodeCache(virtualMapConfig, stream.readLong());
->>>>>>> daf07a03
         metadata = virtualMapMetadata;
     }
 
