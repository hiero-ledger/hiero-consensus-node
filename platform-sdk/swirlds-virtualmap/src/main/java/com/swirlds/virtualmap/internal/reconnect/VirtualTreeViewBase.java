// SPDX-License-Identifier: Apache-2.0
package com.swirlds.virtualmap.internal.reconnect;

import static com.swirlds.virtualmap.internal.Path.ROOT_PATH;
import static com.swirlds.virtualmap.internal.Path.getLeftChildPath;
import static com.swirlds.virtualmap.internal.Path.getRightChildPath;

import com.swirlds.common.merkle.MerkleNode;
import com.swirlds.common.merkle.synchronization.utility.MerkleSynchronizationException;
import com.swirlds.common.merkle.synchronization.views.TreeView;
import com.swirlds.virtualmap.VirtualMap;
import com.swirlds.virtualmap.internal.merkle.VirtualInternalNode;
import com.swirlds.virtualmap.internal.merkle.VirtualLeafNode;
<<<<<<< HEAD
import com.swirlds.virtualmap.internal.merkle.VirtualMapMetadata;
=======
import com.swirlds.virtualmap.internal.merkle.VirtualMapState;
import edu.umd.cs.findbugs.annotations.NonNull;
>>>>>>> 3b9f98ad
import java.util.Objects;

/**
 * A convenient base class for {@link TreeView} implementations for virtual merkle.
 */
public abstract class VirtualTreeViewBase implements TreeView<Long> {
    /**
     * The root node that is involved in reconnect. This would be the saved state for the teacher, and
     * the new root node into which things are being serialized for the learner.
     */
    protected final VirtualMap map;

    /**
     * The state representing the tree being reconnected. For the teacher, this corresponds to the saved state.
     * For the learner, this is the state of the tree being serialized into.
     */
    protected final VirtualMapMetadata reconnectState;

    /**
     * The state representing the original, unmodified tree on the learner. For simplicity, on the teacher,
     * this is the same as {@link #reconnectState}. For the learner, it is the state of the detached, unmodified
     * tree.
     */
    protected final VirtualMapMetadata originalState;

    /**
     * Create a new {@link VirtualTreeViewBase}.
     *
     * @param map
     * 		The map. Cannot be null.
     * @param originalState
     * 		The original state of a learner. Cannot be null.
     * @param reconnectState
     * 		The state of the trees being reconnected. Cannot be null.
     */
    protected VirtualTreeViewBase(
<<<<<<< HEAD
            final VirtualMap map, final VirtualMapMetadata originalState, final VirtualMapMetadata reconnectState) {
=======
            @NonNull final VirtualMap map,
            @NonNull final VirtualMapState originalState,
            @NonNull final VirtualMapState reconnectState) {
>>>>>>> 3b9f98ad
        this.map = Objects.requireNonNull(map);
        this.originalState = Objects.requireNonNull(originalState);
        this.reconnectState = Objects.requireNonNull(reconnectState);
    }

    /**
     * {@inheritDoc}
     */
    @Override
    public MerkleNode getMerkleRoot(final Long node) {
        // NOTE: It is not clear what this "node" is. Original path? New path? It seems to be both depending on the
        // call site. Luckily, it doesn't really matter in my case.
        if (node == null || node == ROOT_PATH) {
            return map;
        }
        throw new UnsupportedOperationException("Nested virtual maps not supported " + node);
    }

    /**
     * {@inheritDoc}
     */
    @Override
    public boolean isInternal(final Long node, final boolean isOriginal) {
        // Sometimes this is null. Sometimes null is considered a leaf.
        if (node == null) {
            return false;
        }

        // Based on isOriginal I can know whether the node is out of the original state or the reconnect state.
        // This only matters on the learner, on the teacher they are both the same instances.
        final VirtualMapMetadata state = isOriginal ? originalState : reconnectState;
        checkValidNode(node, state);
        return node == ROOT_PATH || (node > ROOT_PATH && node < state.getFirstLeafPath());
    }

    /**
     * {@inheritDoc}
     */
    @Override
    public int getNumberOfChildren(final Long originalNode) {
        checkValidNode(originalNode, originalState);
        if (originalNode >= originalState.getFirstLeafPath()) {
            return 0;
        } else if (originalNode == ROOT_PATH) {
            final long lastLeafPath = originalState.getLastLeafPath();
            if (lastLeafPath > 1) {
                return 2;
            } else if (lastLeafPath == 1) {
                return 1;
            } else {
                return 0;
            }
        } else {
            return 2;
        }
    }

    /**
     * {@inheritDoc}
     */
    @Override
    public long getClassId(final Long originalNode) {
        checkValidNode(originalNode, originalState);
        if (originalNode >= originalState.getLastLeafPath()) {
            return VirtualLeafNode.CLASS_ID;
        } else if (originalNode > ROOT_PATH) {
            return VirtualInternalNode.CLASS_ID;
        } else {
            return VirtualMap.CLASS_ID;
        }
    }

    public Long getChild(final Long originalParent, final int childIndex) {
        checkValidInternal(originalParent, originalState);
        assert childIndex >= 0 && childIndex < 2 : "childIndex was not 1 or 2";

        final long childPath = childIndex == 0 ? getLeftChildPath(originalParent) : getRightChildPath(originalParent);

        return childPath > originalState.getLastLeafPath() ? null : childPath;
    }

    protected void checkValidNode(final Long node, final VirtualMapMetadata state) {
        if (node != ROOT_PATH && !(node > ROOT_PATH && node <= state.getLastLeafPath())) {
            throw new MerkleSynchronizationException(
                    "node path out of bounds. path=" + node + ", lastLeafPath=" + state.getLastLeafPath());
        }
    }

    protected void checkValidInternal(final Long node, final VirtualMapMetadata state) {
        if (node != ROOT_PATH && !(node > ROOT_PATH && node < state.getFirstLeafPath())) {
            throw new MerkleSynchronizationException("internal path out of bounds. path=" + node);
        }
    }

    protected void checkValidLeaf(final Long node, final VirtualMapMetadata state) {
        if (node < state.getFirstLeafPath() || node > state.getLastLeafPath()) {
            throw new MerkleSynchronizationException("leaf path out of bounds. path=" + node);
        }
    }
}<|MERGE_RESOLUTION|>--- conflicted
+++ resolved
@@ -11,12 +11,8 @@
 import com.swirlds.virtualmap.VirtualMap;
 import com.swirlds.virtualmap.internal.merkle.VirtualInternalNode;
 import com.swirlds.virtualmap.internal.merkle.VirtualLeafNode;
-<<<<<<< HEAD
 import com.swirlds.virtualmap.internal.merkle.VirtualMapMetadata;
-=======
-import com.swirlds.virtualmap.internal.merkle.VirtualMapState;
 import edu.umd.cs.findbugs.annotations.NonNull;
->>>>>>> 3b9f98ad
 import java.util.Objects;
 
 /**
@@ -53,13 +49,9 @@
      * 		The state of the trees being reconnected. Cannot be null.
      */
     protected VirtualTreeViewBase(
-<<<<<<< HEAD
-            final VirtualMap map, final VirtualMapMetadata originalState, final VirtualMapMetadata reconnectState) {
-=======
             @NonNull final VirtualMap map,
-            @NonNull final VirtualMapState originalState,
-            @NonNull final VirtualMapState reconnectState) {
->>>>>>> 3b9f98ad
+            @NonNull final VirtualMapMetadata originalState,
+            @NonNull final VirtualMapMetadata reconnectState) {
         this.map = Objects.requireNonNull(map);
         this.originalState = Objects.requireNonNull(originalState);
         this.reconnectState = Objects.requireNonNull(reconnectState);
