--- conflicted
+++ resolved
@@ -55,12 +55,7 @@
         @Min(0) @ConfigProperty(defaultValue = "500000") int reconnectFlushInterval,
         @Min(0) @Max(100) @ConfigProperty(defaultValue = "25.0") double percentCleanerThreads,
         @Min(-1) @ConfigProperty(defaultValue = "-1") int numCleanerThreads,
-<<<<<<< HEAD
-        @Min(1) @ConfigProperty(defaultValue = "20") int flushInterval,
-        @Min(-1) @ConfigProperty(defaultValue = "1200000000") long copyFlushCandidateThreshold,
-=======
-        @Min(1) @ConfigProperty(defaultValue = "1000000000") long copyFlushCandidateThreshold,
->>>>>>> 3f4f9677
+        @Min(1) @ConfigProperty(defaultValue = "1200000000") long copyFlushCandidateThreshold,
         @Min(-1) @Max(100) @ConfigProperty(defaultValue = "10.0") double familyThrottlePercent,
         @Min(-1) @ConfigProperty(defaultValue = "-1") long familyThrottleThreshold) {
 
