--- conflicted
+++ resolved
@@ -211,10 +211,6 @@
         if (sleepTimeMillis <= 0) {
             return;
         }
-<<<<<<< HEAD
-        logger.info(VIRTUAL_MERKLE_STATS.getMarker(), "Total size backpressure: {} ms", sleepTimeMillis);
-=======
->>>>>>> 59fc16a3
 
         try {
             final long sleepStartTime = System.currentTimeMillis();
