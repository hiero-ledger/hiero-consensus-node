/*
 * Copyright (C) 2021-2024 Hedera Hashgraph, LLC
 *
 * Licensed under the Apache License, Version 2.0 (the "License");
 * you may not use this file except in compliance with the License.
 * You may obtain a copy of the License at
 *
 *      http://www.apache.org/licenses/LICENSE-2.0
 *
 * Unless required by applicable law or agreed to in writing, software
 * distributed under the License is distributed on an "AS IS" BASIS,
 * WITHOUT WARRANTIES OR CONDITIONS OF ANY KIND, either express or implied.
 * See the License for the specific language governing permissions and
 * limitations under the License.
 */

package com.swirlds.virtualmap.internal.pipeline;

import static com.swirlds.common.threading.manager.AdHocThreadManager.getStaticThreadManager;
import static com.swirlds.logging.legacy.LogMarker.EXCEPTION;
import static com.swirlds.logging.legacy.LogMarker.VIRTUAL_MERKLE_STATS;
import static java.util.concurrent.TimeUnit.MILLISECONDS;

import com.swirlds.common.threading.framework.config.ThreadConfiguration;
import com.swirlds.metrics.api.Metrics;
import com.swirlds.virtualmap.config.VirtualMapConfig;
import com.swirlds.virtualmap.internal.merkle.VirtualMapStatistics;
import edu.umd.cs.findbugs.annotations.NonNull;
import java.nio.file.Path;
import java.util.Objects;
import java.util.concurrent.ConcurrentLinkedDeque;
import java.util.concurrent.CountDownLatch;
import java.util.concurrent.ExecutorService;
import java.util.concurrent.Executors;
import java.util.concurrent.TimeUnit;
import java.util.concurrent.atomic.AtomicBoolean;
import java.util.concurrent.atomic.AtomicInteger;
import java.util.concurrent.atomic.AtomicReference;
import org.apache.logging.log4j.LogManager;
import org.apache.logging.log4j.Logger;

/**
 * <p>
 * Manages the lifecycle of an object that implements {@link VirtualRoot}.
 * </p>
 *
 * <p>
 * This pipeline is responsible for enforcing the following invariants and constraints:
 * </p>
 *
 * <hr>
 * <p><strong>General</strong></p>
 *
 * <ul>
 * 	<li>all copies must be <strong>flushed</strong> or <strong>merged</strong> prior to eviction from memory</li>
 * 	<li>a copy can only be <strong>flushed</strong> or <strong>merged</strong>, not both</li>
 * 	<li>no <strong>flushes</strong> or <strong>merges</strong> are processed during copy detachment</li>
 * 	<li>pipelines can be terminated even when not all copies are destroyed or detached (e.g. during reconnect
 * 		or node shutdown). A terminated pipeline is not required to <strong>flush</strong> or <strong>merge</strong>
 * 		copies before those copies are collected by the java garbage collector.</li>
 * </ul>
 *
 * <hr>
 * <p><strong>Flushing</strong></p>
 * <ul>
 *  <li>only immutable copies can be <strong>flushed</strong></li>
 *  <li>only the oldest released copy can be <strong>flushed</strong></li>
 *  <li>copies with {@link VirtualRoot#shouldBeFlushed()} returning true are guaranteed to be flushed;
 * other copies may be flushed, too</li>
 * 	<li>a copy can be either flushed or merged, but not both</li>
 * </ul>
 *
 * <hr>
 * <p><strong>Merging</strong></p>
 * <ul>
 * 	<li>only destroyed or detached copies can be <strong>merged</strong>
 * 	<li>copies can ony be <strong>merged</strong> into immutable copies</li>
 * 	<li>a copy can be either merged or flushed, but not both</li>
 * </ul>
 *
 * <hr>
 * <p><strong>Hashing</strong></p>
 * <ul>
 * <li>
 * hashes must happen in order, that is the copy from round N must be hashed before the copy from round N+1 is hashed
 * </li>
 * <li>
 * copies must be hashed before they are <strong>flushed</strong>
 * </li>
 * <li>
 * copies must be hashed before they are <strong>merged</strong>
 * </li>
 * <li>
 * the copy that is being <strong>merged</strong> into must be hashed before the merge
 * </li>
 * </ul>
 *
 * <hr>
 * <p><strong>Thread Safety</strong></p>
 * <ul>
 * 	<li><strong>merging</strong> and <strong>flushing</strong> are not thread safe with respect to other
 * 		<strong>merge</strong>/<strong>flush</strong> operations in the general case.</li>
 * 	<li><strong>merged</strong> and <strong>flushing</strong> are not thread safe with respect to hashing on the copies
 * 		being <strong>merged</strong> or <strong>flushed</strong></li>
 * 	<li>terminated pipelines will wait for any <strong>merges</strong> or <strong>flushes</strong> to complete
 * 		before shutting down the pipeline. This method can be called concurrently to all other methods. Any concurrent
 * 		calls that race with this one and come after will not execute.</li>
 * </ul>
 */
public class VirtualPipeline {

    private static final String PIPELINE_COMPONENT = "virtual-pipeline";
    private static final String PIPELINE_THREAD_NAME = "lifecycle";

    private static final Logger logger = LogManager.getLogger(VirtualPipeline.class);

    /**
     * Keeps copies of all {@link VirtualRoot}s that are still part of this pipeline.
     *
     * <p>Copies are removed from this list when destroyed and (flushed or merged).
     */
    private final PipelineList<VirtualRoot> copies;

    private final AtomicInteger undestroyedCopies = new AtomicInteger();

    /**
     * A list of copies that have not yet been hashed. We guarantee that each copy
     * is hashed in order from oldest to newest (relying on the order of
     * {@link #registerCopy(VirtualRoot)} to establish that order). Once hashed, the
     * copy is removed from this deque.
     */
    private final ConcurrentLinkedDeque<VirtualRoot> unhashedCopies;

    /**
     * A reference to the most recent copy. This is the copy that {@link VirtualRoot#onShutdown(boolean)}
     * will be called on.
     */
    private final AtomicReference<VirtualRoot> mostRecentCopy = new AtomicReference<>();

    /**
     * True if the pipeline is alive and running. When set to false, any already scheduled work
     * will still complete. A pipeline is either terminated because the last copy has been destroyed
     * or because of an explicit call to {@link #terminate()}.
     */
    private volatile boolean alive;

    /**
     * A single-threaded executor on which we perform all flush and merge tasks.
     */
    private final ExecutorService executorService;

    /**
     * A flag that indicates whether hash/flush/merge work is scheduled. It's set to true when
     * a new copy is added to the pipeline, and reset to false right before the work is started.
     */
    private final AtomicBoolean workScheduled = new AtomicBoolean(false);

    /**
     * The configuration for this pipeline. To prevent using static configuration calls, we pass it with the constructor.
     */
    private final VirtualMapConfig config;

    private final VirtualMapStatistics statistics;

    /**
     * Create a new pipeline for a family of fast copies on a virtual root.
     */
    public VirtualPipeline(@NonNull final VirtualMapConfig config, @NonNull final String label) {
        this.config = Objects.requireNonNull(config);
        copies = new PipelineList<>();
        unhashedCopies = new ConcurrentLinkedDeque<>();

        alive = true;
        executorService = Executors.newSingleThreadExecutor(new ThreadConfiguration(getStaticThreadManager())
                .setComponent(PIPELINE_COMPONENT)
                .setThreadName(PIPELINE_THREAD_NAME)
                .setExceptionHandler((t, ex) -> logger.error(EXCEPTION.getMarker(), "Uncaught exception ", ex))
                .buildFactory());

        statistics = new VirtualMapStatistics(label);
    }

    /**
     * Register all statistics with an object that manages statistics.
     *
     * @param metrics
     * 		reference to the metrics system
     */
    public void registerMetrics(final Metrics metrics) {
        statistics.registerMetrics(metrics);
    }

    /**
     * Make sure that the given copy is properly registered with this pipeline.
     *
     * @param copy
     * 		the copy in question
     */
    private void validatePipelineRegistration(final VirtualRoot copy) {
        if (!copy.isRegisteredToPipeline(this)) {
            throw new IllegalStateException("copy is not registered with this pipeline");
        }
    }

    /**
     * Slow down the fast copy operation if total size of all (unreleased) virtual root copies
     * in this pipeline exceeds {@link VirtualMapConfig#familyThrottleThreshold()}.
     */
    private void applyFamilySizeBackpressure() {
        final long sleepTimeMillis = calculateFamilySizeBackpressurePause();
        if (sleepTimeMillis <= 0) {
            return;
        }
        logger.info(VIRTUAL_MERKLE_STATS.getMarker(), "Total size backpressure: {} ms", sleepTimeMillis);

        try {
            final long sleepStartTime = System.currentTimeMillis();
            long timeSleptSoFar = 0;
            do {
                MILLISECONDS.sleep(1);
                timeSleptSoFar = System.currentTimeMillis() - sleepStartTime;
                // Virtual map copy may be flushing on the lifecycle thread, while this thread is
                // sleeping. After any flush, total family size is reduced, and the current thread
                // may not sleep any longer. Re-calculate backpressure duration as of now and
                // check it against the time this thread has slept so far
                final long currentSleepTimeMillis = calculateFamilySizeBackpressurePause();
                if ((currentSleepTimeMillis <= 0) || (timeSleptSoFar >= currentSleepTimeMillis)) {
                    break;
                }
            } while (timeSleptSoFar < sleepTimeMillis);

            // Record actual sleep time
            statistics.recordFamilySizeBackpressureMs((int) (System.currentTimeMillis() - sleepStartTime));
        } catch (final InterruptedException ex) {
            Thread.currentThread().interrupt();
        }
    }

    long calculateFamilySizeBackpressurePause() {
        final long sizeThreshold = config.familyThrottleThreshold();
        if (sizeThreshold <= 0) {
            return 0;
        }
        final long totalSize = currentTotalSize();
        final double ratio = (double) totalSize / sizeThreshold;
        final int over100percentExcess = (int) Math.round((ratio - 1.0) * 100);
        if (over100percentExcess <= 0) {
            return 0;
        }
        return (long) over100percentExcess * over100percentExcess;
    }

    /**
     * Register a fast copy of the map.
     *
     * @param copy
     * 		a mutable copy of the map
     * @throws NullPointerException
     * 		if the copy is null
     */
    public void registerCopy(final VirtualRoot copy) {
        Objects.requireNonNull(copy);

        if (copy.isImmutable()) {
            throw new IllegalStateException("Only mutable copies may be registered");
        }

        // During reconnect, an existing virtual root node may be inserted to a new virtual map node.
        // When it happens, the root node is initialized with {@link VirtualRootNode#postInit()} and
        // requested to register in the same pipeline multiple times
        if (isAlreadyRegistered(copy)) {
            logger.info(VIRTUAL_MERKLE_STATS.getMarker(), "Virtual root copy is already registered in the pipeline");
            return;
        }

        logger.debug(VIRTUAL_MERKLE_STATS.getMarker(), "Register copy {}", copy.getFastCopyVersion());

        undestroyedCopies.getAndIncrement();
        copies.add(copy);
        if (!copy.isHashed()) {
            assert !unhashedCopies.contains(copy);
            unhashedCopies.add(copy);
        }
        mostRecentCopy.set(copy);

        statistics.setPipelineSize(copies.getSize());

        applyFamilySizeBackpressure();
    }

    /**
     * Waits for any pending flushes or merges to complete, and then terminates the pipeline. No
     * further operations will occur.
     */
    public synchronized void terminate() {
        // If we've already shutdown, we can just return. This method is synchronized, and
        // by the time we return this from this method, we will be terminated. So subsequent
        // calls (even races) will see alive as false by that point.
        if (!alive) {
            return;
        }

        pausePipelineAndExecute("terminate", () -> shutdown(false));
    }

    /**
     * Destroy a copy of the map. The pipeline may still perform operations on the copy
     * at a later time (i.e. merge and flush), and so this method only gives the guarantee
     * that the resources held by the copy will be eventually destroyed.
     */
    public synchronized void destroyCopy(final VirtualRoot copy) {
        if (!alive) {
            // Copy destroyed after the pipeline was manually shut down.
            return;
        }

        logger.debug(VIRTUAL_MERKLE_STATS.getMarker(), "Destroy copy {}", copy.getFastCopyVersion());

        final int remainingCopies = undestroyedCopies.decrementAndGet();
        if (remainingCopies < 0) {
            throw new IllegalStateException("copies destroyed too many times");
        } else if (remainingCopies == 0) {
            // Let pipeline shutdown gracefully, e.g. complete any flushes in progress
            shutdown(false);
        } else {
            scheduleWork();
        }
    }

    /**
     * Ensure that a given copy is hashed. Will not re-hash if map is already hashed.
     * Will cause older copies of the map to be hashed if they have not yet been hashed.
     *
     * @param copy
     * 		a copy of the map that needs to be hashed
     */
    public void hashCopy(final VirtualRoot copy) {
        validatePipelineRegistration(copy);

        for (; ; ) {
            final VirtualRoot unhashedCopy = unhashedCopies.peekFirst();
            if (unhashedCopy == null) {
                break;
            }
            synchronized (unhashedCopy) {
                if (copy.isHashed()) {
                    return;
                }
                // If two threads are in hashCopy() in parallel, for the same copy or different ones,
                // the chances are they can peek the same unhashedCopy from unhashedCopies. When it
                // happens, one thread will wait until the other thread is hashing. The copy is
                // removed from unhashedCopies, but the first thread has already grabbed the reference
                // outside of the synchronized block. When it finally enters the block, unhashedCopy
                // is already hashed by the other thread
                if (!unhashedCopy.isHashed()) {
                    unhashedCopy.computeHash();
                }
                assert unhashedCopy.isHashed();
                unhashedCopies.remove(unhashedCopy);
            }
        }
        if (!copy.isHashed()) {
            throw new IllegalStateException("failed to hash copy");
        }
    }

    /**
     * Put a copy into a detached state. A detached copy will split off from the regular chain of caches. This allows
     * for merges and flushes to continue even if this copy is long-lived.
     *
     * @param copy
     * 		the copy to detach
     * @return a reference to the detached state
     */
    public <T> T detachCopy(final VirtualRoot copy) {
        return detachCopy(copy, null);
    }

    /**
     * Given some {@link VirtualRoot}, wait until any current merge or flush operations complete
     * and then call the copy's {@link VirtualRoot#detach(Path)} method on the same thread this
     * method was called on. Prevents any merging or flushing during the
     * {@link VirtualRoot#detach(Path)} callback.
     *
     * @param copy
     * 		The copy. Cannot be null. Should be a member of this pipeline, but technically doesn't need to be.
     * @param targetDirectory
     * 		the location where detached files are written. If null then default location is used.
     * @return a reference to the detached state
     */
    public <T> T detachCopy(final VirtualRoot copy, final Path targetDirectory) {
        validatePipelineRegistration(copy);
        final AtomicReference<T> ret = new AtomicReference<>();
        pausePipelineAndExecute("detach", () -> ret.set(copy.detach(targetDirectory)));
        if (alive) {
            scheduleWork();
        }
        return ret.get();
    }

    /**
     * Posts a new hash/flush/merge job to the lifecycle thread executor, if no job has been
     * scheduled yet.
     */
    private void scheduleWork() {
        if (workScheduled.compareAndSet(false, true)) {
            executorService.submit(this::doWork);
        }
    }

    /**
     * Wait until the pipeline thread has finished and then return.
     *
     * @param timeout
     * 		the magnitude of the timeout
     * @param unit
     * 		the unit for timeout
     * @return true if the executor service terminated, false if it has not yet terminated when the timeout expired
     * @throws InterruptedException
     * 		if calling thread is interrupted
     */
    public boolean awaitTermination(final long timeout, final TimeUnit unit) throws InterruptedException {
        return executorService.awaitTermination(timeout, unit);
    }

    /**
     * Check if this copy should be flushed.
     */
    private boolean shouldBeFlushed(final VirtualRoot copy) {
        return copy.shouldBeFlushed() // either explicitly marked to flush or based on its size
                && (copy.isDestroyed() || copy.isDetached()); // destroyed or detached
    }

    /**
     * Total estimated size of all copies currently registered in this pipeline.
     *
     * @return Total estimated size
     */
    private long currentTotalSize() {
        long totalEstimatedSize = 0;
        for (PipelineListNode<VirtualRoot> node = copies.getFirst(); node != null; node = node.getNext()) {
            final VirtualRoot copy = node.getValue();
            if (!copy.isImmutable()) {
                break;
            }
            final long estimatedSize = copy.estimatedSize();
            totalEstimatedSize += estimatedSize;
        }
        return totalEstimatedSize;
    }

    /**
     * Try to flush a copy. Hash it if necessary. If the copy is not flushed, it
     * will be eligible to merge.
     *
     * @param copy the copy to flush
     * @return if the copy was flushed
     */
    private boolean tryFlush(final VirtualRoot copy) {
        if (copy.isFlushed()) {
            throw new IllegalStateException("copy is already flushed");
        }
        if (!copy.isHashed()) {
            hashCopy(copy);
        }
        return copy.flush();
    }

    /**
     * Copies can only be merged into younger copies that are themselves immutable. Check if that is the case.
     */
    private boolean canBeMerged(final PipelineListNode<VirtualRoot> mergeCandidate) {
        final VirtualRoot copy = mergeCandidate.getValue();
        final PipelineListNode<VirtualRoot> mergeTarget = mergeCandidate.getNext();

        return !copy.shouldBeFlushed() // shouldn't be flushed
                && (copy.isDestroyed() || copy.isDetached()) // copy must be destroyed or detached
                && mergeTarget != null // target must exist
                && mergeTarget.getValue().isImmutable(); // target must be immutable
    }

    /**
     * Merge a copy. Hash it if necessary. This method will not be called for any copy
     * that does not have a valid merge target (i.e. an immutable one).
     *
     * @param node
     * 		the node containing the copy to merge
     */
    private void merge(final PipelineListNode<VirtualRoot> node) {
        final VirtualRoot copy = node.getValue();

        if (copy.isMerged()) {
            throw new IllegalStateException("copy is already merged");
        }

        if (!copy.isHashed()) {
            hashCopy(copy);
        }

        final VirtualRoot next = node.getNext().getValue();
        if (!next.isHashed()) {
            hashCopy(next);
        }

        copy.merge();
    }

    /**
     * Hash, flush, and merge all copies currently capable of these operations.
     */
    private void hashFlushMerge() {
        PipelineListNode<VirtualRoot> next = copies.getFirst();
        // Iterate from the oldest copy to the newest
        while ((next != null) && !Thread.currentThread().isInterrupted()) {
            final VirtualRoot copy = next.getValue();
            // The newest copy. Nothing can be done to it
            if (!copy.isImmutable()) {
                break;
            }
            boolean flushed = false;
            if ((next == copies.getFirst()) && shouldBeFlushed(copy)) {
<<<<<<< HEAD
                flushed = tryFlush(copy);
                if (flushed) {
                    logger.debug(VIRTUAL_MERKLE_STATS.getMarker(), "Try to flush {}", copy.getFastCopyVersion());
=======
                logger.debug(VIRTUAL_MERKLE_STATS.getMarker(), "Try to flush {}", copy.getFastCopyVersion());
                flushed = tryFlush(copy);
                if (flushed) {
                    logger.debug(VIRTUAL_MERKLE_STATS.getMarker(), "Flushed {}", copy.getFastCopyVersion());
>>>>>>> cb2ee748
                    copies.remove(next);
                }
            }
            if (!flushed && (canBeMerged(next))) {
                assert !copy.isMerged();
                logger.debug(VIRTUAL_MERKLE_STATS.getMarker(), "Merge {}", copy.getFastCopyVersion());
                merge(next);
                logger.debug(VIRTUAL_MERKLE_STATS.getMarker(), "Merged {}", copy.getFastCopyVersion());
                copies.remove(next);
            }
            statistics.setPipelineSize(copies.getSize());
            final long totalSize = currentTotalSize();
            statistics.setNodeCacheSize(totalSize);
            next = next.getNext();
        }
    }

    private void doWork() {
        workScheduled.set(false);
        try {
            hashFlushMerge();
        } catch (final Throwable e) { // NOSONAR: Must cleanup and log if an error occurred since this is on a thread.
            logger.error(EXCEPTION.getMarker(), "exception on virtual pipeline thread", e);
            shutdown(true);
        }
    }

    /**
     * Shutdown the executor service.
     *
     * @param immediately
     * 		If {@code true}, shuts down the service immediately. This will interrupt any threads currently
     * 		running. Useful for when there is an error, or for when the virtual map is no longer in use
     * 		(and therefore any/all pending work will never be used).
     */
    private synchronized void shutdown(final boolean immediately) {
        alive = false;
        if (!executorService.isShutdown()) {
            if (immediately) {
                executorService.shutdownNow();
                fireOnShutdown(immediately);
            } else {
                executorService.submit(() -> fireOnShutdown(false));
                executorService.shutdown();
            }
        }
    }

    /**
     * Waits for any pending flushes or merges to complete and then pauses the pipeline while the
     * given {@link Runnable} executes, and then resumes pipeline operation. Fatal errors happen
     * if the background thread is interrupted.
     *
     * @param label
     * 		A log/error friendly label to describe the runnable
     * @param runnable
     * 		The runnable. Cannot be null.
     */
    void pausePipelineAndExecute(final String label, final Runnable runnable) {
        Objects.requireNonNull(runnable);
        final CountDownLatch waitForBackgroundThreadToStart = new CountDownLatch(1);
        final CountDownLatch waitForRunnableToFinish = new CountDownLatch(1);
        executorService.execute(() -> {
            waitForBackgroundThreadToStart.countDown();

            try {
                waitForRunnableToFinish.await();
            } catch (InterruptedException ie) {
                Thread.currentThread().interrupt();
                throw new RuntimeException(
                        "Fatal error: interrupted while waiting for runnable " + label + " to finish");
            }
        });

        try {
            waitForBackgroundThreadToStart.await();
        } catch (InterruptedException ie) {
            Thread.currentThread().interrupt();
            throw new RuntimeException("Fatal error: failed to start " + label);
        }

        try {
            runnable.run();
        } finally {
            waitForRunnableToFinish.countDown();
        }
    }

    /**
     * Gets whether this pipeline has been terminated.
     *
     * @return True if this pipeline has been terminated.
     */
    public boolean isTerminated() {
        return !alive;
    }

    /**
     * If there is a most-recent copy, calls shutdown on it.
     *
     * @param immediately
     * 		if true then the shutdown is immediate
     */
    private void fireOnShutdown(final boolean immediately) {
        final var copy = mostRecentCopy.get();
        if (copy != null) {
            copy.onShutdown(immediately);
        }
    }

    private static String uppercaseBoolean(final boolean value) {
        return value ? "TRUE" : "FALSE";
    }

    /**
     * This method dumps data about the current state of the pipeline to the log. Useful in emergencies
     * when debugging pipeline failures.
     */
    public void logDebugInfo() {

        final StringBuilder sb = new StringBuilder();

        sb.append("Virtual pipeline dump, ");

        sb.append("  size = ").append(copies.getSize()).append("\n");
        sb.append("Copies listed oldest to newest:\n");

        PipelineListNode<VirtualRoot> next = copies.getFirst();
        int index = 0;
        while (next != null) {
            final VirtualRoot copy = next.getValue();

            sb.append(index);
            sb.append(", should be flushed = ").append(uppercaseBoolean(shouldBeFlushed(copy)));
            sb.append(", can be merged = ").append(uppercaseBoolean(canBeMerged(next)));
            sb.append(", flushed = ").append(uppercaseBoolean(copy.isFlushed()));
            sb.append(", destroyed = ").append(uppercaseBoolean(copy.isDestroyed()));
            sb.append(", hashed = ").append(uppercaseBoolean(copy.isHashed()));
            sb.append(", detached = ").append(uppercaseBoolean(copy.isDetached()));
            sb.append("\n");

            index++;
            next = next.getNext();
        }

        sb.append("There is no problem if this has happened during a freeze.\n");
        logger.info(VIRTUAL_MERKLE_STATS.getMarker(), "{}", sb);
    }

    /**
     * Checks if the copy is already registered in this pipeline.
     *
     * There is a similar method in VirtualRootNode, but it only checks the VirtualPipeline
     * but not if it actually contains the copy.
     *
     * @param copy
     * 		Virtual root copy to check
     * @return
     *        True, if this pipeline already has the copy registered, false otherwise
     */
    private boolean isAlreadyRegistered(final VirtualRoot copy) {
        return !copies.testAll(c -> !copy.equals(c));
    }
}<|MERGE_RESOLUTION|>--- conflicted
+++ resolved
@@ -519,16 +519,10 @@
             }
             boolean flushed = false;
             if ((next == copies.getFirst()) && shouldBeFlushed(copy)) {
-<<<<<<< HEAD
-                flushed = tryFlush(copy);
-                if (flushed) {
-                    logger.debug(VIRTUAL_MERKLE_STATS.getMarker(), "Try to flush {}", copy.getFastCopyVersion());
-=======
                 logger.debug(VIRTUAL_MERKLE_STATS.getMarker(), "Try to flush {}", copy.getFastCopyVersion());
                 flushed = tryFlush(copy);
                 if (flushed) {
                     logger.debug(VIRTUAL_MERKLE_STATS.getMarker(), "Flushed {}", copy.getFastCopyVersion());
->>>>>>> cb2ee748
                     copies.remove(next);
                 }
             }
