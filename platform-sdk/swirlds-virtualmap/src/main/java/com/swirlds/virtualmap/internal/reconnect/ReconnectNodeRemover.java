// SPDX-License-Identifier: Apache-2.0
package com.swirlds.virtualmap.internal.reconnect;

import static com.swirlds.logging.legacy.LogMarker.RECONNECT;

import com.hedera.pbj.runtime.io.buffer.Bytes;
import com.swirlds.virtualmap.datasource.VirtualLeafBytes;
import com.swirlds.virtualmap.internal.Path;
import com.swirlds.virtualmap.internal.RecordAccessor;
import edu.umd.cs.findbugs.annotations.NonNull;
import org.apache.logging.log4j.LogManager;
import org.apache.logging.log4j.Logger;

/**
 * During reconnect, information about all existing nodes is sent from the teacher to the learner. However,
 * the leaner may have old nodes in its virtual tree, and these nodes aren't transferred from the teacher.
 * This class is used to identify such stale nodes in the learner tree. The list of nodes to remove is then
 * used during flushes that happen periodically during reconnects (during hashing).
 *
 * <p>Node remover gets notifications about internal and leaf nodes received from the teacher during reconnect
 * and checks what nodes were in the learner (original) virtual tree at the corresponding paths. For example,
 * if an internal node is received for a path from the teacher, but it was a leaf node on the learner, the
 * key (that corresponds to that leaf) needs to removed. Other cases are handled in a similar way.
 *
 * <p>One particular case is complicated. Assume the learner tree has a key K at path N, and the teacher has
 * the same key at path M, and M &lt; N, while at path N the teacher has a different key L. During reconnects the
 * path M is processed first. At this step, some old key is marked for removal. Some time later path N is
 * processed, and this time key K is marked for removal, but this is wrong as it's still a valid key, just at
 * a different path. To handle this case, during flushes we check all leaf candidates for removal, where in
 * the tree they are located. In the scenario above, when path M was processed, key location was changed from N
 * to M. Later during flush, key K is in the list of candidates to remove, but with path N (this is where it
 * was originally located in the learner tree). Since the path is different, the leaf will not be actually
 * removed from disk.
 */
public class ReconnectNodeRemover {

    private static final Logger logger = LogManager.getLogger(ReconnectNodeRemover.class);

    /**
     * The last leaf path of the new tree being received.
     */
    private long newLastLeafPath;

    /**
     * Can be used to access the tree being constructed.
     */
<<<<<<< HEAD
    private final RecordAccessor oldRecords;
=======
    private final RecordAccessor<K, V> oldRecords;
>>>>>>> 16667fa2

    /**
     * The first leaf path of the original merkle tree.
     */
    private final long oldFirstLeafPath;

    /**
     * The last leaf path of the original merkle tree.
     */
    private final long oldLastLeafPath;

    /**
<<<<<<< HEAD
     * Set of keys (actually, keys + paths) collected for removal. This set is empties every
     * time {@link #getRecordsToDelete()} is called, and a new set is started. The set is
     * populated in {@link #newLeafNode(long, Bytes)} based on what is received from the
     * teacher (method args) and what was on the learner ({@link #oldRecords}).
     */
    private Set<VirtualLeafBytes> leavesToDelete = new HashSet<>();
=======
     * A flusher used to delete old leaves from the data source.
     */
    private final ReconnectHashLeafFlusher<K, V> flusher;
>>>>>>> 16667fa2

    /**
     * Create an object responsible for removing virtual map nodes during a reconnect.
     *
     * @param oldRecords
     * 		a record accessor for the original map from before the reconnect
     * @param oldFirstLeafPath
     * 		the original first leaf path from before the reconnect
     * @param oldLastLeafPath
     * 		the original last leaf path from before the reconnect
     */
    public ReconnectNodeRemover(
<<<<<<< HEAD
            final RecordAccessor oldRecords, final long oldFirstLeafPath, final long oldLastLeafPath) {
=======
            @NonNull final RecordAccessor<K, V> oldRecords,
            final long oldFirstLeafPath,
            final long oldLastLeafPath,
            @NonNull final ReconnectHashLeafFlusher<K, V> flusher) {
>>>>>>> 16667fa2
        this.oldRecords = oldRecords;
        this.oldFirstLeafPath = oldFirstLeafPath;
        this.oldLastLeafPath = oldLastLeafPath;
        this.flusher = flusher;
    }

    /**
     * Set the first/last leaf path for the tree as it will be after reconnect is completed. Expected
     * to be called before the first node is passed to this object.
     *
     * <p>If the old learner tree contained fewer elements than the new tree from the teacher, all leaves
     * from the old {@code firstLeafPath} inclusive to the new {@code firstLeafPath} exclusive are
     * marked for deletion.
     *
     * @param newFirstLeafPath
     * 		the first leaf path after reconnect completes
     * @param newLastLeafPath
     * 		the last leaf path after reconnect completes
     */
    public synchronized void setPathInformation(final long newFirstLeafPath, final long newLastLeafPath) {
        flusher.start(newFirstLeafPath, newLastLeafPath);
        this.newLastLeafPath = newLastLeafPath;
        if (oldLastLeafPath > 0) {
            // no-op if new first leaf path is less or equal to old first leaf path
            for (long path = oldFirstLeafPath; path < Math.min(newFirstLeafPath, oldLastLeafPath + 1); path++) {
<<<<<<< HEAD
                final VirtualLeafBytes oldRecord = oldRecords.findLeafRecord(path);
=======
                final VirtualLeafRecord<K, V> oldRecord = oldRecords.findLeafRecord(path, false);
>>>>>>> 16667fa2
                assert oldRecord != null;
                flusher.deleteLeaf(oldRecord);
            }
        }
    }

    /**
     * Register the receipt of a new leaf node. If the leaf node is in the position that was formally occupied by
     * a leaf node then this method will ensure that the old leaf node is properly deleted.
     *
     * @param path
     * 		the path to the node
     * @param newKey
     * 		the key of the new leaf node
     */
<<<<<<< HEAD
    public synchronized void newLeafNode(final long path, final Bytes newKey) {
        final VirtualLeafBytes oldRecord = oldRecords.findLeafRecord(path);
        if ((oldRecord != null) && !newKey.equals(oldRecord.keyBytes())) {
            leavesToDelete.add(oldRecord);
=======
    public synchronized void newLeafNode(final long path, final K newKey) {
        final VirtualLeafRecord<K, V> oldRecord = oldRecords.findLeafRecord(path, false);
        if ((oldRecord != null) && !newKey.equals(oldRecord.getKey())) {
            flusher.deleteLeaf(oldRecord);
>>>>>>> 16667fa2
        }
    }

    public synchronized void allNodesReceived() {
        logger.info(
                RECONNECT.getMarker(),
                "allNodesReceived(): newLastLeafPath = " + newLastLeafPath + ", oldLastLeafPath = " + oldLastLeafPath);
        final long firstOldStalePath = (newLastLeafPath == Path.INVALID_PATH) ? 1 : newLastLeafPath + 1;
        // No-op if newLastLeafPath is greater or equal to oldLastLeafPath
        for (long p = firstOldStalePath; p <= oldLastLeafPath; p++) {
<<<<<<< HEAD
            final VirtualLeafBytes<?> oldExtraLeafRecord = oldRecords.findLeafRecord(p);
=======
            final VirtualLeafRecord<K, V> oldExtraLeafRecord = oldRecords.findLeafRecord(p, false);
>>>>>>> 16667fa2
            assert oldExtraLeafRecord != null || p < oldFirstLeafPath;
            if (oldExtraLeafRecord != null) {
                flusher.deleteLeaf(oldExtraLeafRecord);
            }
        }
    }
<<<<<<< HEAD

    /**
     * Return a stream of keys collected so far for deletion. The set of collected keys is reset,
     * so subsequent calls to this method will return different keys collected in {@link
     * #newLeafNode(long, Bytes)}.
     *
     * @return a stream of keys to be deleted. Only the key and path in these records
     * 		are populated, all other data is uninitialized.
     */
    public synchronized Stream<VirtualLeafBytes> getRecordsToDelete() {
        final Stream<VirtualLeafBytes> stream = leavesToDelete.stream();
        // Don't use clear(), as it would affect the returned stream
        leavesToDelete = new HashSet<>();
        return stream;
    }
=======
>>>>>>> 16667fa2
}<|MERGE_RESOLUTION|>--- conflicted
+++ resolved
@@ -3,8 +3,9 @@
 
 import static com.swirlds.logging.legacy.LogMarker.RECONNECT;
 
-import com.hedera.pbj.runtime.io.buffer.Bytes;
-import com.swirlds.virtualmap.datasource.VirtualLeafBytes;
+import com.swirlds.virtualmap.VirtualKey;
+import com.swirlds.virtualmap.VirtualValue;
+import com.swirlds.virtualmap.datasource.VirtualLeafRecord;
 import com.swirlds.virtualmap.internal.Path;
 import com.swirlds.virtualmap.internal.RecordAccessor;
 import edu.umd.cs.findbugs.annotations.NonNull;
@@ -31,8 +32,13 @@
  * to M. Later during flush, key K is in the list of candidates to remove, but with path N (this is where it
  * was originally located in the learner tree). Since the path is different, the leaf will not be actually
  * removed from disk.
+ *
+ * @param <K>
+ * 		the type of the key
+ * @param <V>
+ * 		the type of the value
  */
-public class ReconnectNodeRemover {
+public class ReconnectNodeRemover<K extends VirtualKey, V extends VirtualValue> {
 
     private static final Logger logger = LogManager.getLogger(ReconnectNodeRemover.class);
 
@@ -44,11 +50,7 @@
     /**
      * Can be used to access the tree being constructed.
      */
-<<<<<<< HEAD
-    private final RecordAccessor oldRecords;
-=======
     private final RecordAccessor<K, V> oldRecords;
->>>>>>> 16667fa2
 
     /**
      * The first leaf path of the original merkle tree.
@@ -61,18 +63,9 @@
     private final long oldLastLeafPath;
 
     /**
-<<<<<<< HEAD
-     * Set of keys (actually, keys + paths) collected for removal. This set is empties every
-     * time {@link #getRecordsToDelete()} is called, and a new set is started. The set is
-     * populated in {@link #newLeafNode(long, Bytes)} based on what is received from the
-     * teacher (method args) and what was on the learner ({@link #oldRecords}).
-     */
-    private Set<VirtualLeafBytes> leavesToDelete = new HashSet<>();
-=======
      * A flusher used to delete old leaves from the data source.
      */
     private final ReconnectHashLeafFlusher<K, V> flusher;
->>>>>>> 16667fa2
 
     /**
      * Create an object responsible for removing virtual map nodes during a reconnect.
@@ -85,14 +78,10 @@
      * 		the original last leaf path from before the reconnect
      */
     public ReconnectNodeRemover(
-<<<<<<< HEAD
-            final RecordAccessor oldRecords, final long oldFirstLeafPath, final long oldLastLeafPath) {
-=======
             @NonNull final RecordAccessor<K, V> oldRecords,
             final long oldFirstLeafPath,
             final long oldLastLeafPath,
             @NonNull final ReconnectHashLeafFlusher<K, V> flusher) {
->>>>>>> 16667fa2
         this.oldRecords = oldRecords;
         this.oldFirstLeafPath = oldFirstLeafPath;
         this.oldLastLeafPath = oldLastLeafPath;
@@ -118,11 +107,7 @@
         if (oldLastLeafPath > 0) {
             // no-op if new first leaf path is less or equal to old first leaf path
             for (long path = oldFirstLeafPath; path < Math.min(newFirstLeafPath, oldLastLeafPath + 1); path++) {
-<<<<<<< HEAD
-                final VirtualLeafBytes oldRecord = oldRecords.findLeafRecord(path);
-=======
                 final VirtualLeafRecord<K, V> oldRecord = oldRecords.findLeafRecord(path, false);
->>>>>>> 16667fa2
                 assert oldRecord != null;
                 flusher.deleteLeaf(oldRecord);
             }
@@ -138,17 +123,10 @@
      * @param newKey
      * 		the key of the new leaf node
      */
-<<<<<<< HEAD
-    public synchronized void newLeafNode(final long path, final Bytes newKey) {
-        final VirtualLeafBytes oldRecord = oldRecords.findLeafRecord(path);
-        if ((oldRecord != null) && !newKey.equals(oldRecord.keyBytes())) {
-            leavesToDelete.add(oldRecord);
-=======
     public synchronized void newLeafNode(final long path, final K newKey) {
         final VirtualLeafRecord<K, V> oldRecord = oldRecords.findLeafRecord(path, false);
         if ((oldRecord != null) && !newKey.equals(oldRecord.getKey())) {
             flusher.deleteLeaf(oldRecord);
->>>>>>> 16667fa2
         }
     }
 
@@ -159,33 +137,11 @@
         final long firstOldStalePath = (newLastLeafPath == Path.INVALID_PATH) ? 1 : newLastLeafPath + 1;
         // No-op if newLastLeafPath is greater or equal to oldLastLeafPath
         for (long p = firstOldStalePath; p <= oldLastLeafPath; p++) {
-<<<<<<< HEAD
-            final VirtualLeafBytes<?> oldExtraLeafRecord = oldRecords.findLeafRecord(p);
-=======
             final VirtualLeafRecord<K, V> oldExtraLeafRecord = oldRecords.findLeafRecord(p, false);
->>>>>>> 16667fa2
             assert oldExtraLeafRecord != null || p < oldFirstLeafPath;
             if (oldExtraLeafRecord != null) {
                 flusher.deleteLeaf(oldExtraLeafRecord);
             }
         }
     }
-<<<<<<< HEAD
-
-    /**
-     * Return a stream of keys collected so far for deletion. The set of collected keys is reset,
-     * so subsequent calls to this method will return different keys collected in {@link
-     * #newLeafNode(long, Bytes)}.
-     *
-     * @return a stream of keys to be deleted. Only the key and path in these records
-     * 		are populated, all other data is uninitialized.
-     */
-    public synchronized Stream<VirtualLeafBytes> getRecordsToDelete() {
-        final Stream<VirtualLeafBytes> stream = leavesToDelete.stream();
-        // Don't use clear(), as it would affect the returned stream
-        leavesToDelete = new HashSet<>();
-        return stream;
-    }
-=======
->>>>>>> 16667fa2
 }