--- conflicted
+++ resolved
@@ -12,10 +12,7 @@
     requires transitive com.swirlds.config.api;
     requires com.swirlds.base;
     requires com.swirlds.logging;
-<<<<<<< HEAD
     requires org.apache.logging.log4j;
-=======
->>>>>>> 88be8cbf
     requires java.management; // Test dependency
     requires java.sql;
     requires org.apache.logging.log4j;
