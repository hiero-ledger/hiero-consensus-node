--- conflicted
+++ resolved
@@ -154,16 +154,13 @@
                 new VirtualLeafBytes<>(11, G_KEY, GRAPE, TestValueCodec.INSTANCE),
                 new VirtualLeafBytes<>(12, B_KEY, BANANA, TestValueCodec.INSTANCE));
         map.getDataSource()
-<<<<<<< HEAD
                 .saveRecords(
                         6,
                         12,
                         createHashChunkStream(VIRTUAL_MAP_CONFIG.virtualHasherChunkHeight(), leaves),
                         leaves.stream(),
-                        Stream.empty());
-=======
-                .saveRecords(6, 12, leaves.stream().map(this::hashRecord), leaves.stream(), Stream.empty(), false);
->>>>>>> 31e7fe89
+                        Stream.empty(),
+                        false);
 
         VirtualHashRecord virtualHashRecord = new VirtualHashRecord(2, null);
         VirtualInternalNode internalNode = new VirtualInternalNode(map, virtualHashRecord);
