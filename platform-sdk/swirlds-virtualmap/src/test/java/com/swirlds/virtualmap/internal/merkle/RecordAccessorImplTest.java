// SPDX-License-Identifier: Apache-2.0
package com.swirlds.virtualmap.internal.merkle;

import static com.swirlds.virtualmap.internal.Path.INVALID_PATH;
import static com.swirlds.virtualmap.test.fixtures.VirtualMapTestUtils.CONFIGURATION;
import static com.swirlds.virtualmap.test.fixtures.VirtualMapTestUtils.VM_LABEL;
import static org.junit.jupiter.api.Assertions.assertEquals;
import static org.junit.jupiter.api.Assertions.assertNotNull;
import static org.junit.jupiter.api.Assertions.assertNull;
import static org.junit.jupiter.api.Assertions.assertSame;
import static org.junit.jupiter.api.Assertions.assertThrows;

import com.hedera.pbj.runtime.io.buffer.Bytes;
import com.swirlds.metrics.api.Metrics;
import com.swirlds.virtualmap.config.VirtualMapConfig;
import com.swirlds.virtualmap.datasource.VirtualDataSource;
import com.swirlds.virtualmap.datasource.VirtualHashRecord;
import com.swirlds.virtualmap.datasource.VirtualLeafBytes;
import com.swirlds.virtualmap.internal.cache.VirtualNodeCache;
<<<<<<< HEAD
import com.swirlds.virtualmap.test.fixtures.DummyVirtualStateAccessor;
=======
>>>>>>> 56f18df0
import com.swirlds.virtualmap.test.fixtures.InMemoryBuilder;
import com.swirlds.virtualmap.test.fixtures.InMemoryDataSource;
import com.swirlds.virtualmap.test.fixtures.TestKey;
import com.swirlds.virtualmap.test.fixtures.TestValue;
import com.swirlds.virtualmap.test.fixtures.TestValueCodec;
import edu.umd.cs.findbugs.annotations.NonNull;
import java.io.IOException;
import java.io.UncheckedIOException;
import java.nio.charset.StandardCharsets;
import java.nio.file.Path;
import java.util.stream.Stream;
import org.hiero.base.crypto.Cryptography;
import org.hiero.base.crypto.CryptographyProvider;
import org.hiero.base.crypto.Hash;
import org.junit.jupiter.api.BeforeEach;
import org.junit.jupiter.api.DisplayName;
import org.junit.jupiter.api.Test;

public class RecordAccessorImplTest {

    private static final int MAX_PATH = 12;
    private static final Cryptography CRYPTO = CryptographyProvider.getInstance();

    private static final long UNCHANGED_INTERNAL_PATH = 1;
    private static final long CHANGED_INTERNAL_PATH = 2;
    private static final long CHANGED_LEAF_PATH = 5;
    private static final long CHANGED_LEAF_KEY = 11;
    private static final long UNCHANGED_LEAF_PATH = 7;
    private static final long DELETED_INTERNAL_PATH = 5;
    private static final long OLD_DELETED_INTERNAL_PATH = 13; // This is bogus in the real world but OK for this test
    private static final long DELETED_LEAF_PATH = 12;
    private static final long BOGUS_LEAF_PATH = 22;

    private BreakableDataSource dataSource;
    private RecordAccessorImpl records;
    private RecordAccessorImpl mutableRecords;

    @BeforeEach
    void setUp() throws IOException {
<<<<<<< HEAD
        DummyVirtualStateAccessor state = new DummyVirtualStateAccessor();
=======
        VirtualMapState state = new VirtualMapState(VM_LABEL);
>>>>>>> 56f18df0
        VirtualNodeCache cache = new VirtualNodeCache(CONFIGURATION.getConfigData(VirtualMapConfig.class));
        dataSource = new BreakableDataSource();
        records = new RecordAccessorImpl(state, cache, dataSource);

        // Prepopulate the database with some records
        final VirtualHashRecord root = internal(0);
        final VirtualHashRecord left = internal(1);
        final VirtualHashRecord right = internal(2);
        final VirtualHashRecord leftLeft = internal(3);
        final VirtualHashRecord leftRight = internal(4);
        final VirtualHashRecord rightLeft = internal(5);
        final VirtualLeafBytes firstLeaf = leaf(6);
        final VirtualLeafBytes secondLeaf = leaf(7);
        final VirtualLeafBytes thirdLeaf = leaf(8);
        final VirtualLeafBytes fourthLeaf = leaf(9);
        final VirtualLeafBytes fifthLeaf = leaf(10);
        final VirtualLeafBytes sixthLeaf = leaf(11);
        final VirtualLeafBytes seventhLeaf = leaf(12);

        dataSource.saveRecords(
                6,
                12,
                Stream.of(root, left, right, leftLeft, leftRight, rightLeft),
                Stream.of(firstLeaf, secondLeaf, thirdLeaf, fourthLeaf, fifthLeaf, sixthLeaf, seventhLeaf),
                Stream.empty());

        // Prepopulate the cache with some of those records. Some will be deleted, some will be modified, some will
        // not be in the cache.
        final var rootChanged =
                new VirtualHashRecord(0, CRYPTO.digestSync("0 changed".getBytes(StandardCharsets.UTF_8)));
        final var rightChanged = new VirtualHashRecord(
                CHANGED_INTERNAL_PATH, CRYPTO.digestSync("2 changed".getBytes(StandardCharsets.UTF_8)));
        var sixthLeafMoved = leaf(11);
        sixthLeafMoved = sixthLeafMoved.withPath(CHANGED_LEAF_PATH);
        final var seventhLeafGone = leaf(DELETED_LEAF_PATH);

        cache.putLeaf(sixthLeafMoved);
        cache.deleteLeaf(seventhLeafGone);
        cache.deleteHash(DELETED_INTERNAL_PATH);
        cache.deleteHash(OLD_DELETED_INTERNAL_PATH);
        mutableRecords = new RecordAccessorImpl(state, cache.copy(), dataSource);
        cache.prepareForHashing();
        cache.putHash(rootChanged);
        cache.putHash(rightChanged);

        // Set up the state for a 6 leaf in memory tree
        state.setLastLeafPath(10);
        state.setFirstLeafPath(5);
    }

    @Test
    @DisplayName("findHash of invalid path throws")
    void findHashInvalidPathThrows() {
        assertThrows(AssertionError.class, () -> records.findHash(INVALID_PATH), "Should throw");
    }

    @Test
    @DisplayName("findHash of bad path returns null")
    void findHashBadPath() {
        assertNull(records.findHash(MAX_PATH + 1), "Should have been null");
    }

    @Test
    @DisplayName("findHash in cache returns same instance")
    void findHashInCacheReturnsSameInstance() {
        final var hash = records.findHash(CHANGED_INTERNAL_PATH);
        assertNotNull(hash, "Did not find record");
        assertSame(hash, records.findHash(CHANGED_INTERNAL_PATH), "Did not find the same in memory instance!");
    }

    @Test
    @DisplayName("findHash of record on disk works")
    void findHashOnDiskReturns() {
        final var hash = records.findHash(UNCHANGED_INTERNAL_PATH);
        assertNotNull(hash, "Did not find record");
        assertEquals(hash, records.findHash(UNCHANGED_INTERNAL_PATH), "Did not find the same hash on disk");
    }

    @Test
    @DisplayName("findHash of record with broken data source throws")
    void findHashOnDiskWhenBrokenThrows() {
        dataSource.throwExceptionOnLoadHashByPath = true;
        assertThrows(
                UncheckedIOException.class,
                () -> records.findHash(UNCHANGED_INTERNAL_PATH),
                " Should have thrown UncheckedIOException");
    }

    @Test
    @DisplayName("findHash of deleted record returns null")
    void findHashWhenDeletedIsNull() {
        assertNull(records.findHash(OLD_DELETED_INTERNAL_PATH), "Deleted records should be null");
    }

    @Test
    @DisplayName("findLeafRecord of invalid path throws")
    void findLeafRecordInvalidPathThrows() {
        assertThrows(AssertionError.class, () -> records.findLeafRecord(INVALID_PATH), "Should throw");
    }

    // findLeafRecord by key with "true" puts it in the cache
    // findLeafRecord by path with "true" puts it in the cache

    @Test
    @DisplayName("findLeafRecord by key of bogus key returns null")
    void findLeafRecordBogusKey() {
        assertNull(records.findLeafRecord(TestKey.longToKey(BOGUS_LEAF_PATH)), "Should be null");
    }

    @Test
    @DisplayName("findLeafRecord by key in cache returns same instance")
    void findLeafRecordByKeyInCacheReturnsSameInstance() {
        final var leaf = records.findLeafRecord(TestKey.longToKey(CHANGED_LEAF_KEY));
        assertNotNull(leaf, "Did not find record");
        assertEquals(CHANGED_LEAF_PATH, leaf.path(), "Unexpected path in record");
        assertEquals(TestKey.longToKey(CHANGED_LEAF_KEY), leaf.keyBytes(), "Unexpected key in record");
        assertSame(
                leaf,
                records.findLeafRecord(TestKey.longToKey(CHANGED_LEAF_KEY)),
                "Did not find the same in memory instance!");
    }

    @Test
    @DisplayName("findLeafRecord by key of record on disk works")
    void findLeafRecordByKeyOnDiskReturns() {
        final var leaf = records.findLeafRecord(TestKey.longToKey(UNCHANGED_LEAF_PATH));
        assertNotNull(leaf, "Did not find record");
        assertEquals(UNCHANGED_LEAF_PATH, leaf.path(), "Unexpected path in record");
        assertSame(
                leaf,
                records.findLeafRecord(TestKey.longToKey(UNCHANGED_LEAF_PATH)),
                "Found the same instance on disk? Shouldn't happen!");
    }

    @Test
    @DisplayName("findLeafRecord by key of record with broken data source throws")
    void findLeafRecordByKeyOnDiskWhenBrokenThrows() {
        dataSource.throwExceptionOnLoadLeafRecordByKey = true;
        final Bytes key = TestKey.longToKey(UNCHANGED_LEAF_PATH);
        assertThrows(
                UncheckedIOException.class,
                () -> records.findLeafRecord(key),
                "Should have thrown UncheckedIOException");
    }

    @Test
    @DisplayName("findLeafRecord by key of deleted record returns null")
    void findLeafRecordByKeyWhenDeletedIsNull() {
        assertNull(records.findLeafRecord(TestKey.longToKey(DELETED_LEAF_PATH)), "Deleted records should be null");
    }

    @Test
    @DisplayName("findLeafRecord of bad path returns null")
    void findLeafRecordBadPath() {
        assertNull(records.findLeafRecord(BOGUS_LEAF_PATH), "Should be null");
    }

    @Test
    @DisplayName("findLeafRecord by path in cache returns same instance")
    void findLeafRecordByPathInCacheReturnsSameInstance() {
        final var leaf = records.findLeafRecord(CHANGED_LEAF_PATH);
        assertNotNull(leaf, "Did not find record");
        assertEquals(CHANGED_LEAF_PATH, leaf.path(), "Unexpected path in record");
        assertSame(leaf, records.findLeafRecord(CHANGED_LEAF_PATH), "Did not find the same in memory instance!");
    }

    @Test
    @DisplayName("findLeafRecord by path of record on disk works")
    void findLeafRecordByPathOnDiskReturns() {
        final var leaf = records.findLeafRecord(UNCHANGED_LEAF_PATH);
        assertNotNull(leaf, "Did not find record");
        assertEquals(UNCHANGED_LEAF_PATH, leaf.path(), "Unexpected path in record");
        assertSame(
                leaf,
                records.findLeafRecord(UNCHANGED_LEAF_PATH),
                "Found the same instance on disk? Shouldn't happen!");
    }

    @Test
    @DisplayName("findLeafRecord by key on disk 'copy' true returns a record that is now in the cache")
    void findLeafRecordOnDiskPathCopy() {
        final var record = mutableRecords.findLeafRecord(UNCHANGED_LEAF_PATH);
        assertNotNull(record, "Should not be null");
        assertSame(record, mutableRecords.findLeafRecord(UNCHANGED_LEAF_PATH), "Should have been the same");
    }

    @Test
    @DisplayName("findLeafRecord by path of record with broken data source throws")
    void findLeafRecordByPathOnDiskWhenBrokenThrows() {
        dataSource.throwExceptionOnLoadLeafRecordByPath = true;
        assertThrows(
                UncheckedIOException.class,
                () -> records.findLeafRecord(UNCHANGED_LEAF_PATH),
                "Should have thrown UncheckedIOException");
    }

    @Test
    @DisplayName("findLeafRecord by path of deleted record returns null")
    void findLeafRecordByPathWhenDeletedIsNull() {
        assertNull(records.findLeafRecord(DELETED_LEAF_PATH), "Deleted records should be null");
    }

    @Test
    @DisplayName("findKey consistent with findLeafRecord by path")
    void findLeafRecordByKeyByPath() {
        final Bytes key = TestKey.longToKey(UNCHANGED_LEAF_PATH);
        final long path = records.findKey(key);
        final VirtualLeafBytes<?> record = records.findLeafRecord(path);
        assertEquals(key, record.keyBytes());
    }

    private static final class BreakableDataSource implements VirtualDataSource {

        private final InMemoryDataSource delegate = new InMemoryBuilder().build("delegate", true);
        boolean throwExceptionOnLoadLeafRecordByKey = false;
        boolean throwExceptionOnLoadLeafRecordByPath = false;
        boolean throwExceptionOnLoadHashByPath = false;

        @Override
        public VirtualLeafBytes<?> loadLeafRecord(final Bytes key) throws IOException {
            if (throwExceptionOnLoadLeafRecordByKey) {
                throw new IOException("Thrown by loadLeafRecord by key");
            }
            return delegate.loadLeafRecord(key);
        }

        @Override
        public VirtualLeafBytes<?> loadLeafRecord(final long path) throws IOException {
            if (throwExceptionOnLoadLeafRecordByPath) {
                throw new IOException("Thrown by loadLeafRecord by path");
            }
            return delegate.loadLeafRecord(path);
        }

        @Override
        public long findKey(final Bytes key) throws IOException {
            return delegate.findKey(key);
        }

        @Override
        public Hash loadHash(final long path) throws IOException {
            if (throwExceptionOnLoadHashByPath) {
                throw new IOException("Thrown by loadInternalRecord");
            }
            return delegate.loadHash(path);
        }

        @Override
        public void saveRecords(
                final long firstLeafPath,
                final long lastLeafPath,
                @NonNull final Stream<VirtualHashRecord> pathHashRecordsToUpdate,
                @NonNull final Stream<VirtualLeafBytes> leafRecordsToAddOrUpdate,
                @NonNull final Stream<VirtualLeafBytes> leafRecordsToDelete,
                final boolean isReconnectContext)
                throws IOException {
            delegate.saveRecords(
                    firstLeafPath,
                    lastLeafPath,
                    pathHashRecordsToUpdate,
                    leafRecordsToAddOrUpdate,
                    leafRecordsToDelete,
                    isReconnectContext);
        }

        @Override
        public void close(final boolean keepData) throws IOException {
            throw new UnsupportedOperationException("Not implemented by these tests");
        }

        @Override
        public void snapshot(final Path snapshotDirectory) throws IOException {
            throw new UnsupportedOperationException("Not implemented for these tests");
        }

        /**
         * {@inheritDoc}
         */
        @Override
        public void copyStatisticsFrom(final VirtualDataSource that) {
            // this database has no statistics
        }

        /**
         * {@inheritDoc}
         */
        @Override
        public void registerMetrics(final Metrics metrics) {
            // this database has no statistics
        }

        @Override
        public long getFirstLeafPath() {
            return delegate.getFirstLeafPath();
        }

        @Override
        public long getLastLeafPath() {
            return delegate.getLastLeafPath();
        }

        @Override
        public void enableBackgroundCompaction() {
            delegate.enableBackgroundCompaction();
        }

        @Override
        public void stopAndDisableBackgroundCompaction() {
            delegate.stopAndDisableBackgroundCompaction();
        }
    }

    private static VirtualHashRecord internal(long num) {
        return new VirtualHashRecord(num, CRYPTO.digestSync(("" + num).getBytes(StandardCharsets.UTF_8)));
    }

    private static VirtualLeafBytes<TestValue> leaf(long num) {
        return new VirtualLeafBytes<>(num, TestKey.longToKey(num), new TestValue(num), TestValueCodec.INSTANCE);
    }
}<|MERGE_RESOLUTION|>--- conflicted
+++ resolved
@@ -17,10 +17,6 @@
 import com.swirlds.virtualmap.datasource.VirtualHashRecord;
 import com.swirlds.virtualmap.datasource.VirtualLeafBytes;
 import com.swirlds.virtualmap.internal.cache.VirtualNodeCache;
-<<<<<<< HEAD
-import com.swirlds.virtualmap.test.fixtures.DummyVirtualStateAccessor;
-=======
->>>>>>> 56f18df0
 import com.swirlds.virtualmap.test.fixtures.InMemoryBuilder;
 import com.swirlds.virtualmap.test.fixtures.InMemoryDataSource;
 import com.swirlds.virtualmap.test.fixtures.TestKey;
@@ -60,11 +56,7 @@
 
     @BeforeEach
     void setUp() throws IOException {
-<<<<<<< HEAD
-        DummyVirtualStateAccessor state = new DummyVirtualStateAccessor();
-=======
         VirtualMapState state = new VirtualMapState(VM_LABEL);
->>>>>>> 56f18df0
         VirtualNodeCache cache = new VirtualNodeCache(CONFIGURATION.getConfigData(VirtualMapConfig.class));
         dataSource = new BreakableDataSource();
         records = new RecordAccessorImpl(state, cache, dataSource);
