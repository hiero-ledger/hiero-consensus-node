// SPDX-License-Identifier: Apache-2.0
package com.swirlds.virtualmap.internal.hash;

import static com.swirlds.virtualmap.test.fixtures.VirtualMapTestUtils.VIRTUAL_MAP_CONFIG;
import static org.junit.jupiter.api.Assertions.assertDoesNotThrow;
import static org.junit.jupiter.api.Assertions.assertEquals;
import static org.junit.jupiter.api.Assertions.assertNull;
import static org.junit.jupiter.api.Assertions.assertThrows;
import static org.junit.jupiter.api.Assertions.assertTrue;
import static org.junit.jupiter.api.Assertions.fail;

import com.swirlds.virtualmap.datasource.VirtualHashRecord;
import com.swirlds.virtualmap.datasource.VirtualLeafBytes;
import com.swirlds.virtualmap.internal.Path;
import com.swirlds.virtualmap.test.fixtures.TestKey;
import com.swirlds.virtualmap.test.fixtures.TestValue;
import com.swirlds.virtualmap.test.fixtures.TestValueCodec;
import com.swirlds.virtualmap.test.fixtures.VirtualTestBase;
import java.util.ArrayDeque;
import java.util.ArrayList;
import java.util.Deque;
import java.util.HashSet;
import java.util.Iterator;
import java.util.List;
import java.util.Set;
import java.util.function.LongFunction;
import java.util.stream.Collectors;
import java.util.stream.LongStream;
import java.util.stream.Stream;
import org.hiero.base.crypto.Hash;
import org.hiero.base.utility.test.fixtures.tags.TestComponentTags;
import org.junit.jupiter.api.DisplayName;
import org.junit.jupiter.api.Tag;
import org.junit.jupiter.api.Test;
import org.junit.jupiter.params.ParameterizedTest;
import org.junit.jupiter.params.provider.Arguments;
import org.junit.jupiter.params.provider.MethodSource;

/**
 * Tests for the {@link VirtualHasher}.
 */
class VirtualHasherTest extends VirtualHasherTestBase {

    /**
     * If the stream is null, an NPE will be raised.
     */
    @Test
    @Tag(TestComponentTags.VMAP)
    @DisplayName("Null stream produces NPE")
    void nullStreamProducesNPE() {
        final TestDataSource ds = new TestDataSource(1, 2);
        final VirtualHasher hasher = new VirtualHasher();
        assertThrows(
                NullPointerException.class,
                () -> hasher.hash(ds::loadHash, null, 1, 2, null, VIRTUAL_MAP_CONFIG),
                "Call should have produced an NPE");
    }

    /**
     * If the stream is empty, a null hash is returned.
     */
    @Test
    @Tag(TestComponentTags.VMAP)
    @DisplayName("Empty stream results in a null hash")
    @SuppressWarnings({"MismatchedQueryAndUpdateOfCollection", "RedundantOperationOnEmptyContainer"})
    void emptyStreamProducesNull() {
        final TestDataSource ds = new TestDataSource(1, 2);
        final VirtualHasher hasher = new VirtualHasher();
        final List<VirtualLeafBytes> leaves = new ArrayList<>();
        assertNull(
                hasher.hash(ds::loadHash, leaves.iterator(), 1, 2, null, VIRTUAL_MAP_CONFIG),
                "Call should have returned a null hash");
    }

    /**
     * If either the firstLeafPath or lastLeafPath is &lt; 1, then a null hash is returned.
     */
    @Test
    @Tag(TestComponentTags.VMAP)
    @DisplayName("Invalid leaf paths")
    void invalidLeafPaths() {
        final TestDataSource ds = new TestDataSource(Path.INVALID_PATH, Path.INVALID_PATH);
        final VirtualHasher hasher = new VirtualHasher();
        final List<VirtualLeafBytes> emptyLeaves = new ArrayList<>();
        // Empty dirty leaves stream -> null hash
        assertNull(
                hasher.hash(
                        ds::loadHash,
                        emptyLeaves.iterator(),
                        Path.INVALID_PATH,
                        Path.INVALID_PATH,
                        null,
                        VIRTUAL_MAP_CONFIG),
                "Call should have produced null");
        assertNull(
                hasher.hash(ds::loadHash, emptyLeaves.iterator(), Path.INVALID_PATH, 2, null, VIRTUAL_MAP_CONFIG),
                "Call should have produced null");
        assertNull(
                hasher.hash(ds::loadHash, emptyLeaves.iterator(), 1, Path.INVALID_PATH, null, VIRTUAL_MAP_CONFIG),
                "Call should have produced null");
        assertNull(
                hasher.hash(ds::loadHash, emptyLeaves.iterator(), 0, 2, null, VIRTUAL_MAP_CONFIG),
                "Call should have produced null");
        assertNull(
                hasher.hash(ds::loadHash, emptyLeaves.iterator(), 1, 0, null, VIRTUAL_MAP_CONFIG),
                "Call should have produced null");
        // Non-empty dirty leaves stream + empty leaf path range -> IllegalStateException
        final List<VirtualLeafBytes> nonEmptyLeaves = new ArrayList<>();
        nonEmptyLeaves.add(appleLeaf(VirtualTestBase.A_PATH));
        assertThrows(
                IllegalArgumentException.class,
                () -> hasher.hash(
                        ds::loadHash,
                        nonEmptyLeaves.iterator(),
                        Path.INVALID_PATH,
                        Path.INVALID_PATH,
                        null,
                        VIRTUAL_MAP_CONFIG),
                "Non-null leaves iterator + invalid paths should throw an exception");
        assertThrows(
                IllegalArgumentException.class,
                () -> hasher.hash(ds::loadHash, nonEmptyLeaves.iterator(), 0, 2, null, VIRTUAL_MAP_CONFIG),
                "Non-null leaves iterator + invalid paths should throw an exception");
        assertThrows(
                IllegalArgumentException.class,
                () -> hasher.hash(ds::loadHash, nonEmptyLeaves.iterator(), 1, 0, null, VIRTUAL_MAP_CONFIG),
                "Non-null leaves iterator + invalid paths should throw an exception");
    }

    /**
     * Test a large variety of different tree shapes and sizes and a variety of different dirty leaves
     * in those trees.
     *
     * @param firstLeafPath
     * 		The first leaf path.
     * @param lastLeafPath
     * 		The last leaf path.
     * @param dirtyPaths
     * 		The leaf paths that are dirty in this tree.
     */
    @ParameterizedTest
    @MethodSource("hashingPermutations")
    @Tag(TestComponentTags.VMAP)
    @DisplayName("Test various dirty nodes in a tree")
    void hashingPermutations(final long firstLeafPath, final long lastLeafPath, final List<Long> dirtyPaths) {
        final TestDataSource ds = new TestDataSource(firstLeafPath, lastLeafPath);
        final HashingListener listener = new HashingListener();
        final VirtualHasher hasher = new VirtualHasher();
        final Hash expected = hashTree(ds);
        final List<VirtualLeafBytes> leaves = invalidateNodes(ds, dirtyPaths.stream());
        final Hash rootHash =
                hasher.hash(ds::loadHash, leaves.iterator(), firstLeafPath, lastLeafPath, listener, VIRTUAL_MAP_CONFIG);
        assertEquals(expected, rootHash, "Hash value does not match expected");

        // Make sure the saver saw each dirty node exactly once.
        final Set<Long> savedInternals = listener.unsortedInternals().stream()
                .map(VirtualHashRecord::path)
                .collect(Collectors.toSet());
        final Set<VirtualHashRecord> seenInternals = new HashSet<>();
        for (final Long dirtyPath : dirtyPaths) {
            VirtualHashRecord internal = ds.getInternal(dirtyPath);
            while (internal != null && internal.path() > 0) {
                assertTrue(savedInternals.contains(internal.path()), "Expected true");
                seenInternals.add(internal);
                internal = ds.getInternal(Path.getParentPath(internal.path()));
            }
        }
        assertTrue(savedInternals.contains(0L), "Expected true");
        assertEquals(savedInternals.size(), seenInternals.size() + 1, "Expected equals");
        assertCallsAreBalanced(listener);
    }

    /**
     * Generate permutations of trees for testing hashing.
     *
     * @return
     * 		The stream of args.
     */
    private static Stream<Arguments> hashingPermutations() {
        // Generate every permutation for the number of leaves 1-4. 1 leaf, 2 leaves, 3 leaves, 4 leaves,
        // and every permutation of those with leaves dirty and clean.
        final List<Arguments> args = new ArrayList<>();
        // 1 leaf
        args.add(Arguments.of(1L, 1L, List.of(1L)));
        // 2 leaves
        args.add(Arguments.of(1L, 2L, List.of(1L)));
        args.add(Arguments.of(1L, 2L, List.of(2L)));
        args.add(Arguments.of(1L, 2L, List.of(1L, 2L)));
        // 3 leaves
        args.add(Arguments.of(2L, 4L, List.of(2L)));
        args.add(Arguments.of(2L, 4L, List.of(3L)));
        args.add(Arguments.of(2L, 4L, List.of(2L, 3L)));
        args.add(Arguments.of(2L, 4L, List.of(4L)));
        args.add(Arguments.of(2L, 4L, List.of(2L, 4L)));
        args.add(Arguments.of(2L, 4L, List.of(3L, 4L)));
        args.add(Arguments.of(2L, 4L, List.of(2L, 3L, 4L)));
        // 4 leaves
        args.add(Arguments.of(3L, 6L, List.of(3L)));
        args.add(Arguments.of(3L, 6L, List.of(4L)));
        args.add(Arguments.of(3L, 6L, List.of(3L, 4L)));
        args.add(Arguments.of(3L, 6L, List.of(5L)));
        args.add(Arguments.of(3L, 6L, List.of(3L, 5L)));
        args.add(Arguments.of(3L, 6L, List.of(4L, 5L)));
        args.add(Arguments.of(3L, 6L, List.of(3L, 4L, 5L)));
        args.add(Arguments.of(3L, 6L, List.of(6L)));
        args.add(Arguments.of(3L, 6L, List.of(3L, 6L)));
        args.add(Arguments.of(3L, 6L, List.of(4L, 6L)));
        args.add(Arguments.of(3L, 6L, List.of(3L, 4L, 6L)));
        args.add(Arguments.of(3L, 6L, List.of(5L, 6L)));
        args.add(Arguments.of(3L, 6L, List.of(3L, 5L, 6L)));
        args.add(Arguments.of(3L, 6L, List.of(4L, 5L, 6L)));
        args.add(Arguments.of(3L, 6L, List.of(3L, 4L, 5L, 6L)));

        // Generate every permutation of which leaves are clean and dirty. This method assumes
        // that the set of leaves is path 6-12 only.
        //
        // Imagine a bitset where each bit position represents whether a given leaf
        // should be clean or dirty, and we generate an Arguments instance for each
        // permutation of that bitset.
        for (int i = 1; i < Math.pow(2, 7); i++) {
            final List<Long> dirtyIndexes = new ArrayList<>();
            for (long j = 6, bits = i; j < 13; j++, bits >>= 1) {
                if ((bits & 0x1) == 1) {
                    dirtyIndexes.add(j);
                }
            }
            args.add(Arguments.of(6L, 12L, dirtyIndexes));
        }

        // Generate a useful set of scenarios for the medium tree case, where the "medium" tree is still
        // quite small (32 or 53 leaves), but still large enough that we cannot test every permutation.
        // We will test edge cases (1 dirty, all 53 permutations; all dirty; 1 dirty at start and end; etc.).
        // We will also test a few thousand pseudo-random varieties for a little fuzz testing.
        //
        // Setup tests for a 32 leaf tree -- such that all leaves form a single rank in the tree.
        // First test all permutations of 1 dirty leaf
        long firstLeafPath = 31;
        long lastLeafPath = 62;
        for (long i = firstLeafPath; i <= lastLeafPath; i++) {
            args.add(Arguments.of(firstLeafPath, lastLeafPath, List.of(i)));
        }
        // Then test the first and last both being dirty
        args.add(Arguments.of(firstLeafPath, lastLeafPath, List.of(firstLeafPath, lastLeafPath)));
        // Then test some random assortment
        args.addAll(randomDirtyLeaves(1000, firstLeafPath, lastLeafPath));

        // Setup tests for the 32 leaf tree -- such that leaves spread across two ranks,
        // with almost all leaves on the lower rank and only 2 leaves on the bottom rank.
        // All 32 permutations of a single leaf being dirty
        firstLeafPath = 32;
        lastLeafPath = 64;
        for (long i = firstLeafPath; i <= lastLeafPath; i++) {
            args.add(Arguments.of(firstLeafPath, lastLeafPath, List.of(i)));
        }
        // Then test the first and last both being dirty
        args.add(Arguments.of(firstLeafPath, lastLeafPath, List.of(firstLeafPath, lastLeafPath)));
        // Then test some random assortment
        args.addAll(randomDirtyLeaves(2000, firstLeafPath, lastLeafPath));

        // Setup tests for the 53 leaf tree -- such that leaves spread across two ranks.
        // All 53 permutations of a single leaf being dirty
        firstLeafPath = 52;
        lastLeafPath = 104;
        for (long i = firstLeafPath; i <= lastLeafPath; i++) {
            args.add(Arguments.of(firstLeafPath, lastLeafPath, List.of(i)));
        }
        // Then test the first and last both being dirty
        args.add(Arguments.of(firstLeafPath, lastLeafPath, List.of(firstLeafPath, lastLeafPath)));
        // Then test some random assortment
        args.addAll(randomDirtyLeaves(1000, firstLeafPath, lastLeafPath));

        // Generate a useful sample of tree configurations between 4 and 6 ranks deep, and a random sampling
        // of dirty nodes within those trees.
        for (firstLeafPath = 7L, lastLeafPath = 14L; firstLeafPath < 31L; firstLeafPath++, lastLeafPath += 2) {
            for (long i = firstLeafPath; i <= lastLeafPath; i++) {
                args.add(Arguments.of(firstLeafPath, lastLeafPath, List.of(i)));
            }
            args.add(Arguments.of(firstLeafPath, lastLeafPath, List.of(firstLeafPath, lastLeafPath)));
            args.addAll(randomDirtyLeaves(100, firstLeafPath, lastLeafPath));
        }

        return args.stream();
    }

    /**
     * Given our "canonical" 53-leaf dirty list (as used during the design phase when diagramming),
     * run the test repeatedly to make sure it always works. Early on I found some threading bugs
     * this way, and I want to make sure that given the same input we get the same result every time.
     * <p>
     * If this test fails, then there is a legitimate issue. If it passes, it only means that we
     * *may* not have a problem. So if this is intermittent, then we have a problem.
     */
    @Test
    @Tag(TestComponentTags.VMAP)
    @DisplayName("Test the same situation over and over and over")
    void repeatedTest() {
<<<<<<< HEAD
        final TestDataSource ds = new TestDataSource(52L, 104L);
        final VirtualHasher hasher = new VirtualHasher();
=======
        final long firstLeafPath = 52L;
        final long lastLeafPath = firstLeafPath * 2;
        final TestDataSource ds = new TestDataSource(firstLeafPath, lastLeafPath);
        final VirtualHasher<TestKey, TestValue> hasher = new VirtualHasher<>();
>>>>>>> 8cce124c
        final Hash expected = hashTree(ds);
        final List<Long> dirtyLeafPaths = List.of(
                53L, 56L, 59L, 63L, 66L, 72L, 76L, 77L, 80L, 81L, 82L, 83L, 85L, 87L, 88L, 94L, 96L, 100L, 104L);

        // Iterate a thousand times, doing the same thing. If there are race conditions among the hashing threads,
        // this will *likely* find it.
        for (int i = 0; i < 1000; i++) {
<<<<<<< HEAD
            final List<VirtualLeafBytes> leaves = invalidateNodes(ds, dirtyLeafPaths.stream());
            final Hash rootHash = hasher.hash(ds::loadHash, leaves.iterator(), 52L, 104L, VIRTUAL_MAP_CONFIG);
=======
            final List<VirtualLeafRecord<TestKey, TestValue>> leaves = invalidateNodes(ds, dirtyLeafPaths.stream());
            final Hash rootHash =
                    hasher.hash(ds::loadHash, leaves.iterator(), firstLeafPath, lastLeafPath, null, VIRTUAL_MAP_CONFIG);
>>>>>>> 8cce124c
            assertEquals(expected, rootHash, "Expected equals");
        }
    }

    /**
     * Test that the various callbacks on the listener are called the expected number of times.
     * For this test, I'm using our "canonical" example. I wish I could post the image directly
     * in these javadocs. Instead, look for the images in the design docs.
     */
    @Test
    @Tag(TestComponentTags.VMAP)
    @DisplayName("Verify methods on the listener are called at the right frequency")
    void listenerCallCounts() {
        final long firstLeafPath = 52L;
        final long lastLeafPath = firstLeafPath * 2;
        final TestDataSource ds = new TestDataSource(firstLeafPath, lastLeafPath);
        final HashingListener listener = new HashingListener();
        final VirtualHasher hasher = new VirtualHasher();
        hashTree(ds);
        final List<Long> dirtyLeafPaths = List.of(
                53L, 56L, 59L, 63L, 66L, 72L, 76L, 77L, 80L, 81L, 82L, 83L, 85L, 87L, 88L, 94L, 96L, 100L, 104L);

<<<<<<< HEAD
        final List<VirtualLeafBytes> leaves = invalidateNodes(ds, dirtyLeafPaths.stream());
        hasher.hash(ds::loadHash, leaves.iterator(), 52L, 104L, listener, VIRTUAL_MAP_CONFIG);
=======
        final List<VirtualLeafRecord<TestKey, TestValue>> leaves = invalidateNodes(ds, dirtyLeafPaths.stream());
        hasher.hash(ds::loadHash, leaves.iterator(), firstLeafPath, lastLeafPath, listener, VIRTUAL_MAP_CONFIG);
>>>>>>> 8cce124c

        // Check the different callbacks were called the correct number of times
        assertEquals(1, listener.onHashingStartedCallCount, "Unexpected count");
        assertEquals(61, listener.onNodeHashedCallCount, "Unexpected count");
        assertEquals(1, listener.onHashingCompletedCallCount, "Unexpected count");

        // Validate the calls were all balanced
        assertCallsAreBalanced(listener);
    }

    /**
     * We found a bug while doing large reconnect tests where the VirtualHasher was asking for
     * {@link VirtualHashRecord}s before they had been written (#4251). In reality, the
     * hasher never should have been asking for those records in the first place (this was a
     * needless performance problem). This test covers that specific case.
     */
    @Test
    @Tag(TestComponentTags.VMAP)
    @DisplayName("Verify the hasher does not ask for internal records it will recreate")
    void hasherDoesNotAskForInternalsItWillRecreate() {
        final HashingListener listener = new HashingListener();
        final VirtualHasher hasher = new VirtualHasher();

        // We will simulate growing the tree from 53 leaves to 106 leaves (doubling the size) and providing
        // all new leaves. This will guarantee that some internal nodes live at the paths that leaves used
        // to. We'll then hash in several batches. If there are no exceptions, then we're OK.
        final long firstLeafPath = 105L;
        final long lastLeafPath = 211L;
        final Iterator<VirtualLeafBytes> dirtyLeaves = LongStream.range(firstLeafPath, lastLeafPath)
                .mapToObj(path -> new VirtualLeafBytes(
                        path, TestKey.longToKey(path), new TestValue(path), TestValueCodec.INSTANCE))
                .iterator();

        final LongFunction<Hash> hashReader = path -> {
            throw new AssertionError("Hashes not be queried");
        };

        assertDoesNotThrow(
                () -> {
                    hasher.hash(hashReader, dirtyLeaves, firstLeafPath, lastLeafPath, listener, VIRTUAL_MAP_CONFIG);
                },
                "Hashing should not throw an exception");
    }

    @SuppressWarnings("SpellCheckingInspection")
    private static void assertCallsAreBalanced(final HashingListener listener) {
        // Check the call order was correct. Something like:
        final Deque<Character> tokenStack = new ArrayDeque<>();
        final String tokens = listener.callHistory.toString();
        for (int i = 0; i < tokens.length(); i++) {
            final char token = tokens.charAt(i);
            switch (token) {
                case HashingListener.ON_HASHING_STARTED_SYMBOL:
                    tokenStack.push(token);
                    break;
                case HashingListener.ON_INTERNAL_SYMBOL:
                    break;
                case HashingListener.ON_HASHING_COMPLETED_SYMBOL:
                    assertEquals(
                            HashingListener.ON_HASHING_STARTED_SYMBOL,
                            tokenStack.pop(),
                            "Unbalanced calls: expected onHashingCompleted to be called");
                    break;
                default:
                    fail("Unexpected token " + token);
            }
        }
    }

    /**
     * An implementation of {@link VirtualHashListener} used during testing. Specifically, we need to capture
     * the set of internal and leaf records that are sent to the listener during hashing to validate
     * that hashing visited everything we expect.
     */
    private static final class HashingListener implements VirtualHashListener {

        static final char ON_HASHING_STARTED_SYMBOL = '{';
        static final char ON_HASHING_COMPLETED_SYMBOL = '}';
        static final char ON_INTERNAL_SYMBOL = 'I';

        private int onHashingStartedCallCount = 0;
        private int onNodeHashedCallCount = 0;
        private int onHashingCompletedCallCount = 0;
        private final StringBuilder callHistory = new StringBuilder();

        private final List<VirtualHashRecord> internals = new ArrayList<>();

        synchronized List<VirtualHashRecord> unsortedInternals() {
            return new ArrayList<>(internals);
        }

        @Override
        public synchronized void onHashingStarted(final long firstLeafPath, final long lastLeafPath) {
            onHashingStartedCallCount++;
            callHistory.append(ON_HASHING_STARTED_SYMBOL);
            internals.clear();
        }

        @Override
        public synchronized void onNodeHashed(final long path, final Hash hash) {
            onNodeHashedCallCount++;
            callHistory.append(ON_INTERNAL_SYMBOL);
            internals.add(new VirtualHashRecord(path, hash));
        }

        @Override
        public synchronized void onHashingCompleted() {
            onHashingCompletedCallCount++;
            callHistory.append(ON_HASHING_COMPLETED_SYMBOL);
        }
    }
}<|MERGE_RESOLUTION|>--- conflicted
+++ resolved
@@ -10,11 +10,10 @@
 import static org.junit.jupiter.api.Assertions.fail;
 
 import com.swirlds.virtualmap.datasource.VirtualHashRecord;
-import com.swirlds.virtualmap.datasource.VirtualLeafBytes;
+import com.swirlds.virtualmap.datasource.VirtualLeafRecord;
 import com.swirlds.virtualmap.internal.Path;
 import com.swirlds.virtualmap.test.fixtures.TestKey;
 import com.swirlds.virtualmap.test.fixtures.TestValue;
-import com.swirlds.virtualmap.test.fixtures.TestValueCodec;
 import com.swirlds.virtualmap.test.fixtures.VirtualTestBase;
 import java.util.ArrayDeque;
 import java.util.ArrayList;
@@ -49,7 +48,7 @@
     @DisplayName("Null stream produces NPE")
     void nullStreamProducesNPE() {
         final TestDataSource ds = new TestDataSource(1, 2);
-        final VirtualHasher hasher = new VirtualHasher();
+        final VirtualHasher<TestKey, TestValue> hasher = new VirtualHasher<>();
         assertThrows(
                 NullPointerException.class,
                 () -> hasher.hash(ds::loadHash, null, 1, 2, null, VIRTUAL_MAP_CONFIG),
@@ -65,8 +64,8 @@
     @SuppressWarnings({"MismatchedQueryAndUpdateOfCollection", "RedundantOperationOnEmptyContainer"})
     void emptyStreamProducesNull() {
         final TestDataSource ds = new TestDataSource(1, 2);
-        final VirtualHasher hasher = new VirtualHasher();
-        final List<VirtualLeafBytes> leaves = new ArrayList<>();
+        final VirtualHasher<TestKey, TestValue> hasher = new VirtualHasher<>();
+        final List<VirtualLeafRecord<TestKey, TestValue>> leaves = new ArrayList<>();
         assertNull(
                 hasher.hash(ds::loadHash, leaves.iterator(), 1, 2, null, VIRTUAL_MAP_CONFIG),
                 "Call should have returned a null hash");
@@ -80,8 +79,8 @@
     @DisplayName("Invalid leaf paths")
     void invalidLeafPaths() {
         final TestDataSource ds = new TestDataSource(Path.INVALID_PATH, Path.INVALID_PATH);
-        final VirtualHasher hasher = new VirtualHasher();
-        final List<VirtualLeafBytes> emptyLeaves = new ArrayList<>();
+        final VirtualHasher<TestKey, TestValue> hasher = new VirtualHasher<>();
+        final List<VirtualLeafRecord<TestKey, TestValue>> emptyLeaves = new ArrayList<>();
         // Empty dirty leaves stream -> null hash
         assertNull(
                 hasher.hash(
@@ -105,7 +104,7 @@
                 hasher.hash(ds::loadHash, emptyLeaves.iterator(), 1, 0, null, VIRTUAL_MAP_CONFIG),
                 "Call should have produced null");
         // Non-empty dirty leaves stream + empty leaf path range -> IllegalStateException
-        final List<VirtualLeafBytes> nonEmptyLeaves = new ArrayList<>();
+        final List<VirtualLeafRecord<TestKey, TestValue>> nonEmptyLeaves = new ArrayList<>();
         nonEmptyLeaves.add(appleLeaf(VirtualTestBase.A_PATH));
         assertThrows(
                 IllegalArgumentException.class,
@@ -145,9 +144,9 @@
     void hashingPermutations(final long firstLeafPath, final long lastLeafPath, final List<Long> dirtyPaths) {
         final TestDataSource ds = new TestDataSource(firstLeafPath, lastLeafPath);
         final HashingListener listener = new HashingListener();
-        final VirtualHasher hasher = new VirtualHasher();
+        final VirtualHasher<TestKey, TestValue> hasher = new VirtualHasher<>();
         final Hash expected = hashTree(ds);
-        final List<VirtualLeafBytes> leaves = invalidateNodes(ds, dirtyPaths.stream());
+        final List<VirtualLeafRecord<TestKey, TestValue>> leaves = invalidateNodes(ds, dirtyPaths.stream());
         final Hash rootHash =
                 hasher.hash(ds::loadHash, leaves.iterator(), firstLeafPath, lastLeafPath, listener, VIRTUAL_MAP_CONFIG);
         assertEquals(expected, rootHash, "Hash value does not match expected");
@@ -294,15 +293,10 @@
     @Tag(TestComponentTags.VMAP)
     @DisplayName("Test the same situation over and over and over")
     void repeatedTest() {
-<<<<<<< HEAD
-        final TestDataSource ds = new TestDataSource(52L, 104L);
-        final VirtualHasher hasher = new VirtualHasher();
-=======
         final long firstLeafPath = 52L;
         final long lastLeafPath = firstLeafPath * 2;
         final TestDataSource ds = new TestDataSource(firstLeafPath, lastLeafPath);
         final VirtualHasher<TestKey, TestValue> hasher = new VirtualHasher<>();
->>>>>>> 8cce124c
         final Hash expected = hashTree(ds);
         final List<Long> dirtyLeafPaths = List.of(
                 53L, 56L, 59L, 63L, 66L, 72L, 76L, 77L, 80L, 81L, 82L, 83L, 85L, 87L, 88L, 94L, 96L, 100L, 104L);
@@ -310,14 +304,9 @@
         // Iterate a thousand times, doing the same thing. If there are race conditions among the hashing threads,
         // this will *likely* find it.
         for (int i = 0; i < 1000; i++) {
-<<<<<<< HEAD
-            final List<VirtualLeafBytes> leaves = invalidateNodes(ds, dirtyLeafPaths.stream());
-            final Hash rootHash = hasher.hash(ds::loadHash, leaves.iterator(), 52L, 104L, VIRTUAL_MAP_CONFIG);
-=======
             final List<VirtualLeafRecord<TestKey, TestValue>> leaves = invalidateNodes(ds, dirtyLeafPaths.stream());
             final Hash rootHash =
                     hasher.hash(ds::loadHash, leaves.iterator(), firstLeafPath, lastLeafPath, null, VIRTUAL_MAP_CONFIG);
->>>>>>> 8cce124c
             assertEquals(expected, rootHash, "Expected equals");
         }
     }
@@ -335,18 +324,13 @@
         final long lastLeafPath = firstLeafPath * 2;
         final TestDataSource ds = new TestDataSource(firstLeafPath, lastLeafPath);
         final HashingListener listener = new HashingListener();
-        final VirtualHasher hasher = new VirtualHasher();
+        final VirtualHasher<TestKey, TestValue> hasher = new VirtualHasher<>();
         hashTree(ds);
         final List<Long> dirtyLeafPaths = List.of(
                 53L, 56L, 59L, 63L, 66L, 72L, 76L, 77L, 80L, 81L, 82L, 83L, 85L, 87L, 88L, 94L, 96L, 100L, 104L);
 
-<<<<<<< HEAD
-        final List<VirtualLeafBytes> leaves = invalidateNodes(ds, dirtyLeafPaths.stream());
-        hasher.hash(ds::loadHash, leaves.iterator(), 52L, 104L, listener, VIRTUAL_MAP_CONFIG);
-=======
         final List<VirtualLeafRecord<TestKey, TestValue>> leaves = invalidateNodes(ds, dirtyLeafPaths.stream());
         hasher.hash(ds::loadHash, leaves.iterator(), firstLeafPath, lastLeafPath, listener, VIRTUAL_MAP_CONFIG);
->>>>>>> 8cce124c
 
         // Check the different callbacks were called the correct number of times
         assertEquals(1, listener.onHashingStartedCallCount, "Unexpected count");
@@ -368,16 +352,16 @@
     @DisplayName("Verify the hasher does not ask for internal records it will recreate")
     void hasherDoesNotAskForInternalsItWillRecreate() {
         final HashingListener listener = new HashingListener();
-        final VirtualHasher hasher = new VirtualHasher();
+        final VirtualHasher<TestKey, TestValue> hasher = new VirtualHasher<>();
 
         // We will simulate growing the tree from 53 leaves to 106 leaves (doubling the size) and providing
         // all new leaves. This will guarantee that some internal nodes live at the paths that leaves used
         // to. We'll then hash in several batches. If there are no exceptions, then we're OK.
         final long firstLeafPath = 105L;
         final long lastLeafPath = 211L;
-        final Iterator<VirtualLeafBytes> dirtyLeaves = LongStream.range(firstLeafPath, lastLeafPath)
-                .mapToObj(path -> new VirtualLeafBytes(
-                        path, TestKey.longToKey(path), new TestValue(path), TestValueCodec.INSTANCE))
+        final Iterator<VirtualLeafRecord<TestKey, TestValue>> dirtyLeaves = LongStream.range(
+                        firstLeafPath, lastLeafPath)
+                .mapToObj(path -> new VirtualLeafRecord<>(path, new TestKey(path), new TestValue(path)))
                 .iterator();
 
         final LongFunction<Hash> hashReader = path -> {
@@ -421,7 +405,7 @@
      * the set of internal and leaf records that are sent to the listener during hashing to validate
      * that hashing visited everything we expect.
      */
-    private static final class HashingListener implements VirtualHashListener {
+    private static final class HashingListener implements VirtualHashListener<TestKey, TestValue> {
 
         static final char ON_HASHING_STARTED_SYMBOL = '{';
         static final char ON_HASHING_COMPLETED_SYMBOL = '}';
