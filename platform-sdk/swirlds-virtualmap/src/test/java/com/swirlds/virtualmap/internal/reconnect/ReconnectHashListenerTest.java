// SPDX-License-Identifier: Apache-2.0
package com.swirlds.virtualmap.internal.reconnect;

import static com.swirlds.virtualmap.test.fixtures.VirtualMapTestUtils.CONFIGURATION;
import static com.swirlds.virtualmap.test.fixtures.VirtualMapTestUtils.VIRTUAL_MAP_CONFIG;
import static com.swirlds.virtualmap.test.fixtures.VirtualMapTestUtils.hashChunkStreamSize;
import static org.junit.jupiter.api.Assertions.assertEquals;
import static org.junit.jupiter.api.Assertions.assertThrows;
import static org.junit.jupiter.api.Assertions.fail;
import static org.mockito.Mockito.mock;

import com.hedera.pbj.runtime.io.buffer.Bytes;
import com.swirlds.metrics.api.Metrics;
import com.swirlds.virtualmap.config.VirtualMapConfig;
import com.swirlds.virtualmap.datasource.VirtualDataSource;
import com.swirlds.virtualmap.datasource.VirtualHashChunk;
import com.swirlds.virtualmap.datasource.VirtualLeafBytes;
import com.swirlds.virtualmap.internal.hash.VirtualHasher;
import com.swirlds.virtualmap.internal.merkle.VirtualMapStatistics;
import com.swirlds.virtualmap.test.fixtures.InMemoryBuilder;
import com.swirlds.virtualmap.test.fixtures.TestKey;
import com.swirlds.virtualmap.test.fixtures.TestValue;
import edu.umd.cs.findbugs.annotations.NonNull;
import java.io.IOException;
import java.nio.charset.StandardCharsets;
import java.nio.file.Path;
import java.util.ArrayList;
import java.util.Comparator;
import java.util.List;
import java.util.TreeSet;
import java.util.stream.LongStream;
import java.util.stream.Stream;
import org.hiero.base.crypto.Cryptography;
import org.hiero.base.crypto.CryptographyProvider;
import org.hiero.base.crypto.Hash;
import org.junit.jupiter.api.DisplayName;
import org.junit.jupiter.api.Test;
import org.junit.jupiter.params.ParameterizedTest;
import org.junit.jupiter.params.provider.ValueSource;

class ReconnectHashListenerTest {

    private static final Cryptography CRYPTO = CryptographyProvider.getInstance();

    @Test
    @DisplayName("Null flusher throws")
    void nullFlusherThrows() {
        assertThrows(
                NullPointerException.class,
                () -> new ReconnectHashListener(null),
                "A null flusher should produce an NPE");
    }

    @Test
    @DisplayName("Valid configurations create an instance")
    void goodLeafPaths() {
        final ReconnectHashLeafFlusher flusher = mock(ReconnectHashLeafFlusher.class);
        try {
            new ReconnectHashListener(flusher);
        } catch (Exception e) {
            fail("Should have been able to create the instance", e);
        }
    }

    @SuppressWarnings("unchecked")
    @ParameterizedTest
    @ValueSource(ints = {2, 10, 100, 1000, 10_000, 100_000, 1_000_000})
    @DisplayName("Flushed data is always done in the right order")
    void flushOrder(int size) {
        final VirtualDataSourceSpy ds =
                new VirtualDataSourceSpy(new InMemoryBuilder().build("flushOrder", null, true, false));

        final VirtualMapStatistics statistics = mock(VirtualMapStatistics.class);
        final int hashChunkHeight = VIRTUAL_MAP_CONFIG.virtualHasherChunkHeight();
        final ReconnectHashLeafFlusher flusher = new ReconnectHashLeafFlusher(
                ds, hashChunkHeight, VIRTUAL_MAP_CONFIG.reconnectFlushInterval(), statistics);

        // 100 leaves would have firstLeafPath = 99, lastLeafPath = 198
        final int first = size - 1;
        final int last = 2 * size - 2;
        final ReconnectHashListener listener = new ReconnectHashListener(flusher);
        final VirtualHasher hasher = new VirtualHasher();
        hasher.hash(
                this::hash,
                null,
                LongStream.range(first, last + 1).mapToObj(this::leaf).iterator(),
                first,
                last,
                listener,
                CONFIGURATION.getConfigData(VirtualMapConfig.class));

        // Now validate that everything showed up the data source in ordered chunks
        final TreeSet<VirtualHashChunk> allFlushedChunks =
                new TreeSet<>(Comparator.comparingLong(VirtualHashChunk::path));
        for (List<VirtualHashChunk> internalRecords : ds.internalRecords) {
            allFlushedChunks.addAll(internalRecords);
        }

        final long expectedFlushedChunkCount = hashChunkStreamSize(hashChunkHeight, 1, last + 1);

        assertEquals(expectedFlushedChunkCount, allFlushedChunks.size(), "Some internal records were not written!");
        int chunkId = 0;
        for (VirtualHashChunk rec : allFlushedChunks) {
            final long path = rec.path();
            final long expectedPath = VirtualHashChunk.chunkIdToChunkPath(chunkId, hashChunkHeight);
            assertEquals(
                    expectedPath, path, "Path did not match expectation. path=" + path + ", expected=" + expectedPath);
            chunkId++;
        }

        final TreeSet<VirtualLeafBytes> allLeafRecords =
                new TreeSet<>(Comparator.comparingLong(VirtualLeafBytes::path));

        for (List<VirtualLeafBytes> leafRecords : ds.leafRecords) {
            allLeafRecords.addAll(leafRecords);
        }

        assertEquals(size, allLeafRecords.size(), "Some leaf records were not written!");
        long expected = first;
        for (VirtualLeafBytes rec : allLeafRecords) {
            final long path = rec.path();
            assertEquals(expected, path, "Path did not match expectation. path=" + path + ", expected=" + expected);
            expected++;
        }
    }

    private VirtualLeafBytes leaf(long path) {
        return new VirtualLeafBytes(path, TestKey.longToKey(path), new TestValue(path).toBytes());
    }

    private Hash hash(long path) {
        return CRYPTO.digestSync(("" + path).getBytes(StandardCharsets.UTF_8));
    }

    private static final class VirtualDataSourceSpy implements VirtualDataSource {

        private final VirtualDataSource delegate;

        private final List<List<VirtualHashChunk>> internalRecords = new ArrayList<>();
        private final List<List<VirtualLeafBytes>> leafRecords = new ArrayList<>();

        VirtualDataSourceSpy(VirtualDataSource delegate) {
            this.delegate = delegate;
        }

        @Override
        public void close(final boolean keepData) throws IOException {
            delegate.close(keepData);
        }

        @Override
        public void saveRecords(
                final long firstLeafPath,
                final long lastLeafPath,
                @NonNull final Stream<VirtualHashChunk> hashChunksToUpdate,
                @NonNull final Stream<VirtualLeafBytes> leafRecordsToAddOrUpdate,
                @NonNull final Stream<VirtualLeafBytes> leafRecordsToDelete,
                final boolean isReconnectContext)
                throws IOException {
            final var ir = hashChunksToUpdate.toList();
            this.internalRecords.add(ir);
            final var lr = leafRecordsToAddOrUpdate.toList();
            this.leafRecords.add(lr);
            delegate.saveRecords(
                    firstLeafPath, lastLeafPath, ir.stream(), lr.stream(), leafRecordsToDelete, isReconnectContext);
        }

        @Override
<<<<<<< HEAD
        public void saveRecords(
                final long firstLeafPath,
                final long lastLeafPath,
                @NonNull final Stream<VirtualHashChunk> hashChunksToUpdate,
                @NonNull final Stream<VirtualLeafBytes> leafRecordsToAddOrUpdate,
                @NonNull final Stream<VirtualLeafBytes> leafRecordsToDelete)
                throws IOException {

            saveRecords(
                    firstLeafPath,
                    lastLeafPath,
                    hashChunksToUpdate,
                    leafRecordsToAddOrUpdate,
                    leafRecordsToDelete,
                    true);
        }

        @Override
=======
>>>>>>> 31e7fe89
        public VirtualLeafBytes loadLeafRecord(final Bytes key) throws IOException {
            return delegate.loadLeafRecord(key);
        }

        @Override
        public VirtualLeafBytes loadLeafRecord(final long path) throws IOException {
            return delegate.loadLeafRecord(path);
        }

        @Override
        public long findKey(final Bytes key) throws IOException {
            return delegate.findKey(key);
        }

        @Override
        public VirtualHashChunk loadHashChunk(final long chunkId) throws IOException {
            return delegate.loadHashChunk(chunkId);
        }

        @Override
        public void snapshot(final Path snapshotDirectory) throws IOException {
            delegate.snapshot(snapshotDirectory);
        }

        /**
         * {@inheritDoc}
         */
        @Override
        public void copyStatisticsFrom(final VirtualDataSource that) {
            // this database has no statistics
        }

        /**
         * {@inheritDoc}
         */
        @Override
        public void registerMetrics(final Metrics metrics) {
            // this database has no statistics
        }

        @Override
        public long getFirstLeafPath() {
            return delegate.getFirstLeafPath();
        }

        @Override
        public long getLastLeafPath() {
            return delegate.getLastLeafPath();
        }

        @Override
        public void enableBackgroundCompaction() {
            // no op
        }

        @Override
        public void stopAndDisableBackgroundCompaction() {
            // no op
        }
    }
}<|MERGE_RESOLUTION|>--- conflicted
+++ resolved
@@ -166,27 +166,6 @@
         }
 
         @Override
-<<<<<<< HEAD
-        public void saveRecords(
-                final long firstLeafPath,
-                final long lastLeafPath,
-                @NonNull final Stream<VirtualHashChunk> hashChunksToUpdate,
-                @NonNull final Stream<VirtualLeafBytes> leafRecordsToAddOrUpdate,
-                @NonNull final Stream<VirtualLeafBytes> leafRecordsToDelete)
-                throws IOException {
-
-            saveRecords(
-                    firstLeafPath,
-                    lastLeafPath,
-                    hashChunksToUpdate,
-                    leafRecordsToAddOrUpdate,
-                    leafRecordsToDelete,
-                    true);
-        }
-
-        @Override
-=======
->>>>>>> 31e7fe89
         public VirtualLeafBytes loadLeafRecord(final Bytes key) throws IOException {
             return delegate.loadLeafRecord(key);
         }
