--- conflicted
+++ resolved
@@ -31,10 +31,7 @@
     private VirtualInternalNode leftLeft;
     private VirtualInternalNode leftRight;
     private VirtualInternalNode rightLeft;
-<<<<<<< HEAD
-=======
     private VirtualInternalNode rightRight;
->>>>>>> 56f18df0
     private VirtualLeafNode a;
     private VirtualLeafNode b;
     private VirtualLeafNode c;
