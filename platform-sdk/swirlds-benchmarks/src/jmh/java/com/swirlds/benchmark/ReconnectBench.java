--- conflicted
+++ resolved
@@ -111,9 +111,8 @@
 
         final Random random = new Random(randomSeed);
 
-<<<<<<< HEAD
-        teacherMap = createEmptyMap("teacher");
-        learnerMap = createEmptyMap("learner");
+        teacherMap = createEmptyMap();
+        learnerMap = createEmptyMap();
 
         final AtomicReference<VirtualMap> teacherRef = new AtomicReference<>(teacherMap);
         final AtomicReference<VirtualMap> learnerRef = new AtomicReference<>(learnerMap);
@@ -137,37 +136,6 @@
 
         teacherMap = flushMap(teacherMap);
         learnerMap = flushMap(learnerMap);
-=======
-        final List<VirtualMap> maps = new ArrayList<>();
-
-        for (int mapIndex = 0; mapIndex < mapCount; mapIndex++) {
-            final AtomicReference<VirtualMap> teacherRef = new AtomicReference<>(createEmptyMap());
-            final AtomicReference<VirtualMap> learnerRef = new AtomicReference<>(createEmptyMap());
-
-            new StateBuilder(BenchmarkKey::longToKey, BenchmarkValue::new)
-                    .buildState(
-                            random,
-                            (long) numRecords * numFiles,
-                            teacherAddProbability,
-                            teacherRemoveProbability,
-                            teacherModifyProbability,
-                            buildVMPopulator(teacherRef),
-                            buildVMPopulator(learnerRef),
-                            i -> {
-                                if (i % numRecords == 0) {
-                                    System.err.printf("Copying files for i=%,d\n", i);
-                                    teacherRef.set(copyMap(teacherRef.get()));
-                                    learnerRef.set(copyMap(learnerRef.get()));
-                                }
-                            });
-
-            teacherRef.set(flushMap(teacherRef.get()));
-            learnerRef.set(flushMap(learnerRef.get()));
-
-            maps.add(teacherRef.get());
-            maps.add(learnerRef.get());
-        }
->>>>>>> daf07a03
 
         final List<VirtualMap> maps = new ArrayList<>();
         maps.add(teacherMap);
@@ -179,36 +147,14 @@
     /** Restore the saved state from disk as a new test on-disk copy for each iteration. */
     @Setup(Level.Invocation)
     public void setupInvocation() {
-<<<<<<< HEAD
-        teacherMap = restoreMap("teacher");
+        teacherMap = restoreMap();
         if (teacherMap == null) {
             throw new RuntimeException("Failed to restore the 'teacher' map");
-=======
-        teacherMaps = new ArrayList<>(mapCount);
-        learnerMaps = new ArrayList<>(mapCount);
-        teacherMapCopies = new ArrayList<>(mapCount);
-        for (int mapIndex = 0; mapIndex < mapCount; mapIndex++) {
-            VirtualMap teacherMap = restoreMap();
-            if (teacherMap == null) {
-                throw new RuntimeException("Failed to restore the 'teacher' map #" + mapIndex);
-            }
-            teacherMap = flushMap(teacherMap);
-            BenchmarkMetrics.register(teacherMap::registerMetrics);
-            teacherMaps.add(teacherMap);
-
-            VirtualMap learnerMap = restoreMap();
-            if (learnerMap == null) {
-                throw new RuntimeException("Failed to restore the 'learner' map #" + mapIndex);
-            }
-            learnerMap = flushMap(learnerMap);
-            BenchmarkMetrics.register(learnerMap::registerMetrics);
-            learnerMaps.add(learnerMap);
->>>>>>> daf07a03
         }
         teacherMap = flushMap(teacherMap);
         BenchmarkMetrics.register(teacherMap::registerMetrics);
 
-        learnerMap = restoreMap("learner");
+        learnerMap = restoreMap();
         if (learnerMap == null) {
             throw new RuntimeException("Failed to restore the 'learner' map");
         }
