/*
 * Copyright (C) 2022-2023 Hedera Hashgraph, LLC
 *
 * Licensed under the Apache License, Version 2.0 (the "License");
 * you may not use this file except in compliance with the License.
 * You may obtain a copy of the License at
 *
 *      http://www.apache.org/licenses/LICENSE-2.0
 *
 * Unless required by applicable law or agreed to in writing, software
 * distributed under the License is distributed on an "AS IS" BASIS,
 * WITHOUT WARRANTIES OR CONDITIONS OF ANY KIND, either express or implied.
 * See the License for the specific language governing permissions and
 * limitations under the License.
 */

package com.swirlds.benchmark;

import com.swirlds.common.settings.ParsingUtils;
import com.swirlds.merkledb.settings.MerkleDbSettingsFactory;
import com.swirlds.platform.MerkleDbSettingsImpl;
import java.io.File;
import java.io.FileNotFoundException;
import java.lang.reflect.Field;
import java.lang.reflect.Modifier;
import java.nio.charset.StandardCharsets;
import java.time.Duration;
import java.util.Scanner;
import org.apache.logging.log4j.LogManager;
import org.apache.logging.log4j.Logger;

/**
 * A trimmed copy of com.swirlds.platform.Settings
 */
@Deprecated
public final class BenchmarkSettings {

    private static final Logger logger = LogManager.getLogger(BenchmarkSettings.class);

    static final File settingsPath = new File(".", "settings.txt");

    /**
<<<<<<< HEAD
     * Settings controlling JasperDB.
     */
    static JasperDbSettingsImpl jasperDb = new JasperDbSettingsImpl();
=======
     * Settings controlling VirtualMap.
     */
    static VirtualMapSettingsImpl virtualMap = new VirtualMapSettingsImpl();
>>>>>>> 4bbca287

    /**
     * Settings controlling MerkleDb.
     */
    static MerkleDbSettingsImpl merkleDb = new MerkleDbSettingsImpl();

    /**
     * Placeholder for BenchmarkConfig properties
     */
    static class BenchmarkConfigStub {
        String benchmarkData;
        boolean saveDataDirectory;
        boolean verifyResult;
        boolean printHistogram;
        String csvOutputFolder;
        String csvFileName;
        int csvWriteFrequency;
        boolean csvAppend;
        String deviceName;
    }

    static BenchmarkConfigStub benchmark = new BenchmarkConfigStub();

    public static void init() {
        loadSettings();
<<<<<<< HEAD
        JasperDbSettingsFactory.configure(jasperDb);
=======
        VirtualMapSettingsFactory.configure(virtualMap);
>>>>>>> 4bbca287
        MerkleDbSettingsFactory.configure(merkleDb);
    }

    private BenchmarkSettings() {}

    private static void loadSettings() {
        final Scanner scanner;
        if (!settingsPath.exists()) {
            return;
        }

        try {
            scanner = new Scanner(settingsPath, StandardCharsets.UTF_8.name());
        } catch (final FileNotFoundException e) { // this should never happen
            logger.error("Can't read {}: {} ", settingsPath, e);
            return;
        }

        logger.info("Reading settings from file:        {}", settingsPath);

        int count = 0;
        while (scanner.hasNextLine()) {
            final String originalLine = scanner.nextLine();
            String line = originalLine;
            final int pos = line.indexOf("#");
            if (pos > -1) {
                line = line.substring(0, pos);
            }
            line = line.trim();
            count++;
            if (!line.isEmpty()) {
                final String[] pars = line.split(",");
                if (pars.length > 0) { // ignore empty lines
                    try {
                        if (!handleSetting(pars)) {
                            logger.error("bad name in {}, line {}: {}", settingsPath, count, originalLine);
                        }
                    } catch (final Exception e) {
                        logger.error("syntax error in {}, line {}: {}", settingsPath, count, originalLine);
                        scanner.close();
                        return;
                    }
                }
            }
        }
        scanner.close();
    }

    private static boolean handleSetting(final String[] pars) {
        String name = pars[0].trim();
        String subName = null;
        if (name.contains(".")) {
            // if the name contains a dot (.), then we need to set a variable that is inside an object
            final String[] split = name.split("\\.");
            name = split[0];
            subName = split[1];
        }
        final String val = pars.length > 1 ? pars[1].trim() : ""; // the first parameter passed in, or "" if none
        boolean good = false; // is name a valid name of a non-final static field in Settings?
        final Field field = getFieldByName(BenchmarkSettings.class.getDeclaredFields(), name);
        if (field != null && !Modifier.isFinal(field.getModifiers())) {
            try {
                if (subName == null) {
                    good = setValue(field, null, val);
                } else {
                    final Field subField = getFieldByName(field.getType().getDeclaredFields(), subName);
                    if (subField != null) {
                        good = setValue(subField, field.get(BenchmarkSettings.class), val);
                    }
                }
            } catch (final IllegalArgumentException | IllegalAccessException e) {
                logger.error("illegal line in {}: {}, {}  {}", settingsPath, pars[0], pars[1], e);
            }
        }

        if (!good) {
            logger.warn("{} is not a valid setting name", pars[0]);
            return false;
        }
        return true;
    }

    private static Field getFieldByName(final Field[] fields, final String name) {
        for (final Field f : fields) {
            if (f.getName().equalsIgnoreCase(name)) {
                return f;
            }
        }
        return null;
    }

    private static boolean setValue(final Field field, final Object object, final String value)
            throws IllegalAccessException {
        final Class<?> t = field.getType();
        if (t == String.class) {
            field.set(object, value);
            return true;
        } else if (t == char.class) {
            field.set(object, value.charAt(0));
            return true;
        } else if (t == byte.class) {
            field.set(object, Byte.parseByte(value));
            return true;
        } else if (t == short.class) {
            field.set(object, Short.parseShort(value));
            return true;
        } else if (t == int.class) {
            field.set(object, Integer.parseInt(value));
            return true;
        } else if (t == long.class) {
            field.set(object, Long.parseLong(value));
            return true;
        } else if (t == boolean.class) {
            field.set(object, parseBoolean(value));
            return true;
        } else if (t == float.class) {
            field.set(object, Float.parseFloat(value));
            return true;
        } else if (t == double.class) {
            field.set(object, Double.parseDouble(value));
            return true;
        } else if (t == Duration.class) {
            field.set(object, ParsingUtils.parseDuration(value));
            return true;
        }
        return false;
    }

    private static boolean parseBoolean(String par) {
        if (par == null) {
            return false;
        }
        String p = par.trim().toLowerCase();
        if (p.equals("")) {
            return false;
        }
        String f = p.substring(0, 1);
        return !(p.equals("0") || f.equals("f") || f.equals("n") || p.equals("off"));
    }
}<|MERGE_RESOLUTION|>--- conflicted
+++ resolved
@@ -40,17 +40,6 @@
     static final File settingsPath = new File(".", "settings.txt");
 
     /**
-<<<<<<< HEAD
-     * Settings controlling JasperDB.
-     */
-    static JasperDbSettingsImpl jasperDb = new JasperDbSettingsImpl();
-=======
-     * Settings controlling VirtualMap.
-     */
-    static VirtualMapSettingsImpl virtualMap = new VirtualMapSettingsImpl();
->>>>>>> 4bbca287
-
-    /**
      * Settings controlling MerkleDb.
      */
     static MerkleDbSettingsImpl merkleDb = new MerkleDbSettingsImpl();
@@ -74,11 +63,6 @@
 
     public static void init() {
         loadSettings();
-<<<<<<< HEAD
-        JasperDbSettingsFactory.configure(jasperDb);
-=======
-        VirtualMapSettingsFactory.configure(virtualMap);
->>>>>>> 4bbca287
         MerkleDbSettingsFactory.configure(merkleDb);
     }
 
