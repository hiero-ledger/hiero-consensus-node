/*
 * Copyright (C) 2022-2023 Hedera Hashgraph, LLC
 *
 * Licensed under the Apache License, Version 2.0 (the "License");
 * you may not use this file except in compliance with the License.
 * You may obtain a copy of the License at
 *
 *      http://www.apache.org/licenses/LICENSE-2.0
 *
 * Unless required by applicable law or agreed to in writing, software
 * distributed under the License is distributed on an "AS IS" BASIS,
 * WITHOUT WARRANTIES OR CONDITIONS OF ANY KIND, either express or implied.
 * See the License for the specific language governing permissions and
 * limitations under the License.
 */

package com.swirlds.benchmark;

import com.swirlds.merkledb.collections.LongListOffHeap;
import com.swirlds.merkledb.config.MerkleDbConfig;
import com.swirlds.merkledb.files.DataFileCompactor;
import com.swirlds.merkledb.files.MemoryIndexDiskKeyValueStore;
import org.openjdk.jmh.annotations.Benchmark;
import org.openjdk.jmh.annotations.BenchmarkMode;
import org.openjdk.jmh.annotations.Fork;
import org.openjdk.jmh.annotations.Measurement;
import org.openjdk.jmh.annotations.Mode;
import org.openjdk.jmh.annotations.Scope;
import org.openjdk.jmh.annotations.State;
import org.openjdk.jmh.annotations.Warmup;

@Fork(value = 1)
@BenchmarkMode(Mode.AverageTime)
@State(Scope.Thread)
@Warmup(iterations = 1)
@Measurement(iterations = 5)
public class KeyValueStoreBench extends BaseBench {

    String benchmarkName() {
        return "KeyValueStoreBench";
    }

    @Benchmark
    public void merge() throws Exception {
        String storeName = "mergeBench";
        beforeTest(storeName);

        final BenchmarkRecord[] map = new BenchmarkRecord[verify ? maxKey : 0];
        LongListOffHeap keyToDiskLocationIndex = new LongListOffHeap();
        final var store = new MemoryIndexDiskKeyValueStore<>(
                getConfig(MerkleDbConfig.class),
                getTestDir(),
                storeName,
                null,
                new BenchmarkRecordSerializer(),
                (dataLocation, dataValue) -> {},
                keyToDiskLocationIndex);
<<<<<<< HEAD
        final DataFileCompactor<BenchmarkRecord> compactor =
                new DataFileCompactor<>(storeName, store.getFileCollection(), keyToDiskLocationIndex, null, null, null);
=======
        final DataFileCompactor compactor = new DataFileCompactor(
                storeName, store.getFileCollection(), keyToDiskLocationIndex, null, null, null, null);
>>>>>>> 17a7b935
        System.out.println();

        // Write files
        long start = System.currentTimeMillis();
        for (int i = 0; i < numFiles; i++) {
            store.startWriting(0, maxKey);
            resetKeys();
            for (int j = 0; j < numRecords; ++j) {
                long id = nextAscKey();
                BenchmarkRecord value = new BenchmarkRecord(id, nextValue());
                store.put(id, value);
                if (verify) map[(int) id] = value;
            }
            store.endWriting();
        }
        System.out.println("Created " + numFiles + " files in " + (System.currentTimeMillis() - start) + "ms");

        // Merge files
        start = System.currentTimeMillis();
        compactor.compact();
        System.out.println("Compacted files in " + (System.currentTimeMillis() - start) + "ms");

        // Verify merged content
        if (verify) {
            start = System.currentTimeMillis();
            for (int key = 0; key < map.length; ++key) {
                BenchmarkRecord dataItem = store.get(key);
                if (dataItem == null) {
                    if (map[key] != null) {
                        throw new RuntimeException("Missing value");
                    }
                } else if (!dataItem.equals(map[key])) {
                    throw new RuntimeException("Bad value");
                }
            }
            System.out.println("Verified key-value store in " + (System.currentTimeMillis() - start) + "ms");
        }

        afterTest(store::close);
    }
}<|MERGE_RESOLUTION|>--- conflicted
+++ resolved
@@ -55,14 +55,8 @@
                 new BenchmarkRecordSerializer(),
                 (dataLocation, dataValue) -> {},
                 keyToDiskLocationIndex);
-<<<<<<< HEAD
-        final DataFileCompactor<BenchmarkRecord> compactor =
-                new DataFileCompactor<>(storeName, store.getFileCollection(), keyToDiskLocationIndex, null, null, null);
-=======
-        final DataFileCompactor compactor = new DataFileCompactor(
+        final DataFileCompactor<BenchmarkRecord> compactor = new DataFileCompactor<>(
                 storeName, store.getFileCollection(), keyToDiskLocationIndex, null, null, null, null);
->>>>>>> 17a7b935
-        System.out.println();
 
         // Write files
         long start = System.currentTimeMillis();
