--- conflicted
+++ resolved
@@ -317,17 +317,12 @@
             }
             savedDir = nextSavedDir;
         }
-        VirtualMap<BenchmarkKey, BenchmarkValue> virtualMap = null;
+        VirtualMap virtualMap = null;
         if (savedDir != null) {
             try {
                 logger.info("Restoring map {} from {}", label, savedDir);
-<<<<<<< HEAD
-                final VirtualMap virtualMap = new VirtualMap(configuration);
+                virtualMap = new VirtualMap(configuration);
                 try (final SerializableDataInputStream in =
-=======
-                virtualMap = new VirtualMap<>(configuration);
-                try (SerializableDataInputStream in =
->>>>>>> bcfc4f62
                         new SerializableDataInputStream(Files.newInputStream(savedDir.resolve(label + SERDE_SUFFIX)))) {
                     virtualMap.deserialize(in, savedDir, virtualMap.getVersion());
                 }
