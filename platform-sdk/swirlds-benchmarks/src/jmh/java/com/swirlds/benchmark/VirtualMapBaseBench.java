--- conflicted
+++ resolved
@@ -110,11 +110,7 @@
 
     protected VirtualMap createEmptyMap(String label) {
         final MerkleDbConfig merkleDbConfig = getConfig(MerkleDbConfig.class);
-<<<<<<< HEAD
-        MerkleDbTableConfig tableConfig = new MerkleDbTableConfig(
-=======
         final MerkleDbTableConfig tableConfig = new MerkleDbTableConfig(
->>>>>>> cae5cc24
                 (short) 1,
                 DigestType.SHA_384,
                 merkleDbConfig.maxNumOfKeys(),
