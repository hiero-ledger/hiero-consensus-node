--- conflicted
+++ resolved
@@ -324,15 +324,9 @@
         if (savedDir != null) {
             try {
                 logger.info("Restoring map {} from {}", label, savedDir);
-<<<<<<< HEAD
                 final VirtualMap virtualMap = new VirtualMap(configuration);
-                try (final SerializableDataInputStream in = new SerializableDataInputStreamImpl(
-                        Files.newInputStream(savedDir.resolve(label + SERDE_SUFFIX)))) {
-=======
-                final VirtualMap<BenchmarkKey, BenchmarkValue> virtualMap = new VirtualMap<>(configuration);
                 try (final SerializableDataInputStream in =
                         new SerializableDataInputStream(Files.newInputStream(savedDir.resolve(label + SERDE_SUFFIX)))) {
->>>>>>> 920eb4d8
                     virtualMap.deserialize(in, savedDir, virtualMap.getVersion());
                 }
                 logger.info("Restored map {} from {}", label, savedDir);
