/*
 * Copyright (C) 2024 Hedera Hashgraph, LLC
 *
 * Licensed under the Apache License, Version 2.0 (the "License");
 * you may not use this file except in compliance with the License.
 * You may obtain a copy of the License at
 *
 *      http://www.apache.org/licenses/LICENSE-2.0
 *
 * Unless required by applicable law or agreed to in writing, software
 * distributed under the License is distributed on an "AS IS" BASIS,
 * WITHOUT WARRANTIES OR CONDITIONS OF ANY KIND, either express or implied.
 * See the License for the specific language governing permissions and
 * limitations under the License.
 */

package com.swirlds.benchmark;

import static com.swirlds.common.threading.manager.AdHocThreadManager.getStaticThreadManager;

import com.swirlds.common.crypto.DigestType;
import com.swirlds.common.io.streams.SerializableDataInputStream;
import com.swirlds.common.io.streams.SerializableDataOutputStream;
import com.swirlds.common.threading.framework.config.ThreadConfiguration;
import com.swirlds.merkledb.MerkleDb;
import com.swirlds.merkledb.MerkleDbDataSourceBuilder;
import com.swirlds.merkledb.MerkleDbTableConfig;
import com.swirlds.merkledb.config.MerkleDbConfig;
import com.swirlds.virtualmap.VirtualMap;
import com.swirlds.virtualmap.internal.merkle.VirtualMapState;
import com.swirlds.virtualmap.internal.merkle.VirtualRootNode;
import com.swirlds.virtualmap.internal.pipeline.VirtualRoot;
import java.io.IOException;
import java.io.UncheckedIOException;
import java.nio.file.Files;
import java.nio.file.Path;
import java.util.List;
import java.util.concurrent.ExecutorService;
import java.util.concurrent.Executors;
import java.util.concurrent.ForkJoinPool;
import java.util.concurrent.atomic.AtomicInteger;
import java.util.concurrent.atomic.AtomicLong;
import java.util.stream.Collectors;
import java.util.stream.IntStream;
import org.apache.logging.log4j.LogManager;
import org.apache.logging.log4j.Logger;
import org.openjdk.jmh.annotations.TearDown;

public abstract class VirtualMapBaseBench extends BaseBench {
    protected static final Logger logger = LogManager.getLogger(VirtualMapBench.class);

    protected static final String LABEL = "vm";
    protected static final String SAVED = "saved";
    protected static final String SERDE_SUFFIX = ".serde";
    protected static final String SNAPSHOT = "snapshot";
    protected static final long SNAPSHOT_DELAY = 60_000;

    /* This map may be pre-created on demand and reused between benchmarks/iterations */
    protected VirtualMap<BenchmarkKey, BenchmarkValue> virtualMapP;

    private int dbIndex = 0;

    /**
     * Use a different MerkleDb instance for every test run. With a single instance,
     * even if its folder is deleted before each run, there could be background
     * threads (virtual pipeline thread, data source compaction thread, etc.) from
     * the previous run that re-create the folder, and it results in a total mess.
     * <p>
     * This method must be called AFTER calling beforeTest(String), or at least
     * after setTestDir(String) because it needs the test directory path.
     */
    protected void updateMerkleDbPath() {
        final Path merkleDbPath = getTestDir().resolve("merkledb" + dbIndex++);
        MerkleDb.setDefaultPath(merkleDbPath);
    }

    /* Run snapshots periodically */
    private boolean doSnapshots;
    private final AtomicLong snapshotTime = new AtomicLong(0L);
    /* Asynchronous hasher */
    private final ExecutorService hasher =
            Executors.newSingleThreadExecutor(new ThreadConfiguration(getStaticThreadManager())
                    .setComponent("benchmark")
                    .setThreadName("hasher")
                    .setExceptionHandler((t, ex) -> logger.error("Uncaught exception during hashing", ex))
                    .buildFactory());

    protected void releaseAndCloseMap(final VirtualMap<BenchmarkKey, BenchmarkValue> map) {
        if (map != null) {
            map.release();
            try {
                map.getDataSource().close();
            } catch (IOException ex) {
                throw new UncheckedIOException(ex);
            }
        }
    }

    @TearDown
    public void destroyLocal() {
        releaseAndCloseMap(virtualMapP);
        virtualMapP = null;
        hasher.shutdown();
    }

    protected VirtualMap<BenchmarkKey, BenchmarkValue> createMap() {
        return createMap(null);
    }

    protected VirtualMap<BenchmarkKey, BenchmarkValue> createEmptyMap(String label) {
<<<<<<< HEAD
        MerkleDbTableConfig tableConfig = new MerkleDbTableConfig((short) 1, DigestType.SHA_384);
        MerkleDbDataSourceBuilder dataSourceBuilder = new MerkleDbDataSourceBuilder(tableConfig);
        return new VirtualMap<>(label, new BenchmarkKeySerializer(), new BenchmarkValueSerializer(), dataSourceBuilder);
=======
        final MerkleDbConfig merkleDbConfig = getConfig(MerkleDbConfig.class);
        final MerkleDbTableConfig tableConfig = new MerkleDbTableConfig(
                        (short) 1,
                        DigestType.SHA_384,
                        merkleDbConfig.maxNumOfKeys(),
                        merkleDbConfig.hashesRamToDiskThreshold())
                .preferDiskIndices(false);
        MerkleDbDataSourceBuilder dataSourceBuilder = new MerkleDbDataSourceBuilder(tableConfig, configuration);
        return new VirtualMap<>(
                label, new BenchmarkKeySerializer(), new BenchmarkValueSerializer(), dataSourceBuilder, configuration);
>>>>>>> df259512
    }

    protected VirtualMap<BenchmarkKey, BenchmarkValue> createMap(final long[] map) {
        final long start = System.currentTimeMillis();
        VirtualMap<BenchmarkKey, BenchmarkValue> virtualMap = restoreMap(LABEL);
        if (virtualMap != null) {
            if (verify && map != null) {
                final int parallelism = ForkJoinPool.getCommonPoolParallelism();
                final AtomicLong numKeys = new AtomicLong();
                final VirtualMap<BenchmarkKey, BenchmarkValue> srcMap = virtualMap;
                IntStream.range(0, parallelism).parallel().forEach(idx -> {
                    long count = 0L;
                    for (int i = idx; i < map.length; i += parallelism) {
                        final BenchmarkValue value = srcMap.get(new BenchmarkKey(i));
                        if (value != null) {
                            map[i] = value.toLong();
                            ++count;
                        }
                    }
                    numKeys.addAndGet(count);
                });
                logger.info("Loaded {} keys in {} ms", numKeys, System.currentTimeMillis() - start);
            } else {
                logger.info("Loaded map in {} ms", System.currentTimeMillis() - start);
            }
        } else {
            virtualMap = createEmptyMap(LABEL);
        }
        BenchmarkMetrics.register(virtualMap::registerMetrics);
        return virtualMap;
    }

    private int snapshotIndex = 0;

    protected void enableSnapshots() {
        snapshotTime.set(System.currentTimeMillis() + SNAPSHOT_DELAY);
        doSnapshots = true;
    }

    protected VirtualMap<BenchmarkKey, BenchmarkValue> copyMap(
            final VirtualMap<BenchmarkKey, BenchmarkValue> virtualMap) {
        final VirtualRoot root = virtualMap.getRight();
        final VirtualMap<BenchmarkKey, BenchmarkValue> newCopy = virtualMap.copy();
        hasher.execute(root::getHash);

        if (doSnapshots && System.currentTimeMillis() > snapshotTime.get()) {
            snapshotTime.set(Long.MAX_VALUE);
            new Thread(() -> {
                        try {
                            Path savedDir = getBenchDir().resolve(SNAPSHOT + snapshotIndex++);
                            if (!Files.exists(savedDir)) {
                                Files.createDirectory(savedDir);
                            }
                            virtualMap.getRight().getHash();
                            try (final SerializableDataOutputStream out = new SerializableDataOutputStream(
                                    Files.newOutputStream(savedDir.resolve(LABEL + SERDE_SUFFIX)))) {
                                virtualMap.serialize(out, savedDir);
                            }
                            virtualMap.release();
                            if (!getBenchmarkConfig().saveDataDirectory()) {
                                Utils.deleteRecursively(savedDir);
                            }

                            snapshotTime.set(System.currentTimeMillis() + SNAPSHOT_DELAY);
                        } catch (Exception ex) {
                            logger.error("Failed to take a snapshot", ex);
                        }
                    })
                    .start();
        } else {
            virtualMap.release();
        }

        return newCopy;
    }

    /*
     * Ensure map is fully flushed to disk. Save map to disk if saving data is specified.
     */
    protected VirtualMap<BenchmarkKey, BenchmarkValue> flushMap(
            final VirtualMap<BenchmarkKey, BenchmarkValue> virtualMap) {
        logger.info("Flushing map {}...", virtualMap.getLabel());
        final long start = System.currentTimeMillis();
        VirtualMap<BenchmarkKey, BenchmarkValue> curMap = virtualMap;
        final VirtualMap<BenchmarkKey, BenchmarkValue> oldCopy = curMap;
        curMap = curMap.copy();
        oldCopy.release();
        final VirtualRootNode<BenchmarkKey, BenchmarkValue> root = oldCopy.getRight();
        root.enableFlush();
        try {
            root.waitUntilFlushed();
        } catch (InterruptedException ex) {
            logger.warn("Interrupted", ex);
            Thread.currentThread().interrupt();
        }
        logger.info("Flushed map in {} ms", System.currentTimeMillis() - start);

        if (getBenchmarkConfig().saveDataDirectory()) {
            curMap = saveMap(curMap);
        }

        return curMap;
    }

    protected void verifyMap(long[] map, VirtualMap<BenchmarkKey, BenchmarkValue> virtualMap) {
        if (!verify) {
            return;
        }

        long start = System.currentTimeMillis();
        final AtomicInteger index = new AtomicInteger(0);
        final AtomicInteger countGood = new AtomicInteger(0);
        final AtomicInteger countBad = new AtomicInteger(0);
        final AtomicInteger countMissing = new AtomicInteger(0);

        IntStream.range(0, 64).parallel().forEach(thread -> {
            int idx;
            while ((idx = index.getAndIncrement()) < map.length) {
                BenchmarkValue dataItem = virtualMap.get(new BenchmarkKey(idx));
                if (dataItem == null) {
                    if (map[idx] != 0L) {
                        countMissing.getAndIncrement();
                    }
                } else if (!dataItem.equals(new BenchmarkValue(map[idx]))) {
                    countBad.getAndIncrement();
                } else {
                    countGood.getAndIncrement();
                }
            }
        });
        if (countBad.get() != 0 || countMissing.get() != 0) {
            logger.error(
                    "FAIL verified {} keys, {} bad, {} missing in {} ms",
                    countGood.get(),
                    countBad.get(),
                    countMissing.get(),
                    System.currentTimeMillis() - start);
        } else {
            logger.info("PASS verified {} keys in {} ms", countGood.get(), System.currentTimeMillis() - start);
        }
    }

    protected List<VirtualMap<BenchmarkKey, BenchmarkValue>> saveMaps(
            final List<VirtualMap<BenchmarkKey, BenchmarkValue>> virtualMaps) {
        try {
            Path savedDir;
            for (int i = 0; ; i++) {
                savedDir = getBenchDir().resolve(SAVED + i);
                if (!Files.exists(savedDir)) {
                    break;
                }
            }
            Files.createDirectories(savedDir);

            final Path finalSavedDir = savedDir;

            return virtualMaps.stream()
                    .map(virtualMap -> {
                        final long start = System.currentTimeMillis();
                        final VirtualMapState state = virtualMap.getLeft();
                        final String label = state.getLabel();
                        final VirtualMap<BenchmarkKey, BenchmarkValue> curMap = virtualMap.copy();

                        virtualMap.getRight().getHash();
                        try (final SerializableDataOutputStream out = new SerializableDataOutputStream(
                                Files.newOutputStream(finalSavedDir.resolve(label + SERDE_SUFFIX)))) {
                            virtualMap.serialize(out, finalSavedDir);
                        } catch (IOException ex) {
                            logger.error("Error saving VirtualMap " + label, ex);
                        }
                        logger.info(
                                "Saved map {} to {} in {} ms",
                                label,
                                finalSavedDir,
                                System.currentTimeMillis() - start);
                        return curMap;
                    })
                    .collect(Collectors.toList());
        } catch (IOException ex) {
            logger.error("Error saving VirtualMap", ex);
            throw new UncheckedIOException(ex);
        } finally {
            virtualMaps.forEach(VirtualMap::release);
        }
    }

    protected VirtualMap<BenchmarkKey, BenchmarkValue> saveMap(
            final VirtualMap<BenchmarkKey, BenchmarkValue> virtualMap) {
        final VirtualMap<BenchmarkKey, BenchmarkValue> curMap = virtualMap.copy();
        try {
            final long start = System.currentTimeMillis();
            Path savedDir;
            for (int i = 0; ; i++) {
                savedDir = getBenchDir().resolve(SAVED + i).resolve(LABEL);
                if (!Files.exists(savedDir)) {
                    break;
                }
            }
            Files.createDirectories(savedDir);
            virtualMap.getRight().getHash();
            try (final SerializableDataOutputStream out =
                    new SerializableDataOutputStream(Files.newOutputStream(savedDir.resolve(LABEL + SERDE_SUFFIX)))) {
                virtualMap.serialize(out, savedDir);
            }
            logger.info("Saved map {} to {} in {} ms", LABEL, savedDir, System.currentTimeMillis() - start);
        } catch (IOException ex) {
            logger.error("Error saving VirtualMap", ex);
        } finally {
            virtualMap.release();
        }
        return curMap;
    }

    protected VirtualMap<BenchmarkKey, BenchmarkValue> restoreMap(final String label) {
        Path savedDir = null;
        for (int i = 0; ; i++) {
            final Path nextSavedDir = getBenchDir().resolve(SAVED + i).resolve(label);
            if (!Files.exists(nextSavedDir.resolve(label + SERDE_SUFFIX))) {
                break;
            }
            savedDir = nextSavedDir;
        }
        if (savedDir != null) {
            try {
                logger.info("Restoring map {} from {}", label, savedDir);
                final VirtualMap<BenchmarkKey, BenchmarkValue> virtualMap = new VirtualMap<>(configuration);
                try (final SerializableDataInputStream in =
                        new SerializableDataInputStream(Files.newInputStream(savedDir.resolve(label + SERDE_SUFFIX)))) {
                    virtualMap.deserialize(in, savedDir, virtualMap.getVersion());
                }
                logger.info("Restored map {} from {}", label, savedDir);
                return virtualMap;
            } catch (IOException ex) {
                logger.error("Error loading saved map: {}", ex.getMessage());
            }
        }
        return null;
    }
}<|MERGE_RESOLUTION|>--- conflicted
+++ resolved
@@ -108,22 +108,15 @@
     }
 
     protected VirtualMap<BenchmarkKey, BenchmarkValue> createEmptyMap(String label) {
-<<<<<<< HEAD
-        MerkleDbTableConfig tableConfig = new MerkleDbTableConfig((short) 1, DigestType.SHA_384);
-        MerkleDbDataSourceBuilder dataSourceBuilder = new MerkleDbDataSourceBuilder(tableConfig);
-        return new VirtualMap<>(label, new BenchmarkKeySerializer(), new BenchmarkValueSerializer(), dataSourceBuilder);
-=======
         final MerkleDbConfig merkleDbConfig = getConfig(MerkleDbConfig.class);
         final MerkleDbTableConfig tableConfig = new MerkleDbTableConfig(
-                        (short) 1,
-                        DigestType.SHA_384,
-                        merkleDbConfig.maxNumOfKeys(),
-                        merkleDbConfig.hashesRamToDiskThreshold())
-                .preferDiskIndices(false);
+                (short) 1,
+                DigestType.SHA_384,
+                merkleDbConfig.maxNumOfKeys(),
+                merkleDbConfig.hashesRamToDiskThreshold());
         MerkleDbDataSourceBuilder dataSourceBuilder = new MerkleDbDataSourceBuilder(tableConfig, configuration);
         return new VirtualMap<>(
                 label, new BenchmarkKeySerializer(), new BenchmarkValueSerializer(), dataSourceBuilder, configuration);
->>>>>>> df259512
     }
 
     protected VirtualMap<BenchmarkKey, BenchmarkValue> createMap(final long[] map) {
