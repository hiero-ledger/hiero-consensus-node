--- conflicted
+++ resolved
@@ -42,18 +42,12 @@
     compileOnly(libs.spotbugs.annotations)
 
     // Test Dependencies
-<<<<<<< HEAD
-=======
     testCompileOnly(libs.spotbugs.annotations)
->>>>>>> d1707bf5
     testImplementation(testLibs.bundles.junit)
     testImplementation(testLibs.bundles.mocking)
     testImplementation(testLibs.bundles.utils)
     testImplementation(project(":swirlds-config-impl"))
     testImplementation(project(":swirlds-unit-tests:common:swirlds-test-framework"))
     testImplementation(project(":swirlds-unit-tests:common:swirlds-common-test"))
-<<<<<<< HEAD
     testImplementation(testFixtures(project(":swirlds-config-api")))
-=======
->>>>>>> d1707bf5
 }