--- conflicted
+++ resolved
@@ -1270,51 +1270,6 @@
     }
 
     /**
-<<<<<<< HEAD
-     * Make sure that adding a heartbeat doesn't break the model.
-     */
-    @Test
-    void heartbeatTest() {
-        final WiringModel model =
-                WiringModel.create(TestPlatformContextBuilder.create().build(), ForkJoinPool.commonPool());
-
-        /*
-
-        A -----> B <----- heartbeat
-        ^        |
-        |        v
-        D <----- C
-
-        */
-
-        final TaskScheduler<Integer> taskSchedulerA =
-                model.schedulerBuilder("A").withUnhandledTaskCapacity(1).build().cast();
-        final InputWire<Integer> inputA = taskSchedulerA.buildInputWire("inputA");
-
-        final TaskScheduler<Integer> taskSchedulerB =
-                model.schedulerBuilder("B").withUnhandledTaskCapacity(1).build().cast();
-        final InputWire<Integer> inputB = taskSchedulerB.buildInputWire("inputB");
-        taskSchedulerB.buildHeartbeatInputWire("heartbeat", 100);
-
-        final TaskScheduler<Integer> taskSchedulerC =
-                model.schedulerBuilder("C").withUnhandledTaskCapacity(1).build().cast();
-        final InputWire<Integer> inputC = taskSchedulerC.buildInputWire("inputC");
-
-        final TaskScheduler<Integer> taskSchedulerD =
-                model.schedulerBuilder("D").withUnhandledTaskCapacity(1).build().cast();
-        final InputWire<Integer> inputD = taskSchedulerD.buildInputWire("inputD");
-
-        taskSchedulerA.getOutputWire().solderTo(inputB);
-        taskSchedulerB.getOutputWire().solderTo(inputC);
-        taskSchedulerC.getOutputWire().solderTo(inputD);
-        taskSchedulerD.getOutputWire().solderTo(inputA);
-
-        validateModel(model, true, false);
-    }
-
-    /**
-=======
->>>>>>> 8432c100
      * We should detect when a concurrent scheduler access a direct scheduler.
      */
     @Test
