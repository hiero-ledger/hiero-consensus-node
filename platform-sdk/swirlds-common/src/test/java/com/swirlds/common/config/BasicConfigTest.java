--- conflicted
+++ resolved
@@ -36,14 +36,9 @@
     @Test
     void propertiesHasNoPrefix() {
         // given
-<<<<<<< HEAD
-        final Configuration configuration =
-                new TestConfigBuilder().withValue(BasicConfigConstants.NUM_CRYPTO_THREADS, "42").getOrCreateConfig();
-=======
         final Configuration configuration = new TestConfigBuilder()
                 .withValue("jvmPauseDetectorSleepMs", "42")
                 .getOrCreateConfig();
->>>>>>> e78f4e25
         final BasicConfig basicConfig = configuration.getConfigData(BasicConfig.class);
 
         // then
