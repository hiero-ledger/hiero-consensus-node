--- conflicted
+++ resolved
@@ -40,20 +40,16 @@
         metricsProvider.createGlobalMetrics();
 
         // when
-<<<<<<< HEAD
-        final PlatformContext context =
-                new DefaultPlatformContext(nodeId, metricsProvider, configuration, CryptographyHolder.get());
-=======
         final PlatformContext context = new DefaultPlatformContext(
                 configuration,
                 metricsProvider.createPlatformMetrics(nodeId),
                 CryptographyHolder.get(),
                 Time.getCurrent());
->>>>>>> bf5f821b
 
         // then
         assertNotNull(context.getConfiguration(), "Configuration must not be null");
         assertNotNull(context.getMetrics(), "Metrics must not be null");
         assertNotNull(context.getCryptography(), "Cryptography must not be null");
+        assertNotNull(context.getTime(), "Time must not be null");
     }
 }