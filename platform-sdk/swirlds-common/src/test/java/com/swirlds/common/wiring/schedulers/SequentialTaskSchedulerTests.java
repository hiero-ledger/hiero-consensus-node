--- conflicted
+++ resolved
@@ -92,17 +92,8 @@
         final AtomicInteger wireValue = new AtomicInteger();
         final Consumer<Integer> handler = x -> wireValue.set(hash32(wireValue.get(), x));
 
-        final TaskScheduler<Void> taskScheduler = model.schedulerBuilder("test")
-<<<<<<< HEAD
-                .withType(type)
-                .withUncaughtExceptionHandler((t, e) -> {
-                    e.printStackTrace(); // TODO
-                })
-=======
-                .withType(TaskSchedulerType.SEQUENTIAL)
->>>>>>> de78508d
-                .build()
-                .cast();
+        final TaskScheduler<Void> taskScheduler =
+                model.schedulerBuilder("test").withType(type).build().cast();
         final InputWire<Integer, Void> channel = taskScheduler
                 .buildInputWire("channel")
                 .withInputType(Integer.class)
@@ -150,15 +141,8 @@
             }
         };
 
-<<<<<<< HEAD
         final TaskScheduler<Void> taskScheduler =
                 model.schedulerBuilder("test").withType(type).build().cast();
-=======
-        final TaskScheduler<Void> taskScheduler = model.schedulerBuilder("test")
-                .withType(TaskSchedulerType.SEQUENTIAL)
-                .build()
-                .cast();
->>>>>>> de78508d
         final InputWire<Integer, Void> channel = taskScheduler
                 .buildInputWire("channel")
                 .withInputType(Integer.class)
@@ -196,15 +180,8 @@
             wireValue.set(hash32(wireValue.get(), operationCount.getAndIncrement()));
         };
 
-<<<<<<< HEAD
         final TaskScheduler<Void> taskScheduler =
                 model.schedulerBuilder("test").withType(type).build().cast();
-=======
-        final TaskScheduler<Void> taskScheduler = model.schedulerBuilder("test")
-                .withType(TaskSchedulerType.SEQUENTIAL)
-                .build()
-                .cast();
->>>>>>> de78508d
         final InputWire<Integer, Void> channel = taskScheduler
                 .buildInputWire("channel")
                 .withInputType(Integer.class)
@@ -273,15 +250,8 @@
             wireValue.set(hash32(wireValue.get(), operationCount.getAndIncrement()));
         };
 
-<<<<<<< HEAD
         final TaskScheduler<Void> taskScheduler =
                 model.schedulerBuilder("test").withType(type).build().cast();
-=======
-        final TaskScheduler<Void> taskScheduler = model.schedulerBuilder("test")
-                .withType(TaskSchedulerType.SEQUENTIAL)
-                .build()
-                .cast();
->>>>>>> de78508d
         final InputWire<Integer, Void> channel = taskScheduler
                 .buildInputWire("channel")
                 .withInputType(Integer.class)
@@ -358,15 +328,8 @@
             }
         };
 
-<<<<<<< HEAD
         final TaskScheduler<Void> taskScheduler =
                 model.schedulerBuilder("test").withType(type).build().cast();
-=======
-        final TaskScheduler<Void> taskScheduler = model.schedulerBuilder("test")
-                .withType(TaskSchedulerType.SEQUENTIAL)
-                .build()
-                .cast();
->>>>>>> de78508d
         final InputWire<Integer, Void> channel = taskScheduler
                 .buildInputWire("channel")
                 .withInputType(Integer.class)
@@ -427,11 +390,7 @@
         };
 
         final TaskScheduler<Void> taskScheduler = model.schedulerBuilder("test")
-<<<<<<< HEAD
-                .withType(type)
-=======
-                .withType(TaskSchedulerType.SEQUENTIAL)
->>>>>>> de78508d
+                .withType(type)
                 .withMetricsBuilder(model.metricsBuilder().withUnhandledTaskMetricEnabled(true))
                 .build()
                 .cast();
@@ -506,11 +465,7 @@
         };
 
         final TaskScheduler<Void> taskScheduler = model.schedulerBuilder("test")
-<<<<<<< HEAD
-                .withType(type)
-=======
-                .withType(TaskSchedulerType.SEQUENTIAL)
->>>>>>> de78508d
+                .withType(type)
                 .withUnhandledTaskCapacity(11)
                 .withSleepDuration(Duration.ofMillis(1))
                 .build()
@@ -608,11 +563,7 @@
         };
 
         final TaskScheduler<Void> taskScheduler = model.schedulerBuilder("test")
-<<<<<<< HEAD
-                .withType(type)
-=======
-                .withType(TaskSchedulerType.SEQUENTIAL)
->>>>>>> de78508d
+                .withType(type)
                 .withUnhandledTaskCapacity(11)
                 .build()
                 .cast();
@@ -688,15 +639,8 @@
         final AtomicInteger wireValue = new AtomicInteger();
         final Consumer<Integer> handler = x -> wireValue.set(hash32(wireValue.get(), x));
 
-<<<<<<< HEAD
         final TaskScheduler<Void> taskScheduler =
                 model.schedulerBuilder("test").withType(type).build().cast();
-=======
-        final TaskScheduler<Void> taskScheduler = model.schedulerBuilder("test")
-                .withType(TaskSchedulerType.SEQUENTIAL)
-                .build()
-                .cast();
->>>>>>> de78508d
         final InputWire<Integer, Void> channel = taskScheduler
                 .buildInputWire("channel")
                 .withInputType(Integer.class)
@@ -857,15 +801,8 @@
         final Consumer<Boolean> booleanHandler = x -> wireValue.set((x ? -1 : 1) * wireValue.get());
         final Consumer<String> stringHandler = x -> wireValue.set(hash32(wireValue.get(), x.hashCode()));
 
-<<<<<<< HEAD
         final TaskScheduler<Void> taskScheduler =
                 model.schedulerBuilder("test").withType(type).build().cast();
-=======
-        final TaskScheduler<Void> taskScheduler = model.schedulerBuilder("test")
-                .withType(TaskSchedulerType.SEQUENTIAL)
-                .build()
-                .cast();
->>>>>>> de78508d
 
         final InputWire<Integer, Void> integerChannel = taskScheduler
                 .buildInputWire("integerChannel")
@@ -931,11 +868,7 @@
         final Consumer<Integer> handler2 = x -> wireValue.set(hash32(wireValue.get(), -x));
 
         final TaskScheduler<Void> taskScheduler = model.schedulerBuilder("test")
-<<<<<<< HEAD
-                .withType(type)
-=======
-                .withType(TaskSchedulerType.SEQUENTIAL)
->>>>>>> de78508d
+                .withType(type)
                 .withUnhandledTaskCapacity(11)
                 .build()
                 .cast();
@@ -1030,21 +963,13 @@
         final ObjectCounter backpressure = new BackpressureObjectCounter("test", 11, Duration.ofMillis(1));
 
         final TaskScheduler<Void> taskSchedulerA = model.schedulerBuilder("testA")
-<<<<<<< HEAD
-                .withType(type)
-=======
-                .withType(TaskSchedulerType.SEQUENTIAL)
->>>>>>> de78508d
+                .withType(type)
                 .withOnRamp(backpressure)
                 .build()
                 .cast();
 
         final TaskScheduler<Void> taskSchedulerB = model.schedulerBuilder("testB")
-<<<<<<< HEAD
-                .withType(type)
-=======
-                .withType(TaskSchedulerType.SEQUENTIAL)
->>>>>>> de78508d
+                .withType(type)
                 .withOffRamp(backpressure)
                 .build()
                 .cast();
@@ -1167,11 +1092,7 @@
         };
 
         final TaskScheduler<Void> taskScheduler = model.schedulerBuilder("test")
-<<<<<<< HEAD
-                .withType(type)
-=======
-                .withType(TaskSchedulerType.SEQUENTIAL)
->>>>>>> de78508d
+                .withType(type)
                 .withUnhandledTaskCapacity(11)
                 .withFlushingEnabled(true)
                 .build()
@@ -1267,11 +1188,7 @@
         final TaskSchedulerType type = TaskSchedulerType.valueOf(typeString);
 
         final TaskScheduler<Void> taskScheduler = model.schedulerBuilder("test")
-<<<<<<< HEAD
-                .withType(type)
-=======
-                .withType(TaskSchedulerType.SEQUENTIAL)
->>>>>>> de78508d
+                .withType(type)
                 .withUnhandledTaskCapacity(10)
                 .build()
                 .cast();
@@ -1300,11 +1217,7 @@
         final AtomicInteger exceptionCount = new AtomicInteger();
 
         final TaskScheduler<Void> taskScheduler = model.schedulerBuilder("test")
-<<<<<<< HEAD
-                .withType(type)
-=======
-                .withType(TaskSchedulerType.SEQUENTIAL)
->>>>>>> de78508d
+                .withType(type)
                 .withUncaughtExceptionHandler((t, e) -> exceptionCount.incrementAndGet())
                 .build()
                 .cast();
@@ -1420,33 +1333,21 @@
         // create 3 wires with the following bindings:
         // a -> b -> c -> latch
         final TaskScheduler<Void> a = model.schedulerBuilder("a")
-<<<<<<< HEAD
-                .withType(type)
-=======
-                .withType(TaskSchedulerType.SEQUENTIAL)
->>>>>>> de78508d
+                .withType(type)
                 .withUnhandledTaskCapacity(2)
                 .withSleepDuration(Duration.ofMillis(1))
                 .withPool(pool)
                 .build()
                 .cast();
         final TaskScheduler<Void> b = model.schedulerBuilder("b")
-<<<<<<< HEAD
-                .withType(type)
-=======
-                .withType(TaskSchedulerType.SEQUENTIAL)
->>>>>>> de78508d
+                .withType(type)
                 .withUnhandledTaskCapacity(2)
                 .withSleepDuration(Duration.ofMillis(1))
                 .withPool(pool)
                 .build()
                 .cast();
         final TaskScheduler<Void> c = model.schedulerBuilder("c")
-<<<<<<< HEAD
-                .withType(type)
-=======
-                .withType(TaskSchedulerType.SEQUENTIAL)
->>>>>>> de78508d
+                .withType(type)
                 .withUnhandledTaskCapacity(2)
                 .withSleepDuration(Duration.ofMillis(1))
                 .withPool(pool)
@@ -2349,11 +2250,8 @@
         assertEventuallyEquals(expectedCount, countA::get, Duration.ofSeconds(1), "A should have processed task");
         assertEventuallyEquals(expectedCount, countB::get, Duration.ofSeconds(1), "B should have processed task");
         assertEventuallyEquals(expectedCount, countC::get, Duration.ofSeconds(1), "C should have processed task");
-<<<<<<< HEAD
-
-        model.stop();
-=======
->>>>>>> de78508d
+
+        model.stop();
     }
 
     @ParameterizedTest
