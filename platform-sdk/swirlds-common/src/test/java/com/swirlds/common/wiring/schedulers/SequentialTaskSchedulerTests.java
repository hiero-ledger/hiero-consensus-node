--- conflicted
+++ resolved
@@ -1962,16 +1962,9 @@
         latchC.countDown();
         assertEventuallyTrue(allWorkInserted::get, Duration.ofSeconds(1), "All work should have been inserted");
         assertEventuallyEquals(0L, counter::getCount, Duration.ofSeconds(1), "Counter should be empty");
-<<<<<<< HEAD
-        assertEventuallyEquals(expectedCount, countA::get, Duration.ofSeconds(1), "A should have processed task");
-        assertEventuallyEquals(expectedCount, countB::get, Duration.ofSeconds(1), "B should have processed task");
-        assertEventuallyEquals(expectedCount, countC::get, Duration.ofSeconds(1), "C should have processed task");
-        assertTrue(allWOrkInserted.get());
-=======
         assertEquals(expectedCount, countA.get());
         assertEquals(expectedCount, countB.get());
         assertEquals(expectedCount, countC.get());
->>>>>>> 85ec20ed
     }
 
     @Test
