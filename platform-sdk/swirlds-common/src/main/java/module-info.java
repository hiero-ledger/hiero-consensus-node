--- conflicted
+++ resolved
@@ -169,12 +169,9 @@
     requires transitive com.swirlds.base;
     requires transitive com.swirlds.config.api;
     requires transitive com.swirlds.logging;
-<<<<<<< HEAD
     requires transitive com.swirlds.metrics.api;
-=======
     requires transitive com.fasterxml.jackson.core;
     requires transitive com.fasterxml.jackson.databind;
->>>>>>> 1783f9d8
     requires transitive io.prometheus.simpleclient;
     requires transitive lazysodium.java;
     requires transitive org.apache.logging.log4j;
