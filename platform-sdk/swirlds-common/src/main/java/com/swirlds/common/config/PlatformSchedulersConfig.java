--- conflicted
+++ resolved
@@ -47,7 +47,9 @@
  * @param signedStateFileManagerSchedulerType      the signed state file manager scheduler type
  * @param signedStateFileManagerUnhandledCapacity  number of unhandled tasks allowed in the signed state file manager
  *                                                 scheduler
-<<<<<<< HEAD
+ * @param stateSignerSchedulerType                 the state signer scheduler type
+ * @param stateSignerUnhandledCapacity             number of unhandled tasks allowed in the state signer scheduler,
+ *                                                 default is -1 (unlimited)
  * @param pcesWriterSchedulerType                  the preconsensus event writer scheduler type
  * @param pcesWriterUnhandledCapacity              number of unhandled tasks allowed in the preconsensus event writer scheduler
  */
@@ -55,16 +57,7 @@
 public record PlatformSchedulersConfig(
         @ConfigProperty(defaultValue = "CONCURRENT") String eventHasherSchedulerType,
         @ConfigProperty(defaultValue = "500") int eventHasherUnhandledCapacity,
-        @ConfigProperty(defaultValue = "SEQUENTIAL") String internalEventValidatorSchedulerType,
-=======
- * @param stateSignerSchedulerType                 the state signer scheduler type
- * @param stateSignerUnhandledCapacity             number of unhandled tasks allowed in the state signer scheduler,
- *                                                 default is -1 (unlimited)
- */
-@ConfigData("platformSchedulers")
-public record PlatformSchedulersConfig(
         @ConfigProperty(defaultValue = "SEQUENTIAL") TaskSchedulerType internalEventValidatorSchedulerType,
->>>>>>> b2411f98
         @ConfigProperty(defaultValue = "500") int internalEventValidatorUnhandledCapacity,
         @ConfigProperty(defaultValue = "SEQUENTIAL") TaskSchedulerType eventDeduplicatorSchedulerType,
         @ConfigProperty(defaultValue = "500") int eventDeduplicatorUnhandledCapacity,
@@ -78,7 +71,6 @@
         @ConfigProperty(defaultValue = "500") int linkedEventIntakeUnhandledCapacity,
         @ConfigProperty(defaultValue = "SEQUENTIAL") TaskSchedulerType eventCreationManagerSchedulerType,
         @ConfigProperty(defaultValue = "500") int eventCreationManagerUnhandledCapacity,
-<<<<<<< HEAD
         @ConfigProperty(defaultValue = "SEQUENTIAL_THREAD") String signedStateFileManagerSchedulerType,
         @ConfigProperty(defaultValue = "20") int signedStateFileManagerUnhandledCapacity,
         @ConfigProperty(defaultValue = "SEQUENTIAL_THREAD") String pcesWriterSchedulerType,
@@ -181,10 +173,4 @@
     public TaskSchedulerType getPreconsensusEventWriterSchedulerType() {
         return TaskSchedulerType.valueOf(pcesWriterSchedulerType);
     }
-}
-=======
-        @ConfigProperty(defaultValue = "SEQUENTIAL_THREAD") TaskSchedulerType signedStateFileManagerSchedulerType,
-        @ConfigProperty(defaultValue = "20") int signedStateFileManagerUnhandledCapacity,
-        @ConfigProperty(defaultValue = "SEQUENTIAL_THREAD") TaskSchedulerType stateSignerSchedulerType,
-        @ConfigProperty(defaultValue = "-1") int stateSignerUnhandledCapacity) {}
->>>>>>> b2411f98
+}