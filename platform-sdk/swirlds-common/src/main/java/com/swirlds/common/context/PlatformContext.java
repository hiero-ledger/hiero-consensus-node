// SPDX-License-Identifier: Apache-2.0
package com.swirlds.common.context;

import com.swirlds.base.time.Time;
import com.swirlds.common.concurrent.ExecutorFactory;
import com.swirlds.common.context.internal.PlatformUncaughtExceptionHandler;
<<<<<<< HEAD
import com.swirlds.common.crypto.CryptographyProvider;
=======
import com.swirlds.common.crypto.CryptographyFactory;
>>>>>>> 5752b988
import com.swirlds.common.io.filesystem.FileSystemManager;
import com.swirlds.common.io.utility.NoOpRecycleBin;
import com.swirlds.common.io.utility.RecycleBin;
import com.swirlds.common.merkle.crypto.MerkleCryptography;
import com.swirlds.common.merkle.crypto.MerkleCryptographyFactory;
import com.swirlds.common.metrics.noop.NoOpMetrics;
import com.swirlds.config.api.Configuration;
import com.swirlds.metrics.api.Metrics;
import edu.umd.cs.findbugs.annotations.NonNull;
import java.lang.Thread.UncaughtExceptionHandler;

/**
 * Public interface of the platform context that provides access to all basic services and resources. By using the
 * {@link PlatformContext} a developer does not need to take care of the lifecycle of any basic service or resource.
 * <p>
 * The basic architecture approach of the {@link PlatformContext} defines the context as a single instance per Platform.
 * When a platform is created the context will be passed to the platform and can be used internally in the platform to
 * access all basic services.
 */
public interface PlatformContext {

    /**
     * Creates a new instance of the platform context. The instance uses a {@link NoOpMetrics} implementation for
     * metrics and a {@link com.swirlds.common.io.utility.NoOpRecycleBin}.
     * The instance uses the {@link CryptographyProvider#getInstance()} call to get the cryptography. The instance
     * uses the static {@link Time#getCurrent()} call to get the time.
     *
     * @apiNote This method is meant for utilities and testing and not for a node's production operation
     * @param configuration the configuration
     * @return the platform context
     */
    @NonNull
    static PlatformContext create(@NonNull final Configuration configuration) {
        final Metrics metrics = new NoOpMetrics();
        final FileSystemManager fileSystemManager = FileSystemManager.create(configuration);
        final Time time = Time.getCurrent();
        final MerkleCryptography merkleCryptography = MerkleCryptographyFactory.create(configuration);
        return create(configuration, time, metrics, fileSystemManager, new NoOpRecycleBin(), merkleCryptography);
    }

    /**
     * Creates a new instance of the platform context.
     * <p>
     * The instance uses the static {@link Time#getCurrent()} call to get the time.
     *
     * @param configuration     the configuration
     * @param time              the time
     * @param metrics           the metrics
     * @param fileSystemManager the fileSystemManager
     * @param recycleBin        the recycleBin
     * @return the platform context
     */
    @NonNull
    static PlatformContext create(
            @NonNull final Configuration configuration,
            @NonNull final Time time,
            @NonNull final Metrics metrics,
            @NonNull final FileSystemManager fileSystemManager,
            @NonNull final RecycleBin recycleBin,
            @NonNull final MerkleCryptography merkleCryptography) {

        final UncaughtExceptionHandler handler = new PlatformUncaughtExceptionHandler();
        final ExecutorFactory executorFactory = ExecutorFactory.create("platform", null, handler);
        return new DefaultPlatformContext(
                configuration, metrics, time, executorFactory, fileSystemManager, recycleBin, merkleCryptography);
    }

    /**
     * Returns the {@link Configuration} instance for the platform
     *
     * @return the {@link Configuration} instance
     */
    @NonNull
    Configuration getConfiguration();

    /**
     * Returns the {@link Metrics} instance for the platform
     *
     * @return the {@link Metrics} instance
     */
    @NonNull
    Metrics getMetrics();

    /**
     * Returns the {@link Time} instance for the platform
     *
     * @return the {@link Time} instance
     */
    @NonNull
    Time getTime();

    /**
     * Returns the {@link FileSystemManager} for this node
     *
     * @return the {@link FileSystemManager} for this node
     */
    @NonNull
    FileSystemManager getFileSystemManager();

    /**
     * Returns the {@link ExecutorFactory} for this node
     *
     * @return the {@link ExecutorFactory} for this node
     */
    @NonNull
    ExecutorFactory getExecutorFactory();

    /**
     * Returns the {@link RecycleBin} for this node
     *
     * @return the {@link RecycleBin} for this node
     */
    @NonNull
    RecycleBin getRecycleBin();

    /**
     * Returns the {@link MerkleCryptography} for this node
     *
     * @return the {@link MerkleCryptography} for this node
     */
    @NonNull
    MerkleCryptography getMerkleCryptography();
}<|MERGE_RESOLUTION|>--- conflicted
+++ resolved
@@ -4,11 +4,6 @@
 import com.swirlds.base.time.Time;
 import com.swirlds.common.concurrent.ExecutorFactory;
 import com.swirlds.common.context.internal.PlatformUncaughtExceptionHandler;
-<<<<<<< HEAD
-import com.swirlds.common.crypto.CryptographyProvider;
-=======
-import com.swirlds.common.crypto.CryptographyFactory;
->>>>>>> 5752b988
 import com.swirlds.common.io.filesystem.FileSystemManager;
 import com.swirlds.common.io.utility.NoOpRecycleBin;
 import com.swirlds.common.io.utility.RecycleBin;
@@ -33,7 +28,7 @@
     /**
      * Creates a new instance of the platform context. The instance uses a {@link NoOpMetrics} implementation for
      * metrics and a {@link com.swirlds.common.io.utility.NoOpRecycleBin}.
-     * The instance uses the {@link CryptographyProvider#getInstance()} call to get the cryptography. The instance
+     * The instance
      * uses the static {@link Time#getCurrent()} call to get the time.
      *
      * @apiNote This method is meant for utilities and testing and not for a node's production operation
