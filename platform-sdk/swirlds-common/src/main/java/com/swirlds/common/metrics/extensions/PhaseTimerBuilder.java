// SPDX-License-Identifier: Apache-2.0
package com.swirlds.common.metrics.extensions;

import static com.swirlds.common.units.TimeUnit.UNIT_MICROSECONDS;

import com.swirlds.base.time.Time;
import com.swirlds.common.units.TimeUnit;
import com.swirlds.metrics.api.Metrics;
import edu.umd.cs.findbugs.annotations.NonNull;
import java.util.EnumSet;
import java.util.Objects;
import java.util.Set;

/**
 * A fluent style builder for a {@link PhaseTimer}.
 */
public class PhaseTimerBuilder<T extends Enum<T>> {

<<<<<<< HEAD
=======
    private final Metrics metrics;
>>>>>>> 4bee149d
    private final Time time;
    private final Class<T> clazz;
    private final Set<T> phases;
    private final String metricsCategory;
    private final Metrics metrics;

    private String metricsNamePrefix;
    private T initialPhase;
    private boolean fractionMetricsEnabled = false;
    private boolean absoluteTimeMetricsEnabled = false;
    private TimeUnit absoluteUnit = UNIT_MICROSECONDS;

    /**
     * Create a new {@link PhaseTimerBuilder} instance.
     *
     * @param metrics         the metrics provider
     * @param time            the time provider
     * @param metricsCategory the metrics category
     * @param clazz           the enum class that describes the phases
     */
    public PhaseTimerBuilder(
            @NonNull final Metrics metrics,
            @NonNull final Time time,
            @NonNull final String metricsCategory,
            @NonNull final Class<T> clazz) {

        this.clazz = Objects.requireNonNull(clazz);
        this.metrics = Objects.requireNonNull(metrics);
        this.time = Objects.requireNonNull(time);
        this.metricsCategory = Objects.requireNonNull(metricsCategory);
        this.phases = EnumSet.allOf(Objects.requireNonNull(clazz));
        if (phases.isEmpty()) {
            throw new IllegalArgumentException("The enum class " + clazz.getName() + " has zero values.");
        }
        this.initialPhase = phases.iterator().next();
    }

    /**
     * Build the {@link PhaseTimer} instance.
     *
     * @return the {@link PhaseTimer} instance
     */
    @NonNull
    public PhaseTimer<T> build() {
        return new PhaseTimer<>(this);
    }

    /**
     * Set the prefix for the metrics names created by this object. If not set, a default is generated.
     *
     * @param metricsNamePrefix the prefix for the metrics names created by this object
     * @return this
     */
    @NonNull
    public PhaseTimerBuilder<T> setMetricsNamePrefix(@NonNull final String metricsNamePrefix) {
        this.metricsNamePrefix = Objects.requireNonNull(metricsNamePrefix);
        return this;
    }

    /**
     * Set the initial phase. If not set, the phase with ordinal 0 is used.
     *
     * @param initialPhase the initial phase
     * @return this
     */
    @NonNull
    public PhaseTimerBuilder<T> setInitialPhase(@NonNull final T initialPhase) {
        this.initialPhase = Objects.requireNonNull(initialPhase);
        return this;
    }

    /**
     * Enable fractional metrics. Disabled by default.
     *
     * @return this
     */
    @NonNull
    public PhaseTimerBuilder<T> enableFractionalMetrics() {
        this.fractionMetricsEnabled = true;
        return this;
    }

    /**
     * Enable absolute time metrics. Disabled by default.
     *
     * @return this
     */
    @NonNull
    public PhaseTimerBuilder<T> enableAbsoluteTimeMetrics() {
        this.absoluteTimeMetricsEnabled = true;
        return this;
    }

    /**
     * Set the unit for absolute time metrics. If not set, microseconds are used.
     *
     * @param absoluteUnit the unit for absolute time metrics
     * @return this
     */
    @NonNull
    public PhaseTimerBuilder<T> setAbsoluteUnit(@NonNull final TimeUnit absoluteUnit) {
        this.absoluteUnit = Objects.requireNonNull(absoluteUnit);
        return this;
    }

    /**
     * Get the metrics provider
     * @return Metrics provider for this builder
     */
<<<<<<< HEAD
    public Metrics getMetrics() {
=======
    @NonNull
    Metrics getMetrics() {
>>>>>>> 4bee149d
        return metrics;
    }

    /**
     * Get the time provider.
     *
     * @return the time provider
     */
    @NonNull
    Time getTime() {
        return time;
    }

    /**
     * Get the set of phases.
     *
     * @return the set of phases
     */
    @NonNull
    Set<T> getPhases() {
        return phases;
    }

    /**
     * Get the metrics category.
     *
     * @return the metrics category
     */
    @NonNull
    String getMetricsCategory() {
        return metricsCategory;
    }

    /**
     * Get the metrics name prefix.
     *
     * @return the metrics name prefix
     */
    @NonNull
    String getMetricsNamePrefix() {
        if (metricsNamePrefix == null) {
            // No metrics prefix provided, generate a default.
            return clazz.getSimpleName();
        }
        return metricsNamePrefix;
    }

    /**
     * Get the initial phase.
     *
     * @return the initial phase
     */
    @NonNull
    T getInitialPhase() {
        return initialPhase;
    }

    /**
     * Get whether fractional metrics are enabled.
     *
     * @return whether fractional metrics are enabled
     */
    boolean areFractionMetricsEnabled() {
        return fractionMetricsEnabled;
    }

    /**
     * Get whether absolute time metrics are enabled.
     *
     * @return whether absolute time metrics are enabled
     */
    boolean areAbsoluteTimeMetricsEnabled() {
        return absoluteTimeMetricsEnabled;
    }

    /**
     * Get the unit for absolute time metrics.
     *
     * @return the unit for absolute time metrics
     */
    @NonNull
    TimeUnit getAbsoluteUnit() {
        return absoluteUnit;
    }
}<|MERGE_RESOLUTION|>--- conflicted
+++ resolved
@@ -16,10 +16,7 @@
  */
 public class PhaseTimerBuilder<T extends Enum<T>> {
 
-<<<<<<< HEAD
-=======
     private final Metrics metrics;
->>>>>>> 4bee149d
     private final Time time;
     private final Class<T> clazz;
     private final Set<T> phases;
@@ -129,12 +126,8 @@
      * Get the metrics provider
      * @return Metrics provider for this builder
      */
-<<<<<<< HEAD
-    public Metrics getMetrics() {
-=======
     @NonNull
     Metrics getMetrics() {
->>>>>>> 4bee149d
         return metrics;
     }
 
