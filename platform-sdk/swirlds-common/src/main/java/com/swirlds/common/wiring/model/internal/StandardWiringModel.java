--- conflicted
+++ resolved
@@ -16,26 +16,12 @@
 
 package com.swirlds.common.wiring.model.internal;
 
-<<<<<<< HEAD
-import static com.swirlds.common.wiring.schedulers.builders.TaskSchedulerType.SEQUENTIAL_THREAD;
-
-import com.swirlds.common.context.PlatformContext;
-=======
-import static com.swirlds.common.wiring.model.internal.ModelVertexMetaType.SCHEDULER;
-import static com.swirlds.common.wiring.schedulers.builders.TaskSchedulerType.DIRECT;
-import static com.swirlds.common.wiring.schedulers.builders.TaskSchedulerType.DIRECT_THREADSAFE;
-import static com.swirlds.common.wiring.schedulers.builders.TaskSchedulerType.NO_OP;
 import static com.swirlds.common.wiring.schedulers.builders.TaskSchedulerType.SEQUENTIAL_THREAD;
 
 import com.swirlds.common.context.PlatformContext;
 import com.swirlds.common.threading.locks.AutoClosableLock;
 import com.swirlds.common.threading.locks.internal.AutoLock;
 import com.swirlds.common.threading.locks.locked.Locked;
-import com.swirlds.common.wiring.model.ModelEdgeSubstitution;
-import com.swirlds.common.wiring.model.ModelGroup;
-import com.swirlds.common.wiring.model.ModelManualLink;
-import com.swirlds.common.wiring.model.WiringModel;
->>>>>>> 970250e1
 import com.swirlds.common.wiring.schedulers.TaskScheduler;
 import com.swirlds.common.wiring.schedulers.builders.TaskSchedulerBuilder;
 import com.swirlds.common.wiring.schedulers.builders.internal.StandardTaskSchedulerBuilder;
@@ -77,13 +63,6 @@
     private final ForkJoinPool defaultPool;
 
     /**
-<<<<<<< HEAD
-=======
-     * True if start() has been called.
-     */
-    private boolean started = false;
-
-    /**
      * Used to protect access to the JVM anchor.
      */
     private final AutoClosableLock jvmExitLock = new AutoLock();
@@ -91,7 +70,6 @@
     private JvmAnchor anchor;
 
     /**
->>>>>>> 970250e1
      * Constructor.
      *
      * @param platformContext the platform context
@@ -134,14 +112,6 @@
         return getHeartbeatScheduler().buildHeartbeatWire(frequency);
     }
 
-    /**
-     * {@inheritDoc}
-     */
-    @Override
-<<<<<<< HEAD
-    public void registerScheduler(@NonNull final TaskScheduler<?> scheduler, @Nullable final String hyperlink) {
-        super.registerScheduler(scheduler, hyperlink);
-=======
     public void preventJvmExit() {
         try (final Locked ignored = jvmExitLock.lock()) {
             if (anchor == null) {
@@ -168,81 +138,8 @@
      * {@inheritDoc}
      */
     @Override
-    public boolean checkForCyclicalBackpressure() {
-        return CycleFinder.checkForCyclicalBackPressure(vertices.values());
-    }
-
-    /**
-     * {@inheritDoc}
-     */
-    @Override
-    public boolean checkForIllegalDirectSchedulerUsage() {
-        return DirectSchedulerChecks.checkForIllegalDirectSchedulerUse(vertices.values());
-    }
-
-    /**
-     * {@inheritDoc}
-     */
-    @Override
-    public boolean checkForUnboundInputWires() {
-        return InputWireChecks.checkForUnboundInputWires(inputWires, boundInputWires);
-    }
-
-    /**
-     * {@inheritDoc}
-     */
-    @NonNull
-    @Override
-    public String generateWiringDiagram(
-            @NonNull final List<ModelGroup> groups,
-            @NonNull final List<ModelEdgeSubstitution> substitutions,
-            @NonNull final List<ModelManualLink> manualLinks,
-            final boolean moreMystery) {
-        addVertexForUnsolderedInputWires(moreMystery);
-        final WiringFlowchart flowchart = new WiringFlowchart(vertices, substitutions, groups, manualLinks);
-        return flowchart.render();
-    }
-
-    /**
-     * Add a special vertex for all unsoldered input wires.
-     */
-    private void addVertexForUnsolderedInputWires(final boolean moreMystery) {
-        final Set<InputWireDescriptor> unsolderedInputWires = new HashSet<>(inputWires);
-        unsolderedInputWires.removeAll(solderedInputWires);
-
-        if (unsolderedInputWires.isEmpty()) {
-            return;
-        }
-
-        final ModelVertex unsolderedDataSource =
-                new StandardVertex("Mystery Input", DIRECT_THREADSAFE, SCHEDULER, null, true);
-        vertices.put(unsolderedDataSource.getName(), unsolderedDataSource);
-
-        for (final InputWireDescriptor unsolderedInputWire : unsolderedInputWires) {
-            final ModelVertex destination = getVertex(unsolderedInputWire.taskSchedulerName());
-
-            final String edgeDescription = moreMystery ? "mystery data" : unsolderedInputWire.name();
-            final ModelEdge edge = new ModelEdge(unsolderedDataSource, destination, edgeDescription, true, true);
-            unsolderedDataSource.getOutgoingEdges().add(edge);
-        }
-    }
-
-    /**
-     * Register a task scheduler with the wiring model.
-     *
-     * @param scheduler the task scheduler to register
-     * @param hyperlink the hyperlink to the documentation for this vertex, or null if there is no documentation
-     */
     public void registerScheduler(@NonNull final TaskScheduler<?> scheduler, @Nullable final String hyperlink) {
-        throwIfStarted();
-
-        if (scheduler.getType() == NO_OP) {
-            // Ignore no-op schedulers.
-            return;
-        }
-
-        registerVertex(scheduler.getName(), scheduler.getType(), hyperlink, scheduler.isInsertionBlocking());
->>>>>>> 970250e1
+        super.registerScheduler(scheduler, hyperlink);
         if (scheduler.getType() == SEQUENTIAL_THREAD) {
             threadSchedulers.add((SequentialThreadTaskScheduler<?>) scheduler);
         }
