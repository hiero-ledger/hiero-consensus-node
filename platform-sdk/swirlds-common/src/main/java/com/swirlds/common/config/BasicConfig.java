--- conflicted
+++ resolved
@@ -246,10 +246,6 @@
         @ConfigProperty(value = "pingTransFreq", defaultValue = "1") long pingTransFreq,
         @ConfigProperty(value = "staleEventPreventionThreshold", defaultValue = "5") int staleEventPreventionThreshold,
         @ConfigProperty(value = "eventIntakeQueueThrottleSize", defaultValue = "1000") int eventIntakeQueueThrottleSize,
-<<<<<<< HEAD
-        @ConfigProperty(value = "transThrottle", defaultValue = "false") boolean transThrottle,
-=======
->>>>>>> 2aeec9da
         @ConfigProperty(value = "transactionMaxBytes", defaultValue = "6144") int transactionMaxBytes,
         @ConfigProperty(value = "useTLS", defaultValue = "true") boolean useTLS,
         @ConfigProperty(value = "socketIpTos", defaultValue = "-1") int socketIpTos,
