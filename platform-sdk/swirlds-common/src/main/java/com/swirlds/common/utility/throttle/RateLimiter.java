/*
 * Copyright (C) 2022-2023 Hedera Hashgraph, LLC
 *
 * Licensed under the Apache License, Version 2.0 (the "License");
 * you may not use this file except in compliance with the License.
 * You may obtain a copy of the License at
 *
 *      http://www.apache.org/licenses/LICENSE-2.0
 *
 * Unless required by applicable law or agreed to in writing, software
 * distributed under the License is distributed on an "AS IS" BASIS,
 * WITHOUT WARRANTIES OR CONDITIONS OF ANY KIND, either express or implied.
 * See the License for the specific language governing permissions and
 * limitations under the License.
 */

package com.swirlds.common.utility.throttle;

import static com.swirlds.common.units.UnitConstants.SECONDS_TO_NANOSECONDS;
import static com.swirlds.common.utility.CompareTo.isGreaterThanOrEqualTo;

import com.swirlds.base.time.Time;
import java.time.Duration;
import java.time.Instant;

/**
 * <p>
 * A simple utility designed to limit the frequency of an event, e.g. making sure a particular log message isn't written
 * too often.
 * </p>
 *
 * <p>
 * This object is not thread safe. This object was designed for simplicity and ease of use. This object may not be
 * suitable for code pathways with extremely high performance requirements.
 * </p>
 */
public class RateLimiter {

    /**
     * The minimum amount of time that must pass before this operation may happen another time.
     */
    private final Duration minimumPeriod;

    /**
     * The time when this rate limiter last allowed an operation to happen.
     */
    private Instant lastOperation = Instant.EPOCH;

    /**
     * The number of requests that have been denied since the last successful operation.
     */
    private long deniedRequests;

    /**
     * Provides a view of the current time.
     */
    private final Time time;

    /**
     * Create a new rate limiter.
     *
     * @param time          provides the current time
     * @param minimumPeriod the minimum time that must pass between operations
     */
    public RateLimiter(final Time time, final Duration minimumPeriod) {
        this.time = time;
        this.minimumPeriod = minimumPeriod;
    }

    /**
     * Create a new rate limiter.
     *
     * @param time         provides the current time
     * @param maxFrequency the maximum frequency of the operation, in hz
     */
    public RateLimiter(final Time time, final double maxFrequency) {
        this(time, Duration.ofNanos((long) (1.0 / maxFrequency * SECONDS_TO_NANOSECONDS)));
    }

    /**
<<<<<<< HEAD
     * Request permission to perform an operation. Returns true if it is ok to perform the operation, returns false if
     * the operation has been performed too recently in the past.
=======
     * Request permission to trigger an operation, and immediately trigger if permitted. Returns true if it is ok to
     * perform the operation, returns false if the operation has been performed too recently in the past. Once this
     * method returns true, it will return false for the remainder of the time span specified by the minimum period.
>>>>>>> d1707bf5
     *
     * @return true if the operation can be triggered without violating rate limits, otherwise false
     */
    public boolean requestAndTrigger() {
        final Instant now = time.now();
        final Duration elapsed = Duration.between(lastOperation, now);
        if (isGreaterThanOrEqualTo(elapsed, minimumPeriod)) {
            lastOperation = now;
            deniedRequests = 0;
            return true;
        }
        deniedRequests++;
        return false;
    }

    /**
     * Check if it is legal to trigger the rate limited action. Unlike {@link #requestAndTrigger()}, this method can
     * return true over and over in a time span smaller than the desired rate limit. In order to cause this method to
     * return false for the remainder of the time span specified by the rate limit, call {@link #trigger()}.
     *
     * @return true if it is currently legal to trigger the rate limited action
     */
    public boolean request() {
        final Instant now = time.now();
        final Duration elapsed = Duration.between(lastOperation, now);
        if (isGreaterThanOrEqualTo(elapsed, minimumPeriod)) {
            deniedRequests = 0;
            return true;
        }
        deniedRequests++;
        return false;
    }

    /**
     * Trigger the action that is being rate limited. Calling this method will cause {@link #request()} and
     * {@link #requestAndTrigger()} to return false for the remainder of the desired rate limit. This method
     * does not actually check if enough time has passed to permit the action being triggered. Calling this method
     * before the end of a rate limit period will reset the rate limit period.
     */
    public void trigger() {
        deniedRequests = 0;
        lastOperation = time.now();
    }

    /**
     * Get the number of times {@link #requestAndTrigger()} and/or {@link #request()} has returned false since the last
     * time one of these methods returned true. Immediately after {@link #requestAndTrigger()} or {@link #request()}
     * returns true, this method will return 0.
     *
     * @return the number of recently denied requests
     */
    public long getDeniedRequests() {
        return deniedRequests;
    }
}<|MERGE_RESOLUTION|>--- conflicted
+++ resolved
@@ -78,14 +78,10 @@
     }
 
     /**
-<<<<<<< HEAD
-     * Request permission to perform an operation. Returns true if it is ok to perform the operation, returns false if
-     * the operation has been performed too recently in the past.
-=======
      * Request permission to trigger an operation, and immediately trigger if permitted. Returns true if it is ok to
-     * perform the operation, returns false if the operation has been performed too recently in the past. Once this
+     * perform the operation, returns false if
+     * the operation has been performed too recently in the past. Once this
      * method returns true, it will return false for the remainder of the time span specified by the minimum period.
->>>>>>> d1707bf5
      *
      * @return true if the operation can be triggered without violating rate limits, otherwise false
      */
