--- conflicted
+++ resolved
@@ -125,11 +125,7 @@
      * queue.
      */
     private void run() {
-<<<<<<< HEAD
-=======
-        T message = null;
         logger.info(RECONNECT.getMarker(), this.toString() + " start run()");
->>>>>>> 564e403c
         try {
             while (alive.get() && !Thread.currentThread().isInterrupted()) {
                 final int viewId = inputStream.readInt();
@@ -144,7 +140,6 @@
                     throw new MerkleSynchronizationException("Failed to read a message completely");
                 }
 
-<<<<<<< HEAD
                 Queue<byte[]> viewQueue = viewQueues.get(viewId);
                 if (viewQueue != null) {
                     final boolean accepted = viewQueue.add(messageBytes);
@@ -162,26 +157,6 @@
             }
         } catch (final IOException e) {
             workGroup.handleError(e);
-=======
-                message = messageFactory.get();
-                message.deserialize(inputStream, message.getVersion());
-
-                final boolean accepted = receivedMessages.offer(message, pollTimeout.toMillis(), MILLISECONDS);
-                if (!accepted) {
-                    new MerkleSynchronizationException(
-                            this.toString() + " timed out waiting to add message to received messages queue");
-                }
-            }
-        } catch (final IOException e) {
-            throw new MerkleSynchronizationException(
-                    String.format(
-                            "%s failed to deserialize object with class ID %d(0x%08X) (%s)",
-                            this.toString(),
-                            message.getClassId(),
-                            message.getClassId(),
-                            message.getClass().toString()),
-                    e);
->>>>>>> 564e403c
         } catch (final InterruptedException e) {
             logger.warn(RECONNECT.getMarker(), this.toString() + " interrupted");
             Thread.currentThread().interrupt();
