--- conflicted
+++ resolved
@@ -209,13 +209,8 @@
                         }
                     };
 
-<<<<<<< HEAD
                     final DataFileCompactor<long[]> compactor =
-                            new DataFileCompactor<>(storeName, store, indexUpdater, null, null, null) {
-=======
-                    final DataFileCompactor compactor =
-                            new DataFileCompactor(storeName, store, indexUpdater, null, null, null, null) {
->>>>>>> 17a7b935
+                            new DataFileCompactor<>(storeName, store, indexUpdater, null, null, null, null) {
                                 @Override
                                 int getMinNumberOfFilesToCompact() {
                                     return 2;
@@ -331,13 +326,8 @@
                 };
 
                 if (filesToMerge.size() > 1) {
-<<<<<<< HEAD
                     final DataFileCompactor<long[]> compactor =
-                            new DataFileCompactor<>(storeName, store, indexUpdater, null, null, null);
-=======
-                    final DataFileCompactor compactor =
-                            new DataFileCompactor(storeName, store, indexUpdater, null, null, null, null);
->>>>>>> 17a7b935
+                            new DataFileCompactor<>(storeName, store, indexUpdater, null, null, null, null);
                     try {
                         compactor.compactFiles(indexUpdater, filesToMerge, 1);
                     } catch (Exception ex) {
@@ -409,13 +399,8 @@
                 };
 
                 if (filesToMerge.size() > 1) {
-<<<<<<< HEAD
                     final DataFileCompactor<long[]> compactor =
-                            new DataFileCompactor<>(storeName, store, indexUpdater, null, null, null);
-=======
-                    final DataFileCompactor compactor =
-                            new DataFileCompactor(storeName, store, indexUpdater, null, null, null, null);
->>>>>>> 17a7b935
+                            new DataFileCompactor<>(storeName, store, indexUpdater, null, null, null, null);
                     try {
                         compactor.compactFiles(indexUpdater, filesToMerge, 1);
                     } catch (Exception ex) {
@@ -463,13 +448,9 @@
         Files.createDirectories(testDir);
         final LongListOffHeap index = new LongListOffHeap();
         final DataFileCollection<long[]> store =
-<<<<<<< HEAD
                 new DataFileCollection<>(config, testDir, storeName, new ExampleFixedSizeDataSerializer(), null);
-        final DataFileCompactor<long[]> compactor = new DataFileCompactor<>(storeName, store, index, null, null, null);
-=======
-                new DataFileCollection<>(testDir, storeName, new ExampleFixedSizeDataSerializer(), null);
-        final DataFileCompactor compactor = new DataFileCompactor(storeName, store, index, null, null, null, null);
->>>>>>> 17a7b935
+        final DataFileCompactor<long[]> compactor =
+                new DataFileCompactor<>(storeName, store, index, null, null, null, null);
         // Create a few files initially
         for (int i = 0; i < numFiles; i++) {
             store.startWriting();
@@ -585,13 +566,9 @@
         String storeName = "testInconsistentIndex";
         final Path testDir = tempFileDir.resolve(storeName);
         final DataFileCollection<long[]> store =
-<<<<<<< HEAD
                 new DataFileCollection<>(config, testDir, storeName, new ExampleFixedSizeDataSerializer(), null);
-        final DataFileCompactor<long[]> compactor = new DataFileCompactor<>(storeName, store, index, null, null, null);
-=======
-                new DataFileCollection<>(testDir, storeName, new ExampleFixedSizeDataSerializer(), null);
-        final DataFileCompactor compactor = new DataFileCompactor(storeName, store, index, null, null, null, null);
->>>>>>> 17a7b935
+        final DataFileCompactor<long[]> compactor =
+                new DataFileCompactor<>(storeName, store, index, null, null, null, null);
 
         final int numFiles = 2;
         for (long i = 0; i < numFiles; i++) {
