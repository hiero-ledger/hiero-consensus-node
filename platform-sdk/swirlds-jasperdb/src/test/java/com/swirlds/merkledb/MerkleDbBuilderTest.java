--- conflicted
+++ resolved
@@ -110,15 +110,8 @@
             final Configuration configuration = new TestConfigBuilder().getOrCreateConfig();
             final MerkleDbConfig merkleDbConfig = configuration.getConfigData(MerkleDbConfig.class);
             assertFalse(merkleDbDataSource.isPreferDiskBasedIndexes());
-<<<<<<< HEAD
             assertEquals(merkleDbConfig.maxNumOfKeys(), merkleDbDataSource.getMaxNumberOfKeys());
-            assertEquals(
-                    merkleDbConfig.internalHashesRamToDiskThreshold(),
-                    merkleDbDataSource.getInternalHashesRamToDiskThreshold());
-=======
-            assertEquals(settings.getMaxNumOfKeys(), merkleDbDataSource.getMaxNumberOfKeys());
-            assertEquals(settings.getHashesRamToDiskThreshold(), merkleDbDataSource.getHashesRamToDiskThreshold());
->>>>>>> 2c695cca
+            assertEquals(merkleDbConfig.hashesRamToDiskThreshold(), merkleDbDataSource.getHashesRamToDiskThreshold());
             // set explicitly above
             assertFalse(merkleDbDataSource.isCompactionEnabled());
         } finally {
