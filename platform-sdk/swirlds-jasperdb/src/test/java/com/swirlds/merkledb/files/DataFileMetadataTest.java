--- conflicted
+++ resolved
@@ -33,90 +33,27 @@
         final long serializationVersion = 7;
         final int compactionLevel = INITIAL_COMPACTION_LEVEL;
 
-<<<<<<< HEAD
-        final DataFileMetadata base = new DataFileMetadata(dataItemCount, index, creationDate, serializationVersion);
+        final DataFileMetadata base =
+                new DataFileMetadata(dataItemCount, index, creationDate, serializationVersion, compactionLevel);
         final DataFileMetadata differentItemCount =
-                new DataFileMetadata(dataItemCount + 1, index, creationDate, serializationVersion);
+                new DataFileMetadata(dataItemCount + 1, index, creationDate, serializationVersion, compactionLevel);
         final DataFileMetadata differentIndex =
-                new DataFileMetadata(dataItemCount, index + 1, creationDate, serializationVersion);
-        final DataFileMetadata differentCreationDate =
-                new DataFileMetadata(dataItemCount, index, creationDate.plusSeconds(1), serializationVersion);
+                new DataFileMetadata(dataItemCount, index + 1, creationDate, serializationVersion, compactionLevel);
+        final DataFileMetadata differentCreationDate = new DataFileMetadata(
+                dataItemCount, index, creationDate.plusSeconds(1), serializationVersion, compactionLevel);
         final DataFileMetadata differentSerVersion =
-                new DataFileMetadata(dataItemCount, index, creationDate, serializationVersion + 1);
+                new DataFileMetadata(dataItemCount, index, creationDate, serializationVersion + 1, compactionLevel);
+        final DataFileMetadata differentCompactionLevel =
+                new DataFileMetadata(dataItemCount, index, creationDate, serializationVersion, compactionLevel + 1);
         final DataFileMetadata otherButEqual =
-                new DataFileMetadata(dataItemCount, index, creationDate, serializationVersion);
-=======
-        final DataFileMetadata base = new DataFileMetadata(
-                fileFormatVersion,
-                dataItemValueSize,
-                dataItemCount,
-                index,
-                creationDate,
-                serializationVersion,
-                compactionLevel);
-        final DataFileMetadata differentFormatVersion = new DataFileMetadata(
-                fileFormatVersion + 1,
-                dataItemValueSize,
-                dataItemCount,
-                index,
-                creationDate,
-                serializationVersion,
-                compactionLevel);
-        final DataFileMetadata differentValueSize = new DataFileMetadata(
-                fileFormatVersion,
-                dataItemValueSize + 1,
-                dataItemCount,
-                index,
-                creationDate,
-                serializationVersion,
-                compactionLevel);
-        final DataFileMetadata differentItemCount = new DataFileMetadata(
-                fileFormatVersion,
-                dataItemValueSize,
-                dataItemCount + 1,
-                index,
-                creationDate,
-                serializationVersion,
-                compactionLevel);
-        final DataFileMetadata differentIndex = new DataFileMetadata(
-                fileFormatVersion,
-                dataItemValueSize,
-                dataItemCount,
-                index + 1,
-                creationDate,
-                serializationVersion,
-                compactionLevel);
-        final DataFileMetadata differentCreationDate = new DataFileMetadata(
-                fileFormatVersion,
-                dataItemValueSize,
-                dataItemCount,
-                index,
-                creationDate.plusSeconds(1),
-                serializationVersion,
-                compactionLevel);
-        final DataFileMetadata differentSerVersion = new DataFileMetadata(
-                fileFormatVersion,
-                dataItemValueSize,
-                dataItemCount,
-                index,
-                creationDate,
-                serializationVersion + 1,
-                compactionLevel);
-        final DataFileMetadata otherButEqual = new DataFileMetadata(
-                fileFormatVersion,
-                dataItemValueSize,
-                dataItemCount,
-                index,
-                creationDate,
-                serializationVersion,
-                compactionLevel);
->>>>>>> 80727070
+                new DataFileMetadata(dataItemCount, index, creationDate, serializationVersion, compactionLevel);
 
         assertEquals(base, otherButEqual, "Equivalent metadata are equal");
         assertNotEquals(base, differentItemCount, "Different item counts are unequal");
         assertNotEquals(base, differentIndex, "Different indexes are unequal");
         assertNotEquals(base, differentCreationDate, "Different creation dates are unequal");
         assertNotEquals(base, differentSerVersion, "Different serialization versions are unequal");
+        assertNotEquals(base, differentCompactionLevel, "Different compaction level are unequal");
         assertNotEquals(base, new Object(), "Radically different objects are unequal");
     }
 }