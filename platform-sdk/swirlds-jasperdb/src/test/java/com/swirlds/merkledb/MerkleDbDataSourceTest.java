--- conflicted
+++ resolved
@@ -627,11 +627,7 @@
             // things that should have changed
             assertEqualsAndPrint(expectedRecord, dataSource.loadLeafRecord(key));
             assertEqualsAndPrint(expectedRecord, dataSource.loadLeafRecord(path));
-<<<<<<< HEAD
-            assertEquals(hash(hashIndex), dataSource.loadHash(path), "unexpected Hash value");
-=======
-            assertEquals(hash(i), dataSource.loadHash(path), "unexpected Hash value for path " + path);
->>>>>>> 80727070
+            assertEquals(hash(hashIndex), dataSource.loadHash(path), "unexpected Hash value for path " + path);
         } catch (final Exception e) {
             e.printStackTrace();
             fail("Exception should not have been thrown here!");
