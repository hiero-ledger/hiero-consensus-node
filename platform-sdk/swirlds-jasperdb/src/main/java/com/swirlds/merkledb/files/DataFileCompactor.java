--- conflicted
+++ resolved
@@ -430,17 +430,10 @@
      * @return true if compaction was performed, false otherwise
      */
     public boolean compact() throws IOException, InterruptedException {
-
-<<<<<<< HEAD
-        final List<? extends DataFileReader<D>> allCompactableFiles = dataFileCollection.getAllCompletedFiles();
-        final List<? extends DataFileReader<D>> filesToCompact =
-                compactionPlan(allCompactableFiles, getMinNumberOfFilesToCompact(), config.maxCompactionLevel());
-=======
-        final List<? extends DataFileReader<?>> completedFiles = dataFileCollection.getAllCompletedFiles();
+        final List<DataFileReader<D>> completedFiles = dataFileCollection.getAllCompletedFiles();
         reportFileSizeByLevel(completedFiles);
-        final List<? extends DataFileReader<?>> filesToCompact =
+        final List<DataFileReader<D>> filesToCompact =
                 compactionPlan(completedFiles, getMinNumberOfFilesToCompact(), config.maxCompactionLevel());
->>>>>>> 17a7b935
         if (filesToCompact.isEmpty()) {
             logger.debug(MERKLE_DB.getMarker(), "[{}] No need to compact, as the compaction plan is empty", storeName);
             return false;
@@ -501,11 +494,11 @@
         return true;
     }
 
-    private void reportFileSizeByLevel(List<? extends DataFileReader<?>> allCompletedFiles) {
+    private void reportFileSizeByLevel(List<DataFileReader<D>> allCompletedFiles) {
         if (reportFileSizeByLevelMetricFunction != null) {
-            Map<Integer, List<DataFileReader<?>>> readersByLevel = getReadersByLevel(allCompletedFiles);
+            final Map<Integer, List<DataFileReader<D>>> readersByLevel = getReadersByLevel(allCompletedFiles);
             for (int i = 0; i < readersByLevel.size(); i++) {
-                List<DataFileReader<?>> readers = readersByLevel.get(i);
+                final List<DataFileReader<D>> readers = readersByLevel.get(i);
                 if (readers != null) {
                     reportFileSizeByLevelMetricFunction.accept(
                             i, getSizeOfFiles(readers) * UnitConstants.BYTES_TO_MEBIBYTES);
@@ -534,20 +527,15 @@
      * then this level and the levels above it are not included in the plan.
      * @return filter creating a compaction plan
      */
-    static <D> List<? extends DataFileReader<D>> compactionPlan(
-            List<? extends DataFileReader<D>> dataFileReaders, int minNumberOfFilesToCompact, int maxCompactionLevel) {
+    static <D> List<DataFileReader<D>> compactionPlan(
+            List<DataFileReader<D>> dataFileReaders, int minNumberOfFilesToCompact, int maxCompactionLevel) {
         if (dataFileReaders.isEmpty()) {
             return dataFileReaders;
         }
 
-<<<<<<< HEAD
-        Map<Integer, List<DataFileReader<D>>> readersByLevel = dataFileReaders.stream()
-                .collect(Collectors.groupingBy(r -> r.getMetadata().getCompactionLevel()));
-=======
-        Map<Integer, List<DataFileReader<?>>> readersByLevel = getReadersByLevel(dataFileReaders);
->>>>>>> 17a7b935
-
-        List<DataFileReader<D>> nonCompactedReaders = readersByLevel.get(INITIAL_COMPACTION_LEVEL);
+        final Map<Integer, List<DataFileReader<D>>> readersByLevel = getReadersByLevel(dataFileReaders);
+
+        final List<DataFileReader<D>> nonCompactedReaders = readersByLevel.get(INITIAL_COMPACTION_LEVEL);
         if (nonCompactedReaders == null || nonCompactedReaders.size() < minNumberOfFilesToCompact) {
             return Collections.emptyList();
         }
@@ -567,8 +555,8 @@
         return readersToCompact;
     }
 
-    private static Map<Integer, List<DataFileReader<?>>> getReadersByLevel(
-            List<? extends DataFileReader<?>> dataFileReaders) {
+    private static <D> Map<Integer, List<DataFileReader<D>>> getReadersByLevel(
+            final List<DataFileReader<D>> dataFileReaders) {
         return dataFileReaders.stream()
                 .collect(Collectors.groupingBy(r -> r.getMetadata().getCompactionLevel()));
     }
