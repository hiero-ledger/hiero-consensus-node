--- conflicted
+++ resolved
@@ -17,6 +17,7 @@
 package com.swirlds.merkledb.files;
 
 import static com.hedera.pbj.runtime.ProtoParserTools.TAG_FIELD_OFFSET;
+import static com.swirlds.merkledb.files.DataFileCommon.FIELD_DATAFILE_COMPACTION_LEVEL;
 import static com.swirlds.merkledb.files.DataFileCommon.FIELD_DATAFILE_CREATION_NANOS;
 import static com.swirlds.merkledb.files.DataFileCommon.FIELD_DATAFILE_CREATION_SECONDS;
 import static com.swirlds.merkledb.files.DataFileCommon.FIELD_DATAFILE_INDEX;
@@ -46,11 +47,15 @@
  * DataFile's metadata that is stored in the data file's footer
  */
 @SuppressWarnings("unused")
-<<<<<<< HEAD
 // Future work: make this class final, once DataFileMetadataJdb is dropped
 // See https://github.com/hashgraph/hedera-services/issues/8344 for details
 public class DataFileMetadata {
 
+    /**
+     * Maximum level of compaction for storage files.
+     */
+    public static final int MAX_COMPACTION_LEVEL = 127;
+
     /** The file index, in a data file collection */
     // Future work: make it private final, once this class is final again
     // https://github.com/hashgraph/hedera-services/issues/8344
@@ -61,25 +66,6 @@
     // https://github.com/hashgraph/hedera-services/issues/8344
     protected Instant creationDate;
 
-=======
-public final class DataFileMetadata {
-
-    /**
-     * Maximum level of compaction for storage files.
-     */
-    public static final int MAX_COMPACTION_LEVEL = 127;
-    /**
-     * The file format version, this is ready in case we need to change file format and support
-     * multiple versions.
-     */
-    private final int fileFormatVersion;
-    /**
-     * The data item value's size, if the file contains fixed size data items then this is the size
-     * in bytes of those items. If the file contains variable size items then this is the constant
-     * VARIABLE_DATA_SIZE.
-     */
-    private final int dataItemValueSize;
->>>>>>> 80727070
     /**
      * The number of data items the file contains. When metadata is loaded from a file, the number
      * of items is read directly from there. When metadata is created by {@link DataFileWriter} for
@@ -92,18 +78,15 @@
     protected volatile long itemsCount;
 
     /** Serialization version for data stored in the file */
-<<<<<<< HEAD
     // Future work: make it private final, once this class is final again
     // https://github.com/hashgraph/hedera-services/issues/8344
     protected long serializationVersion;
+
+    /** The level of compaction this file has. See {@link DataFileCompactor}*/
+    protected byte compactionLevel;
 
     // Set in writeTo()
     private long dataItemCountHeaderOffset = 0;
-=======
-    private final long serializationVersion;
-    /** The level of compaction this file has. See {@link DataFileCompactor}*/
-    private final byte compactionLevel;
->>>>>>> 80727070
 
     /**
      * Create a new DataFileMetadata with complete set of data
@@ -115,21 +98,12 @@
      * @param serializationVersion Serialization version for data stored in the file
      */
     public DataFileMetadata(
-<<<<<<< HEAD
-            final long itemsCount, final int index, final Instant creationDate, final long serializationVersion) {
-        this.itemsCount = itemsCount;
-=======
-            final int fileFormatVersion,
-            final int dataItemValueSize,
-            final long dataItemCount,
+            final long itemsCount,
             final int index,
             final Instant creationDate,
             final long serializationVersion,
             final int compactionLevel) {
-        this.fileFormatVersion = fileFormatVersion;
-        this.dataItemValueSize = dataItemValueSize;
-        this.dataItemCount = dataItemCount;
->>>>>>> 80727070
+        this.itemsCount = itemsCount;
         this.index = index;
         this.creationDate = creationDate;
         this.serializationVersion = serializationVersion;
@@ -144,7 +118,6 @@
      * @throws IOException If there was a problem reading metadata footer from the file
      */
     public DataFileMetadata(Path file) throws IOException {
-<<<<<<< HEAD
         // Defaults
         int index = 0;
         long creationSeconds = 0;
@@ -153,45 +126,8 @@
         long serializationVersion = 0;
 
         // Track which fields are read, so we don't have to scan through the whole file
-        final Set<String> fieldsToRead = new HashSet<>(
-                Set.of("index", "creationSeconds", "creationNanos", "itemsCount", "serializationVersion"));
-=======
-        try (final SeekableByteChannel channel = Files.newByteChannel(file, StandardOpenOption.READ)) {
-            // read footer from end of file
-            final ByteBuffer buf = ByteBuffer.allocate(FOOTER_SIZE);
-            channel.position(channel.size() - FOOTER_SIZE);
-            MerkleDbFileUtils.completelyRead(channel, buf);
-            buf.rewind();
-            // parse content
-            this.fileFormatVersion = buf.getInt();
-            this.dataItemValueSize = buf.getInt();
-            this.dataItemCount = buf.getLong();
-            this.index = buf.getInt();
-            this.creationDate = Instant.ofEpochSecond(buf.getLong(), buf.getInt());
-            this.compactionLevel = buf.get();
-            this.serializationVersion = buf.getLong();
-        }
-    }
-
-    /**
-     * Get the metadata in the form of a one page 4k bytebuffer ready to write at the end of a file.
-     *
-     * @return ByteBuffer containing the metadata
-     */
-    public ByteBuffer getFooterForWriting() {
-        ByteBuffer buf = ByteBuffer.allocate(FOOTER_SIZE);
-        buf.putInt(this.fileFormatVersion);
-        buf.putInt(this.dataItemValueSize);
-        buf.putLong(this.dataItemCount);
-        buf.putInt(this.index);
-        buf.putLong(this.creationDate.getEpochSecond());
-        buf.putInt(this.creationDate.getNano());
-        buf.put(compactionLevel);
-        buf.putLong(this.serializationVersion);
-        buf.rewind();
-        return buf;
-    }
->>>>>>> 80727070
+        final Set<String> fieldsToRead = new HashSet<>(Set.of(
+                "index", "creationSeconds", "creationNanos", "itemsCount", "serializationVersion", "compactionLevel"));
 
         // Read values from the file, skipping all data items
         try (final InputStream fin = Files.newInputStream(file, StandardOpenOption.READ)) {
@@ -214,6 +150,11 @@
                 } else if (fieldNum == FIELD_DATAFILE_ITEM_VERSION.number()) {
                     serializationVersion = in.readVarLong(false);
                     fieldsToRead.remove("serializationVersion");
+                } else if (fieldNum == FIELD_DATAFILE_COMPACTION_LEVEL.number()) {
+                    final int compactionLevelInt = in.readVarInt(false);
+                    assert compactionLevelInt < MAX_COMPACTION_LEVEL;
+                    compactionLevel = (byte) compactionLevelInt;
+                    fieldsToRead.remove("compactionLevel");
                 } else if (fieldNum == FIELD_DATAFILE_ITEMS.number()) {
                     // Just skip it
                     final int size = in.readVarInt(false);
@@ -244,6 +185,8 @@
         out.writeLong(0, ByteOrder.LITTLE_ENDIAN); // will be updated later
         ProtoUtils.writeTag(out, FIELD_DATAFILE_ITEM_VERSION);
         out.writeVarLong(getSerializationVersion(), false);
+        ProtoUtils.writeTag(out, FIELD_DATAFILE_COMPACTION_LEVEL);
+        out.writeVarInt(compactionLevel, false);
     }
 
     /**
@@ -258,7 +201,7 @@
      * Updates number of data items in the file. This method must be called after metadata is
      * written to a file using {@link #writeTo(BufferedData)}.
      *
-     * This method is called by {@link DataFileWriter} right before the file is finished writing.
+     * <p>This method is called by {@link DataFileWriter} right before the file is finished writing.
      */
     void updateDataItemCount(final BufferedData out, final long count) {
         this.itemsCount = count;
@@ -284,7 +227,6 @@
         return serializationVersion;
     }
 
-<<<<<<< HEAD
     // For testing purposes. In low-level data file tests, skip this number of bytes from the
     // beginning of the file before reading data items, assuming file metadata is always written
     // first, then data items
@@ -298,11 +240,13 @@
                 + ProtoUtils.sizeOfTag(FIELD_DATAFILE_ITEMS_COUNT, WIRE_TYPE_FIXED_64_BIT)
                 + Long.BYTES
                 + ProtoUtils.sizeOfTag(FIELD_DATAFILE_ITEM_VERSION, WIRE_TYPE_VARINT)
-                + ProtoUtils.sizeOfVarInt64(serializationVersion);
-=======
+                + ProtoUtils.sizeOfVarInt64(serializationVersion)
+                + ProtoUtils.sizeOfTag(FIELD_DATAFILE_COMPACTION_LEVEL, WIRE_TYPE_VARINT)
+                + ProtoUtils.sizeOfVarInt32(compactionLevel);
+    }
+
     public int getCompactionLevel() {
         return compactionLevel;
->>>>>>> 80727070
     }
 
     /** toString for debugging */
@@ -331,6 +275,7 @@
         return itemsCount == that.itemsCount
                 && index == that.index
                 && serializationVersion == that.serializationVersion
+                && compactionLevel == that.compactionLevel
                 && Objects.equals(this.creationDate, that.creationDate);
     }
 
@@ -339,6 +284,6 @@
      */
     @Override
     public int hashCode() {
-        return Objects.hash(itemsCount, index, creationDate, serializationVersion);
+        return Objects.hash(itemsCount, index, creationDate, serializationVersion, compactionLevel);
     }
 }