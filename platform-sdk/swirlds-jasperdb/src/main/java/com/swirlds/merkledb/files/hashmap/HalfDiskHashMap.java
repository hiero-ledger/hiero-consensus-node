/*
 * Copyright (C) 2021-2023 Hedera Hashgraph, LLC
 *
 * Licensed under the Apache License, Version 2.0 (the "License");
 * you may not use this file except in compliance with the License.
 * You may obtain a copy of the License at
 *
 *      http://www.apache.org/licenses/LICENSE-2.0
 *
 * Unless required by applicable law or agreed to in writing, software
 * distributed under the License is distributed on an "AS IS" BASIS,
 * WITHOUT WARRANTIES OR CONDITIONS OF ANY KIND, either express or implied.
 * See the License for the specific language governing permissions and
 * limitations under the License.
 */

package com.swirlds.merkledb.files.hashmap;

import static com.swirlds.common.threading.manager.AdHocThreadManager.getStaticThreadManager;
import static com.swirlds.logging.LogMarker.EXCEPTION;
import static com.swirlds.logging.LogMarker.MERKLE_DB;
import static com.swirlds.merkledb.MerkleDb.MERKLEDB_COMPONENT;
import static com.swirlds.merkledb.files.DataFileCommon.formatSizeBytes;
import static com.swirlds.merkledb.files.DataFileCommon.getSizeOfFiles;
import static com.swirlds.merkledb.files.DataFileCommon.getSizeOfFilesByPath;
import static com.swirlds.merkledb.files.DataFileCommon.logMergeStats;

import com.swirlds.common.config.singleton.ConfigurationHolder;
import com.swirlds.common.threading.framework.config.ThreadConfiguration;
import com.swirlds.common.units.UnitConstants;
import com.swirlds.merkledb.Snapshotable;
import com.swirlds.merkledb.collections.LongList;
import com.swirlds.merkledb.collections.LongListDisk;
import com.swirlds.merkledb.collections.LongListOffHeap;
import com.swirlds.merkledb.config.MerkleDbConfig;
import com.swirlds.merkledb.files.DataFileCollection;
import com.swirlds.merkledb.files.DataFileCollection.LoadedDataCallback;
import com.swirlds.merkledb.files.DataFileReader;
import com.swirlds.merkledb.serialize.KeySerializer;
import com.swirlds.virtualmap.VirtualKey;
import edu.umd.cs.findbugs.annotations.Nullable;
import java.io.DataInputStream;
import java.io.DataOutputStream;
import java.io.IOException;
import java.nio.file.Files;
import java.nio.file.Path;
import java.util.Iterator;
import java.util.List;
import java.util.LongSummaryStatistics;
import java.util.Queue;
import java.util.concurrent.ConcurrentLinkedQueue;
import java.util.concurrent.ExecutorService;
import java.util.concurrent.Executors;
import java.util.function.DoubleConsumer;
import java.util.function.Function;
import java.util.function.LongConsumer;
import org.apache.logging.log4j.LogManager;
import org.apache.logging.log4j.Logger;
import org.eclipse.collections.api.tuple.primitive.IntObjectPair;
import org.eclipse.collections.impl.map.mutable.primitive.IntObjectHashMap;

/**
 * This is a hash map implementation where the bucket index is in RAM and the buckets are on disk.
 * It maps a VirtualKey to a long value. This allows very large maps with minimal RAM usage and the
 * best performance profile as by using an in memory index we avoid the need for random disk writes.
 * Random disk writes are horrible performance wise in our testing.
 *
 * This implementation depends on good hashCode() implementation on the keys, if there are too
 * many hash collisions the performance can get bad.
 *
 * <b>IMPORTANT: This implementation assumes a single writing thread. There can be multiple
 * readers while writing is happening.</b>
 */
public class HalfDiskHashMap<K extends VirtualKey> implements AutoCloseable, Snapshotable {
    private static final Logger logger = LogManager.getLogger(HalfDiskHashMap.class);

    /** The version number for format of current data files */
    private static final int METADATA_FILE_FORMAT_VERSION = 1;
    /** Metadata file name suffix with extension. */
    private static final String METADATA_FILENAME_SUFFIX = "_metadata.hdhm";
    /** Bucket index file name suffix with extension */
    private static final String BUCKET_INDEX_FILENAME_SUFFIX = "_bucket_index.ll";
    /** Nominal value for value to say please delete from map. */
    protected static final long SPECIAL_DELETE_ME_VALUE = Long.MIN_VALUE;
    /** The amount of data used for storing key hash code */
    protected static final int KEY_HASHCODE_SIZE = Integer.BYTES;
    /**
     * The amount of data used for storing value in bucket, our values are longs as this is a key to
     * long map
     */
    protected static final int VALUE_SIZE = Long.BYTES;
    /**
     * This is the average number of entries per bucket we aim for when filled to mapSize. It is a
     * heuristic used alongside LOADING_FACTOR in calculation for how many buckets to create. The
     * larger this number the slower lookups will be but the more even distribution of entries
     * across buckets will be. So it is a matter of balance.
     */
    private static final long GOOD_AVERAGE_BUCKET_ENTRY_COUNT = 20;
    /** how full should all available bins be if we are at the specified map size */
    public static final double LOADING_FACTOR = 0.6;
    /** The limit on the number of concurrent read tasks in {@code endWriting()} */
    private static final int MAX_IN_FLIGHT = 64;
    /**
     * Long list used for mapping bucketIndex(index into list) to disk location for latest copy of
     * bucket
     */
    private final LongList bucketIndexToBucketLocation;
    /** DataFileCollection manages the files storing the buckets on disk */
    private final DataFileCollection<Bucket<K>> fileCollection;
    /**
     * This is the number of buckets needed to store mapSize entries if we ere only LOADING_FACTOR
     * percent full
     */
    private final int minimumBuckets;
    /**
     * This is the next power of 2 bigger than minimumBuckets. It needs to be a power of two, so
     * that we can optimize and avoid the cost of doing a % to find the bucket index from hash code.
     */
    private final int numOfBuckets;
    /**
     * The requested max size for the map, this is the maximum number of key/values expected to be
     * stored in this map.
     */
    private final long mapSize;
    /** The name to use for the files prefix on disk */
    private final String storeName;

    private final BucketSerializer<K> bucketSerializer;
    /** Store for session data during a writing transaction */
    private IntObjectHashMap<BucketMutation<K>> oneTransactionsData = null;
    /**
     * The thread that called startWriting. We use it to check that other writing calls are done on
     * same thread
     */
    private Thread writingThread;

    /** MerkleDb settings */
    private static final MerkleDbConfig config = ConfigurationHolder.getConfigData(MerkleDbConfig.class);

    /** Executor for parallel bucket reads/updates in {@link #endWriting()} */
    private static final ExecutorService flushExecutor = Executors.newFixedThreadPool(
            config.getNumHalfDiskHashMapFlushThreads(),
            new ThreadConfiguration(getStaticThreadManager())
                    .setComponent(MERKLEDB_COMPONENT)
                    .setThreadName("HalfDiskHashMap Flushing")
                    .setExceptionHandler((t, ex) ->
                            logger.error(EXCEPTION.getMarker(), "Uncaught exception during HDHM flushing", ex))
                    .buildFactory());

    /**
     * Construct a new HalfDiskHashMap
     *
     * @param mapSize The maximum map number of entries. This should be more than big enough to
     *     avoid too many key collisions.
     * @param keySerializer Serializer for converting raw data to/from keys
     * @param storeDir The directory to use for storing data files.
     * @param storeName The name for the data store, this allows more than one data store in a
     *     single directory.
     * @param legacyStoreName Base name for the data store. If not null, the store will process
     *     files with this prefix at startup. New files in the store will be prefixed with {@code
     *     storeName}
     * @param preferDiskBasedIndex When true we will use disk based index rather than ram where
     *     possible. This will come with a significant performance cost, especially for writing. It
     *     is possible to load a data source that was written with memory index with disk based
     *     index and vice versa.
     * @throws IOException If there was a problem creating or opening a set of data files.
     */
    public HalfDiskHashMap(
            final long mapSize,
            final KeySerializer<K> keySerializer,
            final Path storeDir,
            final String storeName,
            final String legacyStoreName,
            final boolean preferDiskBasedIndex)
            throws IOException {
        this.mapSize = mapSize;
        this.storeName = storeName;
        Path indexFile = storeDir.resolve(storeName + BUCKET_INDEX_FILENAME_SUFFIX);
        // create bucket serializer
        this.bucketSerializer = new BucketSerializer<>(keySerializer);
        // load or create new
        LoadedDataCallback loadedDataCallback;
        if (Files.exists(storeDir)) {
            // load metadata
            Path metaDataFile = storeDir.resolve(storeName + METADATA_FILENAME_SUFFIX);
            boolean loadedLegacyMetadata = false;
            if (!Files.exists(metaDataFile)) {
                metaDataFile = storeDir.resolve(legacyStoreName + METADATA_FILENAME_SUFFIX);
                indexFile = storeDir.resolve(legacyStoreName + BUCKET_INDEX_FILENAME_SUFFIX);
                loadedLegacyMetadata = true;
            }
            if (Files.exists(metaDataFile)) {
                try (DataInputStream metaIn = new DataInputStream(Files.newInputStream(metaDataFile))) {
                    final int fileVersion = metaIn.readInt();
                    if (fileVersion != METADATA_FILE_FORMAT_VERSION) {
                        throw new IOException("Tried to read a file with incompatible file format version ["
                                + fileVersion
                                + "], expected ["
                                + METADATA_FILE_FORMAT_VERSION
                                + "].");
                    }
                    minimumBuckets = metaIn.readInt();
                    numOfBuckets = metaIn.readInt();
                }
                if (loadedLegacyMetadata) {
                    Files.delete(metaDataFile);
                }
            } else {
                logger.error(
                        EXCEPTION.getMarker(),
                        "Loading existing set of data files but no metadata file was found in [{}]",
                        storeDir.toAbsolutePath());
                throw new IOException("Can not load an existing HalfDiskHashMap from ["
                        + storeDir.toAbsolutePath()
                        + "] because metadata file is missing");
            }
            // load or rebuild index
            final boolean forceIndexRebuilding = config.indexRebuildingEnforced();
            if (Files.exists(indexFile) && !forceIndexRebuilding) {
                bucketIndexToBucketLocation =
                        preferDiskBasedIndex ? new LongListDisk(indexFile) : new LongListOffHeap(indexFile);
                loadedDataCallback = null;
            } else {
                // create new index and setup call back to rebuild
                bucketIndexToBucketLocation =
                        preferDiskBasedIndex ? new LongListDisk(indexFile) : new LongListOffHeap();
                loadedDataCallback =
                        (key, dataLocation, dataValue) -> bucketIndexToBucketLocation.put(key, dataLocation);
            }
        } else {
            // create store dir
            Files.createDirectories(storeDir);
            // create new index
            bucketIndexToBucketLocation = preferDiskBasedIndex ? new LongListDisk(indexFile) : new LongListOffHeap();
            // calculate number of entries we can store in a disk page
            minimumBuckets = (int) Math.ceil((mapSize / LOADING_FACTOR) / GOOD_AVERAGE_BUCKET_ENTRY_COUNT);
            // numOfBuckets is the nearest power of two greater than minimumBuckets with a min of
            // 4096
            numOfBuckets = Integer.highestOneBit(minimumBuckets) * 2;
            // we are new so no need for a loadedDataCallback
            loadedDataCallback = null;
            logger.info(
                    MERKLE_DB.getMarker(),
                    "HalfDiskHashMap [{}] created with minimumBuckets={} and numOfBuckets={}",
                    storeName,
                    minimumBuckets,
                    numOfBuckets);
        }
        // create file collection
        fileCollection =
                new DataFileCollection<>(storeDir, storeName, legacyStoreName, bucketSerializer, loadedDataCallback);
    }

    /**
     * Get the key serializer.
     *
     * @return the key serializer
     */
    public KeySerializer<K> getKeySerializer() {
        return bucketSerializer.getKeySerializer();
    }

    /**
     * Merge all read only files that match provided filter. Important the set of files must be
     * contiguous in time otherwise the merged data will be invalid.
     *
     * @param filterForFilesToMerge filter to choose which subset of files to merge
     * @param minNumberOfFilesToMerge the minimum number of files to consider for a merge
     * @param reportDurationMetricFunction function to report how long compaction took, in ms
     * @param reportSavedSpaceMetricFunction function to report how much space was compacted, in Mb
     * @throws IOException if there was a problem merging
     * @throws InterruptedException If the merge thread was interupted
     */
    public void merge(
            final Function<List<DataFileReader<Bucket<K>>>, List<DataFileReader<Bucket<K>>>> filterForFilesToMerge,
            final int minNumberOfFilesToMerge,
            @Nullable final LongConsumer reportDurationMetricFunction,
            @Nullable final DoubleConsumer reportSavedSpaceMetricFunction)
            throws IOException, InterruptedException {
        final List<DataFileReader<Bucket<K>>> allFilesBefore = fileCollection.getAllCompletedFiles();
        final List<DataFileReader<Bucket<K>>> filesToMerge = filterForFilesToMerge.apply(allFilesBefore);
        if (filesToMerge == null) {
            // nothing to do
            return;
        }
        final int filesCount = filesToMerge.size();
        if (filesCount < minNumberOfFilesToMerge) {
            logger.debug(
                    MERKLE_DB.getMarker(),
                    "[{}] No need to merge as {} is less than the minimum {} files to merge.",
                    storeName,
                    filesCount,
                    minNumberOfFilesToMerge);
            return;
        }

        final long start = System.currentTimeMillis();

        final long filesToMergeSize = getSizeOfFiles(filesToMerge);
        logger.debug(
                MERKLE_DB.getMarker(),
                "[{}] Starting merging {} files / {}",
                storeName,
                filesCount,
                formatSizeBytes(filesToMergeSize));
        final List<Path> newFilesCreated = fileCollection.compactFiles(bucketIndexToBucketLocation, filesToMerge);
<<<<<<< HEAD
        final long END = System.currentTimeMillis();
        final double tookSeconds = (END - START) * UnitConstants.MILLISECONDS_TO_SECONDS;
        logMergeStats(storeName, tookSeconds, filesToMerge, filesToMergeSize, newFilesCreated, fileCollection);
=======

        final long end = System.currentTimeMillis();
        final long tookMillis = end - start;
        if (reportDurationMetricFunction != null) {
            reportDurationMetricFunction.accept(tookMillis);
        }

        final long mergedFilesSize = getSizeOfFilesByPath(newFilesCreated);
        if (reportSavedSpaceMetricFunction != null) {
            reportSavedSpaceMetricFunction.accept((filesToMergeSize - mergedFilesSize) * Units.BYTES_TO_MEBIBYTES);
        }

        logMergeStats(storeName, tookMillis, filesToMerge, filesToMergeSize, newFilesCreated, fileCollection);
>>>>>>> eaf9dad7
        logger.debug(
                MERKLE_DB.getMarker(),
                "[{}] Finished merging {} files / {} in {} ms",
                storeName,
                filesCount,
                formatSizeBytes(filesToMergeSize),
                tookMillis);
    }

    /**
     * Puts this store compaction on hold, if in progress, until {@link #resumeMerging()} is called.
     * If compaction is not in progress, calling this method will prevent new compactions from
     * starting until resumed.
     *
     * @throws IOException If an I/O error occurs.
     */
    public void pauseMerging() throws IOException {
        fileCollection.pauseCompaction();
    }

    /**
     * Resumes this store compaction if it was in progress, or unblocks a new compaction if it was
     * blocked to start because of {@link #pauseMerging()}.
     *
     * @throws IOException If an I/O error occurs.
     */
    public void resumeMerging() throws IOException {
        fileCollection.resumeCompaction();
    }

    /** {@inheritDoc} */
    public void snapshot(final Path snapshotDirectory) throws IOException {
        // create snapshot directory if needed
        Files.createDirectories(snapshotDirectory);
        // write index to file
        bucketIndexToBucketLocation.writeToFile(snapshotDirectory.resolve(storeName + BUCKET_INDEX_FILENAME_SUFFIX));
        // snapshot files
        fileCollection.snapshot(snapshotDirectory);
        // write metadata
        try (DataOutputStream metaOut = new DataOutputStream(
                Files.newOutputStream(snapshotDirectory.resolve(storeName + METADATA_FILENAME_SUFFIX)))) {
            metaOut.writeInt(METADATA_FILE_FORMAT_VERSION);
            metaOut.writeInt(minimumBuckets);
            metaOut.writeInt(numOfBuckets);
            metaOut.flush();
        }
    }

    public long getOffHeapConsumption() {
        if (bucketIndexToBucketLocation instanceof LongListOffHeap offheapIndex) {
            return offheapIndex.getOffHeapConsumption();
        }
        return 0;
    }

    /**
     * Get statistics for sizes of all files
     *
     * @return statistics for sizes of all fully written files, in bytes
     */
    public LongSummaryStatistics getFilesSizeStatistics() {
        return fileCollection.getAllCompletedFilesSizeStatistics();
    }

    /**
     * Close this HalfDiskHashMap's data files. Once closed this HalfDiskHashMap can not be reused.
     * You should make sure you call close before system exit otherwise any files being written
     * might not be in a good state.
     *
     * @throws IOException If there was a problem closing the data files.
     */
    @Override
    public void close() throws IOException {
        bucketIndexToBucketLocation.close();
        fileCollection.close();
    }

    // =================================================================================================================
    // Writing API - Single thead safe

    /**
     * Start a writing session to the map. Each new writing session results in a new data file on
     * disk, so you should ideally batch up map writes.
     */
    public void startWriting() {
        oneTransactionsData = new IntObjectHashMap<>();
        writingThread = Thread.currentThread();
    }

    /**
     * Put a key/value during the current writing session. The value will not be retrievable until
     * it is committed in the {@link #endWriting()} call.
     *
     * @param key the key to store the value for
     * @param value the value to store for given key
     */
    public void put(final K key, final long value) {
        if (key == null) {
            throw new IllegalArgumentException("Can not write a null key");
        }
        if (oneTransactionsData == null) {
            throw new IllegalStateException(
                    "Trying to write to a HalfDiskHashMap when you have not called startWriting().");
        }
        if (Thread.currentThread() != writingThread) {
            throw new IllegalStateException("Tried to write with different thread to startWriting()");
        }
        // store key and value in transaction cache
        final int bucketIndex = computeBucketIndex(key.hashCode());
        final BucketMutation<K> bucketMap =
                oneTransactionsData.getIfAbsentPut(bucketIndex, () -> new BucketMutation<>(key, value));
        bucketMap.put(key, value);
    }

    /**
     * Delete a key entry from map
     *
     * @param key The key to delete entry for
     */
    public void delete(final K key) {
        put(key, SPECIAL_DELETE_ME_VALUE);
    }

    /**
     * End current writing session, committing all puts to data store.
     *
     * @return Data file reader for the file written
     * @throws IOException If there was a problem committing data to store
     */
    @Nullable
    public DataFileReader<Bucket<K>> endWriting() throws IOException {
        /* FUTURE WORK - https://github.com/swirlds/swirlds-platform/issues/3943 */
        if (Thread.currentThread() != writingThread) {
            throw new IllegalStateException("Tried calling endWriting with different thread to startWriting()");
        }
        writingThread = null;
        final int size = oneTransactionsData.size();
        logger.info(
                MERKLE_DB.getMarker(),
                "Finishing writing to {}, num of changed bins = {}, num of changed keys = {}",
                storeName,
                size,
                oneTransactionsData.stream().mapToLong(BucketMutation::size).sum());

        final DataFileReader<Bucket<K>> dataFileReader;
        if (size > 0) {
            final Queue<ReadBucketResult<K>> queue = new ConcurrentLinkedQueue<>();
            final Iterator<IntObjectPair<BucketMutation<K>>> iterator =
                    oneTransactionsData.keyValuesView().iterator();

            // read and update all buckets in parallel, write sequentially in random order
            fileCollection.startWriting();
            int processed = 0;
            int inFlight = 0;
            while (processed < size) {
                // submit read tasks
                while (inFlight < MAX_IN_FLIGHT && iterator.hasNext()) {
                    IntObjectPair<BucketMutation<K>> keyValue = iterator.next();
                    final int bucketIndex = keyValue.getOne();
                    final BucketMutation<K> bucketMap = keyValue.getTwo();
                    flushExecutor.execute(() -> readUpdateQueueBucket(bucketIndex, bucketMap, queue));
                    ++inFlight;
                }

                final ReadBucketResult<K> res = queue.poll();
                if (res == null) {
                    Thread.onSpinWait();
                    continue;
                }
                --inFlight;

                if (res.error != null) {
                    throw new RuntimeException(res.error);
                }
                try (final Bucket<K> bucket = res.bucket) {
                    final int bucketIndex = bucket.getBucketIndex();
                    if (bucket.getBucketEntryCount() == 0) {
                        // bucket is missing or empty, remove it from the index
                        bucketIndexToBucketLocation.remove(bucketIndex);
                    } else {
                        // save bucket
                        final long bucketLocation = fileCollection.storeDataItem(bucket);
                        // update bucketIndexToBucketLocation
                        bucketIndexToBucketLocation.put(bucketIndex, bucketLocation);
                    }
                } finally {
                    ++processed;
                }
            }
            // close files session
            dataFileReader = fileCollection.endWriting(0, numOfBuckets);
            // we have updated all indexes so the data file can now be included in merges
            dataFileReader.setFileCompleted();
            return dataFileReader;
        } else {
            dataFileReader = null;
        }

        // clear put cache
        oneTransactionsData = null;
        return dataFileReader;
    }

    /**
     * Reads a bucket with a given index from disk, updates given keys in it, and puts the bucket to
     * a queue. If an exception is thrown, it's put to the queue instead, so the number of {@code
     * ReadBucketResult} objects in the queue is consistent.
     *
     * @param bucketIndex The bucket index
     * @param keyUpdates Key/value updates to apply to the bucket
     * @param queue The queue to put the bucket or exception to
     */
    private void readUpdateQueueBucket(
            final int bucketIndex, final BucketMutation<K> keyUpdates, final Queue<ReadBucketResult<K>> queue) {
        try {
            // The bucket will be closed on the lifecycle thread
            Bucket<K> bucket = fileCollection.readDataItemUsingIndex(bucketIndexToBucketLocation, bucketIndex);
            if (bucket == null) {
                // create a new bucket
                bucket = bucketSerializer.getBucketPool().getBucket();
                bucket.setBucketIndex(bucketIndex);
            }
            // for each changed key in bucket, update bucket
            keyUpdates.forEachKeyValue(bucket::putValue);
            queue.offer(new ReadBucketResult<>(bucket, null));
        } catch (final Exception e) {
            logger.error(MERKLE_DB.getMarker(), "Failed to read / update bucket", e);
            queue.offer(new ReadBucketResult<>(null, e));
        }
    }

    // =================================================================================================================
    // Reading API - Multi thead safe

    /**
     * Get a value from this map
     *
     * @param key The key to get value for
     * @param notFoundValue the value to return if the key was not found
     * @return the value retrieved from the map or {notFoundValue} if no value was stored for the
     *     given key
     * @throws IOException If there was a problem reading from the map
     */
    public long get(final K key, final long notFoundValue) throws IOException {
        if (key == null) {
            throw new IllegalArgumentException("Can not get a null key");
        }
        final int keyHash = key.hashCode();
        final int bucketIndex = computeBucketIndex(keyHash);
        try (final Bucket<K> bucket = fileCollection.readDataItemUsingIndex(bucketIndexToBucketLocation, bucketIndex)) {
            if (bucket != null) {
                return bucket.findValue(keyHash, key, notFoundValue);
            }
        }
        return notFoundValue;
    }

    // =================================================================================================================
    // Debugging Print API

    /** Debug dump stats for this map */
    public void printStats() {
        logger.info(
                MERKLE_DB.getMarker(),
                """
                        HalfDiskHashMap Stats {
                        	mapSize = {}
                        	minimumBuckets = {}
                        	numOfBuckets = {}
                        	GOOD_AVERAGE_BUCKET_ENTRY_COUNT = {}
                        }""",
                mapSize,
                minimumBuckets,
                numOfBuckets,
                GOOD_AVERAGE_BUCKET_ENTRY_COUNT);
    }

    /** Useful debug method to print the current state of the transaction cache */
    public void debugDumpTransactionCacheCondensed() {
        logger.info(MERKLE_DB.getMarker(), "=========== TRANSACTION CACHE ==========================");
        for (int bucketIndex = 0; bucketIndex < numOfBuckets; bucketIndex++) {
            final BucketMutation<K> bucketMap = oneTransactionsData.get(bucketIndex);
            if (bucketMap != null) {
                final String tooBig = (bucketMap.size() > GOOD_AVERAGE_BUCKET_ENTRY_COUNT)
                        ? ("TOO MANY! > " + GOOD_AVERAGE_BUCKET_ENTRY_COUNT)
                        : "";
                logger.info(
                        MERKLE_DB.getMarker(), "bucketIndex [{}] , count={} {}", bucketIndex, bucketMap.size(), tooBig);
            } else {
                logger.info(MERKLE_DB.getMarker(), "bucketIndex [{}] , EMPTY!", bucketIndex);
            }
        }
        logger.info(MERKLE_DB.getMarker(), "========================================================");
    }

    /** Useful debug method to print the current state of the transaction cache */
    public void debugDumpTransactionCache() {
        logger.info(MERKLE_DB.getMarker(), "=========== TRANSACTION CACHE ==========================");
        for (int bucketIndex = 0; bucketIndex < numOfBuckets; bucketIndex++) {
            final BucketMutation<K> bucketMap = oneTransactionsData.get(bucketIndex);
            if (bucketMap != null) {
                final String tooBig = (bucketMap.size() > GOOD_AVERAGE_BUCKET_ENTRY_COUNT)
                        ? ("TOO MANY! > " + GOOD_AVERAGE_BUCKET_ENTRY_COUNT)
                        : "";
                logger.info(
                        MERKLE_DB.getMarker(), "bucketIndex [{}] , count={} {}", bucketIndex, bucketMap.size(), tooBig);
                bucketMap.forEachKeyValue((k, l) -> logger.info(
                        MERKLE_DB.getMarker(),
                        "        keyHash [{}] bucket [{}]  key [{}] value [{}]",
                        k.hashCode(),
                        computeBucketIndex(k.hashCode()),
                        k,
                        l));
            }
        }
        logger.info(MERKLE_DB.getMarker(), "========================================================");
    }

    // =================================================================================================================
    // Private API

    /**
     * Computes which bucket a key with the given hash falls. Depends on the fact the numOfBuckets
     * is a power of two. Based on same calculation that is used in java HashMap.
     *
     * @param keyHash the int hash for key
     * @return the index of the bucket that key falls in
     */
    private int computeBucketIndex(final int keyHash) {
        return (numOfBuckets - 1) & keyHash;
    }

    private record ReadBucketResult<K extends VirtualKey>(Bucket<K> bucket, Throwable error) {
        public ReadBucketResult {
            assert (bucket != null) ^ (error != null);
        }
    }
}<|MERGE_RESOLUTION|>--- conflicted
+++ resolved
@@ -304,11 +304,6 @@
                 filesCount,
                 formatSizeBytes(filesToMergeSize));
         final List<Path> newFilesCreated = fileCollection.compactFiles(bucketIndexToBucketLocation, filesToMerge);
-<<<<<<< HEAD
-        final long END = System.currentTimeMillis();
-        final double tookSeconds = (END - START) * UnitConstants.MILLISECONDS_TO_SECONDS;
-        logMergeStats(storeName, tookSeconds, filesToMerge, filesToMergeSize, newFilesCreated, fileCollection);
-=======
 
         final long end = System.currentTimeMillis();
         final long tookMillis = end - start;
@@ -318,11 +313,10 @@
 
         final long mergedFilesSize = getSizeOfFilesByPath(newFilesCreated);
         if (reportSavedSpaceMetricFunction != null) {
-            reportSavedSpaceMetricFunction.accept((filesToMergeSize - mergedFilesSize) * Units.BYTES_TO_MEBIBYTES);
+            reportSavedSpaceMetricFunction.accept((filesToMergeSize - mergedFilesSize) * UnitConstants.BYTES_TO_MEBIBYTES);
         }
 
         logMergeStats(storeName, tookMillis, filesToMerge, filesToMergeSize, newFilesCreated, fileCollection);
->>>>>>> eaf9dad7
         logger.debug(
                 MERKLE_DB.getMarker(),
                 "[{}] Finished merging {} files / {} in {} ms",
