/*
 * Copyright (C) 2022-2023 Hedera Hashgraph, LLC
 *
 * Licensed under the Apache License, Version 2.0 (the "License");
 * you may not use this file except in compliance with the License.
 * You may obtain a copy of the License at
 *
 *      http://www.apache.org/licenses/LICENSE-2.0
 *
 * Unless required by applicable law or agreed to in writing, software
 * distributed under the License is distributed on an "AS IS" BASIS,
 * WITHOUT WARRANTIES OR CONDITIONS OF ANY KIND, either express or implied.
 * See the License for the specific language governing permissions and
 * limitations under the License.
 */

package com.swirlds.merkledb.files;

import com.swirlds.merkledb.collections.IndexedObject;
import java.io.IOException;
import java.nio.channels.ClosedChannelException;
import java.nio.file.Path;

/**
 * The aim for a DataFileReader is to facilitate fast highly concurrent random reading of items from
 * a data file. It is designed to be used concurrently from many threads.
 *
 * @param <D> Data item type
 */
public interface DataFileReader<D> extends AutoCloseable, Comparable<DataFileReader<D>>, IndexedObject {

    DataFileType getFileType();

    /**
     * Returns if this file is completed and ready to be compacted.
     *
     * @return if true the file is completed (read only and ready to compact)
     */
    boolean isFileCompleted();

    /**
     * Marks the reader as completed, so it can be included into future compactions. If the reader
     * is created for an existing file, it's usually marked as completed immediately. If the reader
     * is created for a new file, which is still being written in a different thread, it's marked as
     * completed right after the file is fully written and the writer is closed.
     */
    void setFileCompleted();

    /** Get the path to this data file */
    Path getPath();

    /**
     * Get file index, the index is an ordered integer identifying the file in a set of files
     *
     * @return this file's index
     */
    default int getIndex() {
        return getMetadata().getIndex();
    }

    /** Get the files metadata */
    DataFileMetadata getMetadata();

    /**
     * Create an iterator to iterate over the data items in this data file. It opens its own file
     * handle so can be used in a separate thread. It must therefore be closed when you are finished
     * with it.
     *
     * @return new data item iterator
     * @throws IOException if there was a problem creating a new DataFileIterator
     */
    DataFileIterator<D> createIterator() throws IOException;

    /**
     * Read data item bytes from file at dataLocation.
     *
     * @param dataLocation The file index combined with the offset for the starting block of the
     *     data in the file
     * @return Data item bytes
     * @throws IOException If there was a problem reading from data file
     * @throws ClosedChannelException if the data file was closed
     */
<<<<<<< HEAD
    D readDataItem(final long dataLocation) throws IOException;

    /**
     * Reads raw data item bytes for the item at the given location. This raw data can be used
     * to fast copy item contents from a file reader to a compatible file writer.
     *
     * <p>This method may return null. In this case, to copy the item, it must be read and deserialized
     * using {@link #readDataItem(long)} and then written using {@link DataFileWriter#storeDataItem(Object)}.
     *
     * @param dataLocation data item location (file index + offset)
     * @return data item bytes, or null if this reader doesn't support reading raw bytes
     * @throws IOException if an I/O error occurred
     */
    Object readDataItemBytes(final long dataLocation) throws IOException;
=======
    ByteBuffer readDataItemBytes(final long dataLocation) throws IOException {
        final long serializationVersion = metadata.getSerializationVersion();
        final long byteOffset = DataFileCommon.byteOffsetFromDataLocation(dataLocation);
        final int bytesToRead;
        if (dataItemSerializer.isVariableSize()) {
            // read header to get size
            final ByteBuffer serializedHeader = read(byteOffset, dataItemSerializer.getHeaderSize());
            if (serializedHeader == null) {
                return null;
            }
            final DataItemHeader header = dataItemSerializer.deserializeHeader(serializedHeader);
            bytesToRead = header.getSizeBytes();
        } else {
            bytesToRead = dataItemSerializer.getSerializedSizeForVersion(serializationVersion);
        }
        return read(byteOffset, bytesToRead);
    }
>>>>>>> d7078a70

    /**
     * Read data item from file at dataLocation and deserialize it to a Java object.
     *
     * @param dataLocation Data item location, which combines data file index and offset in the file
     * @return Deserialized data item
     * @throws IOException If there was a problem reading from data file
     * @throws ClosedChannelException if the data file was closed
     */
    D readDataItem(final long dataLocation) throws IOException {
        final ByteBuffer dataItemBytes = readDataItemBytes(dataLocation);
        return dataItemSerializer.deserialize(dataItemBytes, metadata.getSerializationVersion());
    }

    /**
     * Get the size of this file in bytes. This method should only be called for files available to
     * merging (compaction), i.e. after they are fully written.
     *
     * @return file size in bytes
     */
    long getSize();

    /**
     * Get if the DataFile is open for reading.
     *
     * @return True if file is open for reading
     */
    boolean isOpen();

    /**
     * Close this data file, it can not be used once closed.
     */
<<<<<<< HEAD
    @Override
    void close() throws IOException; // Override to throw IOException rather than generic Exception
=======
    private int leaseFileChannel() throws IOException {
        int count = fileChannelsCount.get();
        final int inUse = fileChannelsInUse.incrementAndGet();
        // Although openNewFileChannel() is thread safe, it makes sense to check the count here.
        // Since the channels are never closed (other than when the data file reader is closed),
        // it's safe to check count against MAX_FILE_CHANNELS
        if ((inUse / count > THREADS_PER_FILECHANNEL) && (count < MAX_FILE_CHANNELS)) {
            openNewFileChannel(count);
            count = fileChannelsCount.get();
        }
        return inUse % count;
    }

    /**
     * Decreases the number of opened file channels in use by one.
     */
    private void releaseFileChannel() {
        fileChannelsInUse.decrementAndGet();
    }

    /**
     * Read bytesToRead bytes of data from the file starting at byteOffsetInFile unless we reach the
     * end of file. If we reach the end of file then returned buffer's limit will be set to the
     * number of bytes read and be less than bytesToRead.
     *
     * @param byteOffsetInFile Offset to start reading at
     * @param bytesToRead Number of bytes to read
     * @return ByteBuffer containing read data. This is a reused per thread buffer, so you can use
     *     it till your thread calls read again.
     * @throws IOException if there was a problem reading
     * @throws ClosedChannelException if the file was closed
     */
    private ByteBuffer read(final long byteOffsetInFile, final int bytesToRead) throws IOException {
        // get or create cached buffer
        ByteBuffer buffer = BUFFER_CACHE.get();
        if (buffer == null || bytesToRead > buffer.capacity()) {
            buffer = ByteBuffer.allocate(bytesToRead);
            BUFFER_CACHE.set(buffer);
        }
        // Try a few times. It's very unlikely (other than in tests) that a thread is
        // interrupted more than once in short period of time, so 3 retries should be enough
        for (int retries = 3; retries > 0; retries--) {
            final int fcIndex = leaseFileChannel();
            final FileChannel fileChannel = fileChannels.get(fcIndex);
            if (fileChannel == null) {
                // On rare occasions, if we have a race condition with compaction, the file channel
                // may be closed. We need to return null, so that the caller can retry with a new reader
                return null;
            }
            try {
                buffer.position(0);
                buffer.limit(bytesToRead);
                // read data
                MerkleDbFileUtils.completelyRead(fileChannel, buffer, byteOffsetInFile);
                buffer.flip();
                return buffer;
            } catch (final ClosedByInterruptException e) {
                // If the thread and the channel are interrupted, propagate it to the callers
                throw e;
            } catch (final ClosedChannelException e) {
                // This exception may be thrown, if the channel was closed, because a different
                // thread reading from the channel was interrupted. Re-create the file channel
                // and retry
                reopenFileChannel(fcIndex, fileChannel);
            } finally {
                releaseFileChannel();
            }
        }
        throw new IOException("Failed to read from file, file channels keep getting closed");
    }
>>>>>>> d7078a70
}<|MERGE_RESOLUTION|>--- conflicted
+++ resolved
@@ -80,40 +80,8 @@
      * @throws IOException If there was a problem reading from data file
      * @throws ClosedChannelException if the data file was closed
      */
-<<<<<<< HEAD
-    D readDataItem(final long dataLocation) throws IOException;
-
-    /**
-     * Reads raw data item bytes for the item at the given location. This raw data can be used
-     * to fast copy item contents from a file reader to a compatible file writer.
-     *
-     * <p>This method may return null. In this case, to copy the item, it must be read and deserialized
-     * using {@link #readDataItem(long)} and then written using {@link DataFileWriter#storeDataItem(Object)}.
-     *
-     * @param dataLocation data item location (file index + offset)
-     * @return data item bytes, or null if this reader doesn't support reading raw bytes
-     * @throws IOException if an I/O error occurred
-     */
+    // https://github.com/hashgraph/hedera-services/issues/8344: change return type to BufferedData
     Object readDataItemBytes(final long dataLocation) throws IOException;
-=======
-    ByteBuffer readDataItemBytes(final long dataLocation) throws IOException {
-        final long serializationVersion = metadata.getSerializationVersion();
-        final long byteOffset = DataFileCommon.byteOffsetFromDataLocation(dataLocation);
-        final int bytesToRead;
-        if (dataItemSerializer.isVariableSize()) {
-            // read header to get size
-            final ByteBuffer serializedHeader = read(byteOffset, dataItemSerializer.getHeaderSize());
-            if (serializedHeader == null) {
-                return null;
-            }
-            final DataItemHeader header = dataItemSerializer.deserializeHeader(serializedHeader);
-            bytesToRead = header.getSizeBytes();
-        } else {
-            bytesToRead = dataItemSerializer.getSerializedSizeForVersion(serializationVersion);
-        }
-        return read(byteOffset, bytesToRead);
-    }
->>>>>>> d7078a70
 
     /**
      * Read data item from file at dataLocation and deserialize it to a Java object.
@@ -123,10 +91,7 @@
      * @throws IOException If there was a problem reading from data file
      * @throws ClosedChannelException if the data file was closed
      */
-    D readDataItem(final long dataLocation) throws IOException {
-        final ByteBuffer dataItemBytes = readDataItemBytes(dataLocation);
-        return dataItemSerializer.deserialize(dataItemBytes, metadata.getSerializationVersion());
-    }
+    D readDataItem(final long dataLocation) throws IOException;
 
     /**
      * Get the size of this file in bytes. This method should only be called for files available to
@@ -146,79 +111,6 @@
     /**
      * Close this data file, it can not be used once closed.
      */
-<<<<<<< HEAD
     @Override
     void close() throws IOException; // Override to throw IOException rather than generic Exception
-=======
-    private int leaseFileChannel() throws IOException {
-        int count = fileChannelsCount.get();
-        final int inUse = fileChannelsInUse.incrementAndGet();
-        // Although openNewFileChannel() is thread safe, it makes sense to check the count here.
-        // Since the channels are never closed (other than when the data file reader is closed),
-        // it's safe to check count against MAX_FILE_CHANNELS
-        if ((inUse / count > THREADS_PER_FILECHANNEL) && (count < MAX_FILE_CHANNELS)) {
-            openNewFileChannel(count);
-            count = fileChannelsCount.get();
-        }
-        return inUse % count;
-    }
-
-    /**
-     * Decreases the number of opened file channels in use by one.
-     */
-    private void releaseFileChannel() {
-        fileChannelsInUse.decrementAndGet();
-    }
-
-    /**
-     * Read bytesToRead bytes of data from the file starting at byteOffsetInFile unless we reach the
-     * end of file. If we reach the end of file then returned buffer's limit will be set to the
-     * number of bytes read and be less than bytesToRead.
-     *
-     * @param byteOffsetInFile Offset to start reading at
-     * @param bytesToRead Number of bytes to read
-     * @return ByteBuffer containing read data. This is a reused per thread buffer, so you can use
-     *     it till your thread calls read again.
-     * @throws IOException if there was a problem reading
-     * @throws ClosedChannelException if the file was closed
-     */
-    private ByteBuffer read(final long byteOffsetInFile, final int bytesToRead) throws IOException {
-        // get or create cached buffer
-        ByteBuffer buffer = BUFFER_CACHE.get();
-        if (buffer == null || bytesToRead > buffer.capacity()) {
-            buffer = ByteBuffer.allocate(bytesToRead);
-            BUFFER_CACHE.set(buffer);
-        }
-        // Try a few times. It's very unlikely (other than in tests) that a thread is
-        // interrupted more than once in short period of time, so 3 retries should be enough
-        for (int retries = 3; retries > 0; retries--) {
-            final int fcIndex = leaseFileChannel();
-            final FileChannel fileChannel = fileChannels.get(fcIndex);
-            if (fileChannel == null) {
-                // On rare occasions, if we have a race condition with compaction, the file channel
-                // may be closed. We need to return null, so that the caller can retry with a new reader
-                return null;
-            }
-            try {
-                buffer.position(0);
-                buffer.limit(bytesToRead);
-                // read data
-                MerkleDbFileUtils.completelyRead(fileChannel, buffer, byteOffsetInFile);
-                buffer.flip();
-                return buffer;
-            } catch (final ClosedByInterruptException e) {
-                // If the thread and the channel are interrupted, propagate it to the callers
-                throw e;
-            } catch (final ClosedChannelException e) {
-                // This exception may be thrown, if the channel was closed, because a different
-                // thread reading from the channel was interrupted. Re-create the file channel
-                // and retry
-                reopenFileChannel(fcIndex, fileChannel);
-            } finally {
-                releaseFileChannel();
-            }
-        }
-        throw new IOException("Failed to read from file, file channels keep getting closed");
-    }
->>>>>>> d7078a70
 }