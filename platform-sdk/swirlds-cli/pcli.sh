#!/usr/bin/env bash

#
# Copyright 2016-2022 Hedera Hashgraph, LLC
#
# This software is the confidential and proprietary information of
# Hedera Hashgraph, LLC. ("Confidential Information"). You shall not
# disclose such Confidential Information and shall use it only in
# accordance with the terms of the license agreement you entered into
# with Hedera Hashgraph.
#
# HEDERA HASHGRAPH MAKES NO REPRESENTATIONS OR WARRANTIES ABOUT THE SUITABILITY OF
# THE SOFTWARE, EITHER EXPRESS OR IMPLIED, INCLUDING BUT NOT LIMITED
# TO THE IMPLIED WARRANTIES OF MERCHANTABILITY, FITNESS FOR A
# PARTICULAR PURPOSE, OR NON-INFRINGEMENT. HEDERA HASHGRAPH SHALL NOT BE LIABLE FOR
# ANY DAMAGES SUFFERED BY LICENSEE AS A RESULT OF USING, MODIFYING OR
# DISTRIBUTING THIS SOFTWARE OR ITS DERIVATIVES.
#

# This script provides a convenient wrapper for launching the platform CLI.

JVM_CLASSPATH=''

# This function attempts to add a jar file to the classpath, or if given a directory attempts to
# add all jarfiles inside that directory to the classpath.
add_to_classpath() {
  PATH_TO_ADD=$1
  PATH_TO_ADD=$(readlink -f "${PATH_TO_ADD}")
  if [[ -e "$PATH_TO_ADD" ]]; then
    # The file exists.
    if [[ -d $PATH_TO_ADD ]]; then
      # If the path is a directory, then add all files in that directory tree to the classpath.
      # shellcheck disable=SC2044
      for FILE in $(find "${PATH_TO_ADD}" -name '*.jar'); do
        FILE=$(readlink -f "${FILE}")
        if [[ "$JVM_CLASSPATH" = '' ]]; then
          JVM_CLASSPATH="${FILE}"
        else
          JVM_CLASSPATH="${JVM_CLASSPATH}:${FILE}"
        fi
      done
    else
      # Path is not a directory.
      if [[ $PATH_TO_ADD = *.jar ]]; then
        # File is a jar file.
        if [[ "$JVM_CLASSPATH" = '' ]]; then
          JVM_CLASSPATH="${PATH_TO_ADD}"
        else
          JVM_CLASSPATH="${JVM_CLASSPATH}:${PATH_TO_ADD}"
        fi
      else
        echo "invalid classpath file, ${PATH_TO_ADD} is not a jar file"
        exit 1
      fi
    fi
  else
    echo "invalid classpath file, ${PATH_TO_ADD} does not exist"
    exit 1
  fi
}

# The location were this script can be found.
SCRIPT_PATH="$( cd -- "$(dirname "$0")" >/dev/null 2>&1 || exit ; pwd -P )"

# The entrypoint into the platform CLI (i.e. where the main() method is)
MAIN_CLASS_NAME='com.swirlds.cli.PlatformCli'

PYTHON_INSTALLED=true
python3 --version >/dev/null 2>&1 || PYTHON_INSTALLED=false

SQUELCH_SPAM=false
SQUELCH_SPAM_PATH="${SCRIPT_PATH}/squelch-spam.py"
if [[ -e "$SQUELCH_SPAM_PATH" ]]; then
  if [[ "$PYTHON_INSTALLED" = true ]]; then
    # The squelch-spam.py script exists and can be executed, enable squelching.
    SQUELCH_SPAM=true
  fi
fi

# Iterate over arguments and strip out the classpath arguments and JVM arguments.
# This needs to be handled by this bash script and not by the java program,
# since we need to pass this data directly to the JVM.
PROGRAM_ARGS=()
JVM_ARGS=()
LOG4J_SET=false
IGNORE_JARS=false
COLOR=true
for ((CURRENT_INDEX=1; CURRENT_INDEX<=$#; CURRENT_INDEX++)); do

  # The current argument we are considering.
  ARG="${!CURRENT_INDEX}"
  # The argument after the current argument.
  NEXT_INDEX=$((CURRENT_INDEX+1))
  NEXT_ARG="${!NEXT_INDEX}"

  if [[ "$ARG" = '--load' ]] || [[ "$ARG" = '-L' ]] || [[ "$ARG" = '--cp' ]]; then
    # We have found an argument that needs to be handled in this bash script.

    # Skip the next argument in the next loop cycle.
    CURRENT_INDEX=$NEXT_INDEX

   add_to_classpath $NEXT_ARG

  elif [[ "$ARG" = '--jvm' ]] || [[ "$ARG" = '-J' ]]; then
    # We have found an argument that needs to be handled in this bash script.

    # Skip the next argument in the next loop cycle.
    CURRENT_INDEX=$NEXT_INDEX

    JVM_ARGS+=("${NEXT_ARG}")

  elif [[ "$ARG" = '--debug' ]] || [[ "$ARG" = '-D' ]]; then
    # We have found an argument that needs to be handled in this bash script.
    JVM_ARGS+=('-agentlib:jdwp=transport=dt_socket,address=8888,server=y,suspend=y')
  elif [[ "$ARG" = '--ignore-jars' ]] || [[ "$ARG" = '-I' ]]; then
    # We have found an argument that needs to be handled in this bash script.
    IGNORE_JARS=true
  elif [[ "$ARG" = '--memory' ]] || [[ "$ARG" = '-M' ]]; then
      # We have found an argument that needs to be handled in this bash script.

      # Skip the next argument in the next loop cycle.
      CURRENT_INDEX=$NEXT_INDEX

      JVM_ARGS+=("-Xmx${NEXT_ARG}g")
  else
    # The argument should be passed to the PCLI java process.

    if [[ "$ARG" = '--log4j' ]]; then
        # If the user has specified a log4j path then we don't want to attempt to override it with the default.
        LOG4J_SET=true
    elif [[ "$ARG" = '--no-color' ]]; then
        # A boring person doesn't want log coloration.
        COLOR=false
    fi;

    PROGRAM_ARGS+=("${ARG}")
  fi
done

if [[ "$IGNORE_JARS" = false ]]; then
  # In a development environment, this is the location where jarfiles are compiled to. If this directory
  # exists then add it to the classpath automatically.
  DEFAULT_LIB_PATH="${SCRIPT_PATH}/../sdk/data/lib"
  if [[ -e "$DEFAULT_LIB_PATH" ]]; then
    add_to_classpath "${DEFAULT_LIB_PATH}"
  fi
fi

if [[ "$LOG4J_SET" = false ]]; then
  # The user hasn't specified a log4j path.
  DEFAULT_LOG4J_PATH="${SCRIPT_PATH}/log4j2-stdout.xml"
  if [[ -e "$DEFAULT_LOG4J_PATH" ]]; then
    # There is a log4j configuration file at the default location.
    PROGRAM_ARGS+=('--log4j')
    PROGRAM_ARGS+=("${DEFAULT_LOG4J_PATH}")
  fi
fi

if [[ "$JVM_CLASSPATH" = '' ]]; then
  echo 'ERROR: the JVM classpath is empty!'
  echo 'Try adding jar or directories containing jarfiles to the classpath via the "--load /path/to/my/jars" argument.'
  exit 1
fi

run () {
  java "${JVM_ARGS[@]}" -cp "${JVM_CLASSPATH}" $MAIN_CLASS_NAME "${PROGRAM_ARGS[@]}"
}

colorize () {
  java -cp "${JVM_CLASSPATH}" com.swirlds.cli.utility.StdInOutColorize "${PROGRAM_ARGS[@]}"
}

if [[ "$COLOR" = true ]]; then
  if [[ "$SQUELCH_SPAM" = true ]]; then
<<<<<<< HEAD
    run 2>&1 #| $SQUELCH_SPAM_PATH | $COLOR_LOGS_PATH TODO: fix this
=======
    run 2>&1 | $SQUELCH_SPAM_PATH | colorize
>>>>>>> ef8409f0
  else
    run | colorize
  fi
else
  if [[ "$SQUELCH_SPAM" = true ]]; then
    run 2>&1 | $SQUELCH_SPAM_PATH
  else
    run
  fi
fi<|MERGE_RESOLUTION|>--- conflicted
+++ resolved
@@ -172,11 +172,7 @@
 
 if [[ "$COLOR" = true ]]; then
   if [[ "$SQUELCH_SPAM" = true ]]; then
-<<<<<<< HEAD
-    run 2>&1 #| $SQUELCH_SPAM_PATH | $COLOR_LOGS_PATH TODO: fix this
-=======
-    run 2>&1 | $SQUELCH_SPAM_PATH | colorize
->>>>>>> ef8409f0
+    run 2>&1 #| $SQUELCH_SPAM_PATH | colorize TODO
   else
     run | colorize
   fi
