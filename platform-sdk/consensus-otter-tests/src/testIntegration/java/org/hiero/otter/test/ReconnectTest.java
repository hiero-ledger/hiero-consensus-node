--- conflicted
+++ resolved
@@ -217,7 +217,7 @@
         // Allow the nodes to run for a short time after completing the last reconnect cycle
         timeManager.waitFor(Duration.ofSeconds(5L));
 
-<<<<<<< HEAD
+        // Validations
         assertThat(network.newLogResults()).haveNoErrorLevelMessages();
         assertThat(network.newConsensusResults()).haveConsistentRounds().haveEqualCommonRounds();
 
@@ -225,10 +225,6 @@
             assertThat(node.newReconnectResult())
                     .hasExactSuccessfulReconnects(numReconnectCycles)
                     .hasNoFailedReconnects();
-=======
-        for (final Node node : Set.of(node0, node1, node2)) {
-            assertThat(node.newReconnectResult()).hasExactSuccessfulReconnects(numReconnectCycles);
->>>>>>> da1057f8
         }
 
         assertThat(network.newPlatformStatusResults().suppressingNodes(node0, node1, node2))
