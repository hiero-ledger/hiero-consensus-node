--- conflicted
+++ resolved
@@ -59,11 +59,6 @@
         network.savedStateDirectory(Path.of("previous-version-state"));
         // Bump version, because the saved state version is currently the same. This will get removed once we have a new
         // release
-<<<<<<< HEAD
-        final SemanticVersion bumpedVersion =
-                currentVersion.copyBuilder().minor(currentVersion.minor() + 1).build();
-        network.version(bumpedVersion);
-=======
         network.version(
                 currentVersion.copyBuilder().minor(currentVersion.minor() + 1).build());
 
@@ -75,7 +70,6 @@
         assertContinuouslyThat(network.newReconnectResults()).doNotAttemptToReconnect();
         assertContinuouslyThat(network.newMarkerFileResults()).haveNoMarkerFiles();
 
->>>>>>> 71f818cd
         network.start();
 
         final Map<NodeId, Long> lastRoundByNodeAtStart = network.newConsensusResults().results().stream()
