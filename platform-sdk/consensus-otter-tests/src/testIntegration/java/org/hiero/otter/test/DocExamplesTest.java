// SPDX-License-Identifier: Apache-2.0
package org.hiero.otter.test;

import static com.swirlds.logging.legacy.LogMarker.RECONNECT;
import static com.swirlds.logging.legacy.LogMarker.STARTUP;
import static org.hiero.otter.fixtures.OtterAssertions.assertContinuouslyThat;
import static org.hiero.otter.fixtures.OtterAssertions.assertThat;

import com.swirlds.platform.consensus.ConsensusConfig_;
import edu.umd.cs.findbugs.annotations.NonNull;
import java.time.Duration;
import java.util.List;
import org.hiero.otter.fixtures.Capability;
import org.hiero.otter.fixtures.Network;
import org.hiero.otter.fixtures.Node;
import org.hiero.otter.fixtures.OtterTest;
import org.hiero.otter.fixtures.TestEnvironment;
import org.hiero.otter.fixtures.TimeManager;
import org.hiero.otter.fixtures.assertions.MultipleNodeLogResultsContinuousAssert;
import org.hiero.otter.fixtures.result.SingleNodeConsensusResult;
import org.hiero.otter.fixtures.turtle.TurtleSpecs;

/**
 * This class contains examples that are used in the documentation. If you change the examples, please make sure to
 * update the documentation accordingly. This is done in an effort to ensure that the examples are up-to-date.
 */
class DocExamplesTest {

    // This test is used in the README.md, the getting-started.md, and the writing-tests.md files.
    @OtterTest
    void testConsensus(@NonNull final TestEnvironment env) {
        // 1. Get the network and time manager
        final Network network = env.network();
        final TimeManager timeManager = env.timeManager();

        // 2. Create a 4-node network
        network.addNodes(4);

        // 3. Start the network
        network.start();

        // 4. Wait 30 seconds while the network is running
        timeManager.waitFor(Duration.ofSeconds(30));

        // 5. Check for no error-level log messages
        assertThat(network.newLogResults()).haveNoErrorLevelMessages();
    }

    // This test is used in the turtle-environment.md file.
    @OtterTest
    @TurtleSpecs(randomSeed = 42)
    void testDeterministicBehavior(@NonNull final TestEnvironment env) {
        // This test will produce identical results every time
        final Network network = env.network();
        network.addNodes(4);
        network.start();

        env.timeManager().waitFor(Duration.ofSeconds(30));

        // Results will be identical across runs
        final long lastRound =
                network.newConsensusResults().results().getFirst().lastRoundNum();

        // This assertion will always pass with seed=42
<<<<<<< HEAD
        assertThat(lastRound).isEqualTo(36);
=======
        assertThat(lastRound).isEqualTo(46L);
>>>>>>> 88939719
    }

    // This test is used in the writing-tests.md file.
    // This test requires the capability to reconnect nodes
    @OtterTest(requires = Capability.RECONNECT)
    void testSimpleNodeDeathReconnect(@NonNull final TestEnvironment env) {
        // ... more test logic here ...
    }

    // This test is used in writing-tests.md file.
    @OtterTest
    void testNodeConfiguration(@NonNull final TestEnvironment env) {
        final Network network = env.network();
        final List<Node> nodes = network.addNodes(4);

        // Set the rounds non-ancient and expired to smaller values to allow nodes to fall behind quickly
        for (final Node node : nodes) {
            node.configuration().set(ConsensusConfig_.ROUNDS_NON_ANCIENT, 5L).set(ConsensusConfig_.ROUNDS_EXPIRED, 10L);
        }

        network.start();

        // ... more test logic here ...
    }

    // This test is used in the writing-tests.md file.
    @OtterTest
    void testSuppressingResults(@NonNull final TestEnvironment env) {
        final Network network = env.network();
        final List<Node> nodes = network.addNodes(4);
        final Node node = nodes.getFirst();
        final Node problematicNode = nodes.getFirst();

        // Ignore specific nodes
        assertThat(network.newLogResults().suppressingNode(problematicNode)).haveNoErrorLevelMessages();

        // Filter out expected log markers
        assertThat(network.newLogResults().suppressingLogMarker(STARTUP)).haveNoErrorLevelMessages();

        // Clear accumulated data
        final SingleNodeConsensusResult consensusResults = node.newConsensusResult();
        consensusResults.clear();
        assertThat(consensusResults.consensusRounds()).isEmpty();
    }

    // This test is used in the writing-tests.md file.
    @OtterTest
    void testWithRegularAssertion(@NonNull final TestEnvironment env) {
        final Network network = env.network();
        network.addNodes(4);
        network.start();

        final TimeManager timeManager = env.timeManager();
        timeManager.waitFor(Duration.ofSeconds(30));

        // Fluent assertion with method chaining
        assertThat(network.newConsensusResults()).haveEqualCommonRounds().haveAdvancedSinceRound(2);

        assertThat(network.newLogResults().suppressingLogMarker(STARTUP)).haveNoErrorLevelMessages();
    }

    // This test is used in the writing-tests.md file.
    @OtterTest
    void testWithContinuousAssertion(@NonNull final TestEnvironment env) {
        final Network network = env.network();
        network.addNodes(4);

        // Set up monitoring before starting the network
        assertContinuouslyThat(network.newConsensusResults()).haveEqualRounds();

        assertContinuouslyThat(network.newLogResults().suppressingLogMarker(STARTUP))
                .haveNoErrorLevelMessages();

        network.start();

        final TimeManager timeManager = env.timeManager();
        timeManager.waitFor(Duration.ofSeconds(30));
    }

    // This test is used in the writing-tests.md file.
    @OtterTest
    void testWithContinuousSuppression(@NonNull final TestEnvironment env) {
        final Network network = env.network();

        // Continuous assertion with that checks no errors are written to the log
        final MultipleNodeLogResultsContinuousAssert assertion =
                assertContinuouslyThat(network.newLogResults()).haveNoErrorLevelMessages();

        // Suppress RECONNECT log marker during the test
        assertion.startSuppressingLogMarker(RECONNECT);

        // ... test logic that is expected to generate RECONNECT error messages

        // Stop suppressing the RECONNECT log marker
        assertion.stopSuppressingLogMarker(RECONNECT);
    }
}<|MERGE_RESOLUTION|>--- conflicted
+++ resolved
@@ -62,11 +62,7 @@
                 network.newConsensusResults().results().getFirst().lastRoundNum();
 
         // This assertion will always pass with seed=42
-<<<<<<< HEAD
-        assertThat(lastRound).isEqualTo(36);
-=======
         assertThat(lastRound).isEqualTo(46L);
->>>>>>> 88939719
     }
 
     // This test is used in the writing-tests.md file.
