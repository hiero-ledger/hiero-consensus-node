// SPDX-License-Identifier: Apache-2.0
package org.hiero.otter.test;

import static com.swirlds.common.test.fixtures.WeightGenerators.TOTAL_NETWORK_WEIGHT;
import static org.assertj.core.api.Assertions.within;
import static org.hiero.consensus.model.status.PlatformStatus.ACTIVE;
import static org.hiero.consensus.model.status.PlatformStatus.CHECKING;
import static org.hiero.consensus.model.status.PlatformStatus.OBSERVING;
import static org.hiero.consensus.model.status.PlatformStatus.REPLAYING_EVENTS;
import static org.hiero.otter.fixtures.OtterAssertions.assertContinuouslyThat;
import static org.hiero.otter.fixtures.OtterAssertions.assertThat;
import static org.hiero.otter.fixtures.assertions.StatusProgressionStep.target;

import edu.umd.cs.findbugs.annotations.NonNull;
import java.time.Duration;
import java.util.List;
import java.util.Map;
import java.util.stream.Collectors;
import java.util.stream.Stream;
import org.hiero.consensus.model.node.NodeId;
import org.hiero.otter.fixtures.Network;
import org.hiero.otter.fixtures.Node;
import org.hiero.otter.fixtures.OtterTest;
import org.hiero.otter.fixtures.TestEnvironment;
import org.hiero.otter.fixtures.TimeManager;
import org.hiero.otter.fixtures.network.utils.QuorumCalculator;
import org.hiero.otter.fixtures.result.MultipleNodePlatformStatusResults;
import org.hiero.otter.fixtures.result.SingleNodeConsensusResult;
import org.junit.jupiter.params.ParameterizedTest;
import org.junit.jupiter.params.provider.MethodSource;

/**
 * Tests for network partitions and their resolution.
 */
public class PartitionTest {

    /**
     * Various network weighting distributions and partitions that create a strong minority but not a supermajority.
     *
     * @return the arguments for the parameterized test
     */
    public static Stream<List<Double>> weightDistributions() {
        return Stream.of(
                // Min Stake profile
                List.of(.3225, .2925, .05, .335),
                // Similar stake profile
                List.of(.2625, .2375, .255, .245),
                // Uneven stake profile
                List.of(.0625, .3200, .3175, .3000));
    }

    /**
     * Tests network partitions where the partitioned nodes are a strong minority of the total weight, but not a
     * supermajority. Neither partition should be able to make consensus progress, and no reconnects should be required
     * upon partition healing.
     *
     * @param weightFractions the fractions of total network weight for every node in the network - must sum to 1.0
     * constitute
     * @param env the environment to test in a strong minority but not a supermajority
     */
    @OtterTest
    @ParameterizedTest
    @MethodSource("weightDistributions")
    void testStrongMinorityNetworkPartition(
            @NonNull final List<Double> weightFractions, @NonNull final TestEnvironment env) {
        throwIfInvalidArguments(weightFractions);

        final Network network = env.network();
        final TimeManager timeManager = env.timeManager();

        for (final Double weightFraction : weightFractions) {
            network.addNode().weight(Math.round(TOTAL_NETWORK_WEIGHT * weightFraction));
        }

        // Setup continuous assertions
        assertContinuouslyThat(network.newLogResults()).haveNoErrorLevelMessages();
        assertContinuouslyThat(network.newReconnectResults()).doNotAttemptToReconnect();
        assertContinuouslyThat(network.newConsensusResults())
                .haveEqualCommonRounds()
                .haveConsistentRounds();
        assertContinuouslyThat(network.newMarkerFileResults()).haveNoMarkerFiles();

        network.start();

        final List<Node> nodesToPartition = QuorumCalculator.smallestStrongMinority(network.nodes());
        network.createNetworkPartition(nodesToPartition);

        timeManager.waitFor(Duration.ofSeconds(5));

        final Map<NodeId, Long> lastRoundByNodeBeforePartition = network.newConsensusResults().results().stream()
                .collect(Collectors.toMap(SingleNodeConsensusResult::nodeId, SingleNodeConsensusResult::lastRoundNum));

        timeManager.waitFor(Duration.ofSeconds(15));

        final Map<NodeId, Long> lastRoundByNodeAfterPartition = network.newConsensusResults().results().stream()
                .collect(Collectors.toMap(SingleNodeConsensusResult::nodeId, SingleNodeConsensusResult::lastRoundNum));

        // Assert that no nodes have made consensus progress during the partition
        assertThat(lastRoundByNodeAfterPartition).isEqualTo(lastRoundByNodeBeforePartition);

        // Assert that all nodes go into CHECKING when a supermajority is lost
        final MultipleNodePlatformStatusResults networkStatusResults = network.newPlatformStatusResults();
        assertThat(networkStatusResults)
                .haveSteps(target(ACTIVE).requiringInterim(REPLAYING_EVENTS, OBSERVING, CHECKING), target(CHECKING));
        networkStatusResults.clear();

        network.restoreConnectivity();
        timeManager.waitFor(Duration.ofSeconds(10));

        final long maxPartitionRoundReached = lastRoundByNodeAfterPartition.values().stream()
                .max(Long::compareTo)
                .orElseThrow();

        assertThat(network.newConsensusResults()).haveAdvancedSinceRound(maxPartitionRoundReached);
        assertThat(networkStatusResults).haveSteps(target(ACTIVE));

        assertThat(network.newEventStreamResults()).haveEqualFiles();
    }

    private void throwIfInvalidArguments(@NonNull final List<Double> weightFractions) {
        final double totalWeightFraction =
                weightFractions.stream().mapToDouble(Double::doubleValue).sum();
        assertThat(totalWeightFraction)
                .withFailMessage("weight fractions do not sum to 1.0")
                .isCloseTo(1.0, within(0.0001));
<<<<<<< HEAD
        final double partitionSum =
                partitionIndices.stream().mapToDouble(weightFractions::get).sum();
        assertThat(Threshold.STRONG_MINORITY.isSatisfiedBy(
                        Math.round(TOTAL_NETWORK_WEIGHT * partitionSum), TOTAL_NETWORK_WEIGHT))
                .withFailMessage("partition is not a strong minority")
                .isTrue();
        assertThat(Threshold.SUPER_MAJORITY.isSatisfiedBy(
                        Math.round(TOTAL_NETWORK_WEIGHT * partitionSum), TOTAL_NETWORK_WEIGHT))
                .withFailMessage("partition is a super majority")
                .isFalse();
=======
>>>>>>> 6355be68
    }
}<|MERGE_RESOLUTION|>--- conflicted
+++ resolved
@@ -123,18 +123,5 @@
         assertThat(totalWeightFraction)
                 .withFailMessage("weight fractions do not sum to 1.0")
                 .isCloseTo(1.0, within(0.0001));
-<<<<<<< HEAD
-        final double partitionSum =
-                partitionIndices.stream().mapToDouble(weightFractions::get).sum();
-        assertThat(Threshold.STRONG_MINORITY.isSatisfiedBy(
-                        Math.round(TOTAL_NETWORK_WEIGHT * partitionSum), TOTAL_NETWORK_WEIGHT))
-                .withFailMessage("partition is not a strong minority")
-                .isTrue();
-        assertThat(Threshold.SUPER_MAJORITY.isSatisfiedBy(
-                        Math.round(TOTAL_NETWORK_WEIGHT * partitionSum), TOTAL_NETWORK_WEIGHT))
-                .withFailMessage("partition is a super majority")
-                .isFalse();
-=======
->>>>>>> 6355be68
     }
 }