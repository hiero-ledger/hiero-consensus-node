// SPDX-License-Identifier: Apache-2.0
package org.hiero.otter.test;

import static com.swirlds.common.test.fixtures.WeightGenerators.TOTAL_NETWORK_WEIGHT;
import static org.hiero.consensus.model.status.PlatformStatus.ACTIVE;
import static org.hiero.consensus.model.status.PlatformStatus.CATASTROPHIC_FAILURE;
import static org.hiero.consensus.model.status.PlatformStatus.CHECKING;
import static org.hiero.consensus.model.status.PlatformStatus.OBSERVING;
import static org.hiero.consensus.model.status.PlatformStatus.REPLAYING_EVENTS;
import static org.hiero.otter.fixtures.OtterAssertions.assertContinuouslyThat;
import static org.hiero.otter.fixtures.OtterAssertions.assertThat;
import static org.hiero.otter.fixtures.assertions.StatusProgressionStep.target;
import static org.hiero.otter.fixtures.assertions.StatusProgressionStep.targets;

import com.swirlds.platform.config.StateConfig_;
import com.swirlds.platform.state.iss.DefaultIssDetector;
import com.swirlds.platform.system.SystemExitUtils;
import edu.umd.cs.findbugs.annotations.NonNull;
import java.time.Duration;
import org.hiero.consensus.model.notification.IssNotification.IssType;
import org.hiero.otter.fixtures.Capability;
import org.hiero.otter.fixtures.Network;
import org.hiero.otter.fixtures.Node;
import org.hiero.otter.fixtures.OtterTest;
import org.hiero.otter.fixtures.TestEnvironment;
import org.hiero.otter.fixtures.TimeManager;
import org.hiero.otter.fixtures.result.MarkerFilesStatus;
import org.hiero.otter.fixtures.result.SingleNodeLogResult;
import org.hiero.otter.fixtures.result.SingleNodeMarkerFileResult;
import org.hiero.otter.fixtures.result.SingleNodePlatformStatusResult;

/**
 * Tests for the detection and response to ISSes (Inconsistent State Signatures).
 */
public class IssTest {

    /**
     * Triggers a recoverable ISS on a single node and verifies that it recovers when it is shutdown and restarted.
     *
     * @param env the environment to test in
     */
    @OtterTest
    void testManualSelfIssRecovery(@NonNull final TestEnvironment env) {
        final Network network = env.network();
        final TimeManager timeManager = env.timeManager();

        network.addNodes(4);

        network.withConfigValue(StateConfig_.AUTOMATED_SELF_ISS_RECOVERY, false);

        final Node issNode = network.nodes().getFirst();

        // Setup continuous assertions
        assertContinuouslyThat(network.newLogResults().suppressingNode(issNode)).haveNoErrorLevelMessages();
        assertContinuouslyThat(network.newReconnectResults()).doNotAttemptToReconnect();
        assertContinuouslyThat(network.newConsensusResults()).haveEqualCommonRounds();
        assertContinuouslyThat(network.newConsensusResults().suppressingNode(issNode))
                .haveConsistentRounds();
        assertContinuouslyThat(network.newMarkerFileResults().suppressingNode(issNode))
                .haveNoMarkerFilesExcept(IssType.OTHER_ISS);
        assertContinuouslyThat(issNode.newMarkerFileResult())
                // Can be limited further once https://github.com/hiero-ledger/hiero-consensus-node/issues/21666 is
                // fixed
                //                .hasNoMarkerFilesExcept(IssType.SELF_ISS);
                .hasNoMarkerFilesExcept(IssType.OTHER_ISS, IssType.SELF_ISS);

        network.start();

        issNode.triggerSelfIss();

        env.timeManager()
                .waitForCondition(
                        () -> issNode.isInStatus(CATASTROPHIC_FAILURE),
                        Duration.ofMinutes(2),
                        "The ISS Node did not enter CATASTROPHIC_FAILURE in the time allowed.");

        final SingleNodePlatformStatusResult issNodeStatusResult = issNode.newPlatformStatusResult();
        assertThat(issNodeStatusResult)
                .hasSteps(target(CATASTROPHIC_FAILURE).requiringInterim(REPLAYING_EVENTS, OBSERVING, CHECKING, ACTIVE));
        issNodeStatusResult.clear();

        final SingleNodeLogResult issLogResult = issNode.newLogResult();
        assertThat(issLogResult.suppressingLoggerName(DefaultIssDetector.class)).hasNoErrorLevelMessages();
        issLogResult.clear();

        assertThat(network.newPlatformStatusResults().suppressingNode(issNode))
                .haveSteps(target(ACTIVE).requiringInterim(REPLAYING_EVENTS, OBSERVING, CHECKING));

        issNode.killImmediately();
        issNode.start();

        env.timeManager()
                .waitForCondition(
                        issNode::isActive,
                        Duration.ofSeconds(120),
                        "The ISS Node did not become ACTIVE in the time allowed.");

        assertThat(issNodeStatusResult)
                .hasSteps(target(ACTIVE).requiringInterim(REPLAYING_EVENTS, OBSERVING, CHECKING));
        assertThat(issLogResult).hasNoErrorLevelMessages();

        // Wait for SELF_ISS marker file on the ISS node (max 2 minutes)
        final MarkerFilesStatus issMarkerFilesStatus =
                issNode.newMarkerFileResult().status();
        timeManager.waitForConditionInRealTime(
                () -> issMarkerFilesStatus.hasIssMarkerFileOfType(IssType.SELF_ISS), Duration.ofMinutes(2L));

        // This functionality is currently unstable. Enable the check once
        // https://github.com/hiero-ledger/hiero-consensus-node/issues/21684 has been fixed

        //        // Wait for OTHER_ISS marker files on all other nodes (max 10 seconds each)
        //        for (final SingleNodeMarkerFileResult result :
        //                network.newMarkerFileResults().suppressingNode(issNode).results()) {
        //            timeManager.waitForConditionInRealTime(() ->
        // result.status().hasISSMarkerFileOfType(IssType.OTHER_ISS),
        //                    Duration.ofSeconds(10L));
        //        }
    }

    /**
     * Triggers a recoverable self ISS and verifies that the node shuts itself down
     *
     * @param env the environment to test in
     */
    @OtterTest(requires = Capability.SINGLE_NODE_JVM_SHUTDOWN)
    void testAutomatedSelfIssRecovery(@NonNull final TestEnvironment env) {
        final Network network = env.network();
        final TimeManager timeManager = env.timeManager();

<<<<<<< HEAD
        network.addNode().weight(Math.round(.35 * TOTAL_NETWORK_WEIGHT));
        network.addNode().weight(Math.round(.15 * TOTAL_NETWORK_WEIGHT));
        network.addNode().weight(Math.round(.35 * TOTAL_NETWORK_WEIGHT));
        network.addNode().weight(0);
        network.addNode().weight(Math.round(.15 * TOTAL_NETWORK_WEIGHT));
=======
        network.addNodes(4);
        final Node issNode = network.nodes().getFirst();
>>>>>>> da1057f8

        network.withConfigValue(StateConfig_.AUTOMATED_SELF_ISS_RECOVERY, true);

        // Setup continuous assertions
        assertContinuouslyThat(network.newLogResults().suppressingNode(issNode)).haveNoErrorLevelMessages();
        assertContinuouslyThat(network.newReconnectResults()).doNotAttemptToReconnect();
        assertContinuouslyThat(network.newConsensusResults()).haveEqualCommonRounds();
        assertContinuouslyThat(network.newConsensusResults().suppressingNode(issNode))
                .haveConsistentRounds();
        assertContinuouslyThat(network.newMarkerFileResults().suppressingNode(issNode))
                .haveNoMarkerFilesExcept(IssType.OTHER_ISS);
        assertContinuouslyThat(issNode.newMarkerFileResult())
                // Check can be enabled once https://github.com/hiero-ledger/hiero-consensus-node/issues/21666 is fixed
                //                .hasNoMarkerFilesExcept(IssType.SELF_ISS);
                .hasNoMarkerFilesExcept(IssType.OTHER_ISS, IssType.SELF_ISS);

<<<<<<< HEAD
        final Node issNode = network.nodes().getLast();
=======
        network.start();
>>>>>>> da1057f8

        final SingleNodeLogResult issNodeLogResult = issNode.newLogResult();
        assertThat(issNodeLogResult).hasNoErrorLevelMessages();

        issNode.triggerSelfIss();

        timeManager.waitForCondition(
                () -> !issNode.isAlive(), Duration.ofSeconds(120), "Node did not shut down after ISS");

        assertThat(issNodeLogResult
                        .suppressingLoggerName(DefaultIssDetector.class)
                        .suppressingLoggerName(SystemExitUtils.class))
                .hasNoErrorLevelMessages();
        issNodeLogResult.clear();

        issNode.start();

        timeManager.waitForCondition(
                issNode::isActive, Duration.ofSeconds(120), "The ISS node did not become ACTIVE in the time allowed.");

        assertThat(issNode.newPlatformStatusResult())
                .hasSteps(
                        target(ACTIVE).requiringInterim(REPLAYING_EVENTS, OBSERVING, CHECKING),
                        target(ACTIVE)
                                .requiringInterim(REPLAYING_EVENTS, OBSERVING, CHECKING)
                                .optionalInterim(CATASTROPHIC_FAILURE));

        assertThat(issNodeLogResult).hasNoErrorLevelMessages();
    }

    /**
     * Triggers a catastrophic ISS and verifies that all nodes in the network enter the CATASTROPHIC_FAILURE or CHECKING
     * state. One node will be the first to detect the catastrophic ISS and halt gossip. Once enough nodes have done
     * this, the other nodes will not be able to proceed in consensus and may not detect the ISS. Therefore, they enter
     * CHECKING instead. In networks with very low latency, it is likely that all nodes will enter
     * CATASTROPHIC_FAILURE.
     *
     * @param env the environment to test in
     */
    @OtterTest
    void testCatastrophicIss(@NonNull final TestEnvironment env) {
        final Network network = env.network();
        final TimeManager timeManager = env.timeManager();

<<<<<<< HEAD
        network.addNode().weight(Math.round(.35 * TOTAL_NETWORK_WEIGHT));
        network.addNode().weight(Math.round(.15 * TOTAL_NETWORK_WEIGHT));
        network.addNode().weight(Math.round(.35 * TOTAL_NETWORK_WEIGHT));
        network.addNode().weight(0);
        network.addNode().weight(Math.round(.15 * TOTAL_NETWORK_WEIGHT));

=======
        network.addNodes(4);
>>>>>>> da1057f8
        network.withConfigValue(StateConfig_.HALT_ON_CATASTROPHIC_ISS, true);

        // Setup continuous assertions
        assertContinuouslyThat(network.newLogResults().suppressingLoggerName(DefaultIssDetector.class))
                .haveNoErrorLevelMessages();
        assertContinuouslyThat(network.newReconnectResults()).doNotAttemptToReconnect();
        assertContinuouslyThat(network.newConsensusResults())
                .haveEqualCommonRounds()
                .haveConsistentRounds();
        assertContinuouslyThat(network.newMarkerFileResults()).haveNoMarkerFilesExcept(IssType.CATASTROPHIC_ISS);

        network.start();

        network.triggerCatastrophicIss();

        assertThat(network.newPlatformStatusResults())
                .haveSteps(
                        target(ACTIVE).requiringInterim(REPLAYING_EVENTS, OBSERVING, CHECKING),
                        targets(CHECKING, CATASTROPHIC_FAILURE));

        assertThat(network.newEventStreamResults()).haveEqualFiles();

        // It can take a while (real time) until a marker file is created, therefore we wait for its presence
        for (final SingleNodeMarkerFileResult result :
                network.newMarkerFileResults().results()) {
            timeManager.waitForConditionInRealTime(
                    () -> result.status().hasIssMarkerFileOfType(IssType.CATASTROPHIC_ISS), Duration.ofMinutes(2L));
        }
    }
}<|MERGE_RESOLUTION|>--- conflicted
+++ resolved
@@ -127,18 +127,15 @@
         final Network network = env.network();
         final TimeManager timeManager = env.timeManager();
 
-<<<<<<< HEAD
         network.addNode().weight(Math.round(.35 * TOTAL_NETWORK_WEIGHT));
         network.addNode().weight(Math.round(.15 * TOTAL_NETWORK_WEIGHT));
         network.addNode().weight(Math.round(.35 * TOTAL_NETWORK_WEIGHT));
         network.addNode().weight(0);
         network.addNode().weight(Math.round(.15 * TOTAL_NETWORK_WEIGHT));
-=======
-        network.addNodes(4);
-        final Node issNode = network.nodes().getFirst();
->>>>>>> da1057f8
 
         network.withConfigValue(StateConfig_.AUTOMATED_SELF_ISS_RECOVERY, true);
+
+        final Node issNode = network.nodes().getLast();
 
         // Setup continuous assertions
         assertContinuouslyThat(network.newLogResults().suppressingNode(issNode)).haveNoErrorLevelMessages();
@@ -152,12 +149,6 @@
                 // Check can be enabled once https://github.com/hiero-ledger/hiero-consensus-node/issues/21666 is fixed
                 //                .hasNoMarkerFilesExcept(IssType.SELF_ISS);
                 .hasNoMarkerFilesExcept(IssType.OTHER_ISS, IssType.SELF_ISS);
-
-<<<<<<< HEAD
-        final Node issNode = network.nodes().getLast();
-=======
-        network.start();
->>>>>>> da1057f8
 
         final SingleNodeLogResult issNodeLogResult = issNode.newLogResult();
         assertThat(issNodeLogResult).hasNoErrorLevelMessages();
@@ -202,16 +193,12 @@
         final Network network = env.network();
         final TimeManager timeManager = env.timeManager();
 
-<<<<<<< HEAD
         network.addNode().weight(Math.round(.35 * TOTAL_NETWORK_WEIGHT));
         network.addNode().weight(Math.round(.15 * TOTAL_NETWORK_WEIGHT));
         network.addNode().weight(Math.round(.35 * TOTAL_NETWORK_WEIGHT));
         network.addNode().weight(0);
         network.addNode().weight(Math.round(.15 * TOTAL_NETWORK_WEIGHT));
 
-=======
-        network.addNodes(4);
->>>>>>> da1057f8
         network.withConfigValue(StateConfig_.HALT_ON_CATASTROPHIC_ISS, true);
 
         // Setup continuous assertions
