// SPDX-License-Identifier: Apache-2.0
package org.hiero.otter.test;

import static org.hiero.consensus.model.status.PlatformStatus.ACTIVE;
import static org.hiero.consensus.model.status.PlatformStatus.CATASTROPHIC_FAILURE;
import static org.hiero.consensus.model.status.PlatformStatus.CHECKING;
import static org.hiero.consensus.model.status.PlatformStatus.OBSERVING;
import static org.hiero.consensus.model.status.PlatformStatus.REPLAYING_EVENTS;
import static org.hiero.otter.fixtures.OtterAssertions.assertContinuouslyThat;
import static org.hiero.otter.fixtures.OtterAssertions.assertThat;
import static org.hiero.otter.fixtures.assertions.StatusProgressionStep.target;
import static org.hiero.otter.fixtures.assertions.StatusProgressionStep.targets;
import static org.testcontainers.shaded.org.awaitility.Awaitility.await;

import com.swirlds.platform.config.StateConfig_;
import com.swirlds.platform.state.iss.DefaultIssDetector;
import com.swirlds.platform.system.SystemExitUtils;
import edu.umd.cs.findbugs.annotations.NonNull;
import java.time.Duration;
<<<<<<< HEAD
import org.hiero.consensus.model.notification.IssNotification.IssType;
=======
import org.hiero.otter.fixtures.Capability;
>>>>>>> 4e2f13a9
import org.hiero.otter.fixtures.Network;
import org.hiero.otter.fixtures.Node;
import org.hiero.otter.fixtures.OtterTest;
import org.hiero.otter.fixtures.TestEnvironment;
<<<<<<< HEAD
import org.hiero.otter.fixtures.result.MarkerFilesStatus;
=======
import org.hiero.otter.fixtures.TimeManager;
>>>>>>> 4e2f13a9
import org.hiero.otter.fixtures.result.SingleNodeLogResult;
import org.hiero.otter.fixtures.result.SingleNodePlatformStatusResult;

/**
 * Tests for the detection and response to ISSes (Inconsistent State Signatures).
 */
public class IssTest {

    /**
     * Triggers a recoverable ISS on a single node and verifies that it recovers when it is shutdown and restarted.
     *
     * @param env the environment to test in
     */
    @OtterTest
    void testManualSelfIssRecovery(@NonNull final TestEnvironment env) {
        final Network network = env.network();

        network.addNodes(4);
        final Node issNode = network.nodes().getFirst();

        // Setup continuous assertions
        assertContinuouslyThat(network.newLogResults().suppressingNode(issNode)).haveNoErrorLevelMessages();
        assertContinuouslyThat(network.newReconnectResults()).doNotAttemptToReconnect();
        assertContinuouslyThat(network.newConsensusResults()).haveEqualRounds();
        assertContinuouslyThat(network.newConsensusResults().suppressingNode(issNode))
                .haveConsistentRounds();
        assertContinuouslyThat(network.newMarkerFileResults().suppressingNode(issNode))
                .haveNoCoinRoundMarkerFiles()
                .haveNoNoSuperMajorityMarkerFiles()
                .haveNoNoJudgesMarkerFiles()
                .haveNoConsensusExceptionMarkerFiles()
                .haveNoIssMarkerFilesOfType(IssType.SELF_ISS)
                .haveNoIssMarkerFilesOfType(IssType.CATASTROPHIC_ISS);
        assertContinuouslyThat(issNode.newMarkerFileResult())
                .hasNoCoinRoundMarkerFile()
                .hasNoNoSuperMajorityMarkerFile()
                .hasNoNoJudgesMarkerFile()
                .hasNoWriteConsensusExceptionMarkerFile()
                // Check can be enabled once https://github.com/hiero-ledger/hiero-consensus-node/issues/21666 is fixed
                //                .hasNoISSMarkerFileOfType(IssType.OTHER_ISS)
                .hasNoISSMarkerFileOfType(IssType.CATASTROPHIC_ISS);

        network.withConfigValue(StateConfig_.AUTOMATED_SELF_ISS_RECOVERY, false);

        network.start();

        issNode.triggerSelfIss();

        env.timeManager()
                .waitForCondition(
                        () -> issNode.isInStatus(CATASTROPHIC_FAILURE),
                        Duration.ofMinutes(2),
                        "The ISS Node did not enter CATASTROPHIC_FAILURE in the time allowed.");

        final SingleNodePlatformStatusResult issNodeStatusResult = issNode.newPlatformStatusResult();
        assertThat(issNodeStatusResult)
                .hasSteps(target(CATASTROPHIC_FAILURE).requiringInterim(REPLAYING_EVENTS, OBSERVING, CHECKING, ACTIVE));
        issNodeStatusResult.clear();

        final SingleNodeLogResult issLogResult = issNode.newLogResult();
        assertThat(issLogResult.suppressingLoggerName(DefaultIssDetector.class)).hasNoErrorLevelMessages();
        issLogResult.clear();

        assertThat(network.newPlatformStatusResults().suppressingNode(issNode))
                .haveSteps(target(ACTIVE).requiringInterim(REPLAYING_EVENTS, OBSERVING, CHECKING));

        issNode.killImmediately();
        issNode.start();

        env.timeManager()
                .waitForCondition(
                        issNode::isActive,
                        Duration.ofSeconds(120),
                        "The ISS Node did not become ACTIVE in the time allowed.");

        assertThat(issNodeStatusResult)
                .hasSteps(target(ACTIVE).requiringInterim(REPLAYING_EVENTS, OBSERVING, CHECKING));
        assertThat(issLogResult).hasNoErrorLevelMessages();

        // Wait for SELF_ISS marker file on the ISS node (max 2 minutes)
        final MarkerFilesStatus issMarkerFilesStatus =
                issNode.newMarkerFileResult().status();
        await().atMost(Duration.ofMinutes(2L))
                .until(() -> issMarkerFilesStatus.hasISSMarkerFileOfType(IssType.SELF_ISS));

        // This functionality is currently unstable. Enable the check once
        // https://github.com/hiero-ledger/hiero-consensus-node/issues/21684 has been fixed

        //        // Wait for OTHER_ISS marker files on all other nodes (max 10 seconds each)
        //        for (final SingleNodeMarkerFileResult result :
        // network.newMarkerFileResults().suppressingNode(issNode).results()) {
        //            final MarkerFilesStatus markerFilesStatus = result.status();
        //            await().atMost(Duration.ofSeconds(10L))
        //                    .until(() -> markerFilesStatus.hasISSMarkerFileOfType(IssType.OTHER_ISS));
        //        }
    }

    /**
     * Triggers a recoverable self ISS and verifies that the node shuts itself down
     *
     * @param env the environment to test in
     */
    @OtterTest(requires = Capability.SINGLE_NODE_JVM_SHUTDOWN)
    void testAutomatedSelfIssRecovery(@NonNull final TestEnvironment env) {
        final Network network = env.network();
        final TimeManager timeManager = env.timeManager();

        network.addNodes(4);

        network.withConfigValue(StateConfig_.AUTOMATED_SELF_ISS_RECOVERY, true);

        network.start();

        final Node issNode = network.nodes().getFirst();

        final SingleNodeLogResult issNodeLogResult = issNode.newLogResult();
        assertThat(issNodeLogResult).hasNoErrorLevelMessages();

        issNode.triggerSelfIss();

        timeManager.waitForCondition(
                () -> !issNode.isAlive(), Duration.ofSeconds(120), "Node did not shut down after ISS");

        assertThat(issNodeLogResult
                        .suppressingLoggerName(DefaultIssDetector.class)
                        .suppressingLoggerName(SystemExitUtils.class))
                .hasNoErrorLevelMessages();
        issNodeLogResult.clear();

        issNode.start();

        timeManager.waitForCondition(
                issNode::isActive, Duration.ofSeconds(120), "The ISS node did not become ACTIVE in the time allowed.");

        assertThat(issNode.newPlatformStatusResult())
                .hasSteps(
                        target(ACTIVE).requiringInterim(REPLAYING_EVENTS, OBSERVING, CHECKING),
                        target(ACTIVE)
                                .requiringInterim(REPLAYING_EVENTS, OBSERVING, CHECKING)
                                .optionalInterim(CATASTROPHIC_FAILURE));

        assertThat(issNodeLogResult).hasNoErrorLevelMessages();
        assertThat(network.newLogResults().suppressingNode(issNode)).haveNoErrorLevelMessages();
    }

    /**
     * Triggers a catastrophic ISS and verifies that all nodes in the network enter the CATASTROPHIC_FAILURE or CHECKING
     * state. One node will be the first to detect the catastrophic ISS and halt gossip. Once enough nodes have done
     * this, the other nodes will not be able to proceed in consensus and may not detect the ISS. Therefore, they enter
     * CHECKING instead. In networks with very low latency, it is likely that all nodes will enter
     * CATASTROPHIC_FAILURE.
     *
     * @param env the environment to test in
     */
    @OtterTest
    void testCatastrophicIss(@NonNull final TestEnvironment env) {
        final Network network = env.network();

        network.addNodes(4);
        network.withConfigValue(StateConfig_.HALT_ON_CATASTROPHIC_ISS, true);

        // Setup continuous assertions
        assertContinuouslyThat(network.newLogResults().suppressingLoggerName(DefaultIssDetector.class))
                .haveNoErrorLevelMessages();
        assertContinuouslyThat(network.newReconnectResults()).doNotAttemptToReconnect();
        assertContinuouslyThat(network.newConsensusResults()).haveEqualRounds().haveConsistentRounds();
        assertContinuouslyThat(network.newMarkerFileResults())
                .haveNoCoinRoundMarkerFiles()
                .haveNoNoSuperMajorityMarkerFiles()
                .haveNoNoJudgesMarkerFiles()
                .haveNoConsensusExceptionMarkerFiles()
                .haveNoIssMarkerFilesOfType(IssType.OTHER_ISS)
                .haveNoIssMarkerFilesOfType(IssType.SELF_ISS);

        network.start();

        network.triggerCatastrophicIss();

        assertThat(network.newPlatformStatusResults())
                .haveSteps(
                        target(ACTIVE).requiringInterim(REPLAYING_EVENTS, OBSERVING, CHECKING),
                        targets(CHECKING, CATASTROPHIC_FAILURE));

        assertThat(network.newEventStreamResults()).haveEqualFiles();

        // This functionality is currently unstable. Enable the check once
        // https://github.com/hiero-ledger/hiero-consensus-node/issues/21703 has been fixed

        //        // It takes a while (real time) until a marker file is created, therefore we check it in a loop
        //        for (final SingleNodeMarkerFileResult result : network.newMarkerFileResults().results()) {
        //            await().atMost(Duration.ofMinutes(2))
        //                    .until(() -> result.status().hasISSMarkerFileOfType(IssType.CATASTROPHIC_ISS));
        //        }
    }
}<|MERGE_RESOLUTION|>--- conflicted
+++ resolved
@@ -17,20 +17,14 @@
 import com.swirlds.platform.system.SystemExitUtils;
 import edu.umd.cs.findbugs.annotations.NonNull;
 import java.time.Duration;
-<<<<<<< HEAD
 import org.hiero.consensus.model.notification.IssNotification.IssType;
-=======
 import org.hiero.otter.fixtures.Capability;
->>>>>>> 4e2f13a9
 import org.hiero.otter.fixtures.Network;
 import org.hiero.otter.fixtures.Node;
 import org.hiero.otter.fixtures.OtterTest;
 import org.hiero.otter.fixtures.TestEnvironment;
-<<<<<<< HEAD
+import org.hiero.otter.fixtures.TimeManager;
 import org.hiero.otter.fixtures.result.MarkerFilesStatus;
-=======
-import org.hiero.otter.fixtures.TimeManager;
->>>>>>> 4e2f13a9
 import org.hiero.otter.fixtures.result.SingleNodeLogResult;
 import org.hiero.otter.fixtures.result.SingleNodePlatformStatusResult;
 
@@ -49,6 +43,9 @@
         final Network network = env.network();
 
         network.addNodes(4);
+
+        network.withConfigValue(StateConfig_.AUTOMATED_SELF_ISS_RECOVERY, false);
+
         final Node issNode = network.nodes().getFirst();
 
         // Setup continuous assertions
@@ -73,8 +70,6 @@
                 //                .hasNoISSMarkerFileOfType(IssType.OTHER_ISS)
                 .hasNoISSMarkerFileOfType(IssType.CATASTROPHIC_ISS);
 
-        network.withConfigValue(StateConfig_.AUTOMATED_SELF_ISS_RECOVERY, false);
-
         network.start();
 
         issNode.triggerSelfIss();
