--- conflicted
+++ resolved
@@ -25,20 +25,13 @@
     requires com.swirlds.state.api;
     requires org.hiero.base.utility;
     requires org.hiero.consensus.utility;
-<<<<<<< HEAD
-    requires org.assertj.core;
-=======
->>>>>>> 6b79f889
     requires static com.github.spotbugs.annotations;
 
     exports org.hiero.otter.fixtures;
     exports org.hiero.otter.fixtures.assertions;
     exports org.hiero.otter.fixtures.junit;
     exports org.hiero.otter.fixtures.logging;
-<<<<<<< HEAD
+    exports org.hiero.otter.fixtures.result;
     exports org.hiero.otter.fixtures.turtle;
     exports org.hiero.otter.fixtures.turtle.app;
-=======
-    exports org.hiero.otter.fixtures.result;
->>>>>>> 6b79f889
 }