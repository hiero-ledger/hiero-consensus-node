// SPDX-License-Identifier: Apache-2.0
module org.hiero.otter.fixtures {
    requires transitive com.hedera.node.hapi;
    requires transitive com.swirlds.logging;
<<<<<<< HEAD
    requires transitive com.swirlds.metrics.api;
    requires transitive com.swirlds.platform.core.test.fixtures;
=======
>>>>>>> 69f5fa8d
    requires transitive com.swirlds.platform.core;
    requires transitive com.swirlds.state.impl;
<<<<<<< HEAD
    requires transitive com.swirlds.virtualmap;
    requires transitive org.hiero.base.utility;
=======
>>>>>>> 69f5fa8d
    requires transitive org.hiero.consensus.model;
    requires transitive com.google.protobuf;
    requires transitive org.apache.logging.log4j.core;
    requires transitive org.apache.logging.log4j;
    requires transitive org.assertj.core;
    requires transitive org.junit.jupiter.api;
    requires com.hedera.node.app.hapi.utils;
    requires com.hedera.node.config;
    requires com.hedera.pbj.runtime;
    requires com.swirlds.base.test.fixtures;
    requires com.swirlds.base;
    requires com.swirlds.common.test.fixtures;
    requires com.swirlds.common;
    requires com.swirlds.component.framework;
    requires com.swirlds.config.api;
    requires com.swirlds.config.extensions;
    requires com.swirlds.merkledb;
<<<<<<< HEAD
=======
    requires com.swirlds.metrics.api;
    requires com.swirlds.platform.core.test.fixtures;
    requires com.swirlds.state.api;
    requires org.hiero.base.utility;
>>>>>>> 69f5fa8d
    requires org.hiero.consensus.utility;
    requires awaitility;
    requires org.junit.jupiter.params;
    requires org.junit.platform.commons;
    requires static com.github.spotbugs.annotations;

    exports org.hiero.otter.fixtures;
    exports org.hiero.otter.fixtures.assertions;
    exports org.hiero.otter.fixtures.junit;
    exports org.hiero.otter.fixtures.logging;
    exports org.hiero.otter.fixtures.result;
}<|MERGE_RESOLUTION|>--- conflicted
+++ resolved
@@ -2,18 +2,12 @@
 module org.hiero.otter.fixtures {
     requires transitive com.hedera.node.hapi;
     requires transitive com.swirlds.logging;
-<<<<<<< HEAD
     requires transitive com.swirlds.metrics.api;
     requires transitive com.swirlds.platform.core.test.fixtures;
-=======
->>>>>>> 69f5fa8d
     requires transitive com.swirlds.platform.core;
     requires transitive com.swirlds.state.impl;
-<<<<<<< HEAD
     requires transitive com.swirlds.virtualmap;
     requires transitive org.hiero.base.utility;
-=======
->>>>>>> 69f5fa8d
     requires transitive org.hiero.consensus.model;
     requires transitive com.google.protobuf;
     requires transitive org.apache.logging.log4j.core;
@@ -31,13 +25,10 @@
     requires com.swirlds.config.api;
     requires com.swirlds.config.extensions;
     requires com.swirlds.merkledb;
-<<<<<<< HEAD
-=======
     requires com.swirlds.metrics.api;
     requires com.swirlds.platform.core.test.fixtures;
     requires com.swirlds.state.api;
     requires org.hiero.base.utility;
->>>>>>> 69f5fa8d
     requires org.hiero.consensus.utility;
     requires awaitility;
     requires org.junit.jupiter.params;
