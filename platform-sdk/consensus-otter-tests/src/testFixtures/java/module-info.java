// SPDX-License-Identifier: Apache-2.0
module org.hiero.otter.fixtures {
    requires transitive com.hedera.node.hapi;
    requires transitive com.hedera.pbj.runtime;
    requires transitive com.swirlds.base.test.fixtures;
    requires transitive com.swirlds.base;
    requires transitive com.swirlds.common.test.fixtures;
    requires transitive com.swirlds.common;
    requires transitive com.swirlds.component.framework;
    requires transitive com.swirlds.config.api;
    requires transitive com.swirlds.logging;
    requires transitive com.swirlds.metrics.api;
    requires transitive com.swirlds.platform.core;
    requires transitive com.swirlds.state.api;
    requires transitive com.swirlds.state.impl;
    requires transitive org.hiero.consensus.model;
    requires transitive com.google.common;
    requires transitive com.google.protobuf;
    requires transitive io.grpc.stub;
    requires transitive io.grpc;
    requires transitive org.apache.logging.log4j.core;
    requires transitive org.apache.logging.log4j;
    requires transitive org.assertj.core;
    requires transitive org.junit.jupiter.api;
    requires transitive org.testcontainers;
    requires com.hedera.node.app.hapi.utils;
    requires com.swirlds.config.extensions;
    requires com.swirlds.platform.core.test.fixtures;
    requires com.swirlds.virtualmap;
    requires org.hiero.base.utility;
    requires org.hiero.consensus.utility;
    requires com.fasterxml.jackson.annotation;
    requires com.fasterxml.jackson.core;
    requires com.fasterxml.jackson.databind;
    requires com.fasterxml.jackson.dataformat.yaml;
    requires com.fasterxml.jackson.datatype.jsr310;
    requires com.github.dockerjava.api;
    requires io.grpc.protobuf;
    requires java.net.http;
    requires org.antlr.antlr4.runtime;
    requires org.apache.commons.lang3;
    requires org.junit.jupiter.params;
    requires org.junit.platform.commons;
    requires static com.github.spotbugs.annotations;

    exports org.hiero.otter.fixtures;
    exports org.hiero.otter.fixtures.assertions;
    exports org.hiero.otter.fixtures.chaosbot;
    exports org.hiero.otter.fixtures.exceptions;
    exports org.hiero.otter.fixtures.junit;
    exports org.hiero.otter.fixtures.logging;
    exports org.hiero.otter.fixtures.network;
    exports org.hiero.otter.fixtures.network.transactions;
    exports org.hiero.otter.fixtures.result;
    exports org.hiero.otter.fixtures.specs;
    exports org.hiero.otter.fixtures.util;
    exports org.hiero.otter.fixtures.app to
            com.swirlds.config.extensions,
            com.swirlds.config.impl,
<<<<<<< HEAD
            org.hiero.consensus.otter.docker.app,
            org.hiero.otter.test;
=======
            org.hiero.consensus.otter.docker.app;
>>>>>>> 3ea59dc5
    exports org.hiero.otter.fixtures.app.services.consistency to
            com.swirlds.config.extensions,
            com.swirlds.config.impl;
    exports org.hiero.otter.fixtures.container to
            com.swirlds.config.impl,
            org.hiero.otter.fixtures.test;
    exports org.hiero.otter.fixtures.container.proto to
            org.hiero.consensus.otter.docker.app;
    exports org.hiero.otter.fixtures.container.utils to
            org.hiero.consensus.otter.docker.app;
    exports org.hiero.otter.fixtures.internal to
            com.swirlds.config.impl,
            org.hiero.consensus.otter.docker.app,
            org.hiero.otter.fixtures.test;
    exports org.hiero.otter.fixtures.internal.helpers to
            org.hiero.consensus.otter.docker.app;
    exports org.hiero.otter.fixtures.logging.internal to
            org.hiero.consensus.otter.docker.app;
    exports org.hiero.otter.fixtures.turtle to
            org.apache.logging.log4j.core,
            org.hiero.otter.fixtures.test;

    opens org.hiero.otter.fixtures.container.network to
            com.fasterxml.jackson.databind;
}<|MERGE_RESOLUTION|>--- conflicted
+++ resolved
@@ -57,12 +57,8 @@
     exports org.hiero.otter.fixtures.app to
             com.swirlds.config.extensions,
             com.swirlds.config.impl,
-<<<<<<< HEAD
-            org.hiero.consensus.otter.docker.app,
-            org.hiero.otter.test;
-=======
+            org.hiero.otter.test,
             org.hiero.consensus.otter.docker.app;
->>>>>>> 3ea59dc5
     exports org.hiero.otter.fixtures.app.services.consistency to
             com.swirlds.config.extensions,
             com.swirlds.config.impl;
