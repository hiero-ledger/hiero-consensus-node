// SPDX-License-Identifier: Apache-2.0
module org.hiero.otter.fixtures {
    requires transitive com.hedera.node.hapi;
    requires transitive com.hedera.pbj.runtime;
    requires transitive com.swirlds.common.test.fixtures;
    requires transitive com.swirlds.common;
    requires transitive com.swirlds.config.api;
    requires transitive com.swirlds.logging;
    requires transitive com.swirlds.metrics.api;
    requires transitive com.swirlds.platform.core;
    requires transitive com.swirlds.state.api;
    requires transitive com.swirlds.state.impl;
    requires transitive com.swirlds.virtualmap;
    requires transitive org.hiero.base.utility;
    requires transitive org.hiero.consensus.model;
    requires transitive com.google.common;
    requires transitive com.google.protobuf;
    requires transitive io.grpc.stub;
    requires transitive io.grpc;
    requires transitive org.apache.logging.log4j.core;
    requires transitive org.apache.logging.log4j;
    requires transitive org.assertj.core;
    requires transitive org.junit.jupiter.api;
    requires transitive org.testcontainers;
    requires com.hedera.node.app.hapi.utils;
    requires com.hedera.node.config;
    requires com.swirlds.base.test.fixtures;
    requires com.swirlds.base;
    requires com.swirlds.component.framework;
    requires com.swirlds.config.extensions;
    requires com.swirlds.merkledb;
    requires com.swirlds.platform.core.test.fixtures;
    requires org.hiero.base.crypto;
    requires org.hiero.consensus.utility;
<<<<<<< HEAD
    requires awaitility;
    requires com.fasterxml.jackson.core;
    requires com.fasterxml.jackson.databind;
    requires com.fasterxml.jackson.datatype.jsr310;
=======
>>>>>>> 3ac18536
    requires io.grpc.protobuf;
    requires java.net.http;
    requires org.junit.jupiter.params;
    requires org.junit.platform.commons;
    requires static com.github.spotbugs.annotations;

    exports org.hiero.otter.fixtures;
    exports org.hiero.otter.fixtures.assertions;
    exports org.hiero.otter.fixtures.junit;
    exports org.hiero.otter.fixtures.logging;
    exports org.hiero.otter.fixtures.result;
    exports org.hiero.otter.fixtures.container.proto;
    exports org.hiero.otter.fixtures.app;
    exports org.hiero.otter.fixtures.logging.internal to
            org.hiero.consensus.otter.docker.app;
    exports org.hiero.otter.fixtures.internal.helpers to
            org.hiero.consensus.otter.docker.app;
}<|MERGE_RESOLUTION|>--- conflicted
+++ resolved
@@ -32,13 +32,10 @@
     requires com.swirlds.platform.core.test.fixtures;
     requires org.hiero.base.crypto;
     requires org.hiero.consensus.utility;
-<<<<<<< HEAD
-    requires awaitility;
-    requires com.fasterxml.jackson.core;
-    requires com.fasterxml.jackson.databind;
-    requires com.fasterxml.jackson.datatype.jsr310;
-=======
->>>>>>> 3ac18536
+//    requires awaitility;
+//    requires com.fasterxml.jackson.core;
+//    requires com.fasterxml.jackson.databind;
+//    requires com.fasterxml.jackson.datatype.jsr310;
     requires io.grpc.protobuf;
     requires java.net.http;
     requires org.junit.jupiter.params;
