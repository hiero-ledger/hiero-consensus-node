// SPDX-License-Identifier: Apache-2.0
module org.hiero.otter.fixtures {
    requires transitive com.swirlds.logging;
    requires transitive com.swirlds.platform.core.test.fixtures;
    requires transitive com.swirlds.platform.core;
    requires transitive org.hiero.consensus.model;
    requires transitive com.google.protobuf;
    requires transitive org.apache.logging.log4j.core;
<<<<<<< HEAD
    requires transitive org.assertj.core;
=======
    requires transitive org.apache.logging.log4j;
>>>>>>> 95a08d52
    requires transitive org.junit.jupiter.api;
    requires com.hedera.node.app.hapi.utils;
    requires com.hedera.node.config;
    requires com.hedera.node.hapi;
    requires com.hedera.pbj.runtime;
    requires com.swirlds.base.test.fixtures;
    requires com.swirlds.common.test.fixtures;
    requires com.swirlds.component.framework;
    requires com.swirlds.config.api;
    requires com.swirlds.config.extensions;
    requires com.swirlds.merkledb;
    requires com.swirlds.metrics.api;
    requires com.swirlds.state.api;
    requires org.hiero.base.utility;
    requires org.hiero.consensus.utility;
<<<<<<< HEAD
    requires org.apache.logging.log4j;
=======
    requires org.assertj.core;
>>>>>>> 95a08d52
    requires static com.github.spotbugs.annotations;

    exports org.hiero.otter.fixtures;
    exports org.hiero.otter.fixtures.assertions;
    exports org.hiero.otter.fixtures.junit;
<<<<<<< HEAD
    exports org.hiero.otter.fixtures.result;
=======
    exports org.hiero.otter.fixtures.logging;
>>>>>>> 95a08d52
}<|MERGE_RESOLUTION|>--- conflicted
+++ resolved
@@ -6,11 +6,8 @@
     requires transitive org.hiero.consensus.model;
     requires transitive com.google.protobuf;
     requires transitive org.apache.logging.log4j.core;
-<<<<<<< HEAD
+    requires transitive org.apache.logging.log4j;
     requires transitive org.assertj.core;
-=======
-    requires transitive org.apache.logging.log4j;
->>>>>>> 95a08d52
     requires transitive org.junit.jupiter.api;
     requires com.hedera.node.app.hapi.utils;
     requires com.hedera.node.config;
@@ -26,19 +23,11 @@
     requires com.swirlds.state.api;
     requires org.hiero.base.utility;
     requires org.hiero.consensus.utility;
-<<<<<<< HEAD
-    requires org.apache.logging.log4j;
-=======
-    requires org.assertj.core;
->>>>>>> 95a08d52
     requires static com.github.spotbugs.annotations;
 
     exports org.hiero.otter.fixtures;
     exports org.hiero.otter.fixtures.assertions;
     exports org.hiero.otter.fixtures.junit;
-<<<<<<< HEAD
+    exports org.hiero.otter.fixtures.logging;
     exports org.hiero.otter.fixtures.result;
-=======
-    exports org.hiero.otter.fixtures.logging;
->>>>>>> 95a08d52
 }