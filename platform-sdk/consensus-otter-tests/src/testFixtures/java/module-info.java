--- conflicted
+++ resolved
@@ -3,16 +3,11 @@
     requires transitive com.swirlds.logging;
     requires transitive com.swirlds.platform.core.test.fixtures;
     requires transitive com.swirlds.platform.core;
-<<<<<<< HEAD
     requires transitive org.hiero.consensus.model;
-=======
     requires transitive com.google.protobuf;
->>>>>>> ceb0a836
     requires transitive org.apache.logging.log4j.core;
     requires transitive org.apache.logging.log4j;
     requires transitive org.junit.jupiter.api;
-    requires com.hedera.node.app.hapi.utils;
-    requires com.hedera.node.config;
     requires com.hedera.node.hapi;
     requires com.hedera.pbj.runtime;
     requires com.swirlds.base.test.fixtures;
