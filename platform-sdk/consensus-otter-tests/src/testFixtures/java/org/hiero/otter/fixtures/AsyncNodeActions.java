--- conflicted
+++ resolved
@@ -41,14 +41,14 @@
     void stopSyntheticBottleneck();
 
     /**
-<<<<<<< HEAD
      * Triggers a self-ISS on this node.
      *
      * @param recoverableOnRestart if true, the node will recover from the self-ISS on restart. If false, the node will
      * remain in the ISS state after restart.
      */
     void triggerSelfIss(boolean recoverableOnRestart);
-=======
+
+    /**
      * Sets the quiescence command of the node.
      *
      * <p>The default command is {@link QuiescenceCommand#DONT_QUIESCE}.
@@ -56,5 +56,4 @@
      * @param command the new quiescence command
      */
     void sendQuiescenceCommand(@NonNull QuiescenceCommand command);
->>>>>>> bd555a51
 }