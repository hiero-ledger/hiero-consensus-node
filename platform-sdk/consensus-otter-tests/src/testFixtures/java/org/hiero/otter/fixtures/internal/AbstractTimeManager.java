--- conflicted
+++ resolved
@@ -99,15 +99,9 @@
     /**
      * A receiver of time ticks.
      *
-<<<<<<< HEAD
-     * <p>A receiver of time ticks is notified when the time manager advances time by the granularity specified in
-     * {@link #granularity}. It is expected to perform any necessary actions that happened between this call and the
-     * previous call.
-=======
      * <p>A receiver of time ticks is regularly notified while the time manager advances time. The notification
      * frequency is specified in {@link #granularity}. A {@code TimeTickReceiver} is expected to perform any necessary
      * actions that happened between this call and the previous call.
->>>>>>> 4571ae1a
      */
     public interface TimeTickReceiver {
 
