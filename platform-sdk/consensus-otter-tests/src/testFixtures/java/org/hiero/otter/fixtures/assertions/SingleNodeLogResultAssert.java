--- conflicted
+++ resolved
@@ -127,10 +127,7 @@
      * @param expectedMessage the substring to search for in log messages
      * @return this assertion object for method chaining
      */
-<<<<<<< HEAD
-=======
     @NonNull
->>>>>>> df0b4488
     public SingleNodeLogResultAssert hasMessageContaining(@NonNull final String expectedMessage) {
         isNotNull();
         final List<StructuredLog> logs = actual.logs().stream()
@@ -143,14 +140,6 @@
     }
 
     /**
-<<<<<<< HEAD
-     * Verifies that no log messages contain the specified substring.
-     *
-     * @param searchString the substring to search for in log messages
-     * @return this assertion object for method chaining
-     */
-    public SingleNodeLogResultAssert hasNoMessagesContaining(@NonNull final String searchString) {
-=======
      * Verifies that no log message contains the specified substring.
      *
      * @param searchString the substring that should not be present
@@ -158,7 +147,6 @@
      */
     @NonNull
     public SingleNodeLogResultAssert hasNoMessageContaining(@NonNull final String searchString) {
->>>>>>> df0b4488
         isNotNull();
         final List<StructuredLog> logs = actual.logs().stream()
                 .filter(log -> log.message().contains(searchString))
