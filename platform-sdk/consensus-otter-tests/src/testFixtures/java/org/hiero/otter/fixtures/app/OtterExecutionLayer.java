--- conflicted
+++ resolved
@@ -27,10 +27,6 @@
     /** the transaction pool, stores transactions that should be sumbitted to the network */
     private final TransactionPoolNexus transactionPool;
 
-<<<<<<< HEAD
-    public OtterExecutionLayer(@NonNull final Metrics metrics) {
-        transactionPool = new TransactionPoolNexus(getTransactionLimits(), TX_QUEUE_SIZE, metrics, Time.getCurrent());
-=======
     private final Random random;
 
     /**
@@ -41,8 +37,7 @@
      */
     public OtterExecutionLayer(@NonNull final Random random, @NonNull final Metrics metrics) {
         this.random = requireNonNull(random);
-        transactionPool = new TransactionPoolNexus(getTransactionLimits(), TX_QUEUE_SIZE, metrics);
->>>>>>> d62bd65a
+        transactionPool = new TransactionPoolNexus(getTransactionLimits(), TX_QUEUE_SIZE, metrics, Time.getCurrent());
     }
 
     /**
