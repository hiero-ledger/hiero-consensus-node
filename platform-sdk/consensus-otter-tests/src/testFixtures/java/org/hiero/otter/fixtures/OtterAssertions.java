// SPDX-License-Identifier: Apache-2.0
package org.hiero.otter.fixtures;

import edu.umd.cs.findbugs.annotations.NonNull;
import edu.umd.cs.findbugs.annotations.Nullable;
import org.assertj.core.api.Assertions;
import org.hiero.otter.fixtures.assertions.MultipleNodeConsensusResultsAssert;
<<<<<<< HEAD
import org.hiero.otter.fixtures.assertions.MultipleNodeStatusProgressionAssert;
import org.hiero.otter.fixtures.assertions.SingleNodeConsensusResultAssert;
import org.hiero.otter.fixtures.assertions.SingleNodeStatusProgressionAssert;
import org.hiero.otter.fixtures.result.MultipleNodeConsensusResults;
import org.hiero.otter.fixtures.result.MultipleNodeStatusProgression;
import org.hiero.otter.fixtures.result.SingleNodeConsensusResult;
import org.hiero.otter.fixtures.result.SingleNodeStatusProgression;
=======
import org.hiero.otter.fixtures.assertions.MultipleNodeLogResultsAssert;
import org.hiero.otter.fixtures.assertions.SingleNodeConsensusResultAssert;
import org.hiero.otter.fixtures.assertions.SingleNodeLogResultAssert;
import org.hiero.otter.fixtures.result.MultipleNodeConsensusResults;
import org.hiero.otter.fixtures.result.MultipleNodeLogResults;
import org.hiero.otter.fixtures.result.SingleNodeConsensusResult;
import org.hiero.otter.fixtures.result.SingleNodeLogResult;
>>>>>>> 4b3e2f8a

/**
 * This class contains all {@code assertThat()} methods for test results of the Otter framework.
 */
public class OtterAssertions extends Assertions {

    private OtterAssertions() {}

    /**
     * Creates an assertion for the given {@link SingleNodeConsensusResult}.
     *
     * @param result the {@link SingleNodeConsensusResult} to assert
     * @return an assertion for the given {@link SingleNodeConsensusResult}
     */
    @NonNull
    public static SingleNodeConsensusResultAssert assertThat(@Nullable final SingleNodeConsensusResult result) {
        return SingleNodeConsensusResultAssert.assertThat(result);
    }

    /**
     * Creates an assertion for the given {@link MultipleNodeConsensusResults}.
     *
     * @param result the {@link MultipleNodeConsensusResults} to assert
     * @return an assertion for the given {@link MultipleNodeConsensusResults}
     */
    @NonNull
    public static MultipleNodeConsensusResultsAssert assertThat(@Nullable final MultipleNodeConsensusResults result) {
        return MultipleNodeConsensusResultsAssert.assertThat(result);
    }

    /**
<<<<<<< HEAD
     * Creates an assertion for the given {@link SingleNodeStatusProgression}.
     *
     * @param statusProgression the {@link SingleNodeStatusProgression} to assert
     * @return an assertion for the given {@link SingleNodeStatusProgression}
     */
    @NonNull
    public static SingleNodeStatusProgressionAssert assertThat(
            @Nullable final SingleNodeStatusProgression statusProgression) {
        return SingleNodeStatusProgressionAssert.assertThat(statusProgression);
    }

    /**
     * Creates an assertion for the given {@link MultipleNodeStatusProgression}.
     *
     * @param statusProgression the {@link MultipleNodeStatusProgression} to assert
     * @return an assertion for the given {@link MultipleNodeStatusProgression}
     */
    @NonNull
    public static MultipleNodeStatusProgressionAssert assertThat(
            @Nullable final MultipleNodeStatusProgression statusProgression) {
        return MultipleNodeStatusProgressionAssert.assertThat(statusProgression);
=======
     * Creates an assertion for the given {@link SingleNodeLogResult}.
     *
     * @param result the {@link SingleNodeLogResult} to assert
     * @return an assertion for the given {@link SingleNodeLogResult}
     */
    @NonNull
    public static SingleNodeLogResultAssert assertThat(@Nullable final SingleNodeLogResult result) {
        return SingleNodeLogResultAssert.assertThat(result);
    }

    /**
     * Creates an assertion for the given {@link MultipleNodeLogResults}.
     *
     * @param result the {@link MultipleNodeLogResults} to assert
     * @return an assertion for the given {@link MultipleNodeLogResults}
     */
    @NonNull
    public static MultipleNodeLogResultsAssert assertThat(@Nullable final MultipleNodeLogResults result) {
        return MultipleNodeLogResultsAssert.assertThat(result);
>>>>>>> 4b3e2f8a
    }
}<|MERGE_RESOLUTION|>--- conflicted
+++ resolved
@@ -5,23 +5,17 @@
 import edu.umd.cs.findbugs.annotations.Nullable;
 import org.assertj.core.api.Assertions;
 import org.hiero.otter.fixtures.assertions.MultipleNodeConsensusResultsAssert;
-<<<<<<< HEAD
+import org.hiero.otter.fixtures.assertions.MultipleNodeLogResultsAssert;
 import org.hiero.otter.fixtures.assertions.MultipleNodeStatusProgressionAssert;
 import org.hiero.otter.fixtures.assertions.SingleNodeConsensusResultAssert;
+import org.hiero.otter.fixtures.assertions.SingleNodeLogResultAssert;
 import org.hiero.otter.fixtures.assertions.SingleNodeStatusProgressionAssert;
 import org.hiero.otter.fixtures.result.MultipleNodeConsensusResults;
+import org.hiero.otter.fixtures.result.MultipleNodeLogResults;
 import org.hiero.otter.fixtures.result.MultipleNodeStatusProgression;
 import org.hiero.otter.fixtures.result.SingleNodeConsensusResult;
+import org.hiero.otter.fixtures.result.SingleNodeLogResult;
 import org.hiero.otter.fixtures.result.SingleNodeStatusProgression;
-=======
-import org.hiero.otter.fixtures.assertions.MultipleNodeLogResultsAssert;
-import org.hiero.otter.fixtures.assertions.SingleNodeConsensusResultAssert;
-import org.hiero.otter.fixtures.assertions.SingleNodeLogResultAssert;
-import org.hiero.otter.fixtures.result.MultipleNodeConsensusResults;
-import org.hiero.otter.fixtures.result.MultipleNodeLogResults;
-import org.hiero.otter.fixtures.result.SingleNodeConsensusResult;
-import org.hiero.otter.fixtures.result.SingleNodeLogResult;
->>>>>>> 4b3e2f8a
 
 /**
  * This class contains all {@code assertThat()} methods for test results of the Otter framework.
@@ -53,7 +47,28 @@
     }
 
     /**
-<<<<<<< HEAD
+     * Creates an assertion for the given {@link SingleNodeLogResult}.
+     *
+     * @param result the {@link SingleNodeLogResult} to assert
+     * @return an assertion for the given {@link SingleNodeLogResult}
+     */
+    @NonNull
+    public static SingleNodeLogResultAssert assertThat(@Nullable final SingleNodeLogResult result) {
+        return SingleNodeLogResultAssert.assertThat(result);
+    }
+
+    /**
+     * Creates an assertion for the given {@link MultipleNodeLogResults}.
+     *
+     * @param result the {@link MultipleNodeLogResults} to assert
+     * @return an assertion for the given {@link MultipleNodeLogResults}
+     */
+    @NonNull
+    public static MultipleNodeLogResultsAssert assertThat(@Nullable final MultipleNodeLogResults result) {
+        return MultipleNodeLogResultsAssert.assertThat(result);
+    }
+
+    /**
      * Creates an assertion for the given {@link SingleNodeStatusProgression}.
      *
      * @param statusProgression the {@link SingleNodeStatusProgression} to assert
@@ -75,26 +90,5 @@
     public static MultipleNodeStatusProgressionAssert assertThat(
             @Nullable final MultipleNodeStatusProgression statusProgression) {
         return MultipleNodeStatusProgressionAssert.assertThat(statusProgression);
-=======
-     * Creates an assertion for the given {@link SingleNodeLogResult}.
-     *
-     * @param result the {@link SingleNodeLogResult} to assert
-     * @return an assertion for the given {@link SingleNodeLogResult}
-     */
-    @NonNull
-    public static SingleNodeLogResultAssert assertThat(@Nullable final SingleNodeLogResult result) {
-        return SingleNodeLogResultAssert.assertThat(result);
-    }
-
-    /**
-     * Creates an assertion for the given {@link MultipleNodeLogResults}.
-     *
-     * @param result the {@link MultipleNodeLogResults} to assert
-     * @return an assertion for the given {@link MultipleNodeLogResults}
-     */
-    @NonNull
-    public static MultipleNodeLogResultsAssert assertThat(@Nullable final MultipleNodeLogResults result) {
-        return MultipleNodeLogResultsAssert.assertThat(result);
->>>>>>> 4b3e2f8a
     }
 }