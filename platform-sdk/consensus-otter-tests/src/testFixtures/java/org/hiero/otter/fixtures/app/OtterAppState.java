// SPDX-License-Identifier: Apache-2.0
package org.hiero.otter.fixtures.app;

import static com.swirlds.platform.test.fixtures.config.ConfigUtils.CONFIGURATION;
import static org.hiero.otter.fixtures.app.state.OtterStateInitializer.initOtterAppState;

import com.hedera.hapi.node.base.SemanticVersion;
import com.hedera.hapi.node.state.roster.Roster;
import com.swirlds.config.api.Configuration;
import com.swirlds.metrics.api.Metrics;
import com.swirlds.platform.state.MerkleNodeState;
import com.swirlds.state.merkle.VirtualMapState;
import com.swirlds.state.spi.CommittableWritableStates;
import com.swirlds.virtualmap.VirtualMap;
import edu.umd.cs.findbugs.annotations.NonNull;
import java.util.List;
import org.hiero.consensus.roster.RosterUtils;

public class OtterAppState extends VirtualMapState<OtterAppState> implements MerkleNodeState {

    long state;

    public OtterAppState(@NonNull final Configuration configuration, @NonNull final Metrics metrics) {
        super(configuration, metrics);
    }

    public OtterAppState(@NonNull final VirtualMap virtualMap) {
        super(virtualMap);
    }

    /**
     * Copy constructor.
     *
     * @param from the object to copy
     */
    public OtterAppState(@NonNull final OtterAppState from) {
        super(from);
        this.state = from.state;
    }

    /**
     * Creates an initialized {@code TurtleAppState}.
     *
     * @param roster        the initial roster stored in the state
     * @param metrics       the metrics to be registered with virtual map
     * @param version       the software version to set in the state
     * @return state root
     */
    @NonNull
    public static OtterAppState createGenesisState(
<<<<<<< HEAD
            @NonNull final Roster roster, @NonNull final Metrics metrics, @NonNull final SemanticVersion version) {
        final TestingAppStateInitializer initializer = new TestingAppStateInitializer();
=======
            @NonNull final Configuration configuration,
            @NonNull final Roster roster,
            @NonNull final Metrics metrics,
            @NonNull final SemanticVersion version,
            @NonNull final List<OtterService> services) {

>>>>>>> cf32d9bd
        final OtterAppState state = new OtterAppState(CONFIGURATION, metrics);

        initOtterAppState(configuration, state, version, services);
        RosterUtils.setActiveRoster(state, roster, 0L);

        return state;
    }

    /**
     * {@inheritDoc}
     */
    @NonNull
    @Override
    public OtterAppState copy() {
        return new OtterAppState(this);
    }

    @Override
    protected OtterAppState copyingConstructor() {
        return new OtterAppState(this);
    }

    @Override
    protected OtterAppState newInstance(@NonNull final VirtualMap virtualMap) {
        return new OtterAppState(virtualMap);
    }

    /**
     * Commit the state of all services.
     */
    public void commitState() {
        this.getServices().keySet().stream()
                .map(this::getWritableStates)
                .map(writableStates -> (CommittableWritableStates) writableStates)
                .forEach(CommittableWritableStates::commit);
    }
}<|MERGE_RESOLUTION|>--- conflicted
+++ resolved
@@ -48,17 +48,12 @@
      */
     @NonNull
     public static OtterAppState createGenesisState(
-<<<<<<< HEAD
-            @NonNull final Roster roster, @NonNull final Metrics metrics, @NonNull final SemanticVersion version) {
-        final TestingAppStateInitializer initializer = new TestingAppStateInitializer();
-=======
             @NonNull final Configuration configuration,
             @NonNull final Roster roster,
             @NonNull final Metrics metrics,
             @NonNull final SemanticVersion version,
             @NonNull final List<OtterService> services) {
 
->>>>>>> cf32d9bd
         final OtterAppState state = new OtterAppState(CONFIGURATION, metrics);
 
         initOtterAppState(configuration, state, version, services);
