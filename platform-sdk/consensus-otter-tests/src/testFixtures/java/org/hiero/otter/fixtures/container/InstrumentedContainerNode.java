// SPDX-License-Identifier: Apache-2.0
package org.hiero.otter.fixtures.container;

import static org.hiero.otter.fixtures.internal.AbstractNode.LifeCycle.RUNNING;
import static org.hiero.otter.fixtures.internal.InstrumentedClasses.INSTRUMENTED_EVENT_CREATOR;

import com.swirlds.platform.config.ModuleConfig_;
import edu.umd.cs.findbugs.annotations.NonNull;
import java.nio.file.Path;
import org.apache.logging.log4j.LogManager;
import org.apache.logging.log4j.Logger;
import org.hiero.consensus.model.node.KeysAndCerts;
import org.hiero.consensus.model.node.NodeId;
import org.hiero.otter.fixtures.InstrumentedNode;
import org.hiero.otter.fixtures.TimeManager;
<<<<<<< HEAD
import org.hiero.otter.fixtures.container.proto.PingRequest;
=======
import org.hiero.otter.fixtures.internal.NetworkConfiguration;
>>>>>>> 4aee3b70
import org.testcontainers.containers.Network;
import org.testcontainers.images.builder.ImageFromDockerfile;

/**
 * An implementation of {@link InstrumentedNode} for a containerized environment.
 */
public class InstrumentedContainerNode extends ContainerNode implements InstrumentedNode {

    private final Logger log = LogManager.getLogger();

    /**
     * Constructor for the {@link ContainerNode} class.
     *
     * @param selfId the unique identifier for this node
     * @param keysAndCerts the keys for the node
     * @param network the network this node is part of
     * @param dockerImage the Docker image to use for this node
     */
    public InstrumentedContainerNode(
            @NonNull final NodeId selfId,
            @NonNull final TimeManager timeManager,
            @NonNull final KeysAndCerts keysAndCerts,
            @NonNull final Network network,
            @NonNull final ImageFromDockerfile dockerImage,
<<<<<<< HEAD
            @NonNull final Path outputDirectory) {
        super(selfId, timeManager, keysAndCerts, network, dockerImage, outputDirectory);
        configuration().set(ModuleConfig_.EVENT_CREATOR_MODULE, INSTRUMENTED_EVENT_CREATOR);
=======
            @NonNull final Path outputDirectory,
            @NonNull final NetworkConfiguration networkConfiguration) {
        super(selfId, timeManager, keysAndCerts, network, dockerImage, outputDirectory, networkConfiguration);
>>>>>>> 4aee3b70
    }

    /**
     * {@inheritDoc}
     */
    @SuppressWarnings("ResultOfMethodCallIgnored")
    @Override
    public void ping(@NonNull final String message) {
        throwIsNotInLifecycle(RUNNING, "Cannot ping a node that is not running");
        log.info("Sending ping '{}' to node {}", message, selfId);
        final PingRequest request = PingRequest.newBuilder().setMessage(message).build();
        nodeCommBlockingStub.ping(request);
    }
}<|MERGE_RESOLUTION|>--- conflicted
+++ resolved
@@ -13,11 +13,8 @@
 import org.hiero.consensus.model.node.NodeId;
 import org.hiero.otter.fixtures.InstrumentedNode;
 import org.hiero.otter.fixtures.TimeManager;
-<<<<<<< HEAD
 import org.hiero.otter.fixtures.container.proto.PingRequest;
-=======
 import org.hiero.otter.fixtures.internal.NetworkConfiguration;
->>>>>>> 4aee3b70
 import org.testcontainers.containers.Network;
 import org.testcontainers.images.builder.ImageFromDockerfile;
 
@@ -42,15 +39,10 @@
             @NonNull final KeysAndCerts keysAndCerts,
             @NonNull final Network network,
             @NonNull final ImageFromDockerfile dockerImage,
-<<<<<<< HEAD
-            @NonNull final Path outputDirectory) {
-        super(selfId, timeManager, keysAndCerts, network, dockerImage, outputDirectory);
-        configuration().set(ModuleConfig_.EVENT_CREATOR_MODULE, INSTRUMENTED_EVENT_CREATOR);
-=======
             @NonNull final Path outputDirectory,
             @NonNull final NetworkConfiguration networkConfiguration) {
         super(selfId, timeManager, keysAndCerts, network, dockerImage, outputDirectory, networkConfiguration);
->>>>>>> 4aee3b70
+        configuration().set(ModuleConfig_.EVENT_CREATOR_MODULE, INSTRUMENTED_EVENT_CREATOR);
     }
 
     /**
