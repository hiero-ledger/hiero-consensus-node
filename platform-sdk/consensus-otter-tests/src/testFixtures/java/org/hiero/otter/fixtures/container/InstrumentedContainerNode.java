// SPDX-License-Identifier: Apache-2.0
package org.hiero.otter.fixtures.container;

import static org.hiero.otter.fixtures.internal.InstrumentedClasses.INSTRUMENTED_EVENT_CREATOR;

import com.swirlds.platform.config.ModuleConfig_;
import edu.umd.cs.findbugs.annotations.NonNull;
import java.nio.file.Path;
import org.apache.logging.log4j.LogManager;
import org.apache.logging.log4j.Logger;
import org.hiero.consensus.model.node.KeysAndCerts;
import org.hiero.consensus.model.node.NodeId;
import org.hiero.otter.fixtures.InstrumentedNode;
<<<<<<< HEAD
import org.hiero.otter.fixtures.container.proto.PingRequest;
=======
import org.hiero.otter.fixtures.TimeManager;
>>>>>>> df0b4488
import org.testcontainers.containers.Network;
import org.testcontainers.images.builder.ImageFromDockerfile;

/**
 * An implementation of {@link InstrumentedNode} for a containerized environment.
 */
public class InstrumentedContainerNode extends ContainerNode implements InstrumentedNode {

    private final Logger log = LogManager.getLogger();

    /**
     * Constructor for the {@link ContainerNode} class.
     *
     * @param selfId the unique identifier for this node
     * @param keysAndCerts the keys for the node
     * @param network the network this node is part of
     * @param dockerImage the Docker image to use for this node
     */
    public InstrumentedContainerNode(
            @NonNull final NodeId selfId,
            @NonNull final TimeManager timeManager,
            @NonNull final KeysAndCerts keysAndCerts,
            @NonNull final Network network,
            @NonNull final ImageFromDockerfile dockerImage,
            @NonNull final Path outputDirectory) {
<<<<<<< HEAD
        super(selfId, keysAndCerts, network, dockerImage, outputDirectory);
        configuration().set(ModuleConfig_.EVENT_CREATOR_MODULE, INSTRUMENTED_EVENT_CREATOR);
=======
        super(selfId, timeManager, keysAndCerts, network, dockerImage, outputDirectory);
>>>>>>> df0b4488
    }

    /**
     * {@inheritDoc}
     */
    @SuppressWarnings("ResultOfMethodCallIgnored")
    @Override
    public void ping(@NonNull final String message) {
        throwIfNotIn(LifeCycle.RUNNING, "Cannot ping a node that is not running");
        log.info("Sending ping '{}' to node {}", message, selfId);
        final PingRequest request = PingRequest.newBuilder().setMessage(message).build();
        nodeCommBlockingStub.ping(request);
    }
}<|MERGE_RESOLUTION|>--- conflicted
+++ resolved
@@ -11,11 +11,8 @@
 import org.hiero.consensus.model.node.KeysAndCerts;
 import org.hiero.consensus.model.node.NodeId;
 import org.hiero.otter.fixtures.InstrumentedNode;
-<<<<<<< HEAD
+import org.hiero.otter.fixtures.TimeManager;
 import org.hiero.otter.fixtures.container.proto.PingRequest;
-=======
-import org.hiero.otter.fixtures.TimeManager;
->>>>>>> df0b4488
 import org.testcontainers.containers.Network;
 import org.testcontainers.images.builder.ImageFromDockerfile;
 
@@ -41,12 +38,8 @@
             @NonNull final Network network,
             @NonNull final ImageFromDockerfile dockerImage,
             @NonNull final Path outputDirectory) {
-<<<<<<< HEAD
-        super(selfId, keysAndCerts, network, dockerImage, outputDirectory);
+        super(selfId, timeManager, keysAndCerts, network, dockerImage, outputDirectory);
         configuration().set(ModuleConfig_.EVENT_CREATOR_MODULE, INSTRUMENTED_EVENT_CREATOR);
-=======
-        super(selfId, timeManager, keysAndCerts, network, dockerImage, outputDirectory);
->>>>>>> df0b4488
     }
 
     /**
