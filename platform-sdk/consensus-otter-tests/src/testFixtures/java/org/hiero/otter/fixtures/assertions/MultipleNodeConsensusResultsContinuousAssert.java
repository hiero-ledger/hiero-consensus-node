--- conflicted
+++ resolved
@@ -10,15 +10,10 @@
 import java.util.List;
 import java.util.Map;
 import java.util.concurrent.ConcurrentHashMap;
-<<<<<<< HEAD
 import org.assertj.core.api.AbstractAssert;
 import org.hiero.consensus.model.event.PlatformEvent;
 import org.hiero.consensus.model.hashgraph.ConsensusRound;
 import org.hiero.otter.fixtures.Node;
-=======
-import org.hiero.consensus.model.hashgraph.ConsensusRound;
-import org.hiero.consensus.model.node.NodeId;
->>>>>>> 594cdb6f
 import org.hiero.otter.fixtures.result.ConsensusRoundSubscriber;
 import org.hiero.otter.fixtures.result.MultipleNodeConsensusResults;
 import org.hiero.otter.fixtures.result.SubscriberAction;
@@ -53,79 +48,6 @@
     }
 
     /**
-<<<<<<< HEAD
-     * {@inheritDoc}
-     */
-    @Override
-    public void pause() {
-        state = State.PAUSED;
-    }
-
-    /**
-     * {@inheritDoc}
-     */
-    @Override
-    public void resume() {
-        state = State.ACTIVE;
-    }
-
-    /**
-     * {@inheritDoc}
-     */
-    @Override
-    public void destroy() {
-        state = State.DESTROYED;
-    }
-
-    /**
-     * Suppresses the given node from the assertions.
-     *
-     * @param nodeId the id of the node to suppress
-     * @return this assertion object for method chaining
-     */
-    @NonNull
-    public MultipleNodeConsensusResultsContinuousAssert startSuppressingNode(@NonNull final NodeId nodeId) {
-        suppressedNodeIds.add(nodeId);
-        return this;
-    }
-
-    /**
-     * Suppresses the given node from the assertions.
-     *
-     * @param node the {@link Node} to suppress
-     * @return this assertion object for method chaining
-     */
-    @NonNull
-    public MultipleNodeConsensusResultsContinuousAssert startSuppressingNode(@NonNull final Node node) {
-        return startSuppressingNode(node.selfId());
-    }
-
-    /**
-     * Stops suppressing the given node from the assertions.
-     *
-     * @param nodeId the id of the node
-     * @return this assertion object for method chaining
-     */
-    @NonNull
-    public MultipleNodeConsensusResultsContinuousAssert stopSuppressingNode(@NonNull final NodeId nodeId) {
-        suppressedNodeIds.remove(nodeId);
-        return this;
-    }
-
-    /**
-     * Stops suppressing the given node from the assertions.
-     *
-     * @param node the {@link Node}
-     * @return this assertion object for method chaining
-     */
-    @NonNull
-    public MultipleNodeConsensusResultsContinuousAssert stopSuppressingNode(@NonNull final Node node) {
-        return stopSuppressingNode(node.selfId());
-    }
-
-    /**
-=======
->>>>>>> 594cdb6f
      * Verifies that all nodes produce equal rounds as they are produces. This check only compares the rounds produced by the nodes, i.e.,
      * if a node produces no rounds or is significantly behind the others, this check will NOT fail.
      *
