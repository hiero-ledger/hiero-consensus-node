// SPDX-License-Identifier: Apache-2.0
package org.hiero.otter.fixtures.container;

import com.hedera.hapi.platform.state.NodeId;
import edu.umd.cs.findbugs.annotations.NonNull;
import org.testcontainers.containers.GenericContainer;
import org.testcontainers.containers.Network;
import org.testcontainers.containers.wait.strategy.Wait;
import org.testcontainers.images.builder.ImageFromDockerfile;

import static org.hiero.otter.fixtures.container.ContainerNetwork.NODE_IDENTIFIER_FORMAT;
import static org.hiero.otter.fixtures.container.utils.ContainerConstants.CONTAINER_CONTROL_PORT;
import static org.hiero.otter.fixtures.container.utils.ContainerConstants.NODE_COMMUNICATION_PORT;
import static org.hiero.otter.fixtures.container.utils.ContainerConstants.getContainerControlDebugPort;
import static org.hiero.otter.fixtures.container.utils.ContainerConstants.getJavaToolOptions;
import static org.hiero.otter.fixtures.container.utils.ContainerConstants.getNodeCommunicationDebugPort;

/**
 * A small convenience wrapper around {@link GenericContainer} that applies common configuration for Otter test node
 * containers. It connects the container to the provided Docker {@link Network}.
 */
public class ContainerImage extends GenericContainer<ContainerImage> {

<<<<<<< HEAD
=======
    /**
     * The port to open to allow connections to the
     * {@link org.hiero.otter.fixtures.container.proto.ContainerControlServiceGrpc}
     */
    public static final int CONTAINER_CONTROL_PORT = 8080;

    /**
     * The port to open to allow connections to the
     * {@link org.hiero.otter.fixtures.container.proto.NodeCommunicationServiceGrpc}
     */
    public static final int NODE_COMMUNICATION_PORT = 8081;

    /**
     * Working directory of the container
     */
    public static final String APP_ROOT_DIR = "/opt/DockerApp";

    private static final int BASE_DEBUG_PORT = 5005;
>>>>>>> d6e9f94d

    /**
     * Constructs a new container instance and exposed the debug port as {@code 5005 + selfId}.
     *
     * @param dockerImage the Docker image to run
     * @param network the Docker network to attach the container to
     * @param selfId the selfId for the node
     * Note: Previously this class bind-mounted a local saved-state directory into the container. We now copy
     * files out of the container on demand instead of mounting a directory.
     */
    public ContainerImage(
            @NonNull final ImageFromDockerfile dockerImage,
            @NonNull final Network network,
            @NonNull final NodeId selfId) {
        super(dockerImage);

        final String alias = String.format(NODE_IDENTIFIER_FORMAT, selfId.id());
        final int containerControlDebugPort = getContainerControlDebugPort(selfId);
        final int nodeCommunicationDebugPort = getNodeCommunicationDebugPort(selfId);

        // Apply the common configuration expected by tests.
        // By default, the container wait for all ports listed, but we only want it to wait for the
        // container control port, because the node communication service is established later
        // by the test code with the init request.
        withNetwork(network)
                .withNetworkAliases(alias)
                .withExposedPorts(CONTAINER_CONTROL_PORT, NODE_COMMUNICATION_PORT)
                .waitingFor(Wait.forListeningPorts(CONTAINER_CONTROL_PORT, containerControlDebugPort));

<<<<<<< HEAD
        // Create a local directory for saved state directory contents and
        // bind it to the saved state directory for the node in the container
        final Path localSavedStateDirectory = outputDirectory.resolve(savedStateDirectory);
        try {
            Files.createDirectories(localSavedStateDirectory);
        } catch (final IOException e) {
            throw new UncheckedIOException("Unable to create directory " + localSavedStateDirectory, e);
        }
        withFileSystemBind(localSavedStateDirectory.toAbsolutePath().toString(), "/" + savedStateDirectory);
        withEnv("JAVA_TOOL_OPTIONS", getJavaToolOptions(containerControlDebugPort));
        addFixedExposedPort(containerControlDebugPort, containerControlDebugPort);
        addFixedExposedPort(nodeCommunicationDebugPort, nodeCommunicationDebugPort);
=======
        withEnv("JAVA_TOOL_OPTIONS", getJavaToolOptions(debugPort));
        addFixedExposedPort(debugPort, debugPort);

        withWorkingDirectory(APP_ROOT_DIR);
    }

    private static String getJavaToolOptions(final int debugPort) {
        return String.format(
                "-agentlib:jdwp=transport=dt_socket,server=y,suspend=n,address=*:%s -Djdk.attach.allowAttachSelf=true -XX:+StartAttachListener",
                debugPort);
>>>>>>> d6e9f94d
    }
}<|MERGE_RESOLUTION|>--- conflicted
+++ resolved
@@ -1,5 +1,12 @@
 // SPDX-License-Identifier: Apache-2.0
 package org.hiero.otter.fixtures.container;
+
+import static org.hiero.otter.fixtures.container.ContainerNetwork.NODE_IDENTIFIER_FORMAT;
+import static org.hiero.otter.fixtures.container.utils.ContainerConstants.CONTAINER_CONTROL_PORT;
+import static org.hiero.otter.fixtures.container.utils.ContainerConstants.NODE_COMMUNICATION_PORT;
+import static org.hiero.otter.fixtures.container.utils.ContainerConstants.getContainerControlDebugPort;
+import static org.hiero.otter.fixtures.container.utils.ContainerConstants.getJavaToolOptions;
+import static org.hiero.otter.fixtures.container.utils.ContainerConstants.getNodeCommunicationDebugPort;
 
 import com.hedera.hapi.platform.state.NodeId;
 import edu.umd.cs.findbugs.annotations.NonNull;
@@ -8,40 +15,16 @@
 import org.testcontainers.containers.wait.strategy.Wait;
 import org.testcontainers.images.builder.ImageFromDockerfile;
 
-import static org.hiero.otter.fixtures.container.ContainerNetwork.NODE_IDENTIFIER_FORMAT;
-import static org.hiero.otter.fixtures.container.utils.ContainerConstants.CONTAINER_CONTROL_PORT;
-import static org.hiero.otter.fixtures.container.utils.ContainerConstants.NODE_COMMUNICATION_PORT;
-import static org.hiero.otter.fixtures.container.utils.ContainerConstants.getContainerControlDebugPort;
-import static org.hiero.otter.fixtures.container.utils.ContainerConstants.getJavaToolOptions;
-import static org.hiero.otter.fixtures.container.utils.ContainerConstants.getNodeCommunicationDebugPort;
-
 /**
  * A small convenience wrapper around {@link GenericContainer} that applies common configuration for Otter test node
  * containers. It connects the container to the provided Docker {@link Network}.
  */
 public class ContainerImage extends GenericContainer<ContainerImage> {
 
-<<<<<<< HEAD
-=======
-    /**
-     * The port to open to allow connections to the
-     * {@link org.hiero.otter.fixtures.container.proto.ContainerControlServiceGrpc}
-     */
-    public static final int CONTAINER_CONTROL_PORT = 8080;
-
-    /**
-     * The port to open to allow connections to the
-     * {@link org.hiero.otter.fixtures.container.proto.NodeCommunicationServiceGrpc}
-     */
-    public static final int NODE_COMMUNICATION_PORT = 8081;
-
     /**
      * Working directory of the container
      */
     public static final String APP_ROOT_DIR = "/opt/DockerApp";
-
-    private static final int BASE_DEBUG_PORT = 5005;
->>>>>>> d6e9f94d
 
     /**
      * Constructs a new container instance and exposed the debug port as {@code 5005 + selfId}.
@@ -71,30 +54,10 @@
                 .withExposedPorts(CONTAINER_CONTROL_PORT, NODE_COMMUNICATION_PORT)
                 .waitingFor(Wait.forListeningPorts(CONTAINER_CONTROL_PORT, containerControlDebugPort));
 
-<<<<<<< HEAD
-        // Create a local directory for saved state directory contents and
-        // bind it to the saved state directory for the node in the container
-        final Path localSavedStateDirectory = outputDirectory.resolve(savedStateDirectory);
-        try {
-            Files.createDirectories(localSavedStateDirectory);
-        } catch (final IOException e) {
-            throw new UncheckedIOException("Unable to create directory " + localSavedStateDirectory, e);
-        }
-        withFileSystemBind(localSavedStateDirectory.toAbsolutePath().toString(), "/" + savedStateDirectory);
         withEnv("JAVA_TOOL_OPTIONS", getJavaToolOptions(containerControlDebugPort));
         addFixedExposedPort(containerControlDebugPort, containerControlDebugPort);
         addFixedExposedPort(nodeCommunicationDebugPort, nodeCommunicationDebugPort);
-=======
-        withEnv("JAVA_TOOL_OPTIONS", getJavaToolOptions(debugPort));
-        addFixedExposedPort(debugPort, debugPort);
 
         withWorkingDirectory(APP_ROOT_DIR);
     }
-
-    private static String getJavaToolOptions(final int debugPort) {
-        return String.format(
-                "-agentlib:jdwp=transport=dt_socket,server=y,suspend=n,address=*:%s -Djdk.attach.allowAttachSelf=true -XX:+StartAttachListener",
-                debugPort);
->>>>>>> d6e9f94d
-    }
 }