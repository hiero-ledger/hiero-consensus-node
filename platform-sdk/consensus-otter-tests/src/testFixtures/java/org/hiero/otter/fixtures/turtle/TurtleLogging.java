// SPDX-License-Identifier: Apache-2.0
package org.hiero.otter.fixtures.turtle;

import static java.util.Objects.requireNonNull;

import com.hedera.hapi.platform.state.NodeId;
import edu.umd.cs.findbugs.annotations.NonNull;
import java.nio.file.Path;
import java.util.Map;
import java.util.concurrent.ConcurrentHashMap;
import org.hiero.otter.fixtures.logging.LogConfigBuilder;

/**
 * Provides logging configurations and functionality for the Turtle framework.
 */
public class TurtleLogging {

    private final Path rootOutputDirectory;
    private final Map<NodeId, Path> nodeIdConfigurations = new ConcurrentHashMap<>();

    public TurtleLogging(@NonNull final Path rootOutputDirectory) {
        this.rootOutputDirectory = requireNonNull(rootOutputDirectory, "rootOutputDirectory must not be null");
        updateLogging();
    }

    public void addNodeLogging(@NonNull final NodeId nodeId, @NonNull final Path outputDirectory) {
        requireNonNull(nodeId, "nodeId cannot be null");
        requireNonNull(outputDirectory, "outputDirectory cannot be null");
        nodeIdConfigurations.put(nodeId, outputDirectory);
        updateLogging();
    }

    public void removeNodeLogging(@NonNull final NodeId nodeId) {
        nodeIdConfigurations.remove(nodeId);
        updateLogging();
    }

    private void updateLogging() {
<<<<<<< HEAD
        final ConfigurationBuilder<BuiltConfiguration> configuration =
                ConfigurationBuilderFactory.newConfigurationBuilder();

        final LayoutComponentBuilder globalLogLayout = configuration
                .newLayout("PatternLayout")
                .addAttribute(
                        "pattern",
                        "%d{yyyy-MM-dd HH:mm:ss.SSS} [%t] %notEmpty{[%marker] }%-5level %logger{36} - %msg %n");
        final LayoutComponentBuilder nodeLogLayout = configuration
                .newLayout("PatternLayout")
                .addAttribute(
                        "pattern",
                        "%d{yyyy-MM-dd HH:mm:ss.SSS} [nodeId-%X{nodeId}] [%t] %notEmpty{[%marker] }%-5level %logger{36} - %msg %n");

        final FilterComponentBuilder infoFilter = configuration
                .newFilter("ThresholdFilter", Result.NEUTRAL, Result.DENY)
                .addAttribute("level", Level.INFO);

        final ComponentBuilder<?> globalFilter =
                configuration.newComponent("filters").addComponent(infoFilter);

        final RootLoggerComponentBuilder rootLogger = configuration.newRootLogger(Level.ALL);

        for (final Map.Entry<NodeId, Path> entry : nodeIdConfigurations.entrySet()) {
            final NodeId nodeId = entry.getKey();
            final Path outputDirectory = entry.getValue();
            final KeyValuePairComponentBuilder keyValuePair =
                    configuration.newKeyValuePair("nodeId", String.valueOf(nodeId.id()));

            final FilterComponentBuilder excludeNodeFilter = configuration
                    .newFilter("ThreadContextMapFilter", Result.DENY, Result.NEUTRAL)
                    .addComponent(keyValuePair);
            globalFilter.addComponent(excludeNodeFilter);

            final FilterComponentBuilder nodeOnlyFilter = configuration
                    .newFilter("ThreadContextMapFilter", Result.NEUTRAL, Result.DENY)
                    .addComponent(keyValuePair);
            final FilterComponentBuilder excludeHashStateFilter = configuration
                    .newFilter("MarkerFilter", Result.DENY, Result.NEUTRAL)
                    .addAttribute("marker", "STATE_HASH");
            final FilterComponentBuilder hashStateOnlyFilter = configuration
                    .newFilter("MarkerFilter", Result.NEUTRAL, Result.DENY)
                    .addAttribute("marker", "STATE_HASH");

            final ComponentBuilder<?> regularNodeFilter = configuration
                    .newComponent("filters")
                    .addComponent(infoFilter)
                    .addComponent(nodeOnlyFilter)
                    .addComponent(excludeHashStateFilter);
            final AppenderComponentBuilder regularNodeFileAppender = configuration
                    .newAppender("FileLogger-" + nodeId, "File")
                    .addAttribute(
                            "fileName",
                            outputDirectory.resolve("output/swirlds.log").toString())
                    .addAttribute("append", true)
                    .add(nodeLogLayout)
                    .addComponent(regularNodeFilter);

            final ComponentBuilder<?> hashStateNodeFilter = configuration
                    .newComponent("filters")
                    .addComponent(infoFilter)
                    .addComponent(nodeOnlyFilter)
                    .addComponent(hashStateOnlyFilter);
            final AppenderComponentBuilder hashStateFileAppender = configuration
                    .newAppender("HashStreamLogger-" + nodeId, "File")
                    .addAttribute(
                            "fileName",
                            outputDirectory
                                    .resolve("output/swirlds-hashstream/swirlds-hashstream.log")
                                    .toString())
                    .addAttribute("append", true)
                    .add(nodeLogLayout)
                    .addComponent(hashStateNodeFilter);

            configuration.add(regularNodeFileAppender);
            configuration.add(hashStateFileAppender);
            rootLogger.add(configuration.newAppenderRef("FileLogger-" + nodeId));
            rootLogger.add(configuration.newAppenderRef("HashStreamLogger-" + nodeId));
        }

        final AppenderComponentBuilder inMemoryAppender = configuration.newAppender("InMemory", "InMemoryAppender");
        final AppenderComponentBuilder consoleAppender = configuration
                .newAppender("ConsoleMarker", "Console")
                .addAttribute("target", ConsoleAppender.Target.SYSTEM_OUT)
                .add(globalLogLayout)
                .addComponent(globalFilter);
        final AppenderComponentBuilder globalFileAppender = configuration
                .newAppender("FileLogger", "File")
                .addAttribute("fileName", globalLogFile.toString())
                .addAttribute("append", true)
                .add(globalLogLayout)
                .addComponent(globalFilter);

        configuration.add(inMemoryAppender).add(consoleAppender).add(globalFileAppender);

        rootLogger
                .add(configuration.newAppenderRef("InMemory"))
                .add(configuration.newAppenderRef("ConsoleMarker"))
                .add(configuration.newAppenderRef("FileLogger"));

        configuration.add(rootLogger);

        Configurator.reconfigure(configuration.build());
=======
        LogConfigBuilder.configureMultiNode(rootOutputDirectory, nodeIdConfigurations);
>>>>>>> df927b30
    }
}<|MERGE_RESOLUTION|>--- conflicted
+++ resolved
@@ -36,112 +36,6 @@
     }
 
     private void updateLogging() {
-<<<<<<< HEAD
-        final ConfigurationBuilder<BuiltConfiguration> configuration =
-                ConfigurationBuilderFactory.newConfigurationBuilder();
-
-        final LayoutComponentBuilder globalLogLayout = configuration
-                .newLayout("PatternLayout")
-                .addAttribute(
-                        "pattern",
-                        "%d{yyyy-MM-dd HH:mm:ss.SSS} [%t] %notEmpty{[%marker] }%-5level %logger{36} - %msg %n");
-        final LayoutComponentBuilder nodeLogLayout = configuration
-                .newLayout("PatternLayout")
-                .addAttribute(
-                        "pattern",
-                        "%d{yyyy-MM-dd HH:mm:ss.SSS} [nodeId-%X{nodeId}] [%t] %notEmpty{[%marker] }%-5level %logger{36} - %msg %n");
-
-        final FilterComponentBuilder infoFilter = configuration
-                .newFilter("ThresholdFilter", Result.NEUTRAL, Result.DENY)
-                .addAttribute("level", Level.INFO);
-
-        final ComponentBuilder<?> globalFilter =
-                configuration.newComponent("filters").addComponent(infoFilter);
-
-        final RootLoggerComponentBuilder rootLogger = configuration.newRootLogger(Level.ALL);
-
-        for (final Map.Entry<NodeId, Path> entry : nodeIdConfigurations.entrySet()) {
-            final NodeId nodeId = entry.getKey();
-            final Path outputDirectory = entry.getValue();
-            final KeyValuePairComponentBuilder keyValuePair =
-                    configuration.newKeyValuePair("nodeId", String.valueOf(nodeId.id()));
-
-            final FilterComponentBuilder excludeNodeFilter = configuration
-                    .newFilter("ThreadContextMapFilter", Result.DENY, Result.NEUTRAL)
-                    .addComponent(keyValuePair);
-            globalFilter.addComponent(excludeNodeFilter);
-
-            final FilterComponentBuilder nodeOnlyFilter = configuration
-                    .newFilter("ThreadContextMapFilter", Result.NEUTRAL, Result.DENY)
-                    .addComponent(keyValuePair);
-            final FilterComponentBuilder excludeHashStateFilter = configuration
-                    .newFilter("MarkerFilter", Result.DENY, Result.NEUTRAL)
-                    .addAttribute("marker", "STATE_HASH");
-            final FilterComponentBuilder hashStateOnlyFilter = configuration
-                    .newFilter("MarkerFilter", Result.NEUTRAL, Result.DENY)
-                    .addAttribute("marker", "STATE_HASH");
-
-            final ComponentBuilder<?> regularNodeFilter = configuration
-                    .newComponent("filters")
-                    .addComponent(infoFilter)
-                    .addComponent(nodeOnlyFilter)
-                    .addComponent(excludeHashStateFilter);
-            final AppenderComponentBuilder regularNodeFileAppender = configuration
-                    .newAppender("FileLogger-" + nodeId, "File")
-                    .addAttribute(
-                            "fileName",
-                            outputDirectory.resolve("output/swirlds.log").toString())
-                    .addAttribute("append", true)
-                    .add(nodeLogLayout)
-                    .addComponent(regularNodeFilter);
-
-            final ComponentBuilder<?> hashStateNodeFilter = configuration
-                    .newComponent("filters")
-                    .addComponent(infoFilter)
-                    .addComponent(nodeOnlyFilter)
-                    .addComponent(hashStateOnlyFilter);
-            final AppenderComponentBuilder hashStateFileAppender = configuration
-                    .newAppender("HashStreamLogger-" + nodeId, "File")
-                    .addAttribute(
-                            "fileName",
-                            outputDirectory
-                                    .resolve("output/swirlds-hashstream/swirlds-hashstream.log")
-                                    .toString())
-                    .addAttribute("append", true)
-                    .add(nodeLogLayout)
-                    .addComponent(hashStateNodeFilter);
-
-            configuration.add(regularNodeFileAppender);
-            configuration.add(hashStateFileAppender);
-            rootLogger.add(configuration.newAppenderRef("FileLogger-" + nodeId));
-            rootLogger.add(configuration.newAppenderRef("HashStreamLogger-" + nodeId));
-        }
-
-        final AppenderComponentBuilder inMemoryAppender = configuration.newAppender("InMemory", "InMemoryAppender");
-        final AppenderComponentBuilder consoleAppender = configuration
-                .newAppender("ConsoleMarker", "Console")
-                .addAttribute("target", ConsoleAppender.Target.SYSTEM_OUT)
-                .add(globalLogLayout)
-                .addComponent(globalFilter);
-        final AppenderComponentBuilder globalFileAppender = configuration
-                .newAppender("FileLogger", "File")
-                .addAttribute("fileName", globalLogFile.toString())
-                .addAttribute("append", true)
-                .add(globalLogLayout)
-                .addComponent(globalFilter);
-
-        configuration.add(inMemoryAppender).add(consoleAppender).add(globalFileAppender);
-
-        rootLogger
-                .add(configuration.newAppenderRef("InMemory"))
-                .add(configuration.newAppenderRef("ConsoleMarker"))
-                .add(configuration.newAppenderRef("FileLogger"));
-
-        configuration.add(rootLogger);
-
-        Configurator.reconfigure(configuration.build());
-=======
         LogConfigBuilder.configureMultiNode(rootOutputDirectory, nodeIdConfigurations);
->>>>>>> df927b30
     }
 }