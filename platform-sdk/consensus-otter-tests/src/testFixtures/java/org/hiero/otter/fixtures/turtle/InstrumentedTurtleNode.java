--- conflicted
+++ resolved
@@ -13,11 +13,8 @@
 import org.hiero.consensus.model.node.KeysAndCerts;
 import org.hiero.consensus.model.node.NodeId;
 import org.hiero.otter.fixtures.InstrumentedNode;
-<<<<<<< HEAD
+import org.hiero.otter.fixtures.internal.NetworkConfiguration;
 import org.hiero.otter.fixtures.logging.context.NodeLoggingContext.LoggingContextScope;
-=======
-import org.hiero.otter.fixtures.internal.NetworkConfiguration;
->>>>>>> 4aee3b70
 import org.hiero.otter.fixtures.turtle.gossip.SimulatedNetwork;
 import org.hiero.otter.fixtures.turtle.logging.TurtleLogging;
 
@@ -46,15 +43,10 @@
             @NonNull final KeysAndCerts keysAndCerts,
             @NonNull final SimulatedNetwork network,
             @NonNull final TurtleLogging logging,
-<<<<<<< HEAD
-            @NonNull final Path outputDirectory) {
-        super(randotron, timeManager, selfId, keysAndCerts, network, logging, outputDirectory);
-        configuration().set(ModuleConfig_.EVENT_CREATOR_MODULE, INSTRUMENTED_EVENT_CREATOR);
-=======
             @NonNull final Path outputDirectory,
             @NonNull final NetworkConfiguration networkConfiguration) {
         super(randotron, timeManager, selfId, keysAndCerts, network, logging, outputDirectory, networkConfiguration);
->>>>>>> 4aee3b70
+        configuration().set(ModuleConfig_.EVENT_CREATOR_MODULE, INSTRUMENTED_EVENT_CREATOR);
     }
 
     /**
