--- conflicted
+++ resolved
@@ -1,12 +1,9 @@
 // SPDX-License-Identifier: Apache-2.0
 package org.hiero.otter.fixtures.turtle;
 
-<<<<<<< HEAD
 import static org.hiero.otter.fixtures.internal.InstrumentedClasses.INSTRUMENTED_EVENT_CREATOR;
 
 import com.swirlds.base.time.Time;
-=======
->>>>>>> df0b4488
 import com.swirlds.common.test.fixtures.Randotron;
 import com.swirlds.platform.config.ModuleConfig_;
 import edu.umd.cs.findbugs.annotations.NonNull;
@@ -46,12 +43,8 @@
             @NonNull final SimulatedNetwork network,
             @NonNull final TurtleLogging logging,
             @NonNull final Path outputDirectory) {
-<<<<<<< HEAD
-        super(randotron, time, selfId, keysAndCerts, network, logging, outputDirectory);
+        super(randotron, timeManager, selfId, keysAndCerts, network, logging, outputDirectory);
         configuration().set(ModuleConfig_.EVENT_CREATOR_MODULE, INSTRUMENTED_EVENT_CREATOR);
-=======
-        super(randotron, timeManager, selfId, keysAndCerts, network, logging, outputDirectory);
->>>>>>> df0b4488
     }
 
     /**
