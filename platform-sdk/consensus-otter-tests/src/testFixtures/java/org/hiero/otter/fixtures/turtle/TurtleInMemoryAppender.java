// SPDX-License-Identifier: Apache-2.0
package org.hiero.otter.fixtures.turtle;

import static com.fasterxml.jackson.databind.DeserializationFeature.FAIL_ON_UNKNOWN_PROPERTIES;

import com.fasterxml.jackson.core.JsonProcessingException;
import com.fasterxml.jackson.databind.ObjectMapper;
import edu.umd.cs.findbugs.annotations.NonNull;
import edu.umd.cs.findbugs.annotations.Nullable;
import java.util.ArrayList;
import java.util.Collections;
import java.util.List;
import java.util.Objects;
import org.apache.logging.log4j.core.Appender;
import org.apache.logging.log4j.core.LogEvent;
import org.apache.logging.log4j.core.appender.AbstractAppender;
import org.apache.logging.log4j.core.config.Node;
import org.apache.logging.log4j.core.config.plugins.Plugin;
import org.apache.logging.log4j.core.config.plugins.PluginAttribute;
import org.apache.logging.log4j.core.config.plugins.PluginFactory;
import org.hiero.consensus.model.node.NodeId;
import org.hiero.otter.fixtures.logging.StructuredLog;
import org.hiero.otter.fixtures.logging.context.NodeLoggingContext;
import org.hiero.otter.fixtures.logging.internal.AbstractInMemoryAppender;
import org.hiero.otter.fixtures.logging.internal.InMemorySubscriptionManager;

/**
 * An {@link Appender} implementation for Log4j2 that provides in-memory storage
 * for log events. This appender is used in testing to capture logs
 * and validate them programmatically.
 *
 * @see AbstractAppender
 */
@SuppressWarnings("unused")
@Plugin(name = "TurtleInMemoryAppender", category = Node.CATEGORY, elementType = Appender.ELEMENT_TYPE)
public class TurtleInMemoryAppender extends AbstractInMemoryAppender {

    private static final ObjectMapper objectMapper = new ObjectMapper();
    private final List<StructuredLog> logs = Collections.synchronizedList(new ArrayList<>());

<<<<<<< HEAD
=======
    static {
        objectMapper.configure(FAIL_ON_UNKNOWN_PROPERTIES, false);
    }

    /**
     * Converts a {@link NodeId} to a string representation suitable for thread context.
     *
     * @param nodeId the {@link NodeId} to convert
     * @return a {@code String} representation of the {@link NodeId} in JSON format, or {@code null} if the input is {@code null}
     */
    @Nullable
    public static String toJSON(@Nullable final NodeId nodeId) {
        Objects.requireNonNull(nodeId);
        try {
            return objectMapper.writeValueAsString(nodeId);
        } catch (final JsonProcessingException e) {
            throw new RuntimeException(e);
        }
    }

    private static com.hedera.hapi.platform.state.NodeId toProto(@NonNull final NodeId nodeId) {
        Objects.requireNonNull(nodeId);
        return com.hedera.hapi.platform.state.NodeId.newBuilder()
                .id(nodeId.id())
                .build();
    }

    /**
     * Parses a string representation of a {@link NodeId} from the thread context.
     *
     * @param value the string representation of the {@link NodeId}
     * @return a {@link NodeId} object if parsing is successful, or {@code null} if the input is {@code null} or empty
     */
>>>>>>> 3d260334
    @Nullable
    private static NodeId parseNodeId(@Nullable final String value) {
        if (value == null || value.isBlank()) {
            return null;
        }
        try {
<<<<<<< HEAD
            final long id = Long.parseLong(value);
            return NodeId.newBuilder().id(id).build();
        } catch (final NumberFormatException e) {
            try {
                return NodeId.JSON.parseStrict(Bytes.wrap(value));
            } catch (final ParseException ex) {
                return null;
            }
=======
            return objectMapper.readValue(value, NodeId.class);
        } catch (final JsonProcessingException e) {
            throw new RuntimeException(e);
>>>>>>> 3d260334
        }
    }

    /**
     * Constructs an {@code TurtleInMemoryAppender} with the given name.
     *
     * @param name The name of the appender.
     */
    private TurtleInMemoryAppender(@NonNull final String name) {
        super(name);
    }

    /**
     * {@inheritDoc}
     */
    @Override
<<<<<<< HEAD
    public void append(final LogEvent event) {
        final NodeId nodeId = parseNodeId(event.getContextData().getValue(NodeLoggingContext.NODE_ID_KEY));
=======
    public void append(@NonNull final LogEvent event) {
        final NodeId nodeId = fromJSON(event.getContextData().getValue(TurtleNode.THREAD_CONTEXT_NODE_ID));
>>>>>>> 3d260334
        final StructuredLog structuredLog = createStructuredLog(event, nodeId);
        logs.add(structuredLog);
        InMemorySubscriptionManager.INSTANCE.notifySubscribers(structuredLog);
    }

    /**
     * Factory method to create an {@code InMemoryAppender} instance.
     *
     * @param name The name of the appender.
     * @return A new instance of {@code InMemoryAppender}.
     */
    @PluginFactory
    @NonNull
    public static TurtleInMemoryAppender createAppender(@PluginAttribute("name") @NonNull final String name) {
        return new TurtleInMemoryAppender(name);
    }
}<|MERGE_RESOLUTION|>--- conflicted
+++ resolved
@@ -38,62 +38,16 @@
     private static final ObjectMapper objectMapper = new ObjectMapper();
     private final List<StructuredLog> logs = Collections.synchronizedList(new ArrayList<>());
 
-<<<<<<< HEAD
-=======
-    static {
-        objectMapper.configure(FAIL_ON_UNKNOWN_PROPERTIES, false);
-    }
-
-    /**
-     * Converts a {@link NodeId} to a string representation suitable for thread context.
-     *
-     * @param nodeId the {@link NodeId} to convert
-     * @return a {@code String} representation of the {@link NodeId} in JSON format, or {@code null} if the input is {@code null}
-     */
-    @Nullable
-    public static String toJSON(@Nullable final NodeId nodeId) {
-        Objects.requireNonNull(nodeId);
-        try {
-            return objectMapper.writeValueAsString(nodeId);
-        } catch (final JsonProcessingException e) {
-            throw new RuntimeException(e);
-        }
-    }
-
-    private static com.hedera.hapi.platform.state.NodeId toProto(@NonNull final NodeId nodeId) {
-        Objects.requireNonNull(nodeId);
-        return com.hedera.hapi.platform.state.NodeId.newBuilder()
-                .id(nodeId.id())
-                .build();
-    }
-
-    /**
-     * Parses a string representation of a {@link NodeId} from the thread context.
-     *
-     * @param value the string representation of the {@link NodeId}
-     * @return a {@link NodeId} object if parsing is successful, or {@code null} if the input is {@code null} or empty
-     */
->>>>>>> 3d260334
     @Nullable
     private static NodeId parseNodeId(@Nullable final String value) {
         if (value == null || value.isBlank()) {
             return null;
         }
         try {
-<<<<<<< HEAD
             final long id = Long.parseLong(value);
-            return NodeId.newBuilder().id(id).build();
+            return NodeId.of(id);
         } catch (final NumberFormatException e) {
-            try {
-                return NodeId.JSON.parseStrict(Bytes.wrap(value));
-            } catch (final ParseException ex) {
-                return null;
-            }
-=======
-            return objectMapper.readValue(value, NodeId.class);
-        } catch (final JsonProcessingException e) {
-            throw new RuntimeException(e);
->>>>>>> 3d260334
+            return null;
         }
     }
 
@@ -110,13 +64,8 @@
      * {@inheritDoc}
      */
     @Override
-<<<<<<< HEAD
-    public void append(final LogEvent event) {
+    public void append(@NonNull final LogEvent event) {
         final NodeId nodeId = parseNodeId(event.getContextData().getValue(NodeLoggingContext.NODE_ID_KEY));
-=======
-    public void append(@NonNull final LogEvent event) {
-        final NodeId nodeId = fromJSON(event.getContextData().getValue(TurtleNode.THREAD_CONTEXT_NODE_ID));
->>>>>>> 3d260334
         final StructuredLog structuredLog = createStructuredLog(event, nodeId);
         logs.add(structuredLog);
         InMemorySubscriptionManager.INSTANCE.notifySubscribers(structuredLog);
