// SPDX-License-Identifier: Apache-2.0
package org.hiero.otter.fixtures.internal.result;

import com.swirlds.logging.legacy.LogMarker;
import edu.umd.cs.findbugs.annotations.NonNull;
import java.util.List;
import java.util.Objects;
import org.hiero.consensus.model.node.NodeId;
import org.hiero.otter.fixtures.result.MultipleNodeLogResults;
import org.hiero.otter.fixtures.result.SingleNodeLogResult;

/**
 * Implementation of {@link MultipleNodeLogResults} that stores the log results for multiple nodes.
 *
 * @param results the list of log results for individual nodes
 */
public record MultipleNodeLogResultsImpl(@NonNull List<SingleNodeLogResult> results) implements MultipleNodeLogResults {
    /**
     * {@inheritDoc}
     */
    @NonNull
    @Override
    public MultipleNodeLogResults suppressingNode(@NonNull final NodeId nodeId) {
        Objects.requireNonNull(nodeId, "nodeId cannot be null");
        final List<SingleNodeLogResult> filteredResults = results.stream()
<<<<<<< HEAD
                .filter(res -> Objects.equals(res.nodeId(), node.selfId()))
=======
                .filter(res -> Objects.equals(res.nodeId(), nodeId))
>>>>>>> d1c5159a
                .toList();

        return new MultipleNodeLogResultsImpl(filteredResults);
    }

    /**
     * {@inheritDoc}
     */
    @NonNull
    @Override
    public MultipleNodeLogResults suppressingLogMarker(@NonNull final LogMarker marker) {
        Objects.requireNonNull(marker, "marker cannot be null");
        final List<SingleNodeLogResult> filteredResults =
                results.stream().map(res -> res.suppressingLogMarker(marker)).toList();

        return new MultipleNodeLogResultsImpl(filteredResults);
    }
}<|MERGE_RESOLUTION|>--- conflicted
+++ resolved
@@ -23,11 +23,7 @@
     public MultipleNodeLogResults suppressingNode(@NonNull final NodeId nodeId) {
         Objects.requireNonNull(nodeId, "nodeId cannot be null");
         final List<SingleNodeLogResult> filteredResults = results.stream()
-<<<<<<< HEAD
-                .filter(res -> Objects.equals(res.nodeId(), node.selfId()))
-=======
                 .filter(res -> Objects.equals(res.nodeId(), nodeId))
->>>>>>> d1c5159a
                 .toList();
 
         return new MultipleNodeLogResultsImpl(filteredResults);
