--- conflicted
+++ resolved
@@ -5,8 +5,8 @@
 import org.hiero.consensus.model.quiescence.QuiescenceCommand;
 
 /**
- * Interface for performing asynchronous network actions such as starting, freezing, and shutting down the network
- * with a specified timeout.
+ * Interface for performing asynchronous network actions such as starting, freezing, and shutting down the network with
+ * a specified timeout.
  */
 @SuppressWarnings("unused")
 public interface AsyncNetworkActions {
@@ -33,11 +33,11 @@
     void shutdown();
 
     /**
-<<<<<<< HEAD
      * Triggers a catastrophic ISS. All nodes in the network will calculate different hashes for an upcoming round.
      */
     void triggerCatastrophicIss();
-=======
+
+    /**
      * Sets the quiescence command of the network.
      *
      * <p>The default command is {@link QuiescenceCommand#DONT_QUIESCE}.
@@ -45,5 +45,4 @@
      * @param command the new quiescence command
      */
     void sendQuiescenceCommand(@NonNull QuiescenceCommand command);
->>>>>>> bd555a51
 }