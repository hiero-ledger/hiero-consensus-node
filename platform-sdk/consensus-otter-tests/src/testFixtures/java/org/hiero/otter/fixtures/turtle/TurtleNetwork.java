// SPDX-License-Identifier: Apache-2.0
package org.hiero.otter.fixtures.turtle;

import static java.util.Objects.requireNonNull;
import static org.assertj.core.api.Assertions.fail;
import static org.hiero.consensus.model.status.PlatformStatus.ACTIVE;
import static org.hiero.consensus.model.status.PlatformStatus.FREEZE_COMPLETE;
import static org.hiero.otter.fixtures.turtle.TurtleTestEnvironment.AVERAGE_NETWORK_DELAY;
import static org.hiero.otter.fixtures.turtle.TurtleTestEnvironment.STANDARD_DEVIATION_NETWORK_DELAY;

import com.hedera.hapi.node.state.roster.Roster;
import com.swirlds.common.test.fixtures.Randotron;
import com.swirlds.platform.test.fixtures.addressbook.RandomRosterBuilder;
import com.swirlds.platform.test.fixtures.turtle.gossip.SimulatedNetwork;
import edu.umd.cs.findbugs.annotations.NonNull;
import java.nio.file.Path;
import java.time.Duration;
import java.time.Instant;
import java.util.ArrayList;
import java.util.List;
import java.util.concurrent.CompletableFuture;
import java.util.concurrent.ExecutorService;
import java.util.concurrent.Executors;
import java.util.function.BooleanSupplier;
import org.apache.logging.log4j.LogManager;
import org.apache.logging.log4j.Logger;
import org.hiero.consensus.model.node.KeysAndCerts;
import org.hiero.consensus.model.node.NodeId;
import org.hiero.consensus.model.status.PlatformStatus;
import org.hiero.consensus.roster.RosterUtils;
import org.hiero.otter.fixtures.AsyncNetworkActions;
import org.hiero.otter.fixtures.InstrumentedNode;
import org.hiero.otter.fixtures.Network;
import org.hiero.otter.fixtures.Node;
import org.hiero.otter.fixtures.internal.result.MultipleNodeConsensusResultsImpl;
import org.hiero.otter.fixtures.internal.result.MultipleNodeLogResultsImpl;
import org.hiero.otter.fixtures.internal.result.MultipleNodePcesResultsImpl;
import org.hiero.otter.fixtures.internal.result.MultipleNodeStatusProgressionImpl;
import org.hiero.otter.fixtures.result.MultipleNodeConsensusResults;
import org.hiero.otter.fixtures.result.MultipleNodeLogResults;
import org.hiero.otter.fixtures.result.MultipleNodePcesResults;
import org.hiero.otter.fixtures.result.MultipleNodeStatusProgression;
import org.hiero.otter.fixtures.result.SingleNodeConsensusResult;
import org.hiero.otter.fixtures.result.SingleNodeLogResult;
import org.hiero.otter.fixtures.result.SingleNodePcesResult;
import org.hiero.otter.fixtures.result.SingleNodeStatusProgression;
import org.hiero.otter.fixtures.turtle.app.TurtleTransaction;

/**
 * An implementation of {@link Network} that is based on the Turtle framework.
 */
public class TurtleNetwork implements Network, TurtleTimeManager.TimeTickReceiver {

    private static final Logger log = LogManager.getLogger(TurtleNetwork.class);

    private static final Duration DEFAULT_START_TIMEOUT = Duration.ofSeconds(30);
    private static final Duration DEFAULT_FREEZE_TIMEOUT = Duration.ofSeconds(30);
    private static final Duration FREEZE_DELAY = Duration.ofSeconds(10);
    private static final Duration DEFAULT_SHUTDOWN_TIMEOUT = Duration.ZERO;

    private enum State {
        INIT,
        RUNNING,
        SHUTDOWN
    }

    private final Randotron randotron;
    private final TurtleTimeManager timeManager;
    private final TurtleLogging logging;
    private final Path rootOutputDirectory;
    private final List<TurtleNode> nodes = new ArrayList<>();
    private final TurtleTransactionGenerator transactionGenerator;

    private List<Node> publicNodes = List.of();
    private ExecutorService executorService;
    private SimulatedNetwork simulatedNetwork;

    private State state = State.INIT;

    /**
     * Constructor for TurtleNetwork.
     *
     * @param randotron the random generator
     * @param timeManager the time manager
     * @param logging the logging utility
     * @param rootOutputDirectory the directory where the node output will be stored, like saved state and so on
     * @param transactionGenerator the transaction generator that generates a steady flow of transactions to all nodes
     */
    public TurtleNetwork(
            @NonNull final Randotron randotron,
            @NonNull final TurtleTimeManager timeManager,
            @NonNull final TurtleLogging logging,
            @NonNull final Path rootOutputDirectory,
            @NonNull final TurtleTransactionGenerator transactionGenerator) {
        this.randotron = requireNonNull(randotron);
        this.timeManager = requireNonNull(timeManager);
        this.logging = requireNonNull(logging);
        this.rootOutputDirectory = requireNonNull(rootOutputDirectory);
        this.transactionGenerator = requireNonNull(transactionGenerator);
    }

    /**
     * {@inheritDoc}
     */
    @Override
    @NonNull
    public List<Node> addNodes(final int count) {
        if (state != State.INIT) {
            throw new IllegalStateException("Cannot add nodes after the network has been started.");
        }
        if (!nodes.isEmpty()) {
            throw new UnsupportedOperationException("Adding nodes incrementally is not supported yet.");
        }

        executorService = Executors.newFixedThreadPool(
                Math.min(count, Runtime.getRuntime().availableProcessors()));

        final RandomRosterBuilder rosterBuilder =
                RandomRosterBuilder.create(randotron).withSize(count).withRealKeysEnabled(true);
        final Roster roster = rosterBuilder.build();

        simulatedNetwork =
                new SimulatedNetwork(randotron, roster, AVERAGE_NETWORK_DELAY, STANDARD_DEVIATION_NETWORK_DELAY);

        final List<TurtleNode> nodeList = roster.rosterEntries().stream()
                .map(RosterUtils::getNodeId)
                .sorted()
                .map(nodeId -> createTurtleNode(nodeId, roster, rosterBuilder.getPrivateKeys(nodeId)))
                .toList();
        nodes.addAll(nodeList);

        publicNodes = nodes.stream().map(Node.class::cast).toList();
        return publicNodes;
    }

    private TurtleNode createTurtleNode(
            @NonNull final NodeId nodeId, @NonNull final Roster roster, @NonNull final KeysAndCerts privateKeys) {
        final Path outputDir = rootOutputDirectory.resolve("node-" + nodeId.id());
        return new TurtleNode(
                randotron, timeManager.time(), nodeId, roster, privateKeys, simulatedNetwork, logging, outputDir);
    }

    /**
     * {@inheritDoc}
     */
    @Override
<<<<<<< HEAD
    public void start() throws InterruptedException {
        withTimeout(DEFAULT_START_TIMEOUT).start();
=======
    public void start(@NonNull final Duration timeout) {
        if (state != State.INIT) {
            throw new IllegalStateException("Cannot start the network more than once.");
        }

        log.info("Starting network...");
        state = State.RUNNING;
        for (final TurtleNode node : nodes) {
            node.start(Duration.ZERO);
        }

        transactionGenerator.start();

        log.debug("Waiting for nodes to become active...");
        if (!timeManager.waitForCondition(allNodesInStatus(ACTIVE), timeout)) {
            fail("Timeout while waiting for nodes to become active.");
        }
>>>>>>> ef1f3abe
    }

    /**
     * {@inheritDoc}
     */
    @Override
    @NonNull
    public InstrumentedNode addInstrumentedNode() {
        throw new UnsupportedOperationException("Adding instrumented nodes is not implemented yet.");
    }

    /**
     * {@inheritDoc}
     */
    @Override
    @NonNull
    public List<Node> getNodes() {
        return publicNodes;
    }

    /**
     * {@inheritDoc}
     */
    @Override
<<<<<<< HEAD
    public void freeze() throws InterruptedException {
        withTimeout(DEFAULT_FREEZE_TIMEOUT).freeze();
=======
    public void freeze(@NonNull final Duration timeout) {
        if (state != State.RUNNING) {
            throw new IllegalStateException("Can only freeze when the network is running.");
        }

        log.info("Sending freeze transaction...");
        final TurtleTransaction freezeTransaction =
                TransactionFactory.createFreezeTransaction(timeManager.now().plus(FREEZE_DELAY));
        nodes.getFirst().submitTransaction(freezeTransaction.toByteArray());

        log.debug("Waiting for nodes to freeze...");
        if (!timeManager.waitForCondition(allNodesInStatus(FREEZE_COMPLETE), timeout)) {
            fail("Timeout while waiting for all nodes to freeze.");
        }

        transactionGenerator.stop();
>>>>>>> ef1f3abe
    }

    /**
     * {@inheritDoc}
     */
    @Override
    public void shutdown() throws InterruptedException {
        withTimeout(DEFAULT_SHUTDOWN_TIMEOUT).shutdown();
    }

<<<<<<< HEAD
    /**
     * {@inheritDoc}
     */
    @Override
    @NonNull
    public AsyncNetworkActions withTimeout(@NonNull final Duration timeout) {
        return new TurtleAsyncNetworkActions(timeout);
=======
        log.info("Killing nodes immediately...");
        for (final TurtleNode node : nodes) {
            node.killImmediately(Duration.ZERO);
        }

        transactionGenerator.stop();
>>>>>>> ef1f3abe
    }

    /**
     * {@inheritDoc}
     */
    @Override
    public void resume(@NonNull final Duration timeout) {
        log.info("Resuming network...");
        for (final TurtleNode node : nodes) {
            node.start();
        }

        transactionGenerator.start();

        log.debug("Waiting for nodes to become active again...");
        if (!timeManager.waitForCondition(allNodesInStatus(ACTIVE), timeout)) {
            fail("Timeout while waiting for nodes to become active.");
        }
    }

    /**
     * {@inheritDoc}
     */
    @Override
    @NonNull
    public MultipleNodeConsensusResults getConsensusResults() {
        final List<SingleNodeConsensusResult> results =
                nodes.stream().map(Node::getConsensusResult).toList();
        return new MultipleNodeConsensusResultsImpl(results);
    }

    /**
     * {@inheritDoc}
     */
    @NonNull
    @Override
    public MultipleNodeLogResults getLogResults() {
        final List<SingleNodeLogResult> results =
                nodes.stream().map(Node::getLogResult).toList();

        return new MultipleNodeLogResultsImpl(results);
    }

    /**
     * {@inheritDoc}
     */
    @Override
    @NonNull
    public MultipleNodeStatusProgression getStatusProgression() {
        final List<SingleNodeStatusProgression> statusProgressions =
                nodes.stream().map(Node::getStatusProgression).toList();
        return new MultipleNodeStatusProgressionImpl(statusProgressions);
    }

    /**
     * {@inheritDoc}
     */
    @Override
    @NonNull
    public MultipleNodePcesResults getPcesResults() {
        final List<SingleNodePcesResult> results =
                nodes.stream().map(Node::getPcesResult).toList();
        return new MultipleNodePcesResultsImpl(results);
    }

    /**
     * {@inheritDoc}
     */
    @Override
    public void tick(@NonNull final Instant now) {
        if (state != State.RUNNING) {
            return;
        }

        simulatedNetwork.tick(now);
        transactionGenerator.tick(now, publicNodes);

        // Iteration order over nodes does not need to be deterministic -- nodes are not permitted to communicate with
        // each other during the tick phase, and they run on separate threads to boot.
        CompletableFuture.allOf(nodes.stream()
                        .map(node -> CompletableFuture.runAsync(() -> node.tick(now), executorService))
                        .toArray(CompletableFuture[]::new))
                .join();
    }

    /**
     * Shuts down the network and cleans up resources. Once this method is called, the network cannot be started again.
     * This method is idempotent and can be called multiple times without any side effects.
     *
     * @throws InterruptedException if the thread is interrupted while the network is being destroyed
     */
    public void destroy() throws InterruptedException {
        log.info("Destroying network...");
        transactionGenerator.stop();
        for (final TurtleNode node : nodes) {
            node.destroy();
        }
        executorService.shutdownNow();
    }

    /**
     * Creates a {@link BooleanSupplier} that returns {@code true} if all nodes are in the given {@link PlatformStatus}.
     *
     * @param status the status to check
     * @return the {@link BooleanSupplier}
     */
    private BooleanSupplier allNodesInStatus(@NonNull final PlatformStatus status) {
        return () -> nodes.stream().allMatch(node -> node.platformStatus() == status);
    }

    /**
     * Turtle-specific implementation of {@link AsyncNetworkActions}
     */
    private class TurtleAsyncNetworkActions implements AsyncNetworkActions {

        private final Duration timeout;

        private TurtleAsyncNetworkActions(@NonNull final Duration timeout) {
            this.timeout = requireNonNull(timeout);
        }

        /**
         * {@inheritDoc}
         */
        @Override
        public void start() {
            if (state != State.INIT) {
                throw new IllegalStateException("Cannot start the network more than once.");
            }

            log.info("Starting network...");
            state = State.RUNNING;
            for (final TurtleNode node : nodes) {
                node.start();
            }

            log.debug("Waiting for nodes to become active...");
            if (!timeManager.waitForCondition(allNodesInStatus(ACTIVE), timeout)) {
                fail("Timeout while waiting for nodes to become active.");
            }
        }

        /**
         * {@inheritDoc}
         */
        @Override
        public void freeze() {
            if (state != State.RUNNING) {
                throw new IllegalStateException("Can only freeze when the network is running.");
            }

            log.info("Sending freeze transaction...");
            final TurtleTransaction freezeTransaction =
                    TransactionFactory.createFreezeTransaction(timeManager.now().plus(FREEZE_DELAY));
            nodes.getFirst().submitTransaction(freezeTransaction.toByteArray());

            log.debug("Waiting for nodes to freeze...");
            if (!timeManager.waitForCondition(allNodesInStatus(FREEZE_COMPLETE), timeout)) {
                fail("Timeout while waiting for all nodes to freeze.");
            }
        }

        /**
         * {@inheritDoc}
         */
        @Override
        public void shutdown() throws InterruptedException {
            if (state != State.RUNNING) {
                throw new IllegalStateException("Can only shutdown when the network is running.");
            }

            log.info("Killing nodes immediately...");
            for (final TurtleNode node : nodes) {
                node.killImmediately();
            }
        }
    }
}<|MERGE_RESOLUTION|>--- conflicted
+++ resolved
@@ -144,28 +144,8 @@
      * {@inheritDoc}
      */
     @Override
-<<<<<<< HEAD
     public void start() throws InterruptedException {
         withTimeout(DEFAULT_START_TIMEOUT).start();
-=======
-    public void start(@NonNull final Duration timeout) {
-        if (state != State.INIT) {
-            throw new IllegalStateException("Cannot start the network more than once.");
-        }
-
-        log.info("Starting network...");
-        state = State.RUNNING;
-        for (final TurtleNode node : nodes) {
-            node.start(Duration.ZERO);
-        }
-
-        transactionGenerator.start();
-
-        log.debug("Waiting for nodes to become active...");
-        if (!timeManager.waitForCondition(allNodesInStatus(ACTIVE), timeout)) {
-            fail("Timeout while waiting for nodes to become active.");
-        }
->>>>>>> ef1f3abe
     }
 
     /**
@@ -190,27 +170,8 @@
      * {@inheritDoc}
      */
     @Override
-<<<<<<< HEAD
     public void freeze() throws InterruptedException {
         withTimeout(DEFAULT_FREEZE_TIMEOUT).freeze();
-=======
-    public void freeze(@NonNull final Duration timeout) {
-        if (state != State.RUNNING) {
-            throw new IllegalStateException("Can only freeze when the network is running.");
-        }
-
-        log.info("Sending freeze transaction...");
-        final TurtleTransaction freezeTransaction =
-                TransactionFactory.createFreezeTransaction(timeManager.now().plus(FREEZE_DELAY));
-        nodes.getFirst().submitTransaction(freezeTransaction.toByteArray());
-
-        log.debug("Waiting for nodes to freeze...");
-        if (!timeManager.waitForCondition(allNodesInStatus(FREEZE_COMPLETE), timeout)) {
-            fail("Timeout while waiting for all nodes to freeze.");
-        }
-
-        transactionGenerator.stop();
->>>>>>> ef1f3abe
     }
 
     /**
@@ -221,7 +182,6 @@
         withTimeout(DEFAULT_SHUTDOWN_TIMEOUT).shutdown();
     }
 
-<<<<<<< HEAD
     /**
      * {@inheritDoc}
      */
@@ -229,14 +189,6 @@
     @NonNull
     public AsyncNetworkActions withTimeout(@NonNull final Duration timeout) {
         return new TurtleAsyncNetworkActions(timeout);
-=======
-        log.info("Killing nodes immediately...");
-        for (final TurtleNode node : nodes) {
-            node.killImmediately(Duration.ZERO);
-        }
-
-        transactionGenerator.stop();
->>>>>>> ef1f3abe
     }
 
     /**
@@ -373,6 +325,8 @@
                 node.start();
             }
 
+            transactionGenerator.start();
+
             log.debug("Waiting for nodes to become active...");
             if (!timeManager.waitForCondition(allNodesInStatus(ACTIVE), timeout)) {
                 fail("Timeout while waiting for nodes to become active.");
@@ -397,6 +351,8 @@
             if (!timeManager.waitForCondition(allNodesInStatus(FREEZE_COMPLETE), timeout)) {
                 fail("Timeout while waiting for all nodes to freeze.");
             }
+
+            transactionGenerator.stop();
         }
 
         /**
@@ -412,6 +368,8 @@
             for (final TurtleNode node : nodes) {
                 node.killImmediately();
             }
+
+            transactionGenerator.stop();
         }
     }
 }