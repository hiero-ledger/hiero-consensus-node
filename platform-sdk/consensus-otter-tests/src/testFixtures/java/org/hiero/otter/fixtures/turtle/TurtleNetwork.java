--- conflicted
+++ resolved
@@ -194,96 +194,4 @@
         }
         executorService.shutdownNow();
     }
-<<<<<<< HEAD
-=======
-
-    /**
-     * Creates a {@link BooleanSupplier} that returns {@code true} if all nodes are in the given
-     * {@link PlatformStatus}.
-     *
-     * @param status the status to check
-     * @return the {@link BooleanSupplier}
-     */
-    private BooleanSupplier allNodesInStatus(@NonNull final PlatformStatus status) {
-        return () -> nodes.stream().allMatch(node -> node.platformStatus() == status);
-    }
-
-    private void throwIfInState(@NonNull final State expected, @NonNull final String message) {
-        if (state == expected) {
-            throw new IllegalStateException(message);
-        }
-    }
-
-    /**
-     * Turtle-specific implementation of {@link AsyncNetworkActions}
-     */
-    private class TurtleAsyncNetworkActions implements AsyncNetworkActions {
-
-        private final Duration timeout;
-
-        private TurtleAsyncNetworkActions(@NonNull final Duration timeout) {
-            this.timeout = requireNonNull(timeout);
-        }
-
-        /**
-         * {@inheritDoc}
-         */
-        @Override
-        public void start() {
-            throwIfInState(State.RUNNING, "Network is already running.");
-
-            log.info("Starting network...");
-            state = State.RUNNING;
-            for (final TurtleNode node : nodes) {
-                node.start();
-            }
-
-            transactionGenerator.start();
-
-            log.debug("Waiting for nodes to become active...");
-            if (!timeManager.waitForCondition(allNodesInStatus(ACTIVE), timeout)) {
-                fail("Timeout while waiting for nodes to become active.");
-            }
-        }
-
-        /**
-         * {@inheritDoc}
-         */
-        @Override
-        public void freeze() {
-            throwIfInState(State.INIT, "Network has not been started yet.");
-            throwIfInState(State.SHUTDOWN, "Network has been shut down.");
-
-            log.info("Sending freeze transaction...");
-            final TurtleTransaction freezeTransaction =
-                    TransactionFactory.createFreezeTransaction(timeManager.now().plus(FREEZE_DELAY));
-            nodes.getFirst().submitTransaction(freezeTransaction.toByteArray());
-
-            log.debug("Waiting for nodes to freeze...");
-            if (!timeManager.waitForCondition(allNodesInStatus(FREEZE_COMPLETE), timeout)) {
-                fail("Timeout while waiting for all nodes to freeze.");
-            }
-
-            transactionGenerator.stop();
-        }
-
-        /**
-         * {@inheritDoc}
-         */
-        @Override
-        public void shutdown() throws InterruptedException {
-            throwIfInState(State.INIT, "Network has not been started yet.");
-            throwIfInState(State.SHUTDOWN, "Network has already been shut down.");
-
-            log.info("Killing nodes immediately...");
-            for (final TurtleNode node : nodes) {
-                node.killImmediately();
-            }
-
-            state = State.SHUTDOWN;
-
-            transactionGenerator.stop();
-        }
-    }
->>>>>>> a6c04506
 }