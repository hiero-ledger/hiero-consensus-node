--- conflicted
+++ resolved
@@ -23,10 +23,6 @@
 import org.hiero.otter.fixtures.internal.AbstractNetwork;
 import org.hiero.otter.fixtures.internal.AbstractTimeManager.TimeTickReceiver;
 import org.hiero.otter.fixtures.internal.network.ConnectionKey;
-<<<<<<< HEAD
-import org.hiero.otter.fixtures.internal.network.GeoMeshTopologyImpl;
-=======
->>>>>>> ac09c3b2
 import org.hiero.otter.fixtures.logging.context.ContextAwareThreadFactory;
 import org.hiero.otter.fixtures.logging.context.NodeLoggingContext;
 import org.hiero.otter.fixtures.logging.context.NodeLoggingContext.LoggingContextScope;
@@ -46,11 +42,7 @@
     private final TurtleLogging logging;
     private final Path rootOutputDirectory;
     private final TurtleTransactionGenerator transactionGenerator;
-<<<<<<< HEAD
-    private final Topology topology;
-=======
     private final SimulatedNetwork simulatedNetwork;
->>>>>>> ac09c3b2
 
     private ExecutorService executorService;
 
@@ -75,11 +67,7 @@
         this.logging = requireNonNull(logging);
         this.rootOutputDirectory = requireNonNull(rootOutputDirectory);
         this.transactionGenerator = requireNonNull(transactionGenerator);
-<<<<<<< HEAD
-        this.topology = new GeoMeshTopologyImpl(this::createTurtleNodes, this::addInstrumentedNode, randotron);
-=======
         this.simulatedNetwork = new SimulatedNetwork(randotron);
->>>>>>> ac09c3b2
     }
 
     /**
