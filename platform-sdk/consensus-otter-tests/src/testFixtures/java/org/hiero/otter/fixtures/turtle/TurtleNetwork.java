--- conflicted
+++ resolved
@@ -177,11 +177,7 @@
 
         log.debug("Sending TurtleFreezeTransaction transaction...");
         final TurtleTransaction freezeTransaction = TransactionFactory.createFreezeTransaction(
-<<<<<<< HEAD
-                timeManager.time().now().plusSeconds(5));
-=======
                 timeManager.time().now().plus(FREEZE_DELAY));
->>>>>>> 3a8aaf46
         nodes.getFirst().submitTransaction(freezeTransaction.toByteArray());
 
         log.debug("Waiting for nodes to freeze...");
