// SPDX-License-Identifier: Apache-2.0
package org.hiero.otter.fixtures.turtle;

import static java.util.Objects.requireNonNull;
import static org.assertj.core.api.Assertions.fail;
import static org.hiero.consensus.model.status.PlatformStatus.ACTIVE;
import static org.hiero.consensus.model.status.PlatformStatus.FREEZE_COMPLETE;
import static org.hiero.otter.fixtures.turtle.TurtleTestEnvironment.AVERAGE_NETWORK_DELAY;
import static org.hiero.otter.fixtures.turtle.TurtleTestEnvironment.STANDARD_DEVIATION_NETWORK_DELAY;

import com.hedera.hapi.node.state.roster.Roster;
import com.swirlds.common.test.fixtures.Randotron;
import com.swirlds.platform.test.fixtures.addressbook.RandomRosterBuilder;
import com.swirlds.platform.test.fixtures.turtle.gossip.SimulatedNetwork;
import edu.umd.cs.findbugs.annotations.NonNull;
import java.nio.file.Path;
import java.time.Duration;
import java.time.Instant;
import java.util.ArrayList;
import java.util.List;
import java.util.concurrent.CompletableFuture;
import java.util.concurrent.ExecutorService;
import java.util.concurrent.Executors;
import java.util.function.BooleanSupplier;
import org.apache.logging.log4j.LogManager;
import org.apache.logging.log4j.Logger;
import org.hiero.consensus.model.node.KeysAndCerts;
import org.hiero.consensus.model.node.NodeId;
import org.hiero.consensus.model.status.PlatformStatus;
import org.hiero.consensus.roster.RosterUtils;
import org.hiero.otter.fixtures.AsyncNetworkActions;
import org.hiero.otter.fixtures.InstrumentedNode;
import org.hiero.otter.fixtures.Network;
import org.hiero.otter.fixtures.Node;
import org.hiero.otter.fixtures.internal.result.MultipleNodeConsensusResultsImpl;
import org.hiero.otter.fixtures.internal.result.MultipleNodeLogResultsImpl;
import org.hiero.otter.fixtures.internal.result.MultipleNodePcesResultsImpl;
import org.hiero.otter.fixtures.internal.result.MultipleNodeStatusProgressionImpl;
import org.hiero.otter.fixtures.result.MultipleNodeConsensusResults;
import org.hiero.otter.fixtures.result.MultipleNodeLogResults;
import org.hiero.otter.fixtures.result.MultipleNodePcesResults;
import org.hiero.otter.fixtures.result.MultipleNodeStatusProgression;
import org.hiero.otter.fixtures.result.SingleNodeConsensusResult;
import org.hiero.otter.fixtures.result.SingleNodeLogResult;
import org.hiero.otter.fixtures.result.SingleNodePcesResult;
import org.hiero.otter.fixtures.result.SingleNodeStatusProgression;
import org.hiero.otter.fixtures.turtle.app.TurtleTransaction;

/**
 * An implementation of {@link Network} that is based on the Turtle framework.
 */
public class TurtleNetwork implements Network, TurtleTimeManager.TimeTickReceiver {

    private static final Logger log = LogManager.getLogger(TurtleNetwork.class);

    private static final Duration DEFAULT_START_TIMEOUT = Duration.ofSeconds(30);
    private static final Duration DEFAULT_FREEZE_TIMEOUT = Duration.ofSeconds(30);
    private static final Duration FREEZE_DELAY = Duration.ofSeconds(10);
    private static final Duration DEFAULT_SHUTDOWN_TIMEOUT = Duration.ZERO;

    private enum State {
        INIT,
        RUNNING,
        SHUTDOWN
    }

    private final Randotron randotron;
    private final TurtleTimeManager timeManager;
    private final TurtleLogging logging;
    private final Path rootOutputDirectory;
    private final List<TurtleNode> nodes = new ArrayList<>();
    private final TurtleTransactionGenerator transactionGenerator;

    private List<Node> publicNodes = List.of();
    private ExecutorService executorService;
    private SimulatedNetwork simulatedNetwork;

    private State state = State.INIT;

    /**
     * Constructor for TurtleNetwork.
     *
     * @param randotron the random generator
     * @param timeManager the time manager
     * @param logging the logging utility
     * @param rootOutputDirectory the directory where the node output will be stored, like saved state and so on
     * @param transactionGenerator the transaction generator that generates a steady flow of transactions to all nodes
     */
    public TurtleNetwork(
            @NonNull final Randotron randotron,
            @NonNull final TurtleTimeManager timeManager,
            @NonNull final TurtleLogging logging,
            @NonNull final Path rootOutputDirectory,
            @NonNull final TurtleTransactionGenerator transactionGenerator) {
        this.randotron = requireNonNull(randotron);
        this.timeManager = requireNonNull(timeManager);
        this.logging = requireNonNull(logging);
        this.rootOutputDirectory = requireNonNull(rootOutputDirectory);
        this.transactionGenerator = requireNonNull(transactionGenerator);
    }

    /**
     * {@inheritDoc}
     */
    @Override
    @NonNull
    public List<Node> addNodes(final int count) {
        throwIfInState(State.RUNNING, "Cannot add nodes after the network has been started.");
        throwIfInState(State.SHUTDOWN, "Cannot add nodes after the network has been started.");
        if (!nodes.isEmpty()) {
            throw new UnsupportedOperationException("Adding nodes incrementally is not supported yet.");
        }

        executorService = Executors.newFixedThreadPool(
                Math.min(count, Runtime.getRuntime().availableProcessors()));

        final RandomRosterBuilder rosterBuilder =
                RandomRosterBuilder.create(randotron).withSize(count).withRealKeysEnabled(true);
        final Roster roster = rosterBuilder.build();

        simulatedNetwork =
                new SimulatedNetwork(randotron, roster, AVERAGE_NETWORK_DELAY, STANDARD_DEVIATION_NETWORK_DELAY);

        final List<TurtleNode> nodeList = roster.rosterEntries().stream()
                .map(RosterUtils::getNodeId)
                .sorted()
                .map(nodeId -> createTurtleNode(nodeId, roster, rosterBuilder.getPrivateKeys(nodeId)))
                .toList();
        nodes.addAll(nodeList);

        publicNodes = nodes.stream().map(Node.class::cast).toList();
        return publicNodes;
    }

    private TurtleNode createTurtleNode(
            @NonNull final NodeId nodeId, @NonNull final Roster roster, @NonNull final KeysAndCerts privateKeys) {
        final Path outputDir = rootOutputDirectory.resolve("node-" + nodeId.id());
        return new TurtleNode(
                randotron, timeManager.time(), nodeId, roster, privateKeys, simulatedNetwork, logging, outputDir);
    }

    /**
     * {@inheritDoc}
     */
    @Override
<<<<<<< HEAD
    public void start(@NonNull final Duration timeout) {
        throwIfInState(State.RUNNING, "Network is already running.");

        log.info("Starting network...");
        state = State.RUNNING;
        for (final TurtleNode node : nodes) {
            node.start(Duration.ZERO);
        }

        transactionGenerator.start();

        log.debug("Waiting for nodes to become active...");
        if (!timeManager.waitForCondition(allNodesInStatus(ACTIVE), timeout)) {
            fail("Timeout while waiting for nodes to become active.");
        }
=======
    public void start() throws InterruptedException {
        withTimeout(DEFAULT_START_TIMEOUT).start();
>>>>>>> 3fe63a33
    }

    /**
     * {@inheritDoc}
     */
    @Override
    @NonNull
    public InstrumentedNode addInstrumentedNode() {
        throw new UnsupportedOperationException("Adding instrumented nodes is not implemented yet.");
    }

    /**
     * {@inheritDoc}
     */
    @Override
    @NonNull
    public List<Node> getNodes() {
        return publicNodes;
    }

    /**
     * {@inheritDoc}
     */
    @Override
<<<<<<< HEAD
    public void freeze(@NonNull final Duration timeout) {
        throwIfInState(State.INIT, "Network has not been started yet.");
        throwIfInState(State.SHUTDOWN, "Network has been shut down.");

        log.info("Sending freeze transaction...");
        final TurtleTransaction freezeTransaction =
                TransactionFactory.createFreezeTransaction(timeManager.now().plus(FREEZE_DELAY));
        nodes.getFirst().submitTransaction(freezeTransaction.toByteArray());

        log.debug("Waiting for nodes to freeze...");
        if (!timeManager.waitForCondition(allNodesInStatus(FREEZE_COMPLETE), timeout)) {
            fail("Timeout while waiting for all nodes to freeze.");
        }

        transactionGenerator.stop();
=======
    public void freeze() throws InterruptedException {
        withTimeout(DEFAULT_FREEZE_TIMEOUT).freeze();
>>>>>>> 3fe63a33
    }

    /**
     * {@inheritDoc}
     */
    @Override
<<<<<<< HEAD
    public void shutdown(@NonNull final Duration timeout) throws InterruptedException {
        throwIfInState(State.INIT, "Network has not been started yet.");
        throwIfInState(State.SHUTDOWN, "Network has already been shut down.");

        log.info("Killing nodes immediately...");
        for (final TurtleNode node : nodes) {
            node.killImmediately(Duration.ZERO);
        }
        state = State.SHUTDOWN;
=======
    public void shutdown() throws InterruptedException {
        withTimeout(DEFAULT_SHUTDOWN_TIMEOUT).shutdown();
    }
>>>>>>> 3fe63a33

    /**
     * {@inheritDoc}
     */
    @Override
    @NonNull
    public AsyncNetworkActions withTimeout(@NonNull final Duration timeout) {
        return new TurtleAsyncNetworkActions(timeout);
    }

    /**
     * {@inheritDoc}
     */
    @Override
<<<<<<< HEAD
=======
    public void resume(@NonNull final Duration timeout) {
        log.info("Resuming network...");
        for (final TurtleNode node : nodes) {
            node.start();
        }

        transactionGenerator.start();

        log.debug("Waiting for nodes to become active again...");
        if (!timeManager.waitForCondition(allNodesInStatus(ACTIVE), timeout)) {
            fail("Timeout while waiting for nodes to become active.");
        }
    }

    /**
     * {@inheritDoc}
     */
    @Override
>>>>>>> 3fe63a33
    @NonNull
    public MultipleNodeConsensusResults getConsensusResults() {
        final List<SingleNodeConsensusResult> results =
                nodes.stream().map(Node::getConsensusResult).toList();
        return new MultipleNodeConsensusResultsImpl(results);
    }

    /**
     * {@inheritDoc}
     */
    @NonNull
    @Override
    public MultipleNodeLogResults getLogResults() {
        final List<SingleNodeLogResult> results =
                nodes.stream().map(Node::getLogResult).toList();

        return new MultipleNodeLogResultsImpl(results);
    }

    /**
     * {@inheritDoc}
     */
    @Override
    @NonNull
    public MultipleNodeStatusProgression getStatusProgression() {
        final List<SingleNodeStatusProgression> statusProgressions =
                nodes.stream().map(Node::getStatusProgression).toList();
        return new MultipleNodeStatusProgressionImpl(statusProgressions);
    }

    /**
     * {@inheritDoc}
     */
    @Override
    @NonNull
    public MultipleNodePcesResults getPcesResults() {
        final List<SingleNodePcesResult> results =
                nodes.stream().map(Node::getPcesResult).toList();
        return new MultipleNodePcesResultsImpl(results);
    }

    /**
     * {@inheritDoc}
     */
    @Override
    public void tick(@NonNull final Instant now) {
        if (state != State.RUNNING) {
            return;
        }

        simulatedNetwork.tick(now);
        transactionGenerator.tick(now, publicNodes);

        // Iteration order over nodes does not need to be deterministic -- nodes are not permitted to communicate with
        // each other during the tick phase, and they run on separate threads to boot.
        CompletableFuture.allOf(nodes.stream()
                        .map(node -> CompletableFuture.runAsync(() -> node.tick(now), executorService))
                        .toArray(CompletableFuture[]::new))
                .join();
    }

    /**
     * Shuts down the network and cleans up resources. Once this method is called, the network cannot be started again.
     * This method is idempotent and can be called multiple times without any side effects.
     *
     * @throws InterruptedException if the thread is interrupted while the network is being destroyed
     */
    public void destroy() throws InterruptedException {
        log.info("Destroying network...");
        transactionGenerator.stop();
        for (final TurtleNode node : nodes) {
            node.destroy();
        }
        executorService.shutdownNow();
    }

    /**
     * Creates a {@link BooleanSupplier} that returns {@code true} if all nodes are in the given {@link PlatformStatus}.
     *
     * @param status the status to check
     * @return the {@link BooleanSupplier}
     */
    private BooleanSupplier allNodesInStatus(@NonNull final PlatformStatus status) {
        return () -> nodes.stream().allMatch(node -> node.platformStatus() == status);
    }

<<<<<<< HEAD
    private void throwIfInState(@NonNull final State expected, @NonNull final String message) {
        if (state == expected) {
            throw new IllegalStateException(message);
=======
    /**
     * Turtle-specific implementation of {@link AsyncNetworkActions}
     */
    private class TurtleAsyncNetworkActions implements AsyncNetworkActions {

        private final Duration timeout;

        private TurtleAsyncNetworkActions(@NonNull final Duration timeout) {
            this.timeout = requireNonNull(timeout);
        }

        /**
         * {@inheritDoc}
         */
        @Override
        public void start() {
            if (state != State.INIT) {
                throw new IllegalStateException("Cannot start the network more than once.");
            }

            log.info("Starting network...");
            state = State.RUNNING;
            for (final TurtleNode node : nodes) {
                node.start();
            }

            transactionGenerator.start();

            log.debug("Waiting for nodes to become active...");
            if (!timeManager.waitForCondition(allNodesInStatus(ACTIVE), timeout)) {
                fail("Timeout while waiting for nodes to become active.");
            }
        }

        /**
         * {@inheritDoc}
         */
        @Override
        public void freeze() {
            if (state != State.RUNNING) {
                throw new IllegalStateException("Can only freeze when the network is running.");
            }

            log.info("Sending freeze transaction...");
            final TurtleTransaction freezeTransaction =
                    TransactionFactory.createFreezeTransaction(timeManager.now().plus(FREEZE_DELAY));
            nodes.getFirst().submitTransaction(freezeTransaction.toByteArray());

            log.debug("Waiting for nodes to freeze...");
            if (!timeManager.waitForCondition(allNodesInStatus(FREEZE_COMPLETE), timeout)) {
                fail("Timeout while waiting for all nodes to freeze.");
            }

            transactionGenerator.stop();
        }

        /**
         * {@inheritDoc}
         */
        @Override
        public void shutdown() throws InterruptedException {
            if (state != State.RUNNING) {
                throw new IllegalStateException("Can only shutdown when the network is running.");
            }

            log.info("Killing nodes immediately...");
            for (final TurtleNode node : nodes) {
                node.killImmediately();
            }

            transactionGenerator.stop();
>>>>>>> 3fe63a33
        }
    }
}<|MERGE_RESOLUTION|>--- conflicted
+++ resolved
@@ -143,26 +143,8 @@
      * {@inheritDoc}
      */
     @Override
-<<<<<<< HEAD
-    public void start(@NonNull final Duration timeout) {
-        throwIfInState(State.RUNNING, "Network is already running.");
-
-        log.info("Starting network...");
-        state = State.RUNNING;
-        for (final TurtleNode node : nodes) {
-            node.start(Duration.ZERO);
-        }
-
-        transactionGenerator.start();
-
-        log.debug("Waiting for nodes to become active...");
-        if (!timeManager.waitForCondition(allNodesInStatus(ACTIVE), timeout)) {
-            fail("Timeout while waiting for nodes to become active.");
-        }
-=======
     public void start() throws InterruptedException {
         withTimeout(DEFAULT_START_TIMEOUT).start();
->>>>>>> 3fe63a33
     }
 
     /**
@@ -187,47 +169,17 @@
      * {@inheritDoc}
      */
     @Override
-<<<<<<< HEAD
-    public void freeze(@NonNull final Duration timeout) {
-        throwIfInState(State.INIT, "Network has not been started yet.");
-        throwIfInState(State.SHUTDOWN, "Network has been shut down.");
-
-        log.info("Sending freeze transaction...");
-        final TurtleTransaction freezeTransaction =
-                TransactionFactory.createFreezeTransaction(timeManager.now().plus(FREEZE_DELAY));
-        nodes.getFirst().submitTransaction(freezeTransaction.toByteArray());
-
-        log.debug("Waiting for nodes to freeze...");
-        if (!timeManager.waitForCondition(allNodesInStatus(FREEZE_COMPLETE), timeout)) {
-            fail("Timeout while waiting for all nodes to freeze.");
-        }
-
-        transactionGenerator.stop();
-=======
     public void freeze() throws InterruptedException {
         withTimeout(DEFAULT_FREEZE_TIMEOUT).freeze();
->>>>>>> 3fe63a33
-    }
-
-    /**
-     * {@inheritDoc}
-     */
-    @Override
-<<<<<<< HEAD
-    public void shutdown(@NonNull final Duration timeout) throws InterruptedException {
-        throwIfInState(State.INIT, "Network has not been started yet.");
-        throwIfInState(State.SHUTDOWN, "Network has already been shut down.");
-
-        log.info("Killing nodes immediately...");
-        for (final TurtleNode node : nodes) {
-            node.killImmediately(Duration.ZERO);
-        }
-        state = State.SHUTDOWN;
-=======
+    }
+
+    /**
+     * {@inheritDoc}
+     */
+    @Override
     public void shutdown() throws InterruptedException {
         withTimeout(DEFAULT_SHUTDOWN_TIMEOUT).shutdown();
     }
->>>>>>> 3fe63a33
 
     /**
      * {@inheritDoc}
@@ -242,27 +194,6 @@
      * {@inheritDoc}
      */
     @Override
-<<<<<<< HEAD
-=======
-    public void resume(@NonNull final Duration timeout) {
-        log.info("Resuming network...");
-        for (final TurtleNode node : nodes) {
-            node.start();
-        }
-
-        transactionGenerator.start();
-
-        log.debug("Waiting for nodes to become active again...");
-        if (!timeManager.waitForCondition(allNodesInStatus(ACTIVE), timeout)) {
-            fail("Timeout while waiting for nodes to become active.");
-        }
-    }
-
-    /**
-     * {@inheritDoc}
-     */
-    @Override
->>>>>>> 3fe63a33
     @NonNull
     public MultipleNodeConsensusResults getConsensusResults() {
         final List<SingleNodeConsensusResult> results =
@@ -349,11 +280,12 @@
         return () -> nodes.stream().allMatch(node -> node.platformStatus() == status);
     }
 
-<<<<<<< HEAD
     private void throwIfInState(@NonNull final State expected, @NonNull final String message) {
         if (state == expected) {
             throw new IllegalStateException(message);
-=======
+        }
+    }
+
     /**
      * Turtle-specific implementation of {@link AsyncNetworkActions}
      */
@@ -370,9 +302,7 @@
          */
         @Override
         public void start() {
-            if (state != State.INIT) {
-                throw new IllegalStateException("Cannot start the network more than once.");
-            }
+            throwIfInState(State.RUNNING, "Network is already running.");
 
             log.info("Starting network...");
             state = State.RUNNING;
@@ -393,9 +323,8 @@
          */
         @Override
         public void freeze() {
-            if (state != State.RUNNING) {
-                throw new IllegalStateException("Can only freeze when the network is running.");
-            }
+            throwIfInState(State.INIT, "Network has not been started yet.");
+            throwIfInState(State.SHUTDOWN, "Network has been shut down.");
 
             log.info("Sending freeze transaction...");
             final TurtleTransaction freezeTransaction =
@@ -415,17 +344,17 @@
          */
         @Override
         public void shutdown() throws InterruptedException {
-            if (state != State.RUNNING) {
-                throw new IllegalStateException("Can only shutdown when the network is running.");
-            }
+            throwIfInState(State.INIT, "Network has not been started yet.");
+            throwIfInState(State.SHUTDOWN, "Network has already been shut down.");
 
             log.info("Killing nodes immediately...");
             for (final TurtleNode node : nodes) {
                 node.killImmediately();
             }
 
+            state = State.SHUTDOWN;
+
             transactionGenerator.stop();
->>>>>>> 3fe63a33
         }
     }
 }