// SPDX-License-Identifier: Apache-2.0
package org.hiero.otter.fixtures.turtle;

import static java.util.Objects.requireNonNull;

import com.hedera.hapi.node.state.roster.Roster;
import com.swirlds.common.test.fixtures.Randotron;
import edu.umd.cs.findbugs.annotations.NonNull;
import java.nio.file.Path;
import java.time.Instant;
import java.util.Map;
import java.util.concurrent.CompletableFuture;
import java.util.concurrent.ExecutorService;
import java.util.concurrent.Executors;
import org.apache.logging.log4j.LogManager;
import org.apache.logging.log4j.Logger;
import org.hiero.consensus.model.node.KeysAndCerts;
import org.hiero.consensus.model.node.NodeId;
<<<<<<< HEAD
=======
import org.hiero.otter.fixtures.InstrumentedNode;
>>>>>>> 8bebb1b5
import org.hiero.otter.fixtures.Network;
import org.hiero.otter.fixtures.TimeManager;
import org.hiero.otter.fixtures.TransactionGenerator;
import org.hiero.otter.fixtures.internal.AbstractNetwork;
import org.hiero.otter.fixtures.internal.AbstractTimeManager.TimeTickReceiver;
import org.hiero.otter.fixtures.internal.network.ConnectionKey;
import org.hiero.otter.fixtures.logging.context.ContextAwareThreadFactory;
import org.hiero.otter.fixtures.logging.context.NodeLoggingContext;
import org.hiero.otter.fixtures.logging.context.NodeLoggingContext.LoggingContextScope;
import org.hiero.otter.fixtures.network.Topology.ConnectionData;
import org.hiero.otter.fixtures.turtle.gossip.SimulatedNetwork;
import org.hiero.otter.fixtures.turtle.logging.TurtleLogging;

/**
 * An implementation of {@link Network} that is based on the Turtle framework.
 */
public class TurtleNetwork extends AbstractNetwork implements TimeTickReceiver {

    private static final Logger log = LogManager.getLogger();

    private final Randotron randotron;
    private final TurtleTimeManager timeManager;
    private final TurtleLogging logging;
    private final Path rootOutputDirectory;
    private final TurtleTransactionGenerator transactionGenerator;
    private final SimulatedNetwork simulatedNetwork;

    private ExecutorService executorService;

    /**
     * Constructor for TurtleNetwork.
     *
     * @param randotron            the random generator
     * @param timeManager          the time manager
     * @param logging              the logging utility
     * @param rootOutputDirectory  the directory where the node output will be stored, like saved state and so on
     * @param transactionGenerator the transaction generator that generates a steady flow of transactions to all nodes
     */
    public TurtleNetwork(
            @NonNull final Randotron randotron,
            @NonNull final TurtleTimeManager timeManager,
            @NonNull final TurtleLogging logging,
            @NonNull final Path rootOutputDirectory,
            @NonNull final TurtleTransactionGenerator transactionGenerator) {
        super(randotron);
        this.randotron = requireNonNull(randotron);
        this.timeManager = requireNonNull(timeManager);
        this.logging = requireNonNull(logging);
        this.rootOutputDirectory = requireNonNull(rootOutputDirectory);
        this.transactionGenerator = requireNonNull(transactionGenerator);
        this.simulatedNetwork = new SimulatedNetwork(randotron);
    }

    /**
     * {@inheritDoc}
     */
    @Override
    @NonNull
    protected TimeManager timeManager() {
        return timeManager;
    }

    /**
     * {@inheritDoc}
     */
    @Override
    @NonNull
    protected TransactionGenerator transactionGenerator() {
        return transactionGenerator;
    }

    /**
     * {@inheritDoc}
     */
    @Override
    protected void onConnectionsChanged(@NonNull final Map<ConnectionKey, ConnectionData> connections) {
        simulatedNetwork.setConnections(connections);
    }

    /**
     * {@inheritDoc}
     */
    @Override
    @NonNull
<<<<<<< HEAD
    private List<TurtleNode> createTurtleNodes(final int count) {
        throwIfInState(State.RUNNING, "Cannot add nodes after the network has been started.");
        throwIfInState(State.SHUTDOWN, "Cannot add nodes after the network has been started.");
        if (!nodes().isEmpty()) {
            throw new UnsupportedOperationException("Adding nodes incrementally is not supported yet.");
        }

        executorService = Executors.newFixedThreadPool(
                Math.min(count, Runtime.getRuntime().availableProcessors()));

        final RandomRosterBuilder rosterBuilder = RandomRosterBuilder.create(randotron)
                .withSize(count)
                .withWeightGenerator(weightGenerator)
                .withRealKeysEnabled(true);
        final Roster roster = rosterBuilder.build();

        simulatedNetwork = new SimulatedNetwork(randotron, roster);

        return roster.rosterEntries().stream()
                .map(entry -> NodeId.of(entry.nodeId()))
                .sorted(Comparator.comparing(NodeId::id))
                .map(nodeId -> createTurtleNode(nodeId, roster, rosterBuilder.getPrivateKeys(nodeId)))
                .toList();
    }

    private TurtleNode createTurtleNode(
            @NonNull final NodeId nodeId, @NonNull final Roster roster, @NonNull final KeysAndCerts privateKeys) {
        final Path outputDir = rootOutputDirectory.resolve("node-" + nodeId.id());
=======
    protected TurtleNode doCreateNode(@NonNull final NodeId nodeId, @NonNull final KeysAndCerts keysAndCerts) {
        simulatedNetwork.addNode(nodeId);
        final Path outputDir = rootOutputDirectory.resolve(NODE_IDENTIFIER_FORMAT.formatted(nodeId.id()));
>>>>>>> 8bebb1b5
        return new TurtleNode(
                randotron, timeManager.time(), nodeId, keysAndCerts, simulatedNetwork, logging, outputDir);
    }

    /**
     * {@inheritDoc}
     */
    @Override
    @NonNull
    protected InstrumentedNode doCreateInstrumentedNode(
            @NonNull final NodeId nodeId, @NonNull final KeysAndCerts keysAndCerts) {
        simulatedNetwork.addNode(nodeId);
        final Path outputDir = rootOutputDirectory.resolve(NODE_IDENTIFIER_FORMAT.formatted(nodeId.id()));
        return new InstrumentedTurtleNode(
                randotron, timeManager.time(), nodeId, keysAndCerts, simulatedNetwork, logging, outputDir);
    }

    /**
     * {@inheritDoc}
     */
    @Override
    protected void preStartHook(@NonNull final Roster roster) {
        final int size = nodes().size();
        executorService = NodeLoggingContext.wrap(Executors.newFixedThreadPool(
                Math.min(size, Runtime.getRuntime().availableProcessors()), new ContextAwareThreadFactory()));
    }

    /**
     * {@inheritDoc}
     */
    @Override
    public void tick(@NonNull final Instant now) {
        if (state != State.RUNNING) {
            return;
        }

        simulatedNetwork.tick(now);
        transactionGenerator.tick(now, nodes());

        // Iteration order over nodes does not need to be deterministic -- nodes are not permitted to communicate with
        // each other during the tick phase, and they run on separate threads to boot.
        CompletableFuture.allOf(nodes().stream()
                        .map(node -> {
                            final TurtleNode turtleNode = (TurtleNode) node;
                            try (final LoggingContextScope ignored = NodeLoggingContext.install(
                                    Long.toString(turtleNode.selfId().id()))) {
                                return CompletableFuture.runAsync(
                                        NodeLoggingContext.wrap(() -> turtleNode.tick(now)), executorService);
                            }
                        })
                        .toArray(CompletableFuture[]::new))
                .join();
    }

    /**
     * Shuts down the network and cleans up resources. Once this method is called, the network cannot be started again.
     * This method is idempotent and can be called multiple times without any side effects.
     */
    void destroy() {
        log.info("Destroying network...");
        transactionGenerator.stop();
        nodes().forEach(node -> ((TurtleNode) node).destroy());
        if (executorService != null) {
            executorService.shutdownNow();
        }
    }
}<|MERGE_RESOLUTION|>--- conflicted
+++ resolved
@@ -16,10 +16,7 @@
 import org.apache.logging.log4j.Logger;
 import org.hiero.consensus.model.node.KeysAndCerts;
 import org.hiero.consensus.model.node.NodeId;
-<<<<<<< HEAD
-=======
 import org.hiero.otter.fixtures.InstrumentedNode;
->>>>>>> 8bebb1b5
 import org.hiero.otter.fixtures.Network;
 import org.hiero.otter.fixtures.TimeManager;
 import org.hiero.otter.fixtures.TransactionGenerator;
@@ -104,40 +101,9 @@
      */
     @Override
     @NonNull
-<<<<<<< HEAD
-    private List<TurtleNode> createTurtleNodes(final int count) {
-        throwIfInState(State.RUNNING, "Cannot add nodes after the network has been started.");
-        throwIfInState(State.SHUTDOWN, "Cannot add nodes after the network has been started.");
-        if (!nodes().isEmpty()) {
-            throw new UnsupportedOperationException("Adding nodes incrementally is not supported yet.");
-        }
-
-        executorService = Executors.newFixedThreadPool(
-                Math.min(count, Runtime.getRuntime().availableProcessors()));
-
-        final RandomRosterBuilder rosterBuilder = RandomRosterBuilder.create(randotron)
-                .withSize(count)
-                .withWeightGenerator(weightGenerator)
-                .withRealKeysEnabled(true);
-        final Roster roster = rosterBuilder.build();
-
-        simulatedNetwork = new SimulatedNetwork(randotron, roster);
-
-        return roster.rosterEntries().stream()
-                .map(entry -> NodeId.of(entry.nodeId()))
-                .sorted(Comparator.comparing(NodeId::id))
-                .map(nodeId -> createTurtleNode(nodeId, roster, rosterBuilder.getPrivateKeys(nodeId)))
-                .toList();
-    }
-
-    private TurtleNode createTurtleNode(
-            @NonNull final NodeId nodeId, @NonNull final Roster roster, @NonNull final KeysAndCerts privateKeys) {
-        final Path outputDir = rootOutputDirectory.resolve("node-" + nodeId.id());
-=======
     protected TurtleNode doCreateNode(@NonNull final NodeId nodeId, @NonNull final KeysAndCerts keysAndCerts) {
         simulatedNetwork.addNode(nodeId);
         final Path outputDir = rootOutputDirectory.resolve(NODE_IDENTIFIER_FORMAT.formatted(nodeId.id()));
->>>>>>> 8bebb1b5
         return new TurtleNode(
                 randotron, timeManager.time(), nodeId, keysAndCerts, simulatedNetwork, logging, outputDir);
     }
