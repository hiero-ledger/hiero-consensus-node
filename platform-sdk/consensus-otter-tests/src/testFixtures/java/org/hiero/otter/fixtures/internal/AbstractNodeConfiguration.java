--- conflicted
+++ resolved
@@ -1,10 +1,7 @@
 // SPDX-License-Identifier: Apache-2.0
 package org.hiero.otter.fixtures.internal;
 
-<<<<<<< HEAD
 import static java.util.Objects.requireNonNull;
-=======
->>>>>>> 88d3f051
 import static org.hiero.otter.fixtures.internal.helpers.Utils.createConfiguration;
 
 import com.swirlds.config.api.Configuration;
@@ -25,12 +22,9 @@
         implements NodeConfiguration<T> {
 
     protected final Map<String, String> overriddenProperties = new HashMap<>();
-<<<<<<< HEAD
+    protected final String outputDirectory;
+
     private final Supplier<LifeCycle> lifecycleSupplier;
-    protected final String outputDirectory;
-=======
-    private final Supplier<AbstractNode.LifeCycle> lifecycleSupplier;
->>>>>>> 88d3f051
 
     /**
      * Constructor for the {@link AbstractNodeConfiguration} class.
@@ -38,15 +32,10 @@
      * @param lifecycleSupplier a supplier that provides the current lifecycle state of the node, used to determine if
      * modifying the configuration is allowed
      */
-<<<<<<< HEAD
     protected AbstractNodeConfiguration(
             @NonNull final Supplier<LifeCycle> lifecycleSupplier, @NonNull final Path outputDirectory) {
         this.lifecycleSupplier = requireNonNull(lifecycleSupplier, "lifecycleSupplier must not be null");
         this.outputDirectory = outputDirectory.toString();
-=======
-    protected AbstractNodeConfiguration(@NonNull final Supplier<AbstractNode.LifeCycle> lifecycleSupplier) {
-        this.lifecycleSupplier = lifecycleSupplier;
->>>>>>> 88d3f051
     }
 
     /**
