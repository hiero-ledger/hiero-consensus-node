--- conflicted
+++ resolved
@@ -17,16 +17,11 @@
 import static org.hiero.otter.fixtures.internal.AbstractNode.LifeCycle.SHUTDOWN;
 import static org.junit.jupiter.api.Assertions.fail;
 
-<<<<<<< HEAD
 import com.hedera.pbj.grpc.client.helidon.PbjGrpcClient;
 import com.hedera.pbj.grpc.client.helidon.PbjGrpcClientConfig;
 import com.hedera.pbj.runtime.grpc.Pipeline;
 import com.hedera.pbj.runtime.grpc.ServiceInterface;
 import com.hedera.pbj.runtime.grpc.ServiceInterface.RequestOptions;
-=======
-import com.google.protobuf.Empty;
-import com.google.protobuf.ProtocolStringList;
->>>>>>> e49d9429
 import com.swirlds.common.config.StateCommonConfig;
 import com.swirlds.config.api.Configuration;
 import edu.umd.cs.findbugs.annotations.NonNull;
@@ -56,16 +51,12 @@
 import org.hiero.otter.fixtures.app.OtterTransaction;
 import org.hiero.otter.fixtures.app.services.consistency.ConsistencyServiceConfig;
 import org.hiero.otter.fixtures.container.proto.ContainerControlServiceInterface;
+import org.hiero.otter.fixtures.container.proto.Empty;
 import org.hiero.otter.fixtures.container.proto.EventMessage;
 import org.hiero.otter.fixtures.container.proto.InitRequest;
 import org.hiero.otter.fixtures.container.proto.KillImmediatelyRequest;
-<<<<<<< HEAD
 import org.hiero.otter.fixtures.container.proto.NodeCommunicationServiceInterface;
-=======
-import org.hiero.otter.fixtures.container.proto.NodeCommunicationServiceGrpc;
-import org.hiero.otter.fixtures.container.proto.NodeCommunicationServiceGrpc.NodeCommunicationServiceStub;
 import org.hiero.otter.fixtures.container.proto.PingResponse;
->>>>>>> e49d9429
 import org.hiero.otter.fixtures.container.proto.PlatformStatusChange;
 import org.hiero.otter.fixtures.container.proto.QuiescenceRequest;
 import org.hiero.otter.fixtures.container.proto.StartRequest;
@@ -286,18 +277,23 @@
 
             final KillImmediatelyRequest request = KillImmediatelyRequest.DEFAULT;
             // Unary call – will throw if server returns an error.
-<<<<<<< HEAD
             // Note: PBJ clients use timeout configured at client creation (60s)
             containerControlClient.KillImmediately(request);
-=======
-            containerControlBlockingStub.withDeadlineAfter(timeout).killImmediately(request);
-            platformStatus = null;
->>>>>>> e49d9429
 
             log.info("Node {} has been killed", selfId);
         } catch (final Exception e) {
             fail("Failed to kill node %d immediately".formatted(selfId.id()), e);
         }
+    }
+
+    @Override
+    public boolean isAlive() {
+        final PingResponse response = containerControlClient.NodePing(Empty.DEFAULT);
+        if (!response.alive()) {
+            lifeCycle = SHUTDOWN;
+            platformStatus = null;
+        }
+        return response.alive();
     }
 
     /**
@@ -365,20 +361,6 @@
         } catch (final Exception e) {
             fail("Failed to submit transaction to node %d".formatted(selfId.id()), e);
         }
-    }
-
-    /**
-     * {@inheritDoc}
-     */
-    @Override
-    public boolean isAlive() {
-        final PingResponse response =
-                containerControlBlockingStub.nodePing(Empty.newBuilder().build());
-        if (!response.getAlive()) {
-            lifeCycle = SHUTDOWN;
-            platformStatus = null;
-        }
-        return response.getAlive();
     }
 
     /**
