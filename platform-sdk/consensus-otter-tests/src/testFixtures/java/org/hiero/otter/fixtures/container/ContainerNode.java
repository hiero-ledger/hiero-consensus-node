// SPDX-License-Identifier: Apache-2.0
package org.hiero.otter.fixtures.container;

import static com.swirlds.platform.event.preconsensus.PcesUtilities.getDatabaseDirectory;
import static java.util.Objects.requireNonNull;
import static org.hiero.otter.fixtures.container.ContainerImage.CONTROL_PORT;
import static org.hiero.otter.fixtures.internal.AbstractNode.LifeCycle.DESTROYED;
import static org.hiero.otter.fixtures.internal.AbstractNode.LifeCycle.INIT;
import static org.hiero.otter.fixtures.internal.AbstractNode.LifeCycle.RUNNING;
import static org.hiero.otter.fixtures.internal.AbstractNode.LifeCycle.SHUTDOWN;
import static org.junit.jupiter.api.Assertions.fail;

import com.google.protobuf.ByteString;
import com.google.protobuf.ProtocolStringList;
import com.hedera.hapi.node.state.roster.Roster;
import com.hedera.hapi.node.state.roster.RosterEntry;
import com.hedera.hapi.platform.state.NodeId;
import com.swirlds.common.config.StateCommonConfig;
import com.swirlds.config.api.Configuration;
import edu.umd.cs.findbugs.annotations.NonNull;
import io.grpc.ManagedChannel;
import io.grpc.ManagedChannelBuilder;
import io.grpc.Status.Code;
import io.grpc.StatusRuntimeException;
import io.grpc.stub.StreamObserver;
import java.io.IOException;
import java.io.UncheckedIOException;
import java.nio.file.Files;
import java.nio.file.Path;
import java.time.Duration;
import java.time.Instant;
import java.util.List;
import java.util.Set;
import java.util.concurrent.BlockingQueue;
import java.util.concurrent.CopyOnWriteArrayList;
import java.util.concurrent.LinkedBlockingQueue;
import org.apache.logging.log4j.LogManager;
import org.apache.logging.log4j.Logger;
import org.hiero.consensus.model.node.KeysAndCerts;
import org.hiero.consensus.model.status.PlatformStatus;
import org.hiero.otter.fixtures.AsyncNodeActions;
import org.hiero.otter.fixtures.KeysAndCertsConverter;
import org.hiero.otter.fixtures.Node;
import org.hiero.otter.fixtures.NodeConfiguration;
import org.hiero.otter.fixtures.ProtobufConverter;
import org.hiero.otter.fixtures.container.proto.EventMessage;
import org.hiero.otter.fixtures.container.proto.InitRequest;
import org.hiero.otter.fixtures.container.proto.KillImmediatelyRequest;
import org.hiero.otter.fixtures.container.proto.PlatformStatusChange;
import org.hiero.otter.fixtures.container.proto.StartRequest;
import org.hiero.otter.fixtures.container.proto.SyntheticBottleneckRequest;
import org.hiero.otter.fixtures.container.proto.TestControlGrpc;
import org.hiero.otter.fixtures.container.proto.TestControlGrpc.TestControlStub;
import org.hiero.otter.fixtures.container.proto.TransactionRequest;
import org.hiero.otter.fixtures.container.proto.TransactionRequestAnswer;
import org.hiero.otter.fixtures.internal.AbstractNode;
import org.hiero.otter.fixtures.internal.AbstractTimeManager.TimeTickReceiver;
import org.hiero.otter.fixtures.internal.result.NodeResultsCollector;
import org.hiero.otter.fixtures.internal.result.SingleNodeLogResultImpl;
import org.hiero.otter.fixtures.internal.result.SingleNodeMarkerFileResultImpl;
import org.hiero.otter.fixtures.internal.result.SingleNodePcesResultImpl;
import org.hiero.otter.fixtures.internal.result.SingleNodeReconnectResultImpl;
import org.hiero.otter.fixtures.logging.LogConfigBuilder;
import org.hiero.otter.fixtures.logging.StructuredLog;
import org.hiero.otter.fixtures.result.SingleNodeConsensusResult;
import org.hiero.otter.fixtures.result.SingleNodeLogResult;
import org.hiero.otter.fixtures.result.SingleNodeMarkerFileResult;
import org.hiero.otter.fixtures.result.SingleNodePcesResult;
import org.hiero.otter.fixtures.result.SingleNodePlatformStatusResult;
import org.hiero.otter.fixtures.result.SingleNodeReconnectResult;
import org.jetbrains.annotations.NotNull;
import org.testcontainers.containers.Network;
import org.testcontainers.images.builder.ImageFromDockerfile;

/**
 * Implementation of {@link Node} for a container environment.
 */
public class ContainerNode extends AbstractNode implements Node, TimeTickReceiver {

    private static final Logger log = LogManager.getLogger();

    public static final int GOSSIP_PORT = 5777;
    private static final Duration DEFAULT_TIMEOUT = Duration.ofMinutes(1);

    private final ContainerImage container;
    private final Path mountedDir;
    private final Roster roster;
    private final KeysAndCerts keysAndCerts;
    private final ManagedChannel channel;
    private final TestControlGrpc.TestControlBlockingStub blockingStub;
    private final AsyncNodeActions defaultAsyncAction = withTimeout(DEFAULT_TIMEOUT);
    private final ContainerNodeConfiguration nodeConfiguration;
    private final NodeResultsCollector resultsCollector;
    private final List<StructuredLog> receivedLogs = new CopyOnWriteArrayList<>();
    private final BlockingQueue<EventMessage> receivedEvents = new LinkedBlockingQueue<>();

    /**
     * Constructor for the {@link ContainerNode} class.
     *
     * @param selfId the unique identifier for this node
     * @param roster the roster of the network
     * @param keysAndCerts the keys for the node
     * @param network the network this node is part of
     * @param dockerImage the Docker image to use for this node
     * @param outputDirectory the directory where the node's output will be stored
     */
    public ContainerNode(
            @NonNull final NodeId selfId,
            @NonNull final Roster roster,
            @NonNull final KeysAndCerts keysAndCerts,
            @NonNull final Network network,
            @NonNull final ImageFromDockerfile dockerImage,
            @NonNull final Path outputDirectory) {
        super(selfId, getWeight(roster, selfId));

        LogConfigBuilder.configureTest();
        this.roster = requireNonNull(roster, "roster must not be null");
        this.keysAndCerts = requireNonNull(keysAndCerts, "keysAndCerts must not be null");
        this.mountedDir = requireNonNull(outputDirectory, "outputDirectory must not be null");

        this.resultsCollector = new NodeResultsCollector(selfId);
        this.nodeConfiguration = new ContainerNodeConfiguration(() -> lifeCycle);

        final String savedStateDirectory = nodeConfiguration
                .current()
                .getConfigData(StateCommonConfig.class)
                .savedStateDirectory()
                .toString();

        container = new ContainerImage(dockerImage, network, selfId, outputDirectory, savedStateDirectory);
        container.start();
        channel = ManagedChannelBuilder.forAddress(container.getHost(), container.getMappedPort(CONTROL_PORT))
                .maxInboundMessageSize(32 * 1024 * 1024)
                .usePlaintext()
                .build();

        blockingStub = TestControlGrpc.newBlockingStub(channel);

        final InitRequest initRequest = InitRequest.newBuilder()
                .setSelfId(ProtobufConverter.fromPbj(selfId))
                .build();
        //noinspection ResultOfMethodCallIgnored
        blockingStub.init(initRequest);
    }

    private static long getWeight(@NonNull final Roster roster, @NonNull final NodeId selfId) {
        return roster.rosterEntries().stream()
                .filter(entry -> entry.nodeId() == selfId.id())
                .findFirst()
                .map(RosterEntry::weight)
                .orElseThrow(() -> new IllegalArgumentException("Node ID not found in roster"));
    }

    /**
     * {@inheritDoc}
     */
    @Override
    public void killImmediately() throws InterruptedException {
        defaultAsyncAction.killImmediately();
    }

    @Override
    public void startSyntheticBottleneck(@NonNull final Duration delayPerRound) {
        defaultAsyncAction.startSyntheticBottleneck(delayPerRound);
    }

    @Override
    public void stopSyntheticBottleneck() {
        defaultAsyncAction.stopSyntheticBottleneck();
    }

    /**
     * {@inheritDoc}
     */
    @Override
    public void start() {
        defaultAsyncAction.start();
    }

    /**
     * {@inheritDoc}
     */
    @Override
    public AsyncNodeActions withTimeout(@NonNull final Duration timeout) {
        return new ContainerAsyncNodeActions(timeout);
    }

    /**
     * {@inheritDoc}
     */
    @Override
    public void submitTransaction(@NonNull final byte[] transaction) {
        throwIfIn(INIT, "Node has not been started yet.");
        throwIfIn(SHUTDOWN, "Node has been shut down.");
        throwIfIn(DESTROYED, "Node has been destroyed.");

        try {
            final TransactionRequest request = TransactionRequest.newBuilder()
                    .setPayload(ByteString.copyFrom(transaction))
                    .build();

            final TransactionRequestAnswer answer = blockingStub.submitTransaction(request);
            if (!answer.getResult()) {
                fail("Failed to submit transaction for node %d.".formatted(selfId.id()));
            }
        } catch (final Exception e) {
            fail("Failed to submit transaction to node %d".formatted(selfId.id()), e);
        }
    }

    /**
     * {@inheritDoc}
     */
    @Override
    @NonNull
    public NodeConfiguration<?> configuration() {
        return nodeConfiguration;
    }

    /**
     * {@inheritDoc}
     */
    @Override
    @NonNull
    public SingleNodeConsensusResult newConsensusResult() {
        return resultsCollector.getConsensusResult();
    }

    /**
     * {@inheritDoc}
     */
    @Override
    @NonNull
    public SingleNodeLogResult newLogResult() {
        return new SingleNodeLogResultImpl(selfId, Set.of());
    }

    /**
     * {@inheritDoc}
     */
    @Override
    @NonNull
    public SingleNodePlatformStatusResult newPlatformStatusResult() {
        return resultsCollector.getStatusProgression();
    }

    /**
     * {@inheritDoc}
     */
    @Override
    @NonNull
    public SingleNodePcesResult newPcesResult() {
        throwIfNotIn(SHUTDOWN, "Node must be in the shutdown state to retrieve PCES results.");

        final Configuration configuration = nodeConfiguration.current();
        try {
            final Path databaseDirectory =
                    getDatabaseDirectory(configuration, org.hiero.consensus.model.node.NodeId.of(selfId.id()));
            final Path pcesDirectory = mountedDir.resolve(databaseDirectory);
            return new SingleNodePcesResultImpl(selfId, nodeConfiguration.current(), pcesDirectory);
        } catch (final IOException e) {
            throw new UncheckedIOException("Failed to resolve directory of PCES files", e);
        }
    }

    /**
     * {@inheritDoc}
     */
    @Override
    @NonNull
    public @NotNull SingleNodeReconnectResult newReconnectResult() {
        return new SingleNodeReconnectResultImpl(selfId, newPlatformStatusResult(), newLogResult());
    }

    /**
     * {@inheritDoc}
     */
    @Override
    @NonNull
    public SingleNodeMarkerFileResult newMarkerFileResult() {
        return new SingleNodeMarkerFileResultImpl(resultsCollector);
    }

    /**
     * Shuts down the container and cleans up resources. Once this method is called, the node cannot be started again
     * and no more data can be retrieved. This method is idempotent and can be called multiple times without any side
     * effects.
     */
    // ignoring the Empty answer from destroyContainer
<<<<<<< HEAD
    void destroy() {
        try {
            // copy logs from container to the local filesystem
            final Path logPath = Path.of("build", "container", "node-" + selfId.id());
            Files.createDirectories(logPath);
            Files.deleteIfExists(logPath.resolve("swirlds.log"));
            container.copyFileFromContainer("logs/swirlds.log", logPath + "/swirlds.log");
            Files.deleteIfExists(logPath.resolve("swirlds-hashstream.log"));
            container.copyFileFromContainer("logs/swirlds-hashstream.log", logPath + "/swirlds-hashstream.log");
        } catch (final IOException e) {
            throw new UncheckedIOException("Failed to copy logs from container", e);
        }
=======
    void destroy() throws IOException {
        // copy logs from container to the local filesystem
        final Path logPath = Path.of("build", "container", "node-" + selfId.id(), "output");
        Files.createDirectories(logPath.resolve("swirlds-hashstream"));

        container.copyFileFromContainer(
                "output/swirlds.log", logPath.resolve("swirlds.log").toString());
        container.copyFileFromContainer(
                "output/swirlds-hashstream/swirlds-hashstream.log",
                logPath.resolve("swirlds-hashstream/swirlds-hashstream.log").toString());
>>>>>>> df927b30

        if (lifeCycle == RUNNING) {
            log.info("Destroying container of node {}...", selfId);
            channel.shutdownNow();
            container.stop();
        }
        resultsCollector.destroy();
        platformStatus = null;
        lifeCycle = DESTROYED;
    }

    @Override
    public void tick(@NonNull final Instant now) {
        EventMessage event;
        while ((event = receivedEvents.poll()) != null) {
            switch (event.getEventCase()) {
                case LOG_ENTRY -> receivedLogs.add(ProtobufConverter.toPlatform(event.getLogEntry()));
                case PLATFORM_STATUS_CHANGE -> handlePlatformChange(event);
                case CONSENSUS_ROUNDS ->
                    resultsCollector.addConsensusRounds(ProtobufConverter.toPbj(event.getConsensusRounds()));
                case MARKER_FILE_ADDED -> {
                    final ProtocolStringList markerFiles =
                            event.getMarkerFileAdded().getMarkerFileNameList();
                    log.info("Received marker file event from {}: {}", selfId, markerFiles);
                    resultsCollector.addMarkerFiles(markerFiles);
                }
                default -> log.warn("Received unexpected event: {}", event);
            }
        }
    }

    /**
     * Container-specific implementation of {@link AsyncNodeActions}.
     */
    private class ContainerAsyncNodeActions implements AsyncNodeActions {

        private final Duration timeout;

        /**
         * Constructor for the {@link ContainerAsyncNodeActions} class.
         *
         * @param timeout the duration to wait for actions to complete
         */
        public ContainerAsyncNodeActions(@NonNull final Duration timeout) {
            this.timeout = timeout;
        }

        /**
         * {@inheritDoc}
         */
        @Override
        public void start() {
            throwIfIn(LifeCycle.RUNNING, "Node has already been started.");
            throwIfIn(LifeCycle.DESTROYED, "Node has already been destroyed.");

            log.info("Starting node {}...", selfId);

            final StartRequest startRequest = StartRequest.newBuilder()
                    .setRoster(ProtobufConverter.fromPbj(roster))
                    .setKeysAndCerts(KeysAndCertsConverter.toProto(keysAndCerts))
                    .setVersion(ProtobufConverter.fromPbj(version))
                    .putAllOverriddenProperties(nodeConfiguration.overriddenProperties())
                    .build();

            final TestControlStub stub = TestControlGrpc.newStub(channel);
            stub.start(startRequest, new StreamObserver<>() {
                @Override
                public void onNext(final EventMessage value) {
                    receivedEvents.add(value);
                }

                @Override
                public void onError(@NonNull final Throwable error) {
                    /*
                     * After a call to killImmediately() the server forcibly closes the stream and the
                     * client receives an INTERNAL error. This is expected and must *not* fail the test.
                     * Only report unexpected errors that occur while the node is still running.
                     */
                    if ((lifeCycle == RUNNING) && !isExpectedError(error)) {
                        final String message = String.format("gRPC error from node %s", selfId);
                        fail(message, error);
                    }
                }

                private static boolean isExpectedError(final @NonNull Throwable error) {
                    if (error instanceof final StatusRuntimeException sre) {
                        final Code code = sre.getStatus().getCode();
                        return code == Code.UNAVAILABLE || code == Code.CANCELLED || code == Code.INTERNAL;
                    }
                    return false;
                }

                @Override
                public void onCompleted() {
                    if (lifeCycle != DESTROYED && lifeCycle != SHUTDOWN) {
                        fail("Node " + selfId + " has closed the connection while running the test");
                    }
                }
            });

            lifeCycle = RUNNING;
        }

        /**
         * {@inheritDoc}
         */
        @Override
        @SuppressWarnings("ResultOfMethodCallIgnored") // ignoring the Empty answer from killImmediately
        public void killImmediately() {
            log.info("Killing node {} immediately...", selfId);
            try {
                // Mark the node as shutting down *before* sending the request to avoid race
                // conditions with the stream observer receiving an error.
                lifeCycle = SHUTDOWN;

                final KillImmediatelyRequest request = KillImmediatelyRequest.getDefaultInstance();
                // Unary call – will throw if server returns an error.
                blockingStub.killImmediately(request);
            } catch (final Exception e) {
                fail("Failed to kill node %d immediately".formatted(selfId.id()), e);
            }
        }

        /**
         * {@inheritDoc}
         */
        @Override
        @SuppressWarnings("ResultOfMethodCallIgnored") // ignoring the Empty answer from killImmediately
        public void startSyntheticBottleneck(@NonNull final Duration delayPerRound) {
            log.info("Starting synthetic bottleneck on node {}", selfId);
            //noinspection ResultOfMethodCallIgnored
            blockingStub.syntheticBottleneckUpdate(SyntheticBottleneckRequest.newBuilder()
                    .setSleepMillisPerRound(delayPerRound.toMillis())
                    .build());
        }

        /**
         * {@inheritDoc}
         */
        @Override
        @SuppressWarnings("ResultOfMethodCallIgnored") // ignoring the Empty answer from killImmediately
        public void stopSyntheticBottleneck() {
            log.info("Stopping synthetic bottleneck on node {}", selfId);
            //noinspection ResultOfMethodCallIgnored
            blockingStub.syntheticBottleneckUpdate(SyntheticBottleneckRequest.newBuilder()
                    .setSleepMillisPerRound(0)
                    .build());
        }
    }

    private void handlePlatformChange(@NonNull final EventMessage value) {
        final PlatformStatusChange change = value.getPlatformStatusChange();
        final String statusName = change.getNewStatus();
        log.info("Received platform status change from {}: {}", selfId, statusName);
        try {
            final PlatformStatus newStatus = PlatformStatus.valueOf(statusName);
            platformStatus = newStatus;
            resultsCollector.addPlatformStatus(newStatus);
        } catch (final IllegalArgumentException e) {
            log.warn("Received unknown platform status: {}", statusName);
        }
    }
}<|MERGE_RESOLUTION|>--- conflicted
+++ resolved
@@ -287,31 +287,20 @@
      * effects.
      */
     // ignoring the Empty answer from destroyContainer
-<<<<<<< HEAD
     void destroy() {
         try {
             // copy logs from container to the local filesystem
-            final Path logPath = Path.of("build", "container", "node-" + selfId.id());
-            Files.createDirectories(logPath);
-            Files.deleteIfExists(logPath.resolve("swirlds.log"));
-            container.copyFileFromContainer("logs/swirlds.log", logPath + "/swirlds.log");
-            Files.deleteIfExists(logPath.resolve("swirlds-hashstream.log"));
-            container.copyFileFromContainer("logs/swirlds-hashstream.log", logPath + "/swirlds-hashstream.log");
+            final Path logPath = Path.of("build", "container", "node-" + selfId.id(), "output");
+            Files.createDirectories(logPath.resolve("swirlds-hashstream"));
+
+            container.copyFileFromContainer(
+                    "output/swirlds.log", logPath.resolve("swirlds.log").toString());
+            container.copyFileFromContainer(
+                    "output/swirlds-hashstream/swirlds-hashstream.log",
+                    logPath.resolve("swirlds-hashstream/swirlds-hashstream.log").toString());
         } catch (final IOException e) {
             throw new UncheckedIOException("Failed to copy logs from container", e);
         }
-=======
-    void destroy() throws IOException {
-        // copy logs from container to the local filesystem
-        final Path logPath = Path.of("build", "container", "node-" + selfId.id(), "output");
-        Files.createDirectories(logPath.resolve("swirlds-hashstream"));
-
-        container.copyFileFromContainer(
-                "output/swirlds.log", logPath.resolve("swirlds.log").toString());
-        container.copyFileFromContainer(
-                "output/swirlds-hashstream/swirlds-hashstream.log",
-                logPath.resolve("swirlds-hashstream/swirlds-hashstream.log").toString());
->>>>>>> df927b30
 
         if (lifeCycle == RUNNING) {
             log.info("Destroying container of node {}...", selfId);
