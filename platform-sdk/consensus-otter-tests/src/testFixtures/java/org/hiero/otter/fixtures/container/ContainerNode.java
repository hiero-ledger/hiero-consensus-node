--- conflicted
+++ resolved
@@ -87,11 +87,7 @@
             @NonNull final KeysAndCerts keysAndCerts,
             @NonNull final Network network,
             @NonNull final ImageFromDockerfile dockerImage) {
-<<<<<<< HEAD
-        super(selfId, roster);
-=======
         super(selfId, getWeight(roster, selfId));
->>>>>>> 0aad2fea
         this.roster = requireNonNull(roster, "roster must not be null");
         this.keysAndCerts = requireNonNull(keysAndCerts, "keysAndCerts must not be null");
 
