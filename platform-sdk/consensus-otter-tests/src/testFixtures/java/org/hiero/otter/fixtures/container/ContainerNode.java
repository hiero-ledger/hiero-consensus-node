// SPDX-License-Identifier: Apache-2.0
package org.hiero.otter.fixtures.container;

import static com.swirlds.platform.event.preconsensus.PcesUtilities.getDatabaseDirectory;
import static java.util.Objects.requireNonNull;
import static org.hiero.otter.fixtures.container.ContainerImage.CONTROL_PORT;
import static org.hiero.otter.fixtures.internal.AbstractNode.LifeCycle.DESTROYED;
import static org.hiero.otter.fixtures.internal.AbstractNode.LifeCycle.INIT;
import static org.hiero.otter.fixtures.internal.AbstractNode.LifeCycle.RUNNING;
import static org.hiero.otter.fixtures.internal.AbstractNode.LifeCycle.SHUTDOWN;
import static org.junit.jupiter.api.Assertions.fail;

import com.google.protobuf.ByteString;
import com.hedera.hapi.node.state.roster.Roster;
import com.hedera.hapi.node.state.roster.RosterEntry;
import com.hedera.hapi.platform.state.NodeId;
import com.swirlds.common.config.StateCommonConfig;
import com.swirlds.config.api.Configuration;
import edu.umd.cs.findbugs.annotations.NonNull;
import io.grpc.ManagedChannel;
import io.grpc.ManagedChannelBuilder;
import io.grpc.Status.Code;
import io.grpc.StatusRuntimeException;
import io.grpc.stub.StreamObserver;
import java.io.IOException;
<<<<<<< HEAD
import java.io.UncheckedIOException;
=======
import java.nio.file.Files;
>>>>>>> 1c45b5cc
import java.nio.file.Path;
import java.time.Duration;
import java.util.List;
import java.util.Set;
import java.util.concurrent.CopyOnWriteArrayList;
import org.apache.logging.log4j.LogManager;
import org.apache.logging.log4j.Logger;
import org.hiero.consensus.model.node.KeysAndCerts;
import org.hiero.consensus.model.status.PlatformStatus;
import org.hiero.otter.fixtures.AsyncNodeActions;
import org.hiero.otter.fixtures.KeysAndCertsConverter;
import org.hiero.otter.fixtures.Node;
import org.hiero.otter.fixtures.NodeConfiguration;
import org.hiero.otter.fixtures.ProtobufConverter;
import org.hiero.otter.fixtures.container.proto.EventMessage;
import org.hiero.otter.fixtures.container.proto.InitRequest;
import org.hiero.otter.fixtures.container.proto.KillImmediatelyRequest;
import org.hiero.otter.fixtures.container.proto.PlatformStatusChange;
import org.hiero.otter.fixtures.container.proto.StartRequest;
import org.hiero.otter.fixtures.container.proto.SyntheticBottleneckRequest;
import org.hiero.otter.fixtures.container.proto.TestControlGrpc;
import org.hiero.otter.fixtures.container.proto.TestControlGrpc.TestControlStub;
import org.hiero.otter.fixtures.container.proto.TransactionRequest;
import org.hiero.otter.fixtures.container.proto.TransactionRequestAnswer;
import org.hiero.otter.fixtures.internal.AbstractNode;
import org.hiero.otter.fixtures.internal.result.NodeResultsCollector;
import org.hiero.otter.fixtures.internal.result.SingleNodeLogResultImpl;
import org.hiero.otter.fixtures.internal.result.SingleNodePcesResultImpl;
import org.hiero.otter.fixtures.internal.result.SingleNodeReconnectResultImpl;
import org.hiero.otter.fixtures.logging.StructuredLog;
import org.hiero.otter.fixtures.result.SingleNodeConsensusResult;
import org.hiero.otter.fixtures.result.SingleNodeLogResult;
import org.hiero.otter.fixtures.result.SingleNodePcesResult;
import org.hiero.otter.fixtures.result.SingleNodePlatformStatusResults;
import org.hiero.otter.fixtures.result.SingleNodeReconnectResult;
import org.jetbrains.annotations.NotNull;
import org.testcontainers.containers.Network;
import org.testcontainers.images.builder.ImageFromDockerfile;

/**
 * Implementation of {@link Node} for a container environment.
 */
public class ContainerNode extends AbstractNode implements Node {

    private static final Logger log = LogManager.getLogger();

    public static final int GOSSIP_PORT = 5777;
    private static final Duration DEFAULT_TIMEOUT = Duration.ofMinutes(1);

    private final ContainerImage container;
    private final Path mountedDir;
    private final Roster roster;
    private final KeysAndCerts keysAndCerts;
    private final ManagedChannel channel;
    private final TestControlGrpc.TestControlBlockingStub blockingStub;
    private final AsyncNodeActions defaultAsyncAction = withTimeout(DEFAULT_TIMEOUT);
    private final ContainerNodeConfiguration nodeConfiguration;
    private final NodeResultsCollector resultsCollector;
    private final List<StructuredLog> receivedLogs = new CopyOnWriteArrayList<>();

    /**
     * Constructor for the {@link ContainerNode} class.
     *
     * @param selfId the unique identifier for this node
     * @param roster the roster of the network
     * @param keysAndCerts the keys for the node
     * @param network the network this node is part of
     * @param dockerImage the Docker image to use for this node
     */
    public ContainerNode(
            @NonNull final NodeId selfId,
            @NonNull final Roster roster,
            @NonNull final KeysAndCerts keysAndCerts,
            @NonNull final Network network,
            @NonNull final ImageFromDockerfile dockerImage,
            @NonNull final Path outputDirectory) {
        super(selfId, getWeight(roster, selfId));
        this.roster = requireNonNull(roster, "roster must not be null");
        this.keysAndCerts = requireNonNull(keysAndCerts, "keysAndCerts must not be null");
        this.mountedDir = requireNonNull(outputDirectory, "outputDirectory must not be null");

        this.resultsCollector = new NodeResultsCollector(selfId);
        this.nodeConfiguration = new ContainerNodeConfiguration(() -> lifeCycle, outputDirectory);

        final String savedStateDirectory = nodeConfiguration
                .current()
                .getConfigData(StateCommonConfig.class)
                .savedStateDirectory()
                .toString();

        //noinspection resource
        container = new ContainerImage(dockerImage, network, selfId, outputDirectory, savedStateDirectory);
        container.start();
        channel = ManagedChannelBuilder.forAddress(container.getHost(), container.getMappedPort(CONTROL_PORT))
                .maxInboundMessageSize(32 * 1024 * 1024)
                .usePlaintext()
                .build();

        blockingStub = TestControlGrpc.newBlockingStub(channel);

        final InitRequest initRequest = InitRequest.newBuilder()
                .setSelfId(ProtobufConverter.fromPbj(selfId))
                .build();
        //noinspection ResultOfMethodCallIgnored
        blockingStub.init(initRequest);
    }

    private static long getWeight(@NonNull final Roster roster, @NonNull final NodeId selfId) {
        return roster.rosterEntries().stream()
                .filter(entry -> entry.nodeId() == selfId.id())
                .findFirst()
                .map(RosterEntry::weight)
                .orElseThrow(() -> new IllegalArgumentException("Node ID not found in roster"));
    }

    /**
     * {@inheritDoc}
     */
    @Override
    public void killImmediately() throws InterruptedException {
        defaultAsyncAction.killImmediately();
    }

    @Override
    public void startSyntheticBottleneck(@NonNull final Duration delayPerRound) {
        defaultAsyncAction.startSyntheticBottleneck(delayPerRound);
    }

    @Override
    public void stopSyntheticBottleneck() {
        defaultAsyncAction.stopSyntheticBottleneck();
    }

    /**
     * {@inheritDoc}
     */
    @Override
    public void start() {
        defaultAsyncAction.start();
    }

    /**
     * {@inheritDoc}
     */
    @Override
    public AsyncNodeActions withTimeout(@NonNull final Duration timeout) {
        return new ContainerAsyncNodeActions(timeout);
    }

    /**
     * {@inheritDoc}
     */
    @Override
    public void submitTransaction(@NonNull final byte[] transaction) {
        throwIfIn(INIT, "Node has not been started yet.");
        throwIfIn(SHUTDOWN, "Node has been shut down.");
        throwIfIn(DESTROYED, "Node has been destroyed.");

        try {
            final TransactionRequest request = TransactionRequest.newBuilder()
                    .setPayload(ByteString.copyFrom(transaction))
                    .build();

            final TransactionRequestAnswer answer = blockingStub.submitTransaction(request);
            if (!answer.getResult()) {
                fail("Failed to submit transaction for node %d.".formatted(selfId.id()));
            }
        } catch (final Exception e) {
            fail("Failed to submit transaction to node %d".formatted(selfId.id()), e);
        }
    }

    /**
     * {@inheritDoc}
     */
    @Override
    @NonNull
    public NodeConfiguration<?> configuration() {
        return nodeConfiguration;
    }

    /**
     * {@inheritDoc}
     */
    @Override
    @NonNull
    public SingleNodeConsensusResult getConsensusResult() {
        return resultsCollector.getConsensusResult();
    }

    /**
     * {@inheritDoc}
     */
    @Override
    @NonNull
    public SingleNodeLogResult getLogResult() {
        return new SingleNodeLogResultImpl(selfId, Set.of());
    }

    /**
     * {@inheritDoc}
     */
    @Override
    @NonNull
    public SingleNodePlatformStatusResults getPlatformStatusResults() {
        return resultsCollector.getStatusProgression();
    }

    /**
     * {@inheritDoc}
     */
    @Override
    @NonNull
    public SingleNodePcesResult getPcesResult() {
        throwIfNotIn(SHUTDOWN, "Node must be in the shutdown state to retrieve PCES results.");

        final Configuration configuration = nodeConfiguration.current();
        try {
            final Path databaseDirectory =
                    getDatabaseDirectory(configuration, org.hiero.consensus.model.node.NodeId.of(selfId.id()));
            final Path pcesDirectory = mountedDir.resolve(databaseDirectory);
            return new SingleNodePcesResultImpl(selfId, nodeConfiguration.current(), pcesDirectory);
        } catch (final IOException e) {
            throw new UncheckedIOException("Failed to resolve directory of PCES files", e);
        }
    }

    /**
     * {@inheritDoc}
     */
    @Override
    @NonNull
    public @NotNull SingleNodeReconnectResult getReconnectResults() {
        return new SingleNodeReconnectResultImpl(selfId, getPlatformStatusResults(), getLogResult());
    }

    /**
     * Shuts down the container and cleans up resources. Once this method is called, the node cannot be started again
     * and no more data can be retrieved. This method is idempotent and can be called multiple times without any side
     * effects.
     */
<<<<<<< HEAD
    // ignoring the Empty answer from destroyContainer
    void destroy() {
=======
    void destroy() throws IOException {
        // copy logs from container to the local filesystem
        final Path logPath = Path.of("build", "container", "node-" + selfId.id());
        Files.createDirectories(logPath);
        Files.deleteIfExists(logPath.resolve("swirlds.log"));
        container.copyFileFromContainer("logs/swirlds.log", logPath + "/swirlds.log");
        Files.deleteIfExists(logPath.resolve("swirlds-hashstream.log"));
        container.copyFileFromContainer("logs/swirlds-hashstream.log", logPath + "/swirlds-hashstream.log");

>>>>>>> 1c45b5cc
        if (lifeCycle == RUNNING) {
            log.info("Destroying container of node {}...", selfId);
            channel.shutdownNow();
            container.stop();
        }
        resultsCollector.destroy();
        platformStatus = null;
        lifeCycle = DESTROYED;
    }

    /**
     * Container-specific implementation of {@link AsyncNodeActions}.
     */
    private class ContainerAsyncNodeActions implements AsyncNodeActions {

        private final Duration timeout;

        /**
         * Constructor for the {@link ContainerAsyncNodeActions} class.
         *
         * @param timeout the duration to wait for actions to complete
         */
        public ContainerAsyncNodeActions(@NonNull final Duration timeout) {
            this.timeout = timeout;
        }

        /**
         * {@inheritDoc}
         */
        @Override
        public void start() {
            throwIfIn(LifeCycle.RUNNING, "Node has already been started.");
            throwIfIn(LifeCycle.DESTROYED, "Node has already been destroyed.");

            log.info("Starting node {}...", selfId);

            final StartRequest startRequest = StartRequest.newBuilder()
                    .setRoster(ProtobufConverter.fromPbj(roster))
                    .setKeysAndCerts(KeysAndCertsConverter.toProto(keysAndCerts))
                    .setVersion(ProtobufConverter.fromPbj(version))
                    .putAllOverriddenProperties(nodeConfiguration.overriddenProperties())
                    .build();

            final TestControlStub stub = TestControlGrpc.newStub(channel);
            stub.start(startRequest, new StreamObserver<>() {
                @Override
                public void onNext(final EventMessage value) {
                    switch (value.getEventCase()) {
                        case PLATFORM_STATUS_CHANGE -> handlePlatformChange(value);
                        case LOG_ENTRY -> receivedLogs.add(ProtobufConverter.toPlatform(value.getLogEntry()));
                        case CONSENSUS_ROUNDS ->
                            resultsCollector.addConsensusRounds(ProtobufConverter.toPbj(value.getConsensusRounds()));
                        default -> {
                            final String message = String.format(
                                    "Received unknown message type from node %s: %s", selfId, value.getEventCase());
                            throw new RuntimeException(message);
                        }
                    }
                }

                @Override
                public void onError(@NonNull final Throwable error) {
                    /*
                     * After a call to killImmediately() the server forcibly closes the stream and the
                     * client receives an INTERNAL error. This is expected and must *not* fail the test.
                     * Only report unexpected errors that occur while the node is still running.
                     */
                    if ((lifeCycle == RUNNING) && !isExpectedError(error)) {
                        final String message = String.format("gRPC error from node %s", selfId);
                        fail(message, error);
                    }
                }

                private static boolean isExpectedError(final @NonNull Throwable error) {
                    if (error instanceof final StatusRuntimeException sre) {
                        final Code code = sre.getStatus().getCode();
                        return code == Code.UNAVAILABLE || code == Code.CANCELLED || code == Code.INTERNAL;
                    }
                    return false;
                }

                @Override
                public void onCompleted() {
                    if (lifeCycle != DESTROYED && lifeCycle != SHUTDOWN) {
                        fail("Node " + selfId + " has closed the connection while running the test");
                    }
                }
            });

            lifeCycle = RUNNING;
        }

        /**
         * {@inheritDoc}
         */
        @Override
        @SuppressWarnings("ResultOfMethodCallIgnored") // ignoring the Empty answer from killImmediately
        public void killImmediately() {
            log.info("Killing node {} immediately...", selfId);
            try {
                // Mark the node as shutting down *before* sending the request to avoid race
                // conditions with the stream observer receiving an error.
                lifeCycle = SHUTDOWN;

                final KillImmediatelyRequest request = KillImmediatelyRequest.getDefaultInstance();
                // Unary call – will throw if server returns an error.
                blockingStub.killImmediately(request);
            } catch (final Exception e) {
                fail("Failed to kill node %d immediately".formatted(selfId.id()), e);
            }
        }

        /**
         * {@inheritDoc}
         */
        @Override
        @SuppressWarnings("ResultOfMethodCallIgnored") // ignoring the Empty answer from killImmediately
        public void startSyntheticBottleneck(@NonNull final Duration delayPerRound) {
            log.info("Starting synthetic bottleneck on node {}", selfId);
            //noinspection ResultOfMethodCallIgnored
            blockingStub.syntheticBottleneckUpdate(SyntheticBottleneckRequest.newBuilder()
                    .setSleepMillisPerRound(delayPerRound.toMillis())
                    .build());
        }

        /**
         * {@inheritDoc}
         */
        @Override
        @SuppressWarnings("ResultOfMethodCallIgnored") // ignoring the Empty answer from killImmediately
        public void stopSyntheticBottleneck() {
            log.info("Stopping synthetic bottleneck on node {}", selfId);
            //noinspection ResultOfMethodCallIgnored
            blockingStub.syntheticBottleneckUpdate(SyntheticBottleneckRequest.newBuilder()
                    .setSleepMillisPerRound(0)
                    .build());
        }
    }

    private void handlePlatformChange(@NonNull final EventMessage value) {
        final PlatformStatusChange change = value.getPlatformStatusChange();
        final String statusName = change.getNewStatus();
        log.info("Received platform status change from {}: {}", selfId, statusName);
        try {
            final PlatformStatus newStatus = PlatformStatus.valueOf(statusName);
            platformStatus = newStatus;
            resultsCollector.addPlatformStatus(newStatus);
        } catch (final IllegalArgumentException e) {
            log.warn("Received unknown platform status: {}", statusName);
        }
    }
}<|MERGE_RESOLUTION|>--- conflicted
+++ resolved
@@ -23,11 +23,8 @@
 import io.grpc.StatusRuntimeException;
 import io.grpc.stub.StreamObserver;
 import java.io.IOException;
-<<<<<<< HEAD
 import java.io.UncheckedIOException;
-=======
 import java.nio.file.Files;
->>>>>>> 1c45b5cc
 import java.nio.file.Path;
 import java.time.Duration;
 import java.util.List;
@@ -269,10 +266,7 @@
      * and no more data can be retrieved. This method is idempotent and can be called multiple times without any side
      * effects.
      */
-<<<<<<< HEAD
     // ignoring the Empty answer from destroyContainer
-    void destroy() {
-=======
     void destroy() throws IOException {
         // copy logs from container to the local filesystem
         final Path logPath = Path.of("build", "container", "node-" + selfId.id());
@@ -282,7 +276,6 @@
         Files.deleteIfExists(logPath.resolve("swirlds-hashstream.log"));
         container.copyFileFromContainer("logs/swirlds-hashstream.log", logPath + "/swirlds-hashstream.log");
 
->>>>>>> 1c45b5cc
         if (lifeCycle == RUNNING) {
             log.info("Destroying container of node {}...", selfId);
             channel.shutdownNow();
