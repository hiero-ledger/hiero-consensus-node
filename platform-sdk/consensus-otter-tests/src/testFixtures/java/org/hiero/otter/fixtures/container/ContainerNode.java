// SPDX-License-Identifier: Apache-2.0
package org.hiero.otter.fixtures.container;

import static com.swirlds.platform.event.preconsensus.PcesUtilities.getDatabaseDirectory;
import static java.util.Objects.requireNonNull;
import static org.hiero.otter.fixtures.container.utils.ContainerConstants.CONTAINER_APP_WORKING_DIR;
import static org.hiero.otter.fixtures.container.utils.ContainerConstants.CONTAINER_CONTROL_PORT;
import static org.hiero.otter.fixtures.container.utils.ContainerConstants.NODE_COMMUNICATION_PORT;
import static org.hiero.otter.fixtures.internal.AbstractNode.LifeCycle.DESTROYED;
import static org.hiero.otter.fixtures.internal.AbstractNode.LifeCycle.INIT;
import static org.hiero.otter.fixtures.internal.AbstractNode.LifeCycle.RUNNING;
import static org.hiero.otter.fixtures.internal.AbstractNode.LifeCycle.SHUTDOWN;
import static org.junit.jupiter.api.Assertions.fail;

import com.google.protobuf.ByteString;
import com.google.protobuf.ProtocolStringList;
import com.hedera.hapi.node.state.roster.Roster;
<<<<<<< HEAD
import com.hedera.hapi.node.state.roster.RosterEntry;
=======
import com.hedera.hapi.platform.state.NodeId;
>>>>>>> b4e846de
import com.swirlds.config.api.Configuration;
import edu.umd.cs.findbugs.annotations.NonNull;
import io.grpc.ManagedChannel;
import io.grpc.ManagedChannelBuilder;
import io.grpc.Status.Code;
import io.grpc.StatusRuntimeException;
import io.grpc.stub.StreamObserver;
import java.io.IOException;
import java.io.UncheckedIOException;
import java.nio.file.Files;
import java.nio.file.Path;
import java.time.Duration;
import java.time.Instant;
import java.util.concurrent.BlockingQueue;
import java.util.concurrent.LinkedBlockingQueue;
import org.apache.logging.log4j.LogManager;
import org.apache.logging.log4j.Logger;
import org.hiero.consensus.model.node.KeysAndCerts;
import org.hiero.consensus.model.node.NodeId;
import org.hiero.consensus.model.status.PlatformStatus;
import org.hiero.otter.fixtures.KeysAndCertsConverter;
import org.hiero.otter.fixtures.Node;
import org.hiero.otter.fixtures.NodeConfiguration;
import org.hiero.otter.fixtures.ProtobufConverter;
import org.hiero.otter.fixtures.container.proto.ContainerControlServiceGrpc;
import org.hiero.otter.fixtures.container.proto.EventMessage;
import org.hiero.otter.fixtures.container.proto.InitRequest;
import org.hiero.otter.fixtures.container.proto.KillImmediatelyRequest;
import org.hiero.otter.fixtures.container.proto.NodeCommunicationServiceGrpc;
import org.hiero.otter.fixtures.container.proto.NodeCommunicationServiceGrpc.NodeCommunicationServiceStub;
import org.hiero.otter.fixtures.container.proto.PlatformStatusChange;
import org.hiero.otter.fixtures.container.proto.StartRequest;
import org.hiero.otter.fixtures.container.proto.SyntheticBottleneckRequest;
import org.hiero.otter.fixtures.container.proto.TransactionRequest;
import org.hiero.otter.fixtures.container.proto.TransactionRequestAnswer;
import org.hiero.otter.fixtures.internal.AbstractNode;
import org.hiero.otter.fixtures.internal.AbstractTimeManager.TimeTickReceiver;
import org.hiero.otter.fixtures.internal.result.NodeResultsCollector;
import org.hiero.otter.fixtures.internal.result.SingleNodeMarkerFileResultImpl;
import org.hiero.otter.fixtures.internal.result.SingleNodePcesResultImpl;
import org.hiero.otter.fixtures.internal.result.SingleNodeReconnectResultImpl;
import org.hiero.otter.fixtures.result.SingleNodeConsensusResult;
import org.hiero.otter.fixtures.result.SingleNodeLogResult;
import org.hiero.otter.fixtures.result.SingleNodeMarkerFileResult;
import org.hiero.otter.fixtures.result.SingleNodePcesResult;
import org.hiero.otter.fixtures.result.SingleNodePlatformStatusResult;
import org.hiero.otter.fixtures.result.SingleNodeReconnectResult;
import org.testcontainers.containers.Container.ExecResult;
import org.testcontainers.containers.Network;
import org.testcontainers.images.builder.ImageFromDockerfile;

/**
 * Implementation of {@link Node} for a container environment.
 */
public class ContainerNode extends AbstractNode implements Node, TimeTickReceiver {

    private static final Logger log = LogManager.getLogger();

    private final Roster roster;
    private final KeysAndCerts keysAndCerts;

    /** The image used to run the consensus node. */
    private final ContainerImage container;

    /** The local base directory where artifacts copied from the container will be stored. */
    private final Path localOutputDirectory;

    /** The channel used for the {@link ContainerControlServiceGrpc} */
    private final ManagedChannel containerControlChannel;

    /** The channel used for the {@link NodeCommunicationServiceGrpc} */
    private final ManagedChannel nodeCommChannel;

    /** The gRPC service used to initialize and stop the consensus node */
    private final ContainerControlServiceGrpc.ContainerControlServiceBlockingStub containerControlBlockingStub;

    /** The gRPC service used to communicate with the consensus node */
    private NodeCommunicationServiceGrpc.NodeCommunicationServiceBlockingStub nodeCommBlockingStub;

    /** The configuration of this node */
    private final ContainerNodeConfiguration nodeConfiguration;

    /** A queue of all test run related events as they occur, such as log message and status changes. */
    private final BlockingQueue<EventMessage> receivedEvents = new LinkedBlockingQueue<>();

    /** A collector of the various test run related events stored as strongly typed objects use for assertions. */
    private final NodeResultsCollector resultsCollector;

    /**
     * Constructor for the {@link ContainerNode} class.
     *
     * @param selfId the unique identifier for this node
     * @param roster the roster of the network
     * @param keysAndCerts the keys for the node
     * @param network the network this node is part of
     * @param dockerImage the Docker image to use for this node
     * @param outputDirectory the directory where the node's output will be stored
     */
    public ContainerNode(
            @NonNull final NodeId selfId,
            @NonNull final Roster roster,
            @NonNull final KeysAndCerts keysAndCerts,
            @NonNull final Network network,
            @NonNull final ImageFromDockerfile dockerImage,
            @NonNull final Path outputDirectory) {
        super(selfId, roster);

        this.roster = requireNonNull(roster, "roster must not be null");
        this.keysAndCerts = requireNonNull(keysAndCerts, "keysAndCerts must not be null");
        this.localOutputDirectory = requireNonNull(outputDirectory, "outputDirectory must not be null");

        this.resultsCollector = new NodeResultsCollector(selfId);
        this.nodeConfiguration = new ContainerNodeConfiguration(() -> lifeCycle);

        container = new ContainerImage(dockerImage, network, selfId);
        container.start();
        containerControlChannel = ManagedChannelBuilder.forAddress(
                        container.getHost(), container.getMappedPort(CONTAINER_CONTROL_PORT))
                .maxInboundMessageSize(32 * 1024 * 1024)
                .usePlaintext()
                .build();
        nodeCommChannel = ManagedChannelBuilder.forAddress(
                        container.getHost(), container.getMappedPort(NODE_COMMUNICATION_PORT))
                .maxInboundMessageSize(32 * 1024 * 1024)
                .usePlaintext()
                .build();

        // Blocking stub for initializing and killing the consensus node
        containerControlBlockingStub = ContainerControlServiceGrpc.newBlockingStub(containerControlChannel);
    }

    @Override
    protected void doStart(@NonNull final Duration timeout) {
        throwIfIn(LifeCycle.RUNNING, "Node has already been started.");
        throwIfIn(LifeCycle.DESTROYED, "Node has already been destroyed.");

        log.info("Starting node {}...", selfId);

        final InitRequest initRequest = InitRequest.newBuilder()
                .setSelfId(ProtobufConverter.fromPbj(selfId))
                .build();
        //noinspection ResultOfMethodCallIgnored
        containerControlBlockingStub.init(initRequest);

        final StartRequest startRequest = StartRequest.newBuilder()
                .setRoster(ProtobufConverter.fromPbj(roster))
                .setKeysAndCerts(KeysAndCertsConverter.toProto(keysAndCerts))
                .setVersion(ProtobufConverter.fromPbj(version))
                .putAllOverriddenProperties(nodeConfiguration.overriddenProperties())
                .build();

        // Blocking stub for communicating with the consensus node
        nodeCommBlockingStub = NodeCommunicationServiceGrpc.newBlockingStub(nodeCommChannel);

        final NodeCommunicationServiceStub stub = NodeCommunicationServiceGrpc.newStub(nodeCommChannel);
        stub.start(startRequest, new StreamObserver<>() {
            @Override
            public void onNext(final EventMessage value) {
                receivedEvents.add(value);
            }

            @Override
            public void onError(@NonNull final Throwable error) {
                /*
                 * After a call to killImmediately() the server forcibly closes the stream and the
                 * client receives an INTERNAL error. This is expected and must *not* fail the test.
                 * Only report unexpected errors that occur while the node is still running.
                 */
                if ((lifeCycle == RUNNING) && !isExpectedError(error)) {
                    final String message = String.format("gRPC error from node %s", selfId);
                    fail(message, error);
                }
            }

            private static boolean isExpectedError(final @NonNull Throwable error) {
                if (error instanceof final StatusRuntimeException sre) {
                    final Code code = sre.getStatus().getCode();
                    return code == Code.UNAVAILABLE || code == Code.CANCELLED || code == Code.INTERNAL;
                }
                return false;
            }

            @Override
            public void onCompleted() {
                if (lifeCycle != DESTROYED && lifeCycle != SHUTDOWN) {
                    fail("Node " + selfId + " has closed the connection while running the test");
                }
            }
        });

        lifeCycle = RUNNING;
    }

    @Override
    @SuppressWarnings("ResultOfMethodCallIgnored")
    protected void doKillImmediately(@NonNull final Duration timeout) {
        log.info("Killing node {} immediately...", selfId);
        try {
            // Mark the node as shutting down *before* sending the request to avoid race
            // conditions with the stream observer receiving an error.
            lifeCycle = SHUTDOWN;

            final KillImmediatelyRequest request = KillImmediatelyRequest.getDefaultInstance();
            // Unary call – will throw if server returns an error.
            containerControlBlockingStub.withDeadlineAfter(timeout).killImmediately(request);
        } catch (final Exception e) {
            fail("Failed to kill node %d immediately".formatted(selfId.id()), e);
        }
    }

    @Override
    @SuppressWarnings("ResultOfMethodCallIgnored")
    protected void doStartSyntheticBottleneck(@NonNull final Duration delayPerRound, @NonNull final Duration timeout) {
        log.info("Starting synthetic bottleneck on node {}", selfId);
        nodeCommBlockingStub
                .withDeadlineAfter(timeout)
                .syntheticBottleneckUpdate(SyntheticBottleneckRequest.newBuilder()
                        .setSleepMillisPerRound(delayPerRound.toMillis())
                        .build());
    }

    @Override
    @SuppressWarnings("ResultOfMethodCallIgnored")
    protected void doStopSyntheticBottleneck(@NonNull final Duration timeout) {
        log.info("Stopping synthetic bottleneck on node {}", selfId);
        nodeCommBlockingStub
                .withDeadlineAfter(timeout)
                .syntheticBottleneckUpdate(SyntheticBottleneckRequest.newBuilder()
                        .setSleepMillisPerRound(0)
                        .build());
    }

    /**
     * {@inheritDoc}
     */
    @Override
    public void submitTransaction(@NonNull final byte[] transaction) {
        throwIfIn(INIT, "Node has not been started yet.");
        throwIfIn(SHUTDOWN, "Node has been shut down.");
        throwIfIn(DESTROYED, "Node has been destroyed.");

        try {
            final TransactionRequest request = TransactionRequest.newBuilder()
                    .setPayload(ByteString.copyFrom(transaction))
                    .build();

            final TransactionRequestAnswer answer = nodeCommBlockingStub.submitTransaction(request);
            if (!answer.getResult()) {
                fail("Failed to submit transaction for node %d.".formatted(selfId.id()));
            }
        } catch (final Exception e) {
            fail("Failed to submit transaction to node %d".formatted(selfId.id()), e);
        }
    }

    /**
     * {@inheritDoc}
     */
    @Override
    @NonNull
    public NodeConfiguration configuration() {
        return nodeConfiguration;
    }

    /**
     * {@inheritDoc}
     */
    @Override
    @NonNull
    public SingleNodeConsensusResult newConsensusResult() {
        return resultsCollector.newConsensusResult();
    }

    /**
     * {@inheritDoc}
     */
    @Override
    @NonNull
    public SingleNodeLogResult newLogResult() {
        return resultsCollector.newLogResult();
    }

    /**
     * {@inheritDoc}
     */
    @Override
    @NonNull
    public SingleNodePlatformStatusResult newPlatformStatusResult() {
        return resultsCollector.newStatusProgression();
    }

    /**
     * {@inheritDoc}
     */
    @Override
    @NonNull
    public SingleNodePcesResult newPcesResult() {
        throwIfNotIn(SHUTDOWN, "Node must be in the shutdown state to retrieve PCES results.");

        final Configuration configuration = nodeConfiguration.current();
        try {
            final Path databaseDirectory =
                    getDatabaseDirectory(configuration, org.hiero.consensus.model.node.NodeId.of(selfId.id()));
            final Path localPcesDirectory = localOutputDirectory.resolve(databaseDirectory);

            Files.createDirectories(localPcesDirectory);

            // List all files recursively in the container's PCES directory
            final Path base = Path.of(CONTAINER_APP_WORKING_DIR, databaseDirectory.toString());
            final ExecResult execResult = container.execInContainer("sh", "-lc", "find '" + base + "' -type f");
            final String stdout = execResult.getStdout();

            if (stdout != null && !stdout.isBlank()) {
                final String[] files = stdout.split("\n");
                for (final String file : files) {
                    if (file == null || file.isBlank()) {
                        continue;
                    }
                    final Path containerFile = Path.of(file).normalize();
                    final Path relative = base.relativize(containerFile);
                    final Path localFile = localPcesDirectory.resolve(relative);
                    Files.createDirectories(localFile.getParent());
                    container.copyFileFromContainer(containerFile.toString(), localFile.toString());
                }
            } else {
                log.warn("No PCES files found in container");
            }

            return new SingleNodePcesResultImpl(selfId, nodeConfiguration.current(), localPcesDirectory);
        } catch (final IOException e) {
            throw new UncheckedIOException("Failed to copy PCES files from container", e);
        } catch (final InterruptedException e) {
            Thread.currentThread().interrupt();
            throw new IllegalStateException("Interrupted while copying PCES files from container", e);
        }
    }

    /**
     * {@inheritDoc}
     */
    @Override
    @NonNull
    public SingleNodeReconnectResult newReconnectResult() {
        return new SingleNodeReconnectResultImpl(selfId, newPlatformStatusResult(), newLogResult());
    }

    /**
     * {@inheritDoc}
     */
    @Override
    @NonNull
    public SingleNodeMarkerFileResult newMarkerFileResult() {
        return new SingleNodeMarkerFileResultImpl(resultsCollector);
    }

    /**
     * Shuts down the container and cleans up resources. Once this method is called, the node cannot be started again
     * and no more data can be retrieved. This method is idempotent and can be called multiple times without any side
     * effects.
     */
    void destroy() {
        try {
            // copy logs from container to the local filesystem
            final Path logPath = Path.of("build", "container", "node-" + selfId.id(), "output");
            Files.createDirectories(logPath.resolve("swirlds-hashstream"));

            container.copyFileFromContainer(
                    CONTAINER_APP_WORKING_DIR + "/output/swirlds.log",
                    logPath.resolve("swirlds.log").toString());
            container.copyFileFromContainer(
                    CONTAINER_APP_WORKING_DIR + "/output/swirlds-hashstream/swirlds-hashstream.log",
                    logPath.resolve("swirlds-hashstream/swirlds-hashstream.log").toString());
        } catch (final IOException e) {
            throw new UncheckedIOException("Failed to copy logs from container", e);
        }

        if (lifeCycle == RUNNING) {
            log.info("Destroying container of node {}...", selfId);
            containerControlChannel.shutdownNow();
            nodeCommChannel.shutdownNow();
            container.stop();
        }
        resultsCollector.destroy();
        platformStatus = null;
        lifeCycle = DESTROYED;
    }

    /**
     * {@inheritDoc}
     */
    @Override
    public void tick(@NonNull final Instant now) {
        EventMessage event;
        while ((event = receivedEvents.poll()) != null) {
            switch (event.getEventCase()) {
                case LOG_ENTRY -> resultsCollector.addLogEntry(ProtobufConverter.toPlatform(event.getLogEntry()));
                case PLATFORM_STATUS_CHANGE -> handlePlatformChange(event);
                case CONSENSUS_ROUNDS ->
                    resultsCollector.addConsensusRounds(ProtobufConverter.toPbj(event.getConsensusRounds()));
                case MARKER_FILE_ADDED -> {
                    final ProtocolStringList markerFiles =
                            event.getMarkerFileAdded().getMarkerFileNameList();
                    log.info("Received marker file event from {}: {}", selfId, markerFiles);
                    resultsCollector.addMarkerFiles(markerFiles);
                }
                default -> log.warn("Received unexpected event: {}", event);
            }
        }
    }

<<<<<<< HEAD
    /**
     * Container-specific implementation of {@link AsyncNodeActions}.
     */
    private class ContainerAsyncNodeActions implements AsyncNodeActions {

        private final Duration timeout;

        /**
         * Constructor for the {@link ContainerAsyncNodeActions} class.
         *
         * @param timeout the duration to wait for actions to complete
         */
        public ContainerAsyncNodeActions(@NonNull final Duration timeout) {
            this.timeout = timeout;
        }

        /**
         * {@inheritDoc}
         */
        @Override
        public void start() {
            throwIfIn(LifeCycle.RUNNING, "Node has already been started.");
            throwIfIn(LifeCycle.DESTROYED, "Node has already been destroyed.");

            log.info("Starting node {}...", selfId);

            final InitRequest initRequest = InitRequest.newBuilder()
                    .setSelfId(ProtobufConverter.fromModel(selfId))
                    .build();
            //noinspection ResultOfMethodCallIgnored
            containerControlBlockingStub.init(initRequest);

            final StartRequest startRequest = StartRequest.newBuilder()
                    .setRoster(ProtobufConverter.fromPbj(roster))
                    .setKeysAndCerts(KeysAndCertsConverter.toProto(keysAndCerts))
                    .setVersion(ProtobufConverter.fromPbj(version))
                    .putAllOverriddenProperties(nodeConfiguration.overriddenProperties())
                    .build();

            // Blocking stub for communicating with the consensus node
            nodeCommBlockingStub = NodeCommunicationServiceGrpc.newBlockingStub(nodeCommChannel);

            final NodeCommunicationServiceStub stub = NodeCommunicationServiceGrpc.newStub(nodeCommChannel);
            stub.start(startRequest, new StreamObserver<>() {
                @Override
                public void onNext(final EventMessage value) {
                    receivedEvents.add(value);
                }

                @Override
                public void onError(@NonNull final Throwable error) {
                    /*
                     * After a call to killImmediately() the server forcibly closes the stream and the
                     * client receives an INTERNAL error. This is expected and must *not* fail the test.
                     * Only report unexpected errors that occur while the node is still running.
                     */
                    if ((lifeCycle == RUNNING) && !isExpectedError(error)) {
                        final String message = String.format("gRPC error from node %s", selfId);
                        fail(message, error);
                    }
                }

                private static boolean isExpectedError(final @NonNull Throwable error) {
                    if (error instanceof final StatusRuntimeException sre) {
                        final Code code = sre.getStatus().getCode();
                        return code == Code.UNAVAILABLE || code == Code.CANCELLED || code == Code.INTERNAL;
                    }
                    return false;
                }

                @Override
                public void onCompleted() {
                    if (lifeCycle != DESTROYED && lifeCycle != SHUTDOWN) {
                        fail("Node " + selfId + " has closed the connection while running the test");
                    }
                }
            });

            lifeCycle = RUNNING;
        }

        /**
         * {@inheritDoc}
         */
        @Override
        @SuppressWarnings("ResultOfMethodCallIgnored") // ignoring the Empty answer from killImmediately
        public void killImmediately() {
            log.info("Killing node {} immediately...", selfId);
            try {
                // Mark the node as shutting down *before* sending the request to avoid race
                // conditions with the stream observer receiving an error.
                lifeCycle = SHUTDOWN;

                final KillImmediatelyRequest request = KillImmediatelyRequest.getDefaultInstance();
                // Unary call – will throw if server returns an error.
                containerControlBlockingStub.withDeadlineAfter(timeout).killImmediately(request);
            } catch (final Exception e) {
                fail("Failed to kill node %d immediately".formatted(selfId.id()), e);
            }
        }

        /**
         * {@inheritDoc}
         */
        @Override
        @SuppressWarnings("ResultOfMethodCallIgnored") // ignoring the Empty answer from killImmediately
        public void startSyntheticBottleneck(@NonNull final Duration delayPerRound) {
            log.info("Starting synthetic bottleneck on node {}", selfId);
            //noinspection ResultOfMethodCallIgnored
            nodeCommBlockingStub
                    .withDeadlineAfter(timeout)
                    .syntheticBottleneckUpdate(SyntheticBottleneckRequest.newBuilder()
                            .setSleepMillisPerRound(delayPerRound.toMillis())
                            .build());
        }

        /**
         * {@inheritDoc}
         */
        @Override
        @SuppressWarnings("ResultOfMethodCallIgnored") // ignoring the Empty answer from killImmediately
        public void stopSyntheticBottleneck() {
            log.info("Stopping synthetic bottleneck on node {}", selfId);
            //noinspection ResultOfMethodCallIgnored
            nodeCommBlockingStub
                    .withDeadlineAfter(timeout)
                    .syntheticBottleneckUpdate(SyntheticBottleneckRequest.newBuilder()
                            .setSleepMillisPerRound(0)
                            .build());
        }
    }

=======
>>>>>>> b4e846de
    private void handlePlatformChange(@NonNull final EventMessage value) {
        final PlatformStatusChange change = value.getPlatformStatusChange();
        final String statusName = change.getNewStatus();
        log.info("Received platform status change from {}: {}", selfId, statusName);
        try {
            final PlatformStatus newStatus = PlatformStatus.valueOf(statusName);
            platformStatus = newStatus;
            resultsCollector.addPlatformStatus(newStatus);
        } catch (final IllegalArgumentException e) {
            log.warn("Received unknown platform status: {}", statusName);
        }
    }
}<|MERGE_RESOLUTION|>--- conflicted
+++ resolved
@@ -15,11 +15,6 @@
 import com.google.protobuf.ByteString;
 import com.google.protobuf.ProtocolStringList;
 import com.hedera.hapi.node.state.roster.Roster;
-<<<<<<< HEAD
-import com.hedera.hapi.node.state.roster.RosterEntry;
-=======
-import com.hedera.hapi.platform.state.NodeId;
->>>>>>> b4e846de
 import com.swirlds.config.api.Configuration;
 import edu.umd.cs.findbugs.annotations.NonNull;
 import io.grpc.ManagedChannel;
@@ -159,7 +154,7 @@
         log.info("Starting node {}...", selfId);
 
         final InitRequest initRequest = InitRequest.newBuilder()
-                .setSelfId(ProtobufConverter.fromPbj(selfId))
+                .setSelfId(ProtobufConverter.fromModel(selfId))
                 .build();
         //noinspection ResultOfMethodCallIgnored
         containerControlBlockingStub.init(initRequest);
@@ -429,142 +424,7 @@
             }
         }
     }
-
-<<<<<<< HEAD
-    /**
-     * Container-specific implementation of {@link AsyncNodeActions}.
-     */
-    private class ContainerAsyncNodeActions implements AsyncNodeActions {
-
-        private final Duration timeout;
-
-        /**
-         * Constructor for the {@link ContainerAsyncNodeActions} class.
-         *
-         * @param timeout the duration to wait for actions to complete
-         */
-        public ContainerAsyncNodeActions(@NonNull final Duration timeout) {
-            this.timeout = timeout;
-        }
-
-        /**
-         * {@inheritDoc}
-         */
-        @Override
-        public void start() {
-            throwIfIn(LifeCycle.RUNNING, "Node has already been started.");
-            throwIfIn(LifeCycle.DESTROYED, "Node has already been destroyed.");
-
-            log.info("Starting node {}...", selfId);
-
-            final InitRequest initRequest = InitRequest.newBuilder()
-                    .setSelfId(ProtobufConverter.fromModel(selfId))
-                    .build();
-            //noinspection ResultOfMethodCallIgnored
-            containerControlBlockingStub.init(initRequest);
-
-            final StartRequest startRequest = StartRequest.newBuilder()
-                    .setRoster(ProtobufConverter.fromPbj(roster))
-                    .setKeysAndCerts(KeysAndCertsConverter.toProto(keysAndCerts))
-                    .setVersion(ProtobufConverter.fromPbj(version))
-                    .putAllOverriddenProperties(nodeConfiguration.overriddenProperties())
-                    .build();
-
-            // Blocking stub for communicating with the consensus node
-            nodeCommBlockingStub = NodeCommunicationServiceGrpc.newBlockingStub(nodeCommChannel);
-
-            final NodeCommunicationServiceStub stub = NodeCommunicationServiceGrpc.newStub(nodeCommChannel);
-            stub.start(startRequest, new StreamObserver<>() {
-                @Override
-                public void onNext(final EventMessage value) {
-                    receivedEvents.add(value);
-                }
-
-                @Override
-                public void onError(@NonNull final Throwable error) {
-                    /*
-                     * After a call to killImmediately() the server forcibly closes the stream and the
-                     * client receives an INTERNAL error. This is expected and must *not* fail the test.
-                     * Only report unexpected errors that occur while the node is still running.
-                     */
-                    if ((lifeCycle == RUNNING) && !isExpectedError(error)) {
-                        final String message = String.format("gRPC error from node %s", selfId);
-                        fail(message, error);
-                    }
-                }
-
-                private static boolean isExpectedError(final @NonNull Throwable error) {
-                    if (error instanceof final StatusRuntimeException sre) {
-                        final Code code = sre.getStatus().getCode();
-                        return code == Code.UNAVAILABLE || code == Code.CANCELLED || code == Code.INTERNAL;
-                    }
-                    return false;
-                }
-
-                @Override
-                public void onCompleted() {
-                    if (lifeCycle != DESTROYED && lifeCycle != SHUTDOWN) {
-                        fail("Node " + selfId + " has closed the connection while running the test");
-                    }
-                }
-            });
-
-            lifeCycle = RUNNING;
-        }
-
-        /**
-         * {@inheritDoc}
-         */
-        @Override
-        @SuppressWarnings("ResultOfMethodCallIgnored") // ignoring the Empty answer from killImmediately
-        public void killImmediately() {
-            log.info("Killing node {} immediately...", selfId);
-            try {
-                // Mark the node as shutting down *before* sending the request to avoid race
-                // conditions with the stream observer receiving an error.
-                lifeCycle = SHUTDOWN;
-
-                final KillImmediatelyRequest request = KillImmediatelyRequest.getDefaultInstance();
-                // Unary call – will throw if server returns an error.
-                containerControlBlockingStub.withDeadlineAfter(timeout).killImmediately(request);
-            } catch (final Exception e) {
-                fail("Failed to kill node %d immediately".formatted(selfId.id()), e);
-            }
-        }
-
-        /**
-         * {@inheritDoc}
-         */
-        @Override
-        @SuppressWarnings("ResultOfMethodCallIgnored") // ignoring the Empty answer from killImmediately
-        public void startSyntheticBottleneck(@NonNull final Duration delayPerRound) {
-            log.info("Starting synthetic bottleneck on node {}", selfId);
-            //noinspection ResultOfMethodCallIgnored
-            nodeCommBlockingStub
-                    .withDeadlineAfter(timeout)
-                    .syntheticBottleneckUpdate(SyntheticBottleneckRequest.newBuilder()
-                            .setSleepMillisPerRound(delayPerRound.toMillis())
-                            .build());
-        }
-
-        /**
-         * {@inheritDoc}
-         */
-        @Override
-        @SuppressWarnings("ResultOfMethodCallIgnored") // ignoring the Empty answer from killImmediately
-        public void stopSyntheticBottleneck() {
-            log.info("Stopping synthetic bottleneck on node {}", selfId);
-            //noinspection ResultOfMethodCallIgnored
-            nodeCommBlockingStub
-                    .withDeadlineAfter(timeout)
-                    .syntheticBottleneckUpdate(SyntheticBottleneckRequest.newBuilder()
-                            .setSleepMillisPerRound(0)
-                            .build());
-        }
-    }
-
-=======
->>>>>>> b4e846de
+    
     private void handlePlatformChange(@NonNull final EventMessage value) {
         final PlatformStatusChange change = value.getPlatformStatusChange();
         final String statusName = change.getNewStatus();
