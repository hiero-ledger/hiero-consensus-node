// SPDX-License-Identifier: Apache-2.0
package org.hiero.otter.fixtures.container;

import static java.util.Objects.requireNonNull;
import static org.hiero.otter.fixtures.container.ContainerImage.CONTROL_PORT;
import static org.hiero.otter.fixtures.internal.AbstractNode.LifeCycle.DESTROYED;
import static org.hiero.otter.fixtures.internal.AbstractNode.LifeCycle.INIT;
import static org.hiero.otter.fixtures.internal.AbstractNode.LifeCycle.RUNNING;
import static org.hiero.otter.fixtures.internal.AbstractNode.LifeCycle.SHUTDOWN;
import static org.junit.jupiter.api.Assertions.fail;

import com.google.protobuf.ByteString;
import com.hedera.hapi.node.state.roster.Roster;
import com.hedera.hapi.node.state.roster.RosterEntry;
import com.hedera.hapi.platform.state.NodeId;
import edu.umd.cs.findbugs.annotations.NonNull;
import io.grpc.ManagedChannel;
import io.grpc.ManagedChannelBuilder;
import io.grpc.Status.Code;
import io.grpc.StatusRuntimeException;
import io.grpc.stub.StreamObserver;
import java.io.IOException;
import java.nio.file.Files;
import java.nio.file.Path;
import java.time.Duration;
import java.util.List;
import java.util.Set;
import java.util.concurrent.CopyOnWriteArrayList;
import org.apache.logging.log4j.LogManager;
import org.apache.logging.log4j.Logger;
import org.hiero.consensus.model.node.KeysAndCerts;
import org.hiero.consensus.model.status.PlatformStatus;
import org.hiero.otter.fixtures.AsyncNodeActions;
import org.hiero.otter.fixtures.KeysAndCertsConverter;
import org.hiero.otter.fixtures.Node;
import org.hiero.otter.fixtures.NodeConfiguration;
import org.hiero.otter.fixtures.ProtobufConverter;
import org.hiero.otter.fixtures.container.proto.EventMessage;
import org.hiero.otter.fixtures.container.proto.InitRequest;
import org.hiero.otter.fixtures.container.proto.KillImmediatelyRequest;
import org.hiero.otter.fixtures.container.proto.PlatformStatusChange;
import org.hiero.otter.fixtures.container.proto.StartRequest;
import org.hiero.otter.fixtures.container.proto.SyntheticBottleneckRequest;
import org.hiero.otter.fixtures.container.proto.TestControlGrpc;
import org.hiero.otter.fixtures.container.proto.TestControlGrpc.TestControlStub;
import org.hiero.otter.fixtures.container.proto.TransactionRequest;
import org.hiero.otter.fixtures.container.proto.TransactionRequestAnswer;
import org.hiero.otter.fixtures.internal.AbstractNode;
import org.hiero.otter.fixtures.internal.result.NodeResultsCollector;
import org.hiero.otter.fixtures.internal.result.SingleNodeLogResultImpl;
import org.hiero.otter.fixtures.logging.StructuredLog;
import org.hiero.otter.fixtures.result.SingleNodeConsensusResult;
import org.hiero.otter.fixtures.result.SingleNodeLogResult;
import org.hiero.otter.fixtures.result.SingleNodePcesResult;
import org.hiero.otter.fixtures.result.SingleNodePlatformStatusResults;
import org.testcontainers.containers.Network;
import org.testcontainers.images.builder.ImageFromDockerfile;

/**
 * Implementation of {@link Node} for a container environment.
 */
public class ContainerNode extends AbstractNode implements Node {

    private static final Logger log = LogManager.getLogger();

    public static final int GOSSIP_PORT = 5777;
    private static final Duration DEFAULT_TIMEOUT = Duration.ofMinutes(1);

    private final ContainerImage container;
    private final Roster roster;
    private final KeysAndCerts keysAndCerts;
    private final ManagedChannel channel;
    private final TestControlGrpc.TestControlBlockingStub blockingStub;
    private final AsyncNodeActions defaultAsyncAction = withTimeout(DEFAULT_TIMEOUT);
    private final ContainerNodeConfiguration nodeConfiguration;
    private final NodeResultsCollector resultsCollector;
    private final List<StructuredLog> receivedLogs = new CopyOnWriteArrayList<>();

    /**
     * Constructor for the {@link ContainerNode} class.
     *
     * @param selfId the unique identifier for this node
     * @param roster the roster of the network
     * @param keysAndCerts the keys for the node
     * @param network the network this node is part of
     * @param dockerImage the Docker image to use for this node
     */
    public ContainerNode(
            @NonNull final NodeId selfId,
            @NonNull final Roster roster,
            @NonNull final KeysAndCerts keysAndCerts,
            @NonNull final Network network,
            @NonNull final ImageFromDockerfile dockerImage) {
        super(selfId, getWeight(roster, selfId));
        this.roster = requireNonNull(roster, "roster must not be null");
        this.keysAndCerts = requireNonNull(keysAndCerts, "keysAndCerts must not be null");

        this.resultsCollector = new NodeResultsCollector(selfId);
        this.nodeConfiguration = new ContainerNodeConfiguration(() -> lifeCycle);

        container = new ContainerImage(dockerImage, network, selfId);
        container.start();
        channel = ManagedChannelBuilder.forAddress(container.getHost(), container.getMappedPort(CONTROL_PORT))
                .maxInboundMessageSize(32 * 1024 * 1024)
                .usePlaintext()
                .build();

        blockingStub = TestControlGrpc.newBlockingStub(channel);

        final InitRequest initRequest = InitRequest.newBuilder()
                .setSelfId(ProtobufConverter.fromPbj(selfId))
                .build();
        //noinspection ResultOfMethodCallIgnored
        blockingStub.init(initRequest);
    }

    private static long getWeight(@NonNull final Roster roster, @NonNull final NodeId selfId) {
        return roster.rosterEntries().stream()
                .filter(entry -> entry.nodeId() == selfId.id())
                .findFirst()
                .map(RosterEntry::weight)
                .orElseThrow(() -> new IllegalArgumentException("Node ID not found in roster"));
    }

    /**
     * {@inheritDoc}
     */
    @Override
    public void killImmediately() throws InterruptedException {
        defaultAsyncAction.killImmediately();
    }

    @Override
    public void startSyntheticBottleneck(@NonNull final Duration delayPerRound) {
        defaultAsyncAction.startSyntheticBottleneck(delayPerRound);
    }

    @Override
    public void stopSyntheticBottleneck() {
        defaultAsyncAction.stopSyntheticBottleneck();
    }

    /**
     * {@inheritDoc}
     */
    @Override
    public void start() {
        defaultAsyncAction.start();
    }

    /**
     * {@inheritDoc}
     */
    @Override
    public AsyncNodeActions withTimeout(@NonNull final Duration timeout) {
        return new ContainerAsyncNodeActions(timeout);
    }

    /**
     * {@inheritDoc}
     */
    @Override
    public void submitTransaction(@NonNull final byte[] transaction) {
        throwIfIn(INIT, "Node has not been started yet.");
        throwIfIn(SHUTDOWN, "Node has been shut down.");
        throwIfIn(DESTROYED, "Node has been destroyed.");

        try {
            final TransactionRequest request = TransactionRequest.newBuilder()
                    .setPayload(ByteString.copyFrom(transaction))
                    .build();

            final TransactionRequestAnswer answer = blockingStub.submitTransaction(request);
            if (!answer.getResult()) {
                fail("Failed to submit transaction for node %d.".formatted(selfId.id()));
            }
        } catch (final Exception e) {
            fail("Failed to submit transaction to node %d".formatted(selfId.id()), e);
        }
    }

    /**
     * {@inheritDoc}
     */
    @Override
    @NonNull
    public NodeConfiguration<?> configuration() {
        return nodeConfiguration;
    }

    /**
     * {@inheritDoc}
     */
    @Override
    @NonNull
    public SingleNodeConsensusResult getConsensusResult() {
        return resultsCollector.getConsensusResult();
    }

    /**
     * {@inheritDoc}
     */
    @Override
    @NonNull
    public SingleNodeLogResult getLogResult() {
        return new SingleNodeLogResultImpl(selfId, Set.of());
    }

    /**
     * {@inheritDoc}
     */
    @Override
    @NonNull
    public SingleNodePlatformStatusResults getPlatformStatusResults() {
        return resultsCollector.getStatusProgression();
    }

    /**
     * {@inheritDoc}
     */
    @Override
    @NonNull
    public SingleNodePcesResult getPcesResult() {
        throw new UnsupportedOperationException("Not implemented yet!");
    }

    /**
     * Shuts down the container and cleans up resources. Once this method is called, the node cannot be started again
     * and no more data can be retrieved. This method is idempotent and can be called multiple times without any side
     * effects.
     */
<<<<<<< HEAD
    @SuppressWarnings("ResultOfMethodCallIgnored")
    // ignoring the Empty answer from destroyContainer
    void destroy() throws IOException {
        // copy logs from container to the local filesystem
        final Path logPath = Path.of("build", "container", "node-" + selfId.id());
        Files.createDirectories(logPath);
        Files.deleteIfExists(logPath.resolve("swirlds.log"));
        container.copyFileFromContainer("logs/swirlds.log", logPath + "/swirlds.log");
        Files.deleteIfExists(logPath.resolve("swirlds-hashstream.log"));
        container.copyFileFromContainer("logs/swirlds-hashstream.log", logPath + "/swirlds-hashstream.log");

=======
    void destroy() {
>>>>>>> 31ae4b49
        if (lifeCycle == RUNNING) {
            log.info("Destroying container of node {}...", selfId);
            channel.shutdownNow();
            container.stop();
        }
        resultsCollector.destroy();
        platformStatus = null;
        lifeCycle = DESTROYED;
    }

    /**
     * Container-specific implementation of {@link AsyncNodeActions}.
     */
    private class ContainerAsyncNodeActions implements AsyncNodeActions {

        private final Duration timeout;

        /**
         * Constructor for the {@link ContainerAsyncNodeActions} class.
         *
         * @param timeout the duration to wait for actions to complete
         */
        public ContainerAsyncNodeActions(@NonNull final Duration timeout) {
            this.timeout = timeout;
        }

        /**
         * {@inheritDoc}
         */
        @Override
        public void start() {
            throwIfIn(LifeCycle.RUNNING, "Node has already been started.");
            throwIfIn(LifeCycle.DESTROYED, "Node has already been destroyed.");

            log.info("Starting node {}...", selfId);

            final StartRequest startRequest = StartRequest.newBuilder()
                    .setRoster(ProtobufConverter.fromPbj(roster))
                    .setKeysAndCerts(KeysAndCertsConverter.toProto(keysAndCerts))
                    .setVersion(ProtobufConverter.fromPbj(version))
                    .putAllOverriddenProperties(nodeConfiguration.overriddenProperties())
                    .build();

            final TestControlStub stub = TestControlGrpc.newStub(channel);
            stub.start(startRequest, new StreamObserver<>() {
                @Override
                public void onNext(final EventMessage value) {
                    switch (value.getEventCase()) {
                        case PLATFORM_STATUS_CHANGE -> handlePlatformChange(value);
                        case LOG_ENTRY -> receivedLogs.add(ProtobufConverter.toPlatform(value.getLogEntry()));
                        case CONSENSUS_ROUNDS ->
                            resultsCollector.addConsensusRounds(ProtobufConverter.toPbj(value.getConsensusRounds()));
                        default -> {
                            final String message = String.format(
                                    "Received unknown message type from node %s: %s", selfId, value.getEventCase());
                            throw new RuntimeException(message);
                        }
                    }
                }

                @Override
                public void onError(@NonNull final Throwable error) {
                    /*
                     * After a call to killImmediately() the server forcibly closes the stream and the
                     * client receives an INTERNAL error. This is expected and must *not* fail the test.
                     * Only report unexpected errors that occur while the node is still running.
                     */
                    if ((lifeCycle == RUNNING) && !isExpectedError(error)) {
                        final String message = String.format("gRPC error from node %s", selfId);
                        fail(message, error);
                    }
                }

                private static boolean isExpectedError(final @NonNull Throwable error) {
                    if (error instanceof final StatusRuntimeException sre) {
                        final Code code = sre.getStatus().getCode();
                        return code == Code.UNAVAILABLE || code == Code.CANCELLED || code == Code.INTERNAL;
                    }
                    return false;
                }

                @Override
                public void onCompleted() {
                    if (lifeCycle != DESTROYED && lifeCycle != SHUTDOWN) {
                        fail("Node " + selfId + " has closed the connection while running the test");
                    }
                }
            });

            lifeCycle = RUNNING;
        }

        /**
         * {@inheritDoc}
         */
        @Override
        @SuppressWarnings("ResultOfMethodCallIgnored") // ignoring the Empty answer from killImmediately
        public void killImmediately() {
            log.info("Killing node {} immediately...", selfId);
            try {
                // Mark the node as shutting down *before* sending the request to avoid race
                // conditions with the stream observer receiving an error.
                lifeCycle = SHUTDOWN;

                final KillImmediatelyRequest request = KillImmediatelyRequest.getDefaultInstance();
                // Unary call – will throw if server returns an error.
                blockingStub.killImmediately(request);
            } catch (final Exception e) {
                fail("Failed to kill node %d immediately".formatted(selfId.id()), e);
            }
        }

        /**
         * {@inheritDoc}
         */
        @Override
        @SuppressWarnings("ResultOfMethodCallIgnored") // ignoring the Empty answer from killImmediately
        public void startSyntheticBottleneck(@NonNull final Duration delayPerRound) {
<<<<<<< HEAD
            log.info("Starting synthetic bottleneck on node {}", selfId);
=======
            //noinspection ResultOfMethodCallIgnored
>>>>>>> 31ae4b49
            blockingStub.syntheticBottleneckUpdate(SyntheticBottleneckRequest.newBuilder()
                    .setSleepMillisPerRound(delayPerRound.toMillis())
                    .build());
        }

        /**
         * {@inheritDoc}
         */
        @Override
        @SuppressWarnings("ResultOfMethodCallIgnored") // ignoring the Empty answer from killImmediately
        public void stopSyntheticBottleneck() {
<<<<<<< HEAD
            log.info("Stopping synthetic bottleneck on node {}", selfId);
=======
            //noinspection ResultOfMethodCallIgnored
>>>>>>> 31ae4b49
            blockingStub.syntheticBottleneckUpdate(SyntheticBottleneckRequest.newBuilder()
                    .setSleepMillisPerRound(0)
                    .build());
        }
    }

    private void handlePlatformChange(@NonNull final EventMessage value) {
        final PlatformStatusChange change = value.getPlatformStatusChange();
        final String statusName = change.getNewStatus();
        log.info("Received platform status change from {}: {}", selfId, statusName);
        try {
            final PlatformStatus newStatus = PlatformStatus.valueOf(statusName);
            platformStatus = newStatus;
            resultsCollector.addPlatformStatus(newStatus);
        } catch (final IllegalArgumentException e) {
            log.warn("Received unknown platform status: {}", statusName);
        }
    }
}<|MERGE_RESOLUTION|>--- conflicted
+++ resolved
@@ -229,9 +229,6 @@
      * and no more data can be retrieved. This method is idempotent and can be called multiple times without any side
      * effects.
      */
-<<<<<<< HEAD
-    @SuppressWarnings("ResultOfMethodCallIgnored")
-    // ignoring the Empty answer from destroyContainer
     void destroy() throws IOException {
         // copy logs from container to the local filesystem
         final Path logPath = Path.of("build", "container", "node-" + selfId.id());
@@ -241,9 +238,6 @@
         Files.deleteIfExists(logPath.resolve("swirlds-hashstream.log"));
         container.copyFileFromContainer("logs/swirlds-hashstream.log", logPath + "/swirlds-hashstream.log");
 
-=======
-    void destroy() {
->>>>>>> 31ae4b49
         if (lifeCycle == RUNNING) {
             log.info("Destroying container of node {}...", selfId);
             channel.shutdownNow();
@@ -362,11 +356,8 @@
         @Override
         @SuppressWarnings("ResultOfMethodCallIgnored") // ignoring the Empty answer from killImmediately
         public void startSyntheticBottleneck(@NonNull final Duration delayPerRound) {
-<<<<<<< HEAD
             log.info("Starting synthetic bottleneck on node {}", selfId);
-=======
             //noinspection ResultOfMethodCallIgnored
->>>>>>> 31ae4b49
             blockingStub.syntheticBottleneckUpdate(SyntheticBottleneckRequest.newBuilder()
                     .setSleepMillisPerRound(delayPerRound.toMillis())
                     .build());
@@ -378,11 +369,8 @@
         @Override
         @SuppressWarnings("ResultOfMethodCallIgnored") // ignoring the Empty answer from killImmediately
         public void stopSyntheticBottleneck() {
-<<<<<<< HEAD
             log.info("Stopping synthetic bottleneck on node {}", selfId);
-=======
             //noinspection ResultOfMethodCallIgnored
->>>>>>> 31ae4b49
             blockingStub.syntheticBottleneckUpdate(SyntheticBottleneckRequest.newBuilder()
                     .setSleepMillisPerRound(0)
                     .build());
