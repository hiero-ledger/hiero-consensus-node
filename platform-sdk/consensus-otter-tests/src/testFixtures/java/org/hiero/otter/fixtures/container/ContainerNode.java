// SPDX-License-Identifier: Apache-2.0
package org.hiero.otter.fixtures.container;

import static com.swirlds.platform.event.preconsensus.PcesUtilities.getDatabaseDirectory;
import static java.util.Objects.requireNonNull;
import static org.hiero.otter.fixtures.container.ContainerImage.CONTROL_PORT;
import static org.hiero.otter.fixtures.internal.AbstractNode.LifeCycle.DESTROYED;
import static org.hiero.otter.fixtures.internal.AbstractNode.LifeCycle.INIT;
import static org.hiero.otter.fixtures.internal.AbstractNode.LifeCycle.RUNNING;
import static org.hiero.otter.fixtures.internal.AbstractNode.LifeCycle.SHUTDOWN;
import static org.junit.jupiter.api.Assertions.fail;

import com.google.protobuf.ByteString;
import com.hedera.hapi.node.state.roster.Roster;
import com.hedera.hapi.node.state.roster.RosterEntry;
import com.hedera.hapi.platform.state.NodeId;
import com.swirlds.common.config.StateCommonConfig;
import com.swirlds.config.api.Configuration;
import edu.umd.cs.findbugs.annotations.NonNull;
import io.grpc.ManagedChannel;
import io.grpc.ManagedChannelBuilder;
import io.grpc.Status.Code;
import io.grpc.StatusRuntimeException;
import io.grpc.stub.StreamObserver;
import java.io.IOException;
import java.io.UncheckedIOException;
import java.nio.file.Path;
import java.time.Duration;
import java.util.List;
import java.util.Set;
import java.util.concurrent.CopyOnWriteArrayList;
import org.apache.logging.log4j.LogManager;
import org.apache.logging.log4j.Logger;
import org.hiero.consensus.model.node.KeysAndCerts;
import org.hiero.consensus.model.status.PlatformStatus;
import org.hiero.otter.fixtures.AsyncNodeActions;
import org.hiero.otter.fixtures.KeysAndCertsConverter;
import org.hiero.otter.fixtures.Node;
import org.hiero.otter.fixtures.NodeConfiguration;
import org.hiero.otter.fixtures.ProtobufConverter;
import org.hiero.otter.fixtures.container.proto.EventMessage;
import org.hiero.otter.fixtures.container.proto.InitRequest;
import org.hiero.otter.fixtures.container.proto.KillImmediatelyRequest;
import org.hiero.otter.fixtures.container.proto.PlatformStatusChange;
import org.hiero.otter.fixtures.container.proto.StartRequest;
import org.hiero.otter.fixtures.container.proto.SyntheticBottleneckRequest;
import org.hiero.otter.fixtures.container.proto.TestControlGrpc;
import org.hiero.otter.fixtures.container.proto.TestControlGrpc.TestControlStub;
import org.hiero.otter.fixtures.container.proto.TransactionRequest;
import org.hiero.otter.fixtures.container.proto.TransactionRequestAnswer;
import org.hiero.otter.fixtures.internal.AbstractNode;
import org.hiero.otter.fixtures.internal.result.NodeResultsCollector;
import org.hiero.otter.fixtures.internal.result.SingleNodeLogResultImpl;
import org.hiero.otter.fixtures.internal.result.SingleNodePcesResultImpl;
import org.hiero.otter.fixtures.logging.StructuredLog;
import org.hiero.otter.fixtures.result.SingleNodeConsensusResult;
import org.hiero.otter.fixtures.result.SingleNodeLogResult;
import org.hiero.otter.fixtures.result.SingleNodePcesResult;
import org.hiero.otter.fixtures.result.SingleNodePlatformStatusResults;
import org.testcontainers.containers.Network;
import org.testcontainers.images.builder.ImageFromDockerfile;

/**
 * Implementation of {@link Node} for a container environment.
 */
public class ContainerNode extends AbstractNode implements Node {

    private static final Logger log = LogManager.getLogger();

    public static final int GOSSIP_PORT = 5777;
    private static final Duration DEFAULT_TIMEOUT = Duration.ofMinutes(1);

    private final ContainerImage container;
    private final Path mountedDir;
    private final Roster roster;
    private final KeysAndCerts keysAndCerts;
    private final ManagedChannel channel;
    private final TestControlGrpc.TestControlBlockingStub blockingStub;
    private final AsyncNodeActions defaultAsyncAction = withTimeout(DEFAULT_TIMEOUT);
    private final ContainerNodeConfiguration nodeConfiguration;
    private final NodeResultsCollector resultsCollector;
    private final List<StructuredLog> receivedLogs = new CopyOnWriteArrayList<>();

    /**
     * Constructor for the {@link ContainerNode} class.
     *
     * @param selfId the unique identifier for this node
     * @param roster the roster of the network
     * @param keysAndCerts the keys for the node
     * @param network the network this node is part of
     * @param dockerImage the Docker image to use for this node
     */
    public ContainerNode(
            @NonNull final NodeId selfId,
            @NonNull final Roster roster,
            @NonNull final KeysAndCerts keysAndCerts,
            @NonNull final Network network,
            @NonNull final ImageFromDockerfile dockerImage,
            @NonNull final Path outputDirectory) {
        super(selfId, getWeight(roster, selfId));
        this.roster = requireNonNull(roster, "roster must not be null");
        this.keysAndCerts = requireNonNull(keysAndCerts, "keysAndCerts must not be null");
        this.mountedDir = requireNonNull(outputDirectory, "outputDirectory must not be null");

        this.resultsCollector = new NodeResultsCollector(selfId);
        this.nodeConfiguration = new ContainerNodeConfiguration(() -> lifeCycle, outputDirectory);

        final String savedStateDirectory = nodeConfiguration
                .current()
                .getConfigData(StateCommonConfig.class)
                .savedStateDirectory()
                .toString();

<<<<<<< HEAD
        //noinspection resource
        container = new ContainerImage(dockerImage, network, selfId, outputDirectory, savedStateDirectory);
=======
        container = new ContainerImage(dockerImage, network, selfId);
>>>>>>> 50a6511e
        container.start();
        channel = ManagedChannelBuilder.forAddress(container.getHost(), container.getMappedPort(CONTROL_PORT))
                .maxInboundMessageSize(32 * 1024 * 1024)
                .usePlaintext()
                .build();

        blockingStub = TestControlGrpc.newBlockingStub(channel);

        final InitRequest initRequest = InitRequest.newBuilder()
                .setSelfId(ProtobufConverter.fromPbj(selfId))
                .build();
        //noinspection ResultOfMethodCallIgnored
        blockingStub.init(initRequest);
    }

    private static long getWeight(@NonNull final Roster roster, @NonNull final NodeId selfId) {
        return roster.rosterEntries().stream()
                .filter(entry -> entry.nodeId() == selfId.id())
                .findFirst()
                .map(RosterEntry::weight)
                .orElseThrow(() -> new IllegalArgumentException("Node ID not found in roster"));
    }

    /**
     * {@inheritDoc}
     */
    @Override
    public void killImmediately() throws InterruptedException {
        defaultAsyncAction.killImmediately();
    }

    @Override
    public void startSyntheticBottleneck(@NonNull final Duration delayPerRound) {
        defaultAsyncAction.startSyntheticBottleneck(delayPerRound);
    }

    @Override
    public void stopSyntheticBottleneck() {
        defaultAsyncAction.stopSyntheticBottleneck();
    }

    /**
     * {@inheritDoc}
     */
    @Override
    public void start() {
        defaultAsyncAction.start();
    }

    /**
     * {@inheritDoc}
     */
    @Override
    public AsyncNodeActions withTimeout(@NonNull final Duration timeout) {
        return new ContainerAsyncNodeActions(timeout);
    }

    /**
     * {@inheritDoc}
     */
    @Override
    public void submitTransaction(@NonNull final byte[] transaction) {
        throwIfIn(INIT, "Node has not been started yet.");
        throwIfIn(SHUTDOWN, "Node has been shut down.");
        throwIfIn(DESTROYED, "Node has been destroyed.");

        try {
            final TransactionRequest request = TransactionRequest.newBuilder()
                    .setPayload(ByteString.copyFrom(transaction))
                    .build();

            final TransactionRequestAnswer answer = blockingStub.submitTransaction(request);
            if (!answer.getResult()) {
                fail("Failed to submit transaction for node %d.".formatted(selfId.id()));
            }
        } catch (final Exception e) {
            fail("Failed to submit transaction to node %d".formatted(selfId.id()), e);
        }
    }

    /**
     * {@inheritDoc}
     */
    @Override
    @NonNull
    public NodeConfiguration<?> configuration() {
        return nodeConfiguration;
    }

    /**
     * {@inheritDoc}
     */
    @Override
    @NonNull
    public SingleNodeConsensusResult getConsensusResult() {
        return resultsCollector.getConsensusResult();
    }

    /**
     * {@inheritDoc}
     */
    @Override
    @NonNull
    public SingleNodeLogResult getLogResult() {
        return new SingleNodeLogResultImpl(selfId, Set.of());
    }

    /**
     * {@inheritDoc}
     */
    @Override
    @NonNull
    public SingleNodePlatformStatusResults getPlatformStatusResults() {
        return resultsCollector.getStatusProgression();
    }

    /**
     * {@inheritDoc}
     */
    @Override
    @NonNull
    public SingleNodePcesResult getPcesResult() {
        throwIfNotIn(SHUTDOWN, "Node must be in the shutdown state to retrieve PCES results.");

        final Configuration configuration = nodeConfiguration.current();
        try {
            final Path databaseDirectory =
                    getDatabaseDirectory(configuration, org.hiero.consensus.model.node.NodeId.of(selfId.id()));
            final Path pcesDirectory = mountedDir.resolve(databaseDirectory);
            return new SingleNodePcesResultImpl(selfId, nodeConfiguration.current(), pcesDirectory);
        } catch (final IOException e) {
            throw new UncheckedIOException("Failed to resolve directory of PCES files", e);
        }
    }

    /**
     * Shuts down the container and cleans up resources. Once this method is called, the node cannot be started again
     * and no more data can be retrieved. This method is idempotent and can be called multiple times without any side
     * effects.
     */
<<<<<<< HEAD
    // ignoring the Empty answer from destroyContainer
=======
>>>>>>> 50a6511e
    void destroy() {
        if (lifeCycle == RUNNING) {
            log.info("Destroying container of node {}...", selfId);
            channel.shutdownNow();
            container.stop();
        }
        resultsCollector.destroy();
        platformStatus = null;
        lifeCycle = DESTROYED;
    }

    /**
     * Container-specific implementation of {@link AsyncNodeActions}.
     */
    private class ContainerAsyncNodeActions implements AsyncNodeActions {

        private final Duration timeout;

        /**
         * Constructor for the {@link ContainerAsyncNodeActions} class.
         *
         * @param timeout the duration to wait for actions to complete
         */
        public ContainerAsyncNodeActions(@NonNull final Duration timeout) {
            this.timeout = timeout;
        }

        /**
         * {@inheritDoc}
         */
        @Override
        public void start() {
            throwIfIn(LifeCycle.RUNNING, "Node has already been started.");
            throwIfIn(LifeCycle.DESTROYED, "Node has already been destroyed.");

            log.info("Starting node {}...", selfId);

            final StartRequest startRequest = StartRequest.newBuilder()
                    .setRoster(ProtobufConverter.fromPbj(roster))
                    .setKeysAndCerts(KeysAndCertsConverter.toProto(keysAndCerts))
                    .setVersion(ProtobufConverter.fromPbj(version))
                    .putAllOverriddenProperties(nodeConfiguration.overriddenProperties())
                    .build();

            final TestControlStub stub = TestControlGrpc.newStub(channel);
            stub.start(startRequest, new StreamObserver<>() {
                @Override
                public void onNext(final EventMessage value) {
                    switch (value.getEventCase()) {
                        case PLATFORM_STATUS_CHANGE -> handlePlatformChange(value);
                        case LOG_ENTRY -> receivedLogs.add(ProtobufConverter.toPlatform(value.getLogEntry()));
                        case CONSENSUS_ROUNDS ->
                            resultsCollector.addConsensusRounds(ProtobufConverter.toPbj(value.getConsensusRounds()));
                        default -> {
                            final String message = String.format(
                                    "Received unknown message type from node %s: %s", selfId, value.getEventCase());
                            throw new RuntimeException(message);
                        }
                    }
                }

                @Override
                public void onError(@NonNull final Throwable error) {
                    /*
                     * After a call to killImmediately() the server forcibly closes the stream and the
                     * client receives an INTERNAL error. This is expected and must *not* fail the test.
                     * Only report unexpected errors that occur while the node is still running.
                     */
                    if ((lifeCycle == RUNNING) && !isExpectedError(error)) {
                        final String message = String.format("gRPC error from node %s", selfId);
                        fail(message, error);
                    }
                }

                private static boolean isExpectedError(final @NonNull Throwable error) {
                    if (error instanceof final StatusRuntimeException sre) {
                        final Code code = sre.getStatus().getCode();
                        return code == Code.UNAVAILABLE || code == Code.CANCELLED || code == Code.INTERNAL;
                    }
                    return false;
                }

                @Override
                public void onCompleted() {
                    if (lifeCycle != DESTROYED && lifeCycle != SHUTDOWN) {
                        fail("Node " + selfId + " has closed the connection while running the test");
                    }
                }
            });

            lifeCycle = RUNNING;
        }

        /**
         * {@inheritDoc}
         */
        @Override
        @SuppressWarnings("ResultOfMethodCallIgnored") // ignoring the Empty answer from killImmediately
        public void killImmediately() {
            log.info("Killing node {} immediately...", selfId);
            try {
                // Mark the node as shutting down *before* sending the request to avoid race
                // conditions with the stream observer receiving an error.
                lifeCycle = SHUTDOWN;

                final KillImmediatelyRequest request = KillImmediatelyRequest.getDefaultInstance();
                // Unary call – will throw if server returns an error.
                blockingStub.killImmediately(request);
            } catch (final Exception e) {
                fail("Failed to kill node %d immediately".formatted(selfId.id()), e);
            }
        }

        /**
         * {@inheritDoc}
         */
        @Override
        @SuppressWarnings("ResultOfMethodCallIgnored") // ignoring the Empty answer from killImmediately
        public void startSyntheticBottleneck(@NonNull final Duration delayPerRound) {
            //noinspection ResultOfMethodCallIgnored
            blockingStub.syntheticBottleneckUpdate(SyntheticBottleneckRequest.newBuilder()
                    .setSleepMillisPerRound(delayPerRound.toMillis())
                    .build());
        }

        /**
         * {@inheritDoc}
         */
        @Override
        @SuppressWarnings("ResultOfMethodCallIgnored") // ignoring the Empty answer from killImmediately
        public void stopSyntheticBottleneck() {
            //noinspection ResultOfMethodCallIgnored
            blockingStub.syntheticBottleneckUpdate(SyntheticBottleneckRequest.newBuilder()
                    .setSleepMillisPerRound(0)
                    .build());
        }
    }

    private void handlePlatformChange(@NonNull final EventMessage value) {
        final PlatformStatusChange change = value.getPlatformStatusChange();
        final String statusName = change.getNewStatus();
        try {
            final PlatformStatus newStatus = PlatformStatus.valueOf(statusName);
            platformStatus = newStatus;
            resultsCollector.addPlatformStatus(newStatus);
        } catch (final IllegalArgumentException e) {
            log.warn("Received unknown platform status: {}", statusName);
        }
    }
}<|MERGE_RESOLUTION|>--- conflicted
+++ resolved
@@ -111,12 +111,8 @@
                 .savedStateDirectory()
                 .toString();
 
-<<<<<<< HEAD
         //noinspection resource
         container = new ContainerImage(dockerImage, network, selfId, outputDirectory, savedStateDirectory);
-=======
-        container = new ContainerImage(dockerImage, network, selfId);
->>>>>>> 50a6511e
         container.start();
         channel = ManagedChannelBuilder.forAddress(container.getHost(), container.getMappedPort(CONTROL_PORT))
                 .maxInboundMessageSize(32 * 1024 * 1024)
@@ -257,10 +253,7 @@
      * and no more data can be retrieved. This method is idempotent and can be called multiple times without any side
      * effects.
      */
-<<<<<<< HEAD
     // ignoring the Empty answer from destroyContainer
-=======
->>>>>>> 50a6511e
     void destroy() {
         if (lifeCycle == RUNNING) {
             log.info("Destroying container of node {}...", selfId);
