--- conflicted
+++ resolved
@@ -377,14 +377,9 @@
     void destroy() {
         try {
             // copy logs from container to the local filesystem
-<<<<<<< HEAD
-            final Path localOutputDirectory = getLocalOutputDirectory(selfId);
-            downloadConsensusLogs(localOutputDirectory);
-=======
             final Path localOutputDirectory =
                     Path.of("build", "container", NODE_IDENTIFIER_FORMAT.formatted(selfId.id()));
             downloadConsensusFiles(localOutputDirectory);
->>>>>>> 1d6cdf0c
             downloadConsistencyServiceFiles(localOutputDirectory);
         } catch (final IOException e) {
             throw new UncheckedIOException("Failed to copy files from container", e);
@@ -401,22 +396,6 @@
         lifeCycle = DESTROYED;
     }
 
-<<<<<<< HEAD
-    private Path getLocalOutputDirectory(@NonNull final NodeId selfId) {
-        return Path.of("build", "container", NODE_IDENTIFIER_FORMAT.formatted(selfId.id()), "output");
-    }
-
-    private void downloadConsensusLogs(@NonNull final Path localOutputDirectory) throws IOException {
-        final Path hashStreamDir = localOutputDirectory.resolve("swirlds-hashstream");
-        Files.createDirectories(hashStreamDir);
-
-        container.copyFileFromContainer(
-                CONTAINER_APP_WORKING_DIR + "/output/swirlds.log",
-                localOutputDirectory.resolve("swirlds.log").toString());
-        container.copyFileFromContainer(
-                CONTAINER_APP_WORKING_DIR + "/output/swirlds-hashstream/swirlds-hashstream.log",
-                hashStreamDir.resolve("swirlds-hashstream.log").toString());
-=======
     private void downloadConsensusFiles(@NonNull final Path localOutputDirectory) throws IOException {
         Files.createDirectories(localOutputDirectory.resolve("output/swirlds-hashstream"));
         Files.createDirectories(localOutputDirectory.resolve("data/stats"));
@@ -432,7 +411,6 @@
                 localOutputDirectory
                         .resolve(METRICS_PATH.formatted(selfId.id()))
                         .toString());
->>>>>>> 1d6cdf0c
     }
 
     private void downloadConsistencyServiceFiles(@NonNull final Path localOutputDirectory) {
@@ -464,7 +442,7 @@
                 case LOG_ENTRY -> resultsCollector.addLogEntry(ProtobufConverter.toPlatform(event.getLogEntry()));
                 case PLATFORM_STATUS_CHANGE -> handlePlatformChange(event);
                 case CONSENSUS_ROUNDS ->
-                    resultsCollector.addConsensusRounds(ProtobufConverter.toPbj(event.getConsensusRounds()));
+                        resultsCollector.addConsensusRounds(ProtobufConverter.toPbj(event.getConsensusRounds()));
                 case MARKER_FILE_ADDED -> {
                     final ProtocolStringList markerFiles =
                             event.getMarkerFileAdded().getMarkerFileNameList();
