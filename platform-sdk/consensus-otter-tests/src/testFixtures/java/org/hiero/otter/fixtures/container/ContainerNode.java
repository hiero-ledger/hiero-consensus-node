// SPDX-License-Identifier: Apache-2.0
package org.hiero.otter.fixtures.container;

import static com.swirlds.platform.event.preconsensus.PcesUtilities.getDatabaseDirectory;
import static java.util.Objects.requireNonNull;
import static org.hiero.otter.fixtures.container.utils.ContainerConstants.CONTAINER_APP_WORKING_DIR;
import static org.hiero.otter.fixtures.container.utils.ContainerConstants.CONTAINER_CONTROL_PORT;
import static org.hiero.otter.fixtures.container.utils.ContainerConstants.EVENT_STREAM_DIRECTORY;
import static org.hiero.otter.fixtures.container.utils.ContainerConstants.HASHSTREAM_LOG_PATH;
import static org.hiero.otter.fixtures.container.utils.ContainerConstants.METRICS_PATH;
import static org.hiero.otter.fixtures.container.utils.ContainerConstants.NODE_COMMUNICATION_PORT;
import static org.hiero.otter.fixtures.container.utils.ContainerConstants.OTTER_LOG_PATH;
import static org.hiero.otter.fixtures.container.utils.ContainerConstants.SWIRLDS_LOG_PATH;
import static org.hiero.otter.fixtures.internal.AbstractNetwork.NODE_IDENTIFIER_FORMAT;
import static org.hiero.otter.fixtures.internal.AbstractNode.LifeCycle.DESTROYED;
import static org.hiero.otter.fixtures.internal.AbstractNode.LifeCycle.INIT;
import static org.hiero.otter.fixtures.internal.AbstractNode.LifeCycle.RUNNING;
import static org.hiero.otter.fixtures.internal.AbstractNode.LifeCycle.SHUTDOWN;
import static org.junit.jupiter.api.Assertions.fail;

import com.google.protobuf.Empty;
import com.swirlds.common.config.StateCommonConfig;
import com.swirlds.config.api.Configuration;
import edu.umd.cs.findbugs.annotations.NonNull;
import io.grpc.ManagedChannel;
import io.grpc.ManagedChannelBuilder;
import io.grpc.Status.Code;
import io.grpc.StatusRuntimeException;
import io.grpc.stub.StreamObserver;
import java.io.IOException;
import java.io.UncheckedIOException;
import java.nio.file.Files;
import java.nio.file.Path;
import java.security.SecureRandom;
import java.time.Duration;
import java.time.Instant;
import java.util.List;
import java.util.Random;
import java.util.concurrent.BlockingQueue;
import java.util.concurrent.LinkedBlockingQueue;
import org.apache.logging.log4j.LogManager;
import org.apache.logging.log4j.Logger;
import org.hiero.consensus.config.EventConfig;
import org.hiero.consensus.model.node.KeysAndCerts;
import org.hiero.consensus.model.node.NodeId;
import org.hiero.consensus.model.quiescence.QuiescenceCommand;
import org.hiero.consensus.model.status.PlatformStatus;
import org.hiero.otter.fixtures.KeysAndCertsConverter;
import org.hiero.otter.fixtures.Node;
import org.hiero.otter.fixtures.ProfilerEvent;
import org.hiero.otter.fixtures.ProtobufConverter;
import org.hiero.otter.fixtures.TimeManager;
import org.hiero.otter.fixtures.app.OtterTransaction;
import org.hiero.otter.fixtures.app.services.consistency.ConsistencyServiceConfig;
import org.hiero.otter.fixtures.container.proto.ContainerControlServiceGrpc;
import org.hiero.otter.fixtures.container.proto.EventMessage;
import org.hiero.otter.fixtures.container.proto.InitRequest;
import org.hiero.otter.fixtures.container.proto.KillImmediatelyRequest;
import org.hiero.otter.fixtures.container.proto.NodeCommunicationServiceGrpc;
import org.hiero.otter.fixtures.container.proto.NodeCommunicationServiceGrpc.NodeCommunicationServiceStub;
import org.hiero.otter.fixtures.container.proto.PingResponse;
import org.hiero.otter.fixtures.container.proto.PlatformStatusChange;
import org.hiero.otter.fixtures.container.proto.QuiescenceRequest;
import org.hiero.otter.fixtures.container.proto.StartRequest;
import org.hiero.otter.fixtures.container.proto.SyntheticBottleneckRequest;
import org.hiero.otter.fixtures.container.proto.TransactionRequest;
import org.hiero.otter.fixtures.container.proto.TransactionRequestAnswer;
import org.hiero.otter.fixtures.container.utils.ContainerConstants;
import org.hiero.otter.fixtures.container.utils.ContainerUtils;
import org.hiero.otter.fixtures.internal.AbstractNode;
import org.hiero.otter.fixtures.internal.AbstractTimeManager.TimeTickReceiver;
import org.hiero.otter.fixtures.internal.NetworkConfiguration;
import org.hiero.otter.fixtures.internal.result.NodeResultsCollector;
import org.hiero.otter.fixtures.internal.result.SingleNodeEventStreamResultImpl;
import org.hiero.otter.fixtures.internal.result.SingleNodePcesResultImpl;
import org.hiero.otter.fixtures.internal.result.SingleNodeReconnectResultImpl;
import org.hiero.otter.fixtures.result.SingleNodeConsensusResult;
import org.hiero.otter.fixtures.result.SingleNodeEventStreamResult;
import org.hiero.otter.fixtures.result.SingleNodeLogResult;
import org.hiero.otter.fixtures.result.SingleNodePcesResult;
import org.hiero.otter.fixtures.result.SingleNodePlatformStatusResult;
import org.hiero.otter.fixtures.result.SingleNodeReconnectResult;
import org.testcontainers.containers.Container.ExecResult;
import org.testcontainers.containers.Network;
import org.testcontainers.images.builder.ImageFromDockerfile;

/**
 * Implementation of {@link Node} for a container environment.
 */
public class ContainerNode extends AbstractNode implements Node, TimeTickReceiver {

    private static final Logger log = LogManager.getLogger();

    /** The time manager to use for this node */
    private final TimeManager timeManager;

    /** The image used to run the consensus node. */
    private final ContainerImage container;

    /** The local base directory where artifacts copied from the container will be stored. */
    private final Path localOutputDirectory;

    /** The channel used for the {@link ContainerControlServiceGrpc} */
    private final ManagedChannel containerControlChannel;

    /** The channel used for the {@link NodeCommunicationServiceGrpc} */
    private final ManagedChannel nodeCommChannel;

    /** The gRPC service used to initialize and stop the consensus node */
    private final ContainerControlServiceGrpc.ContainerControlServiceBlockingStub containerControlBlockingStub;

    /** The gRPC service used to communicate with the consensus node */
    private NodeCommunicationServiceGrpc.NodeCommunicationServiceBlockingStub nodeCommBlockingStub;

    /** The configuration of this node */
    private final ContainerNodeConfiguration nodeConfiguration;

    /** A queue of all test run related events as they occur, such as log message and status changes. */
    private final BlockingQueue<EventMessage> receivedEvents = new LinkedBlockingQueue<>();

    /** A collector of the various test run related events stored as strongly typed objects use for assertions. */
    private final NodeResultsCollector resultsCollector;

    /** A source of randomness for the node */
    private final Random random;

    /** The profiler for this node */
    private final ContainerProfiler profiler;

    /**
     * Constructor for the {@link ContainerNode} class.
     *
     * @param selfId the unique identifier for this node
     * @param timeManager the time manager to use for this node
     * @param keysAndCerts the keys for the node
     * @param network the network this node is part of
     * @param dockerImage the Docker image to use for this node
     * @param outputDirectory the directory where the node's output will be stored
     * @param networkConfiguration the network configuration for this node
     */
    public ContainerNode(
            @NonNull final NodeId selfId,
            @NonNull final TimeManager timeManager,
            @NonNull final KeysAndCerts keysAndCerts,
            @NonNull final Network network,
            @NonNull final ImageFromDockerfile dockerImage,
            @NonNull final Path outputDirectory,
            @NonNull final NetworkConfiguration networkConfiguration) {
        super(selfId, keysAndCerts, networkConfiguration);

        this.localOutputDirectory = requireNonNull(outputDirectory, "outputDirectory must not be null");
        this.timeManager = requireNonNull(timeManager, "timeManager must not be null");

        this.resultsCollector = new NodeResultsCollector(selfId);
        this.nodeConfiguration =
                new ContainerNodeConfiguration(() -> lifeCycle, networkConfiguration.overrideProperties());
        this.random = new SecureRandom();

        container = new ContainerImage(dockerImage, network, selfId);
        container.start();

        containerControlChannel = ManagedChannelBuilder.forAddress(
                        container.getHost(), container.getMappedPort(CONTAINER_CONTROL_PORT))
                .maxInboundMessageSize(32 * 1024 * 1024)
                .usePlaintext()
                .build();
        nodeCommChannel = ManagedChannelBuilder.forAddress(
                        container.getHost(), container.getMappedPort(NODE_COMMUNICATION_PORT))
                .maxInboundMessageSize(32 * 1024 * 1024)
                .usePlaintext()
                .build();

        // Blocking stub for initializing and killing the consensus node
        containerControlBlockingStub = ContainerControlServiceGrpc.newBlockingStub(containerControlChannel);

        profiler = new ContainerProfiler(selfId, container, localOutputDirectory);
    }

    /**
     * {@inheritDoc}
     */
    @NonNull
    @Override
    public SingleNodeEventStreamResult newEventStreamResult() {
        final Path eventStreamDir = localOutputDirectory.resolve(ContainerConstants.EVENT_STREAM_DIRECTORY);
        downloadEventStreamFiles(localOutputDirectory);
        return new SingleNodeEventStreamResultImpl(
                selfId, eventStreamDir, configuration().current(), newReconnectResult());
    }

    /**
     * {@inheritDoc}
     */
    @Override
    protected void doStart(@NonNull final Duration timeout) {
        throwIfInLifecycle(LifeCycle.RUNNING, "Node has already been started.");
        throwIfInLifecycle(LifeCycle.DESTROYED, "Node has already been destroyed.");

        log.info("Starting node {}...", selfId);

        if (savedStateDirectory != null) {
            final StateCommonConfig stateCommonConfig =
                    configuration().current().getConfigData(StateCommonConfig.class);
            ContainerUtils.copySavedStateToContainer(container, selfId, stateCommonConfig, savedStateDirectory);
        }

        final InitRequest initRequest = InitRequest.newBuilder()
                .setSelfId(ProtobufConverter.toLegacy(selfId))
                .build();
        //noinspection ResultOfMethodCallIgnored
        containerControlBlockingStub.init(initRequest);

        final StartRequest startRequest = StartRequest.newBuilder()
                .setRoster(ProtobufConverter.fromPbj(roster()))
                .setKeysAndCerts(KeysAndCertsConverter.toProto(keysAndCerts))
                .setVersion(ProtobufConverter.fromPbj(version))
                .putAllOverriddenProperties(nodeConfiguration.overrideProperties())
                .build();

        // Blocking stub for communicating with the consensus node
        nodeCommBlockingStub = NodeCommunicationServiceGrpc.newBlockingStub(nodeCommChannel);

        final NodeCommunicationServiceStub stub = NodeCommunicationServiceGrpc.newStub(nodeCommChannel);
        stub.start(startRequest, new StreamObserver<>() {
            @Override
            public void onNext(final EventMessage value) {
                receivedEvents.add(value);
            }

            @Override
            public void onError(@NonNull final Throwable error) {
                /*
                 * After a call to killImmediately() the server forcibly closes the stream and the
                 * client receives an INTERNAL error. This is expected and must *not* fail the test.
                 * Only report unexpected errors that occur while the node is still running.
                 */
                if ((lifeCycle == RUNNING) && !isExpectedError(error)) {
                    final String message = String.format("gRPC error from node %s", selfId);
                    fail(message, error);
                }
            }

            private static boolean isExpectedError(final @NonNull Throwable error) {
                if (error instanceof final StatusRuntimeException sre) {
                    final Code code = sre.getStatus().getCode();
                    return code == Code.UNAVAILABLE || code == Code.CANCELLED || code == Code.INTERNAL;
                }
                return false;
            }

            @Override
            public void onCompleted() {
                if (lifeCycle != DESTROYED && lifeCycle != SHUTDOWN) {
                    fail("Node " + selfId + " has closed the connection while running the test");
                }
            }
        });

        lifeCycle = RUNNING;
    }

    /**
     * {@inheritDoc}
     */
    @Override
    @SuppressWarnings("ResultOfMethodCallIgnored")
    protected void doKillImmediately(@NonNull final Duration timeout) {
        log.info("Killing node {} immediately...", selfId);
        try {
            // Mark the node as shutting down *before* sending the request to avoid race
            // conditions with the stream observer receiving an error.
            lifeCycle = SHUTDOWN;

            final KillImmediatelyRequest request = KillImmediatelyRequest.newBuilder()
                    .setTimeoutSeconds((int) timeout.getSeconds())
                    .build();
            // Unary call – will throw if server returns an error.
            containerControlBlockingStub.withDeadlineAfter(timeout).killImmediately(request);
            platformStatus = null;

            log.info("Node {} has been killed", selfId);
        } catch (final Exception e) {
            fail("Failed to kill node %d immediately".formatted(selfId.id()), e);
        }
    }

    /**
     * {@inheritDoc}
     */
    @Override
    @SuppressWarnings("ResultOfMethodCallIgnored")
    protected void doStartSyntheticBottleneck(@NonNull final Duration delayPerRound, @NonNull final Duration timeout) {
        log.info("Starting synthetic bottleneck on node {}", selfId);
        nodeCommBlockingStub
                .withDeadlineAfter(timeout)
                .syntheticBottleneckUpdate(SyntheticBottleneckRequest.newBuilder()
                        .setSleepMillisPerRound(delayPerRound.toMillis())
                        .build());
    }

    /**
     * {@inheritDoc}
     */
    @Override
    @SuppressWarnings("ResultOfMethodCallIgnored")
    protected void doStopSyntheticBottleneck(@NonNull final Duration timeout) {
        log.info("Stopping synthetic bottleneck on node {}", selfId);
        nodeCommBlockingStub
                .withDeadlineAfter(timeout)
                .syntheticBottleneckUpdate(SyntheticBottleneckRequest.newBuilder()
                        .setSleepMillisPerRound(0)
                        .build());
    }

    /**
     * {@inheritDoc}
     */
    @SuppressWarnings("ResultOfMethodCallIgnored")
    @Override
    protected void doSendQuiescenceCommand(@NonNull final QuiescenceCommand command, @NonNull final Duration timeout) {
        log.info("Sending quiescence command {} on node {}", command, selfId);
        final org.hiero.otter.fixtures.container.proto.QuiescenceCommand dto =
                switch (command) {
                    case QUIESCE -> org.hiero.otter.fixtures.container.proto.QuiescenceCommand.QUIESCE;
                    case BREAK_QUIESCENCE ->
                        org.hiero.otter.fixtures.container.proto.QuiescenceCommand.BREAK_QUIESCENCE;
                    case DONT_QUIESCE -> org.hiero.otter.fixtures.container.proto.QuiescenceCommand.DONT_QUIESCE;
                };
        nodeCommBlockingStub
                .withDeadlineAfter(timeout)
                .quiescenceCommandUpdate(
                        QuiescenceRequest.newBuilder().setCommand(dto).build());
    }

    /**
     * {@inheritDoc}
     */
    @Override
    public void submitTransactions(@NonNull final List<OtterTransaction> transactions) {
        throwIfInLifecycle(INIT, "Node has not been started yet.");
        throwIfInLifecycle(SHUTDOWN, "Node has been shut down.");
        throwIfInLifecycle(DESTROYED, "Node has been destroyed.");

        try {
            final TransactionRequest.Builder builder = TransactionRequest.newBuilder();
            transactions.forEach(t -> builder.addPayload(t.toByteString()));
            final TransactionRequestAnswer answer = nodeCommBlockingStub.submitTransaction(builder.build());
            if (answer.getNumFailed() > 0) {
                fail("%d out of %d transaction(s) failed to submit for node %d."
                        .formatted(answer.getNumFailed(), transactions.size(), selfId.id()));
            }
        } catch (final Exception e) {
            fail("Failed to submit transaction(s) to node %d".formatted(selfId.id()), e);
        }
    }

    /**
     * {@inheritDoc}
     */
    @Override
    public boolean isAlive() {
        final PingResponse response =
                containerControlBlockingStub.nodePing(Empty.newBuilder().build());
        if (!response.getAlive()) {
            lifeCycle = SHUTDOWN;
            platformStatus = null;
        }
        return response.getAlive();
    }

    /**
     * {@inheritDoc}
     */
    @Override
    @NonNull
    public ContainerNodeConfiguration configuration() {
        return nodeConfiguration;
    }

    /**
     * Gets the container instance for this node. This allows direct access to the underlying Testcontainers container
     * for operations like retrieving console logs.
     *
     * @return the container instance
     */
    @NonNull
    public ContainerImage container() {
        return container;
    }

    /**
     * {@inheritDoc}
     */
    @Override
    @NonNull
    public SingleNodeConsensusResult newConsensusResult() {
        return resultsCollector.newConsensusResult();
    }

    /**
     * {@inheritDoc}
     */
    @Override
    @NonNull
    public SingleNodeLogResult newLogResult() {
        return resultsCollector.newLogResult();
    }

    /**
     * {@inheritDoc}
     */
    @Override
    @NonNull
    public SingleNodePlatformStatusResult newPlatformStatusResult() {
        return resultsCollector.newStatusProgression();
    }

    /**
     * {@inheritDoc}
     */
    @Override
    @NonNull
    public SingleNodePcesResult newPcesResult() {
        throwIsNotInLifecycle(SHUTDOWN, "Node must be in the shutdown state to retrieve PCES results.");

        final Configuration configuration = nodeConfiguration.current();
        try {
            final Path databaseDirectory =
                    getDatabaseDirectory(configuration, org.hiero.consensus.model.node.NodeId.of(selfId.id()));
            final Path localPcesDirectory = localOutputDirectory.resolve(databaseDirectory);

            Files.createDirectories(localPcesDirectory);

            // List all files recursively in the container's PCES directory
            final Path base = Path.of(CONTAINER_APP_WORKING_DIR, databaseDirectory.toString());
            final ExecResult execResult = container.execInContainer("sh", "-lc", "find '" + base + "' -type f");
            final String stdout = execResult.getStdout();

            if (stdout != null && !stdout.isBlank()) {
                final String[] files = stdout.split("\n");
                for (final String file : files) {
                    if (file == null || file.isBlank()) {
                        continue;
                    }
                    final Path containerFile = Path.of(file).normalize();
                    final Path relative = base.relativize(containerFile);
                    final Path localFile = localPcesDirectory.resolve(relative);
                    Files.createDirectories(localFile.getParent());
                    container.copyFileFromContainer(containerFile.toString(), localFile.toString());
                }
            } else {
                log.warn("No PCES files found in container");
            }

            return new SingleNodePcesResultImpl(selfId, nodeConfiguration.current(), localPcesDirectory);
        } catch (final IOException e) {
            throw new UncheckedIOException("Failed to copy PCES files from container", e);
        } catch (final InterruptedException e) {
            Thread.currentThread().interrupt();
            throw new IllegalStateException("Interrupted while copying PCES files from container", e);
        }
    }

    /**
     * {@inheritDoc}
     */
    @Override
    @NonNull
    public SingleNodeReconnectResult newReconnectResult() {
        return new SingleNodeReconnectResultImpl(selfId, newPlatformStatusResult(), newLogResult());
    }

    /**
<<<<<<< HEAD
     * {@inheritDoc}
     */
    @Override
    @NonNull
    public SingleNodeMarkerFileResult newMarkerFileResult() {
        return new SingleNodeMarkerFileResultImpl(resultsCollector);
    }

    /**
     * {@inheritDoc}
     */
    @Override
    public void startProfiling(@NonNull final String outputFilename, @NonNull final ProfilerEvent... events) {
        profiler.startProfiling(outputFilename, null, events);
    }

    /**
     * {@inheritDoc}
     */
    @Override
    public void startProfiling(
            @NonNull final String outputFilename,
            @NonNull final Duration samplingInterval,
            @NonNull final ProfilerEvent... events) {
        profiler.startProfiling(outputFilename, samplingInterval, events);
    }

    /**
     * {@inheritDoc}
     */
    @Override
    public void stopProfiling() {
        profiler.stopProfiling();
    }

    /**
=======
>>>>>>> 88c39cfc
     * Shuts down the container and cleans up resources. Once this method is called, the node cannot be started again
     * and no more data can be retrieved. This method is idempotent and can be called multiple times without any side
     * effects.
     */
    void destroy() {
        try {
            // copy logs from container to the local filesystem
            final Path localOutputDirectory =
                    Path.of("build", "container", NODE_IDENTIFIER_FORMAT.formatted(selfId.id()));
            downloadConsensusFiles(localOutputDirectory);
            downloadConsistencyServiceFiles(localOutputDirectory);
        } catch (final IOException e) {
            throw new UncheckedIOException("Failed to copy files from container", e);
        }

        log.info("Destroying container of node {}...", selfId);
        containerControlChannel.shutdownNow();
        nodeCommChannel.shutdownNow();
        if (container.isRunning()) {
            container.stop();
        }

        resultsCollector.destroy();
        platformStatus = null;
        lifeCycle = DESTROYED;
    }

    private void downloadEventStreamFiles(@NonNull final Path localOutputDirectory) {
        try {
            Files.createDirectories(localOutputDirectory.resolve(EVENT_STREAM_DIRECTORY));
            final Configuration configuration = nodeConfiguration.current();
            final EventConfig eventConfig = configuration.getConfigData(EventConfig.class);

            // Use Docker cp command to copy the entire directory
            final String containerId = container.getContainerId();
            final ProcessBuilder processBuilder = new ProcessBuilder(
                    "docker", "cp", containerId + ":" + eventConfig.eventsLogDir(), localOutputDirectory.toString());
            final Process process = processBuilder.start();
            process.waitFor();
        } catch (final IOException e) {
            throw new UncheckedIOException("Failed to copy event stream files from container", e);
        } catch (final InterruptedException e) {
            Thread.currentThread().interrupt();
            throw new IllegalStateException("Interrupted while copying event stream files from container", e);
        }
    }

    private void downloadConsensusFiles(@NonNull final Path localOutputDirectory) throws IOException {
        Files.createDirectories(localOutputDirectory.resolve("output/swirlds-hashstream"));
        Files.createDirectories(localOutputDirectory.resolve("data/stats"));

        copyFileFromContainerIfExists(localOutputDirectory, SWIRLDS_LOG_PATH);
        copyFileFromContainerIfExists(localOutputDirectory, HASHSTREAM_LOG_PATH);
        copyFileFromContainerIfExists(localOutputDirectory, OTTER_LOG_PATH);
        copyFileFromContainerIfExists(localOutputDirectory, METRICS_PATH.formatted(selfId.id()));
    }

    private void downloadConsistencyServiceFiles(@NonNull final Path localOutputDirectory) {
        final StateCommonConfig stateConfig = nodeConfiguration.current().getConfigData(StateCommonConfig.class);
        final ConsistencyServiceConfig consistencyServiceConfig =
                nodeConfiguration.current().getConfigData(ConsistencyServiceConfig.class);

        final Path historyFileDirectory = stateConfig
                .savedStateDirectory()
                .resolve(consistencyServiceConfig.historyFileDirectory())
                .resolve(Long.toString(selfId.id()));

        final Path historyFilePath = historyFileDirectory.resolve(consistencyServiceConfig.historyFileName());
        copyFileFromContainerIfExists(
                localOutputDirectory, historyFilePath.toString(), consistencyServiceConfig.historyFileName());
    }

    private void copyFileFromContainerIfExists(
            @NonNull final Path localOutputDirectory, @NonNull final String relativePath) {
        copyFileFromContainerIfExists(localOutputDirectory, relativePath, relativePath);
    }

    private void copyFileFromContainerIfExists(
            @NonNull final Path localOutputDirectory,
            @NonNull final String relativeSourcePath,
            @NonNull final String relativeTargetPath) {
        final String containerPath = CONTAINER_APP_WORKING_DIR + relativeSourcePath;
        final String localPath =
                localOutputDirectory.resolve(relativeTargetPath).toString();

        try {
            final ExecResult result = container.execInContainer("test", "-f", containerPath);
            if (result.getExitCode() == 0) {
                container.copyFileFromContainer(containerPath, localPath);
            } else {
                log.warn("File not found in node {}: {}", selfId.id(), containerPath);
            }
        } catch (final IOException e) {
            log.warn("Failed to check if file exists in node {}: {}", selfId.id(), containerPath, e);
        } catch (final InterruptedException e) {
            Thread.currentThread().interrupt();
            log.warn("Interrupted while checking if file exists in node {}: {}", selfId.id(), containerPath, e);
        }
    }

    /**
     * {@inheritDoc}
     */
    @Override
    @NonNull
    protected TimeManager timeManager() {
        return timeManager;
    }

    /**
     * {@inheritDoc}
     */
    @Override
    @NonNull
    protected Random random() {
        return random;
    }

    /**
     * {@inheritDoc}
     */
    @Override
    public void tick(@NonNull final Instant now) {
        EventMessage event;
        while ((event = receivedEvents.poll()) != null) {
            switch (event.getEventCase()) {
                case LOG_ENTRY -> resultsCollector.addLogEntry(ProtobufConverter.toPlatform(event.getLogEntry()));
                case PLATFORM_STATUS_CHANGE -> handlePlatformChange(event);
                case CONSENSUS_ROUNDS ->
                    resultsCollector.addConsensusRounds(ProtobufConverter.toPbj(event.getConsensusRounds()));
                default -> log.warn("Received unexpected event: {}", event);
            }
        }
    }

    private void handlePlatformChange(@NonNull final EventMessage value) {
        final PlatformStatusChange change = value.getPlatformStatusChange();
        final String statusName = change.getNewStatus();
        log.info("Received platform status change from node {}: {}", selfId, statusName);
        try {
            final PlatformStatus newStatus = PlatformStatus.valueOf(statusName);
            platformStatus = newStatus;
            resultsCollector.addPlatformStatus(newStatus);
        } catch (final IllegalArgumentException e) {
            log.warn("Received unknown platform status: {}", statusName);
        }
    }
}<|MERGE_RESOLUTION|>--- conflicted
+++ resolved
@@ -471,16 +471,6 @@
     }
 
     /**
-<<<<<<< HEAD
-     * {@inheritDoc}
-     */
-    @Override
-    @NonNull
-    public SingleNodeMarkerFileResult newMarkerFileResult() {
-        return new SingleNodeMarkerFileResultImpl(resultsCollector);
-    }
-
-    /**
      * {@inheritDoc}
      */
     @Override
@@ -508,8 +498,6 @@
     }
 
     /**
-=======
->>>>>>> 88c39cfc
      * Shuts down the container and cleans up resources. Once this method is called, the node cannot be started again
      * and no more data can be retrieved. This method is idempotent and can be called multiple times without any side
      * effects.
