// SPDX-License-Identifier: Apache-2.0
package org.hiero.otter.fixtures.internal.network;

import static java.util.Objects.requireNonNull;
import static org.hiero.otter.fixtures.network.BandwidthLimit.UNLIMITED_BANDWIDTH;

import edu.umd.cs.findbugs.annotations.NonNull;
import java.time.Duration;
import java.util.ArrayList;
import java.util.Collections;
import java.util.List;
import java.util.function.Function;
import java.util.function.Supplier;
import org.assertj.core.data.Percentage;
import org.hiero.otter.fixtures.InstrumentedNode;
import org.hiero.otter.fixtures.Node;
import org.hiero.otter.fixtures.network.MeshTopology;
import org.hiero.otter.fixtures.network.MeshTopologyConfiguration;

/**
 * An implementation of {@link MeshTopology}.
 */
public class MeshTopologyImpl implements MeshTopology {

    private static final Duration AVERAGE_NETWORK_DELAY = Duration.ofMillis(200);
    private static final ConnectionState DEFAULT =
            new ConnectionState(true, AVERAGE_NETWORK_DELAY, Percentage.withPercentage(5), UNLIMITED_BANDWIDTH);

    private final Function<Integer, List<? extends Node>> nodeFactory;
    private final Supplier<InstrumentedNode> instrumentedNodeFactory;
    private final List<Node> nodes = new ArrayList<>();
    private final ConnectionData connectionData;

    /**
     * Constructor for the {@link MeshTopologyImpl} class with default configuration.
     *
     * @param nodeFactory a function that creates a list of nodes given the count
     * @param instrumentedNodeFactory a supplier that creates an instrumented node
     * @throws NullPointerException if {@code nodeFactory} or {@code instrumentedNodeFactory} is {@code null}
     */
    public MeshTopologyImpl(
            @NonNull final Function<Integer, List<? extends Node>> nodeFactory,
            @NonNull final Supplier<InstrumentedNode> instrumentedNodeFactory) {
        this(MeshTopologyConfiguration.DEFAULT, nodeFactory, instrumentedNodeFactory);
    }

    /**
     * Constructor for the {@link MeshTopologyImpl} class with a custom configuration.
     *
     * @param configuration the mesh topology configuration
     * @param nodeFactory a function that creates a list of nodes given the count
     * @param instrumentedNodeFactory a supplier that creates an instrumented node
     * @throws NullPointerException if any parameter is {@code null}
     */
    public MeshTopologyImpl(
            @NonNull final MeshTopologyConfiguration configuration,
            @NonNull final Function<Integer, List<? extends Node>> nodeFactory,
            @NonNull final Supplier<InstrumentedNode> instrumentedNodeFactory) {
        this.nodeFactory = requireNonNull(nodeFactory);
        this.instrumentedNodeFactory = requireNonNull(instrumentedNodeFactory);
        requireNonNull(configuration);
        this.connectionData = new ConnectionData(
                true, configuration.averageLatency(), configuration.jitter(), configuration.bandwidth());
    }

    /**
     * {@inheritDoc}
     */
    @Override
    @NonNull
    public List<Node> addNodes(final int count) {
        final List<? extends Node> newNodes = nodeFactory.apply(count);
        nodes.addAll(newNodes);
        return Collections.unmodifiableList(newNodes);
    }

    /**
     * {@inheritDoc}
     */
    @Override
    @NonNull
    public InstrumentedNode addInstrumentedNode() {
        final InstrumentedNode instrumentedNode = instrumentedNodeFactory.get();
        nodes.add(instrumentedNode);
        return instrumentedNode;
    }

    /**
     * {@inheritDoc}
     */
    @Override
    @NonNull
    public List<Node> nodes() {
        return Collections.unmodifiableList(nodes);
    }

    /**
     * {@inheritDoc}
     */
    @Override
    @NonNull
<<<<<<< HEAD
    public ConnectionData getConnectionData(@NonNull final Node sender, @NonNull final Node receiver) {
        return connectionData;
=======
    public ConnectionState getConnectionData(@NonNull final Node sender, @NonNull final Node receiver) {
        return DEFAULT;
>>>>>>> 4ae7248c
    }
}<|MERGE_RESOLUTION|>--- conflicted
+++ resolved
@@ -99,12 +99,7 @@
      */
     @Override
     @NonNull
-<<<<<<< HEAD
     public ConnectionData getConnectionData(@NonNull final Node sender, @NonNull final Node receiver) {
         return connectionData;
-=======
-    public ConnectionState getConnectionData(@NonNull final Node sender, @NonNull final Node receiver) {
-        return DEFAULT;
->>>>>>> 4ae7248c
     }
 }