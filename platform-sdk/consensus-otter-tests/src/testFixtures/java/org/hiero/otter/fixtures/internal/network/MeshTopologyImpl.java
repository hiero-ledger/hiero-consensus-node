--- conflicted
+++ resolved
@@ -21,15 +21,9 @@
  */
 public class MeshTopologyImpl implements MeshTopology {
 
-<<<<<<< HEAD
     private static final Duration AVERAGE_NETWORK_DELAY = Duration.ofMillis(0);
-    private static final ConnectionData DEFAULT =
-            new ConnectionData(true, AVERAGE_NETWORK_DELAY, Percentage.withPercentage(0), UNLIMITED_BANDWIDTH);
-=======
-    private static final Duration AVERAGE_NETWORK_DELAY = Duration.ofMillis(200);
     private static final ConnectionState DEFAULT =
-            new ConnectionState(true, AVERAGE_NETWORK_DELAY, Percentage.withPercentage(5), UNLIMITED_BANDWIDTH);
->>>>>>> 30b8ac9f
+            new ConnectionState(true, AVERAGE_NETWORK_DELAY, Percentage.withPercentage(0), UNLIMITED_BANDWIDTH);
 
     private final Function<Integer, List<? extends Node>> nodeFactory;
     private final Supplier<InstrumentedNode> instrumentedNodeFactory;
