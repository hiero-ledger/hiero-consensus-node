// SPDX-License-Identifier: Apache-2.0
package org.hiero.otter.fixtures.internal.network;

import static java.util.Objects.requireNonNull;

import edu.umd.cs.findbugs.annotations.NonNull;
import java.time.Duration;
import java.util.ArrayList;
import java.util.Collections;
import java.util.List;
import java.util.function.Function;
import java.util.function.Supplier;
import org.assertj.core.data.Percentage;
import org.hiero.otter.fixtures.InstrumentedNode;
import org.hiero.otter.fixtures.Node;
import org.hiero.otter.fixtures.network.MeshTopology;
import org.hiero.otter.fixtures.network.utils.BandwidthLimit;

/**
 * An implementation of {@link MeshTopology}.
 */
public class MeshTopologyImpl implements MeshTopology {

    private static final Duration AVERAGE_NETWORK_DELAY = Duration.ofMillis(200);
    private static final ConnectionData DEFAULT =
            new ConnectionData(true, AVERAGE_NETWORK_DELAY, Percentage.withPercentage(5), BandwidthLimit.UNLIMITED);

    private final Function<Integer, List<? extends Node>> nodeFactory;
    private final Supplier<InstrumentedNode> instrumentedNodeFactory;
    private final List<Node> nodes = new ArrayList<>();

    /**
     * Constructor for the {@link MeshTopologyImpl} class.
     *
     * @param nodeFactory a function that creates a list of nodes given the count
     * @param instrumentedNodeFactory a supplier that creates an instrumented node
     * @throws NullPointerException if {@code nodeFactory} or {@code instrumentedNodeFactory} is {@code null}
     */
<<<<<<< HEAD
    public MeshTopologyImpl(@NonNull final Function<Integer, List<? extends Node>> nodeFactory) {
=======
    public MeshTopologyImpl(
            @NonNull final Function<Integer, List<? extends Node>> nodeFactory,
            @NonNull final Supplier<InstrumentedNode> instrumentedNodeFactory) {
>>>>>>> ac09c3b2
        this.nodeFactory = requireNonNull(nodeFactory);
        this.instrumentedNodeFactory = requireNonNull(instrumentedNodeFactory);
    }

    /**
     * {@inheritDoc}
     */
    @Override
    @NonNull
    public List<Node> addNodes(final int count) {
        final List<? extends Node> newNodes = nodeFactory.apply(count);
        nodes.addAll(newNodes);
        return Collections.unmodifiableList(newNodes);
    }

    /**
     * {@inheritDoc}
     */
    @Override
    @NonNull
    public InstrumentedNode addInstrumentedNode() {
        final InstrumentedNode instrumentedNode = instrumentedNodeFactory.get();
        nodes.add(instrumentedNode);
        return instrumentedNode;
    }

    /**
     * {@inheritDoc}
     */
    @Override
    @NonNull
    public List<Node> nodes() {
        return Collections.unmodifiableList(nodes);
    }

    /**
     * {@inheritDoc}
     */
    @Override
    @NonNull
    public ConnectionData getConnectionData(@NonNull final Node sender, @NonNull final Node receiver) {
        return DEFAULT;
    }
}<|MERGE_RESOLUTION|>--- conflicted
+++ resolved
@@ -36,13 +36,9 @@
      * @param instrumentedNodeFactory a supplier that creates an instrumented node
      * @throws NullPointerException if {@code nodeFactory} or {@code instrumentedNodeFactory} is {@code null}
      */
-<<<<<<< HEAD
-    public MeshTopologyImpl(@NonNull final Function<Integer, List<? extends Node>> nodeFactory) {
-=======
     public MeshTopologyImpl(
             @NonNull final Function<Integer, List<? extends Node>> nodeFactory,
             @NonNull final Supplier<InstrumentedNode> instrumentedNodeFactory) {
->>>>>>> ac09c3b2
         this.nodeFactory = requireNonNull(nodeFactory);
         this.instrumentedNodeFactory = requireNonNull(instrumentedNodeFactory);
     }
