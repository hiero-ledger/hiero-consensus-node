// SPDX-License-Identifier: Apache-2.0
package org.hiero.otter.fixtures.internal;

import static java.util.Objects.requireNonNull;
import static org.hiero.consensus.model.status.PlatformStatus.ACTIVE;
import static org.hiero.consensus.model.status.PlatformStatus.CATASTROPHIC_FAILURE;
import static org.hiero.consensus.model.status.PlatformStatus.CHECKING;
import static org.hiero.consensus.model.status.PlatformStatus.FREEZE_COMPLETE;
import static org.junit.jupiter.api.Assertions.fail;

import com.hedera.hapi.node.base.SemanticVersion;
import com.hedera.hapi.node.base.ServiceEndpoint;
import com.hedera.hapi.node.state.roster.Roster;
import com.hedera.hapi.node.state.roster.RosterEntry;
import com.hedera.pbj.runtime.io.buffer.Bytes;
import com.swirlds.common.test.fixtures.WeightGenerator;
import com.swirlds.common.test.fixtures.WeightGenerators;
import com.swirlds.common.utility.Threshold;
import com.swirlds.platform.crypto.CryptoStatic;
import com.swirlds.platform.gossip.shadowgraph.SyncFallenBehindStatus;
import edu.umd.cs.findbugs.annotations.NonNull;
import edu.umd.cs.findbugs.annotations.Nullable;
import java.nio.file.Path;
import java.security.KeyStoreException;
import java.security.cert.CertificateEncodingException;
import java.time.Duration;
import java.time.Instant;
import java.util.Collection;
import java.util.Collections;
import java.util.Comparator;
import java.util.HashMap;
import java.util.HashSet;
import java.util.Iterator;
import java.util.List;
import java.util.Map;
import java.util.Random;
import java.util.Set;
import java.util.concurrent.ExecutionException;
import java.util.stream.Collectors;
import java.util.stream.IntStream;
import org.apache.logging.log4j.LogManager;
import org.apache.logging.log4j.Logger;
import org.hiero.consensus.model.hashgraph.EventWindow;
import org.hiero.consensus.model.node.KeysAndCerts;
import org.hiero.consensus.model.node.NodeId;
import org.hiero.consensus.model.quiescence.QuiescenceCommand;
import org.hiero.otter.fixtures.AsyncNetworkActions;
import org.hiero.otter.fixtures.InstrumentedNode;
import org.hiero.otter.fixtures.Network;
import org.hiero.otter.fixtures.Node;
import org.hiero.otter.fixtures.TimeManager;
import org.hiero.otter.fixtures.TransactionFactory;
import org.hiero.otter.fixtures.TransactionGenerator;
import org.hiero.otter.fixtures.app.OtterTransaction;
import org.hiero.otter.fixtures.internal.network.ConnectionKey;
import org.hiero.otter.fixtures.internal.network.GeoMeshTopologyImpl;
import org.hiero.otter.fixtures.internal.result.MultipleNodeConsensusResultsImpl;
import org.hiero.otter.fixtures.internal.result.MultipleNodeLogResultsImpl;
import org.hiero.otter.fixtures.internal.result.MultipleNodeMarkerFileResultsImpl;
import org.hiero.otter.fixtures.internal.result.MultipleNodePcesResultsImpl;
import org.hiero.otter.fixtures.internal.result.MultipleNodePlatformStatusResultsImpl;
import org.hiero.otter.fixtures.internal.result.MultipleNodeReconnectResultsImpl;
import org.hiero.otter.fixtures.network.Partition;
import org.hiero.otter.fixtures.network.Topology;
import org.hiero.otter.fixtures.network.Topology.ConnectionData;
import org.hiero.otter.fixtures.result.MultipleNodeConsensusResults;
import org.hiero.otter.fixtures.result.MultipleNodeLogResults;
import org.hiero.otter.fixtures.result.MultipleNodeMarkerFileResults;
import org.hiero.otter.fixtures.result.MultipleNodePcesResults;
import org.hiero.otter.fixtures.result.MultipleNodePlatformStatusResults;
import org.hiero.otter.fixtures.result.MultipleNodeReconnectResults;
import org.hiero.otter.fixtures.result.SingleNodeConsensusResult;
import org.hiero.otter.fixtures.result.SingleNodeLogResult;
import org.hiero.otter.fixtures.result.SingleNodeMarkerFileResult;
import org.hiero.otter.fixtures.result.SingleNodePcesResult;
import org.hiero.otter.fixtures.result.SingleNodePlatformStatusResult;
import org.hiero.otter.fixtures.result.SingleNodeReconnectResult;

/**
 * An abstract base class for a network implementation that provides common functionality shared by the different
 * environments.
 */
public abstract class AbstractNetwork implements Network {
    /**
     * The state of the network.
     */
    protected enum Lifecycle {
        INIT,
        RUNNING,
        SHUTDOWN
    }

    private static final Logger log = LogManager.getLogger();

    /** The format for node identifiers in the network. */
    public static final String NODE_IDENTIFIER_FORMAT = "node-%d";

    /** The default port for gossip communication. */
    private static final int GOSSIP_PORT = 5777;

    /** The delay before a freeze transaction takes effect. */
    private static final Duration FREEZE_DELAY = Duration.ofSeconds(10L);

    /** The default timeout duration for network operations. */
    private static final Duration DEFAULT_TIMEOUT = Duration.ofMinutes(2L);

    private final Random random;
    private final Map<NodeId, PartitionImpl> networkPartitions = new HashMap<>();
    private final Topology topology;

    protected Lifecycle lifecycle = Lifecycle.INIT;
    protected WeightGenerator weightGenerator = WeightGenerators.GAUSSIAN;

    @Nullable
    private PartitionImpl remainingNetworkPartition;

    private NodeId nextNodeId = NodeId.FIRST_NODE_ID;

    protected AbstractNetwork(@NonNull final Random random) {
        this.random = requireNonNull(random);
        this.topology = new GeoMeshTopologyImpl(random, this::createNodes, this::createInstrumentedNode);
    }

    /**
     * {@inheritDoc}
     */
    @Override
    @NonNull
    public Topology topology() {
        return topology;
    }

    /**
     * Returns the time manager for this network.
     *
     * @return the {@link TimeManager} instance
     */
    @NonNull
    protected abstract TimeManager timeManager();

    /**
     * The {@link TransactionGenerator} for this network.
     *
     * @return the {@link TransactionGenerator} instance
     */
    @NonNull
    protected abstract TransactionGenerator transactionGenerator();

    /**
     * {@inheritDoc}
     */
    @Override
    @NonNull
    public AsyncNetworkActions withTimeout(@NonNull final Duration timeout) {
        return new AsyncNetworkActionsImpl(timeout);
    }

    /**
     * {@inheritDoc}
     */
    @Override
    public void setWeightGenerator(@NonNull final WeightGenerator weightGenerator) {
        if (!nodes().isEmpty()) {
            throw new IllegalStateException("Cannot set weight generator after nodes have been added to the network.");
        }
        this.weightGenerator = requireNonNull(weightGenerator);
    }

    /**
     * Creates a new node with the given ID and keys and certificates. This is a factory method that must be implemented
     * by subclasses to create nodes specific to the environment.
     *
     * @param nodeId the ID of the node to create
     * @param keysAndCerts the keys and certificates for the node
     * @return the newly created node
     */
    protected abstract Node doCreateNode(@NonNull final NodeId nodeId, @NonNull final KeysAndCerts keysAndCerts);

    private List<Node> createNodes(final int count) {
        throwIfInLifecycle(Lifecycle.RUNNING, "Cannot add nodes while the network is running.");
        throwIfInLifecycle(Lifecycle.SHUTDOWN, "Cannot add nodes after the network has been started.");

        try {
            final List<NodeId> nodeIds =
                    IntStream.range(0, count).mapToObj(i -> getNextNodeId()).toList();
            return CryptoStatic.generateKeysAndCerts(nodeIds, null).entrySet().stream()
                    .map(entry -> doCreateNode(entry.getKey(), entry.getValue()))
                    .toList();
        } catch (final ExecutionException | InterruptedException | KeyStoreException e) {
            throw new RuntimeException("Exception while generating KeysAndCerts", e);
        }
    }

    /**
     * Creates a new instrumented node with the given ID and keys and certificates. This is a factory method that must
     * be implemented by subclasses to create instrumented nodes specific to the environment.
     *
     * @param nodeId the ID of the instrumented node to create
     * @param keysAndCerts the keys and certificates for the instrumented node
     * @return the newly created instrumented node
     */
    protected abstract InstrumentedNode doCreateInstrumentedNode(
            @NonNull final NodeId nodeId, @NonNull final KeysAndCerts keysAndCerts);

    private InstrumentedNode createInstrumentedNode() {
        throwIfInLifecycle(Lifecycle.RUNNING, "Cannot add nodes while the network is running.");
        throwIfInLifecycle(Lifecycle.SHUTDOWN, "Cannot add nodes after the network has been started.");

        try {
            final NodeId nodeId = getNextNodeId();
            final KeysAndCerts keysAndCerts =
                    CryptoStatic.generateKeysAndCerts(List.of(nodeId), null).get(nodeId);
            return doCreateInstrumentedNode(nodeId, keysAndCerts);
        } catch (final ExecutionException | InterruptedException | KeyStoreException e) {
            throw new RuntimeException("Exception while generating KeysAndCerts", e);
        }
    }

    @NonNull
    private NodeId getNextNodeId() {
        final NodeId nextId = nextNodeId;
        // randomly advance between 1 and 3 steps
        final int randomAdvance = random.nextInt(3);
        nextNodeId = nextNodeId.getOffset(randomAdvance + 1L);
        return nextId;
    }

    /**
     * {@inheritDoc}
     */
    @Override
    public void start() {
        doStart(DEFAULT_TIMEOUT);
    }

    /**
     * A hook method that is called before the network is started.
     *
     * <p>Subclasses can override this method to add custom behavior before the network starts, such as initializing
     * resources or performing setup tasks. They can also modify the roster if needed.
     *
     * @param roster the preliminary roster generated for the network
     */
    protected abstract void preStartHook(@NonNull final Roster roster);

    private void doStart(@NonNull final Duration timeout) {
        throwIfInLifecycle(Lifecycle.RUNNING, "Network is already running.");
        log.info("Starting network...");

        final int count = nodes().size();
        final Iterator<Long> weightIterator =
                weightGenerator.getWeights(random.nextLong(), count).iterator();

        final List<RosterEntry> rosterEntries = nodes().stream()
                .sorted(Comparator.comparing(Node::selfId))
                .map(node -> createRosterEntry(node, weightIterator.next()))
                .toList();
        final Roster roster = Roster.newBuilder().rosterEntries(rosterEntries).build();

        preStartHook(roster);

        lifecycle = Lifecycle.RUNNING;
        updateConnections();
        for (final Node node : nodes()) {
            ((AbstractNode) node).roster(roster);
            node.start();
        }

        transactionGenerator().start();

        log.debug("Waiting for nodes to become active...");
        timeManager().waitForCondition(() -> allNodesInStatus(ACTIVE), timeout);
    }

    private RosterEntry createRosterEntry(final Node node, final long weight) {
        try {
            final long id = node.selfId().id();
            final byte[] certificate =
                    ((AbstractNode) node).gossipCaCertificate().getEncoded();
            return RosterEntry.newBuilder()
                    .nodeId(id)
                    .weight(weight)
                    .gossipCaCertificate(Bytes.wrap(certificate))
                    .gossipEndpoint(ServiceEndpoint.newBuilder()
                            .domainName(String.format(NODE_IDENTIFIER_FORMAT, id))
                            .port(GOSSIP_PORT)
                            .build())
                    .build();
        } catch (final CertificateEncodingException e) {
            throw new RuntimeException("Exception while creating roster entry", e);
        }
    }

    /**
     * The actual implementation of sending a quiescence command, to be provided by subclasses.
     *
     * @param command the quiescence command to send
     * @param timeout the maximum duration to wait for the command to be processed
     */
    protected abstract void doSendQuiescenceCommand(@NonNull QuiescenceCommand command, @NonNull Duration timeout);

    /**
     * {@inheritDoc}
     */
    @Override
    public void sendQuiescenceCommand(@NonNull final QuiescenceCommand command) {
        doSendQuiescenceCommand(command, DEFAULT_TIMEOUT);
    }

    /**
     * {@inheritDoc}
     */
    @Override
    @NonNull
    public Partition createNetworkPartition(@NonNull final Collection<Node> partitionNodes) {
        if (partitionNodes.isEmpty()) {
            throw new IllegalArgumentException("Cannot create a partition with no nodes.");
        }
        final PartitionImpl partition = new PartitionImpl(partitionNodes);
        final List<Node> allNodes = nodes();
        if (partition.size() == allNodes.size()) {
            throw new IllegalArgumentException("Cannot create a partition with all nodes.");
        }
        for (final Node node : partitionNodes) {
            final PartitionImpl oldPartition = networkPartitions.put(node.selfId(), partition);
            if (oldPartition != null) {
                oldPartition.nodes.remove(node);
            }
        }
        if (remainingNetworkPartition == null) {
            final List<Node> remainingNodes = allNodes.stream()
                    .filter(node -> !partitionNodes.contains(node))
                    .toList();
            remainingNetworkPartition = new PartitionImpl(remainingNodes);
            for (final Node node : remainingNodes) {
                networkPartitions.put(node.selfId(), remainingNetworkPartition);
            }
        }
        updateConnections();
        return partition;
    }

    /**
     * {@inheritDoc}
     */
    @Override
    public void removePartition(@NonNull final Partition partition) {
        final Set<Partition> allPartitions = networkPartitions();
        if (!allPartitions.contains(partition)) {
            throw new IllegalArgumentException("Partition does not exist in the network: " + partition);
        }
        if (allPartitions.size() == 2) {
            // If only two partitions exist, clear all
            networkPartitions.clear();
            remainingNetworkPartition = null;
        } else {
            assert remainingNetworkPartition != null; // because there are at least 3 partitions
            for (final Node node : partition.nodes()) {
                networkPartitions.put(node.selfId(), remainingNetworkPartition);
                remainingNetworkPartition.nodes.add(node);
            }
        }
        updateConnections();
    }

    /**
     * {@inheritDoc}
     */
    @Override
    @NonNull
    public Set<Partition> networkPartitions() {
        return Set.copyOf(networkPartitions.values());
    }

    /**
     * {@inheritDoc}
     */
    @Override
    @Nullable
    public Partition getNetworkPartitionContaining(@NonNull final Node node) {
        return networkPartitions.get(node.selfId());
    }

    /**
     * {@inheritDoc}
     */
    @Override
    @NonNull
    public Partition isolate(@NonNull final Node node) {
        return createNetworkPartition(Set.of(node));
    }

    /**
     * {@inheritDoc}
     */
    @Override
    public void rejoin(@NonNull final Node node) {
        final Partition partition = networkPartitions.get(node.selfId());
        if (partition == null) {
            throw new IllegalArgumentException("Node is not isolated: " + node.selfId());
        }
        removePartition(partition);
    }

    /**
     * {@inheritDoc}
     */
    @Override
    public boolean isIsolated(@NonNull final Node node) {
        final Partition partition = networkPartitions.get(node.selfId());
        return partition != null && partition.size() == 1;
    }

    /**
     * {@inheritDoc}
     */
    @Override
    public void restoreConnectivity() {
        networkPartitions.clear();
        updateConnections();
    }

    /**
     * {@inheritDoc}
     */
    @Override
    public void freeze() {
        doFreeze(DEFAULT_TIMEOUT);
    }

    private void doFreeze(@NonNull final Duration timeout) {
        throwIfInLifecycle(Lifecycle.INIT, "Network has not been started yet.");
        throwIfInLifecycle(Lifecycle.SHUTDOWN, "Network has been shut down.");

        log.info("Sending freeze transaction...");
        final OtterTransaction freezeTransaction = TransactionFactory.createFreezeTransaction(
                random.nextLong(), timeManager().now().plus(FREEZE_DELAY));
        submitTransaction(freezeTransaction);

        log.debug("Waiting for nodes to freeze...");
        timeManager()
                .waitForCondition(
                        () -> allNodesInStatus(FREEZE_COMPLETE),
                        timeout,
                        "Timeout while waiting for all nodes to freeze.");

        transactionGenerator().stop();
    }

    /**
     * {@inheritDoc}
     */
    @Override
    public void triggerCatastrophicIss() {
        doTriggerCatastrophicIss(DEFAULT_TIMEOUT);
    }

    private void doTriggerCatastrophicIss(@NonNull final Duration defaultTimeout) {
        throwIfInLifecycle(Lifecycle.INIT, "Network has not been started yet.");
        throwIfInLifecycle(Lifecycle.SHUTDOWN, "Network has been shut down.");

        log.info("Sending Catastrophic ISS triggering transaction...");
        final Instant start = timeManager().now();
        final OtterTransaction issTransaction = TransactionFactory.createIssTransaction(random.nextLong(), nodes());
        submitTransaction(issTransaction);
        final Duration elapsed = Duration.between(start, timeManager().now());

        log.debug("Waiting for Catastrophic ISS to trigger...");

        // Depending on the test configuration, some nodes may enter CHECKING when a catastrophic ISS occurs,
        // but at least one node should always enter CATASTROPHIC_FAILURE.
        timeManager()
                .waitForCondition(
                        this::allNodesInCheckingOrCatastrophicFailure,
                        defaultTimeout.minus(elapsed),
                        "Not all nodes entered CHECKING or CATASTROPHIC_FAILURE before timeout");
        final int numInCatastrophicFailure = (int) nodes().stream()
                .filter(node -> node.platformStatus() == CATASTROPHIC_FAILURE)
                .count();
        if (numInCatastrophicFailure < 1) {
            fail("No node entered CATASTROPHIC_FAILURE");
        }
    }

    private boolean allNodesInCheckingOrCatastrophicFailure() {
        return nodes().stream().allMatch(node -> {
            final var status = node.platformStatus();
            return status == CATASTROPHIC_FAILURE || status == CHECKING;
        });
    }

    /**
     * Submits the transaction to the first active node found in the network.
     *
     * @param transaction the transaction to submit
     */
    private void submitTransaction(@NonNull final OtterTransaction transaction) {
        nodes().stream()
                .filter(Node::isActive)
                .findFirst()
                .map(node -> (AbstractNode) node)
                .orElseThrow(() -> new AssertionError("No active node found to send freeze transaction to."))
                .submitTransaction(transaction);
    }

    /**
     * {@inheritDoc}
     */
    @Override
    @NonNull
    public Network withConfigValue(@NonNull final String key, @NonNull final String value) {
        requireNodesBeforeConfigChange();
        nodes().forEach(node -> node.configuration().set(key, value));
        return this;
    }

    /**
     * {@inheritDoc}
     */
    @Override
    @NonNull
    public Network withConfigValue(@NonNull final String key, final int value) {
        requireNodesBeforeConfigChange();
        nodes().forEach(node -> node.configuration().set(key, value));
        return this;
    }

    /**
     * {@inheritDoc}
     */
    @Override
    @NonNull
    public Network withConfigValue(@NonNull final String key, final long value) {
        requireNodesBeforeConfigChange();
        nodes().forEach(node -> node.configuration().set(key, value));
        return this;
    }

    /**
     * {@inheritDoc}
     */
    @Override
    @NonNull
    public Network withConfigValue(@NonNull final String key, @NonNull final Path value) {
        requireNodesBeforeConfigChange();
        nodes().forEach(node -> node.configuration().set(key, value));
        return this;
    }

    /**
     * {@inheritDoc}
     */
    @Override
    @NonNull
    public Network withConfigValue(@NonNull final String key, final boolean value) {
        requireNodesBeforeConfigChange();
        nodes().forEach(node -> node.configuration().set(key, value));
        return this;
    }

    private void requireNodesBeforeConfigChange() {
        if (nodes().isEmpty()) {
            throw new IllegalStateException("Cannot update configuration without nodes in the network.");
        }
    }

    /**
     * {@inheritDoc}
     */
    @Override
    public void shutdown() {
        doShutdown(DEFAULT_TIMEOUT);
    }

    private void doShutdown(@NonNull final Duration timeout) {
        throwIfInLifecycle(Lifecycle.INIT, "Network has not been started yet.");
        throwIfInLifecycle(Lifecycle.SHUTDOWN, "Network has already been shut down.");

        log.info("Killing nodes immediately...");
        for (final Node node : nodes()) {
            node.killImmediately();
        }

        lifecycle = Lifecycle.SHUTDOWN;

        transactionGenerator().stop();
    }

    /**
     * {@inheritDoc}
     */
    @Override
    public void version(@NonNull final SemanticVersion version) {
        nodes().forEach(node -> node.version(version));
    }

    /**
     * {@inheritDoc}
     */
    @Override
    public void bumpConfigVersion() {
        nodes().forEach(Node::bumpConfigVersion);
    }

    /**
     * {@inheritDoc}
     */
    @Override
    @NonNull
    public MultipleNodeConsensusResults newConsensusResults() {
        final List<SingleNodeConsensusResult> results =
                nodes().stream().map(Node::newConsensusResult).toList();
        return new MultipleNodeConsensusResultsImpl(results);
    }

    /**
     * {@inheritDoc}
     */
    @NonNull
    @Override
    public MultipleNodeLogResults newLogResults() {
        final List<SingleNodeLogResult> results =
                nodes().stream().map(Node::newLogResult).toList();

        return new MultipleNodeLogResultsImpl(results);
    }

    /**
     * {@inheritDoc}
     */
    @Override
    @NonNull
    public MultipleNodePlatformStatusResults newPlatformStatusResults() {
        final List<SingleNodePlatformStatusResult> statusProgressions =
                nodes().stream().map(Node::newPlatformStatusResult).toList();
        return new MultipleNodePlatformStatusResultsImpl(statusProgressions);
    }

    /**
     * {@inheritDoc}
     */
    @Override
    @NonNull
    public MultipleNodeReconnectResults newReconnectResults() {
        final List<SingleNodeReconnectResult> reconnectResults =
                nodes().stream().map(Node::newReconnectResult).toList();
        return new MultipleNodeReconnectResultsImpl(reconnectResults);
    }

    /**
     * {@inheritDoc}
     */
    @Override
    @NonNull
    public MultipleNodePcesResults newPcesResults() {
        final List<SingleNodePcesResult> results =
                nodes().stream().map(Node::newPcesResult).toList();
        return new MultipleNodePcesResultsImpl(results);
    }

    /**
     * {@inheritDoc}
     */
    @Override
    @NonNull
    public MultipleNodeMarkerFileResults newMarkerFileResults() {
        final List<SingleNodeMarkerFileResult> results =
                nodes().stream().map(Node::newMarkerFileResult).toList();
        return new MultipleNodeMarkerFileResultsImpl(results);
    }

    /**
     * {@inheritDoc}
     */
    @Override
    public boolean nodeIsBehindByNodeWeight(@NonNull final Node maybeBehindNode) {
        final Set<Node> otherNodes = nodes().stream()
                .filter(n -> !n.selfId().equals(maybeBehindNode.selfId()))
                .collect(Collectors.toSet());

        // For simplicity, consider the node that we are checking as "behind" to be the "self" node.
        final EventWindow selfEventWindow = maybeBehindNode.newConsensusResult().getLatestEventWindow();

        long weightOfAheadNodes = 0;
        for (final Node maybeAheadNode : otherNodes) {
            final EventWindow peerEventWindow =
                    maybeAheadNode.newConsensusResult().getLatestEventWindow();

            // If any peer in the required list says the "self" node is not behind, the node is not behind.
            if (SyncFallenBehindStatus.getStatus(selfEventWindow, peerEventWindow)
                    != SyncFallenBehindStatus.SELF_FALLEN_BEHIND) {
                weightOfAheadNodes += maybeAheadNode.weight();
            }
        }
        return Threshold.STRONG_MINORITY.isSatisfiedBy(weightOfAheadNodes, totalWeight());
    }

    /**
     * {@inheritDoc}
     */
    @Override
    public boolean nodeIsBehindByNodeCount(@NonNull final Node maybeBehindNode, final double fraction) {
        final Set<Node> otherNodes = nodes().stream()
                .filter(n -> !n.selfId().equals(maybeBehindNode.selfId()))
                .collect(Collectors.toSet());

        // For simplicity, consider the node that we are checking as "behind" to be the "self" node.
        final EventWindow selfEventWindow = maybeBehindNode.newConsensusResult().getLatestEventWindow();

        int numNodesAhead = 0;
        for (final Node maybeAheadNode : otherNodes) {
            final EventWindow peerEventWindow =
                    maybeAheadNode.newConsensusResult().getLatestEventWindow();

            // If any peer in the required list says the "self" node is behind, it is ahead so add it to the count
            if (SyncFallenBehindStatus.getStatus(selfEventWindow, peerEventWindow)
                    == SyncFallenBehindStatus.SELF_FALLEN_BEHIND) {
                numNodesAhead++;
            }
        }
        return (numNodesAhead / (1.0 * otherNodes.size())) >= fraction;
    }

    /**
     * Throws an {@link IllegalStateException} if the network is in the given state.
     *
     * @param expected the state that will cause the exception to be thrown
     * @param message the message to include in the exception
     * @throws IllegalStateException if the network is in the expected state
     */
    protected void throwIfInLifecycle(@NonNull final Lifecycle expected, @NonNull final String message) {
        if (lifecycle == expected) {
            throw new IllegalStateException(message);
        }
    }

    private void updateConnections() {
        final Map<ConnectionKey, ConnectionData> connections = new HashMap<>();
        for (final Node sender : nodes()) {
            for (final Node receiver : nodes()) {
                if (sender.selfId().equals(receiver.selfId())) {
                    continue; // Skip self-connections
                }
                final ConnectionKey key = new ConnectionKey(sender.selfId(), receiver.selfId());
                ConnectionData connectionData = topology().getConnectionData(sender, receiver);
                if (getNetworkPartitionContaining(sender) != getNetworkPartitionContaining(receiver)) {
                    connectionData = connectionData.withConnected(false);
                }
                // add other effects (e.g., clique, latency) on connections here
                connections.put(key, connectionData);
            }
        }
        onConnectionsChanged(connections);
    }

    /**
     * Callback method to handle changes in the network connections.
     *
     * <p>This method is called whenever the connections in the network change, such as when partitions are created or
     * removed. This allows subclasses to react to changes in the network topology.
     *
     * @param connections a map of connections representing the current state of the network
     */
    protected abstract void onConnectionsChanged(@NonNull final Map<ConnectionKey, ConnectionData> connections);

    /**
     * Default implementation of {@link AsyncNetworkActions}
     */
    protected class AsyncNetworkActionsImpl implements AsyncNetworkActions {

        private final Duration timeout;

        /**
         * Constructs an instance of {@link AsyncNetworkActionsImpl} with the specified timeout.
         *
         * @param timeout the duration to wait for actions to complete
         */
        public AsyncNetworkActionsImpl(@NonNull final Duration timeout) {
            this.timeout = timeout;
        }

        /**
         * {@inheritDoc}
         */
        @Override
        public void start() {
            doStart(timeout);
        }

        /**
         * {@inheritDoc}
         */
        @Override
        public void freeze() {
            doFreeze(timeout);
        }

        /**
         * {@inheritDoc}
         */
        @Override
        public void shutdown() {
            doShutdown(timeout);
        }

        /**
         * {@inheritDoc}
         */
        @Override
<<<<<<< HEAD
        public void triggerCatastrophicIss() {
            doTriggerCatastrophicIss(timeout);
=======
        public void sendQuiescenceCommand(@NonNull final QuiescenceCommand command) {
            doSendQuiescenceCommand(command, timeout);
>>>>>>> bd555a51
        }
    }

    private static class PartitionImpl implements Partition {

        private final Set<Node> nodes = new HashSet<>();

        /**
         * Creates a partition from a collection of nodes.
         *
         * @param nodes the nodes to include in the partition
         */
        public PartitionImpl(@NonNull final Collection<? extends Node> nodes) {
            this.nodes.addAll(nodes);
        }

        /**
         * Gets the nodes in this partition.
         *
         * <p>Note: While the returned set is unmodifiable, the {@link Set} can still change if the partitions are
         * changed
         *
         * @return an unmodifiable set of nodes in this partition
         */
        @NonNull
        public Set<Node> nodes() {
            return Collections.unmodifiableSet(nodes);
        }

        /**
         * Checks if the partition contains the specified node.
         *
         * @param node the node to check
         * @return true if the node is in this partition
         */
        public boolean contains(@NonNull final Node node) {
            return nodes.contains(requireNonNull(node));
        }

        /**
         * Gets the number of nodes in this partition.
         *
         * @return the size of the partition
         */
        public int size() {
            return nodes.size();
        }
    }
}<|MERGE_RESOLUTION|>--- conflicted
+++ resolved
@@ -807,13 +807,16 @@
          * {@inheritDoc}
          */
         @Override
-<<<<<<< HEAD
         public void triggerCatastrophicIss() {
             doTriggerCatastrophicIss(timeout);
-=======
+        }
+
+        /**
+         * {@inheritDoc}
+         */
+        @Override
         public void sendQuiescenceCommand(@NonNull final QuiescenceCommand command) {
             doSendQuiescenceCommand(command, timeout);
->>>>>>> bd555a51
         }
     }
 
