--- conflicted
+++ resolved
@@ -418,21 +418,9 @@
         throwIfInState(State.SHUTDOWN, "Network has been shut down.");
 
         log.info("Sending freeze transaction...");
-<<<<<<< HEAD
-        final byte[] freezeTransaction = TransactionFactory.createFreezeTransaction(
-                        random.nextLong(), timeManager().now().plus(FREEZE_DELAY))
-                .toByteArray();
+        final OtterTransaction freezeTransaction = TransactionFactory.createFreezeTransaction(
+                        random.nextLong(), timeManager().now().plus(FREEZE_DELAY));
         submitTransaction(freezeTransaction);
-=======
-        final OtterTransaction freezeTransaction = TransactionFactory.createFreezeTransaction(
-                random.nextLong(), timeManager().now().plus(FREEZE_DELAY));
-        nodes().stream()
-                .filter(Node::isActive)
-                .findFirst()
-                .map(node -> (AbstractNode) node)
-                .orElseThrow(() -> new AssertionError("No active node found to send freeze transaction to."))
-                .submitTransaction(freezeTransaction);
->>>>>>> f8dc2569
 
         log.debug("Waiting for nodes to freeze...");
         timeManager()
@@ -458,8 +446,7 @@
 
         log.info("Sending Catastrophic ISS triggering transaction...");
         final Instant start = timeManager().now();
-        final byte[] issTransaction = TransactionFactory.createIssTransaction(random.nextLong(), nodes())
-                .toByteArray();
+        final OtterTransaction issTransaction = TransactionFactory.createIssTransaction(random.nextLong(), nodes());
         submitTransaction(issTransaction);
         final Duration elapsed = Duration.between(start, timeManager().now());
 
@@ -498,8 +485,7 @@
 
         log.info("Sending Self ISS triggering transaction...");
         final Instant start = timeManager().now();
-        final byte[] issTransaction = TransactionFactory.createSelfIssTransaction(random.nextLong(), node)
-                .toByteArray();
+        final OtterTransaction issTransaction = TransactionFactory.createSelfIssTransaction(random.nextLong(), node);
 
         final AtomicBoolean issPayloadFound = node.newLogResult().findNextLogPayload(IssPayload.class.getName());
 
@@ -517,11 +503,12 @@
      *
      * @param transaction the transaction to submit
      */
-    private void submitTransaction(@NonNull final byte[] transaction) {
+    private void submitTransaction(@NonNull final OtterTransaction transaction) {
         nodes().stream()
                 .filter(Node::isActive)
                 .findFirst()
-                .orElseThrow(() -> new AssertionError("No active node found to send transaction to."))
+                .map(node -> (AbstractNode) node)
+                .orElseThrow(() -> new AssertionError("No active node found to send freeze transaction to."))
                 .submitTransaction(transaction);
     }
 
