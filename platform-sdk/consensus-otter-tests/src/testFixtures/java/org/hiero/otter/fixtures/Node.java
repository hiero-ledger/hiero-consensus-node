// SPDX-License-Identifier: Apache-2.0
package org.hiero.otter.fixtures;

import com.hedera.hapi.node.base.SemanticVersion;
import edu.umd.cs.findbugs.annotations.NonNull;
import edu.umd.cs.findbugs.annotations.Nullable;
import java.time.Duration;
import org.hiero.consensus.model.node.NodeId;
import org.hiero.consensus.model.status.PlatformStatus;
import org.hiero.otter.fixtures.result.SingleNodeConsensusResult;
import org.hiero.otter.fixtures.result.SingleNodeLogResult;
import org.hiero.otter.fixtures.result.SingleNodePcesResult;
import org.hiero.otter.fixtures.result.SingleNodeStatusProgression;

/**
 * Interface representing a node in the network.
 *
 * <p>This interface provides methods to control the state of the node, such as killing and reviving it.
 */
@SuppressWarnings("unused")
public interface Node {

    /**
     * The default software version of the node when no specific version is set for the node.
     */
    SemanticVersion DEFAULT_VERSION = SemanticVersion.newBuilder().major(1).build();

    /**
     * Kill the node without prior cleanup.
     *
     * <p>This method simulates a sudden failure of the node. No attempt to finish ongoing work,
     * preserve the current state, or any other similar operation is made. To simulate a graceful
     * shutdown, use {@link #shutdownGracefully(Duration)} instead.
     *
     * @param timeout the duration to wait before considering the kill operation as failed
     * @throws InterruptedException if the thread is interrupted while waiting
     */
    void killImmediately(@NonNull Duration timeout) throws InterruptedException;

    /**
     * Shutdown the node gracefully.
     *
     * <p>This method simulates a graceful shutdown of the node. It allows the node to finish any
     * ongoing work, preserve the current state, and perform any other necessary cleanup operations
     * before shutting down. If the simulation of a sudden failure is desired, use
     * {@link #killImmediately(Duration)} instead.
     *
     * @param timeout the duration to wait before considering the shutdown operation as failed
     * @throws InterruptedException if the thread is interrupted while waiting
     */
    void shutdownGracefully(@NonNull Duration timeout) throws InterruptedException;

    /**
     * Start the node.
     *
     * @param timeout the duration to wait before considering the start operation as failed
     * @throws InterruptedException if the thread is interrupted while waiting
     */
    void start(@NonNull Duration timeout) throws InterruptedException;

    /**
     * Submit a transaction to the node.
     *
     * @param transaction the transaction to submit
     */
    void submitTransaction(@NonNull byte[] transaction);

    /**
     * Gets the configuration of the node. The returned object can be used to evaluate the current
     * configuration, but also for modifications.
     *
     * @return the configuration of the node
     */
    @NonNull
    NodeConfiguration getConfiguration();

    /**
     * Gets the self id of the node. This value can be used to identify a node.
     *
     * @return the self id
     */
    @NonNull
    NodeId getSelfId();

    /**
<<<<<<< HEAD
     * Gets the software version of the node.
     *
     * @return the software version of the node
     */
    @NonNull
    SemanticVersion getVersion();

    /**
     * Sets the software version of the node.
     *
     * <p>If no version is set, {@link #DEFAULT_VERSION} will be used.
     *
     * <p>Please note that the new version will become effective only after the node is (re-)started.
     *
     * @param version the software version to set for the node
     */
    void setVersion(@NonNull SemanticVersion version);

    /**
     * Bumps the software version of the node.
     *
     * <p>This method increments the patch version of the current software version. If the current
     * version is {@code 1.2.3}, after calling this method, it will become {@code 1.2.4}.
     *
     * <p>Please note that the new version will become effective only after the node is (re-)started.
     */
    void bumpVersion();
=======
     * Returns the status of the platform while the node is running or {@code null} if not.
     *
     * @return the status of the platform
     */
    @Nullable
    PlatformStatus platformStatus();
>>>>>>> ef1f3abe

    /**
     * Gets the consensus rounds of the node.
     *
     * @return the consensus rounds of the node
     */
    @NonNull
    SingleNodeConsensusResult getConsensusResult();

    /**
     * Gets the log results of this node.
     *
     * @return the log results of this node
     */
    @NonNull
    SingleNodeLogResult getLogResult();

    /**
     * Gets the status progression of the node.
     *
     * @return the status progression of the node
     */
    @NonNull
    SingleNodeStatusProgression getStatusProgression();

    /**
     * Gets the results related to PCES files.
     *
     * @return the PCES files created by the node
     */
    @NonNull
    SingleNodePcesResult getPcesResult();
}<|MERGE_RESOLUTION|>--- conflicted
+++ resolved
@@ -83,7 +83,14 @@
     NodeId getSelfId();
 
     /**
-<<<<<<< HEAD
+     * Returns the status of the platform while the node is running or {@code null} if not.
+     *
+     * @return the status of the platform
+     */
+    @Nullable
+    PlatformStatus platformStatus();
+
+    /**
      * Gets the software version of the node.
      *
      * @return the software version of the node
@@ -111,14 +118,6 @@
      * <p>Please note that the new version will become effective only after the node is (re-)started.
      */
     void bumpVersion();
-=======
-     * Returns the status of the platform while the node is running or {@code null} if not.
-     *
-     * @return the status of the platform
-     */
-    @Nullable
-    PlatformStatus platformStatus();
->>>>>>> ef1f3abe
 
     /**
      * Gets the consensus rounds of the node.
