--- conflicted
+++ resolved
@@ -258,7 +258,14 @@
     SingleNodeMarkerFileResult newMarkerFileResult();
 
     /**
-<<<<<<< HEAD
+     * Creates a new result with all the event streams created by this node.
+     *
+     * @return the event stream results of this node
+     */
+    @NonNull
+    SingleNodeEventStreamResult newEventStreamResult();
+
+    /**
      * Sets the source directory of the saved state directory. The directory is either relative to
      * {@code platform-sdk/consensus-otter-tests/saved-states} or an absolute path
      *
@@ -268,12 +275,4 @@
      * @param savedStateDirectory the software version to set for the node
      */
     void startFromSavedState(@NonNull final Path savedStateDirectory);
-=======
-     * Creates a new result with all the event streams created by this node.
-     *
-     * @return the event stream results of this node
-     */
-    @NonNull
-    SingleNodeEventStreamResult newEventStreamResult();
->>>>>>> 2fce0f15
 }