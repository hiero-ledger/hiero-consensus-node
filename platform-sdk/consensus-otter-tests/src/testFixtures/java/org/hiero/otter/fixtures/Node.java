// SPDX-License-Identifier: Apache-2.0
package org.hiero.otter.fixtures;

import com.hedera.hapi.node.base.SemanticVersion;
import edu.umd.cs.findbugs.annotations.NonNull;
import edu.umd.cs.findbugs.annotations.Nullable;
import java.time.Duration;
import org.hiero.consensus.model.node.NodeId;
import org.hiero.consensus.model.quiescence.QuiescenceCommand;
import org.hiero.consensus.model.status.PlatformStatus;
import org.hiero.otter.fixtures.result.SingleNodeConsensusResult;
import org.hiero.otter.fixtures.result.SingleNodeLogResult;
import org.hiero.otter.fixtures.result.SingleNodeMarkerFileResult;
import org.hiero.otter.fixtures.result.SingleNodePcesResult;
import org.hiero.otter.fixtures.result.SingleNodePlatformStatusResult;
import org.hiero.otter.fixtures.result.SingleNodeReconnectResult;

/**
 * Interface representing a node in the network.
 *
 * <p>This interface provides methods to control the state of the node, such as killing and reviving it.
 */
@SuppressWarnings("unused")
public interface Node {

    /**
     * The default software version of the node when no specific version is set for the node.
     */
    SemanticVersion DEFAULT_VERSION = SemanticVersion.newBuilder().major(1).build();

    /**
     * Start the node.
     *
     * <p>The method will wait for a environment-specific timeout before throwing an exception if the node cannot be
     * started. The default can be overridden by calling {@link #withTimeout(Duration)}.
     */
    void start();

    /**
     * Kill the node without prior cleanup.
     *
     * <p>This method simulates a sudden failure of the node. No attempt to finish ongoing work,
     * preserve the current state, or any other similar operation is made.
     *
     * <p>The method will wait for a environment-specific timeout before throwing an exception if the nodes cannot be
     * killed. The default can be overridden by calling {@link #withTimeout(Duration)}.
     */
    void killImmediately();

    /**
     * Start a synthetic bottleneck on the node.
     *
     * <p>This method simulates a delay in processing rounds of consensus, which can be used to test the node's
     * behavior when the handle thread cannot keep up.
     *
     * <p>Equivalent to calling {@link #startSyntheticBottleneck(Duration)} with a delay of 100 milliseconds.
     *
     * @see #startSyntheticBottleneck(Duration)
     */
    default void startSyntheticBottleneck() {
        startSyntheticBottleneck(Duration.ofMillis(100));
    }

    /**
     * Start a synthetic bottleneck on the node.
     *
     * <p>This method simulates a delay in processing rounds of consensus, which can be used to test the node's
     * behavior when the handle thread cannot keep up.
     *
     * @param delayPerRound the duration to sleep on the handle thread after processing each round
     * @see #startSyntheticBottleneck()
     */
    void startSyntheticBottleneck(@NonNull Duration delayPerRound);

    /**
     * Stop the synthetic bottleneck on the node.
     *
     * <p>This method stops the delay in processing rounds of consensus that was started by
     * {@link #startSyntheticBottleneck(Duration)}.
     *
     * @see #startSyntheticBottleneck(Duration)
     * @see #startSyntheticBottleneck()
     */
    void stopSyntheticBottleneck();

    /**
<<<<<<< HEAD
     * Triggers a recoverable self-ISS on this node. The node will be able to recover from the ISS by restarting.
     *
     * @see #triggerSelfIss(boolean)
     */
    default void triggerRecoverableSelfIss() {
        triggerSelfIss(true);
    }

    /**
     * Triggers a non-recoverable self-ISS on this node. The node will not be able to recover from the ISS by
     * restarting.
     *
     * @see #triggerSelfIss(boolean)
     */
    default void triggerUnrecoverableSelfIss() {
        triggerSelfIss(false);
    }

    /**
     * Triggers a self-ISS on this node. If {@code recoverableOnRestart} is true, the node should be able to recover
     * from the ISS by restarting. This type of ISS simulates a bug where a transaction updates the state based on data
     * in memory that is different on other nodes (due to the bug).
     *
     * @param recoverableOnRestart if true, the ISS will be recoverable by restarting the node
     */
    void triggerSelfIss(boolean recoverableOnRestart);
=======
     * Sets the quiescence command of the node.
     *
     * <p>The default command is {@link QuiescenceCommand#DONT_QUIESCE}.
     *
     * @param command the new quiescence command
     */
    void sendQuiescenceCommand(@NonNull QuiescenceCommand command);
>>>>>>> bd555a51

    /**
     * Allows to override the default timeout for node operations.
     *
     * @param timeout the duration to wait before considering the operation as failed
     * @return an instance of {@link AsyncNodeActions} that can be used to perform node actions
     */
    AsyncNodeActions withTimeout(@NonNull Duration timeout);

    /**
     * Gets the configuration of the node. The returned object can be used to evaluate the current configuration, but
     * also for modifications.
     *
     * @return the configuration of the node
     */
    @NonNull
    NodeConfiguration configuration();

    /**
     * Gets the self id of the node. This value can be used to identify a node.
     *
     * @return the self id
     */
    @NonNull
    NodeId selfId();

    /**
     * Gets the weight of the node. This value is always non-negative.
     *
     * @return the weight
     */
    long weight();

    /**
     * Returns the status of the platform while the node is running or {@code null} if not.
     *
     * @return the status of the platform
     */
    @Nullable
    PlatformStatus platformStatus();

    /**
     * Checks if the node's {@link PlatformStatus} is {@link PlatformStatus#ACTIVE}.
     *
     * @return {@code true} if the node is active, {@code false} otherwise
     */
    default boolean isActive() {
        return isInStatus(PlatformStatus.ACTIVE);
    }

    /**
     * Checks if the node's {@link PlatformStatus} is {@link PlatformStatus#CHECKING}.
     *
     * @return {@code true} if the node is checking, {@code false} otherwise
     */
    default boolean isChecking() {
        return isInStatus(PlatformStatus.CHECKING);
    }

    /**
     * Checks if the node's {@link PlatformStatus} is {@link PlatformStatus#BEHIND}.
     *
     * @return {@code true} if the node is behind, {@code false} otherwise
     */
    default boolean isBehind() {
        return isInStatus(PlatformStatus.BEHIND);
    }

    /**
     * Checks if the node's {@link PlatformStatus} is {@code status}.
     *
     * @param status the status to check against
     * @return {@code true} if the node is in the supplied status, {@code false} otherwise
     */
    default boolean isInStatus(@NonNull final PlatformStatus status) {
        return platformStatus() == status;
    }

    /**
     * Gets the software version of the node.
     *
     * @return the software version of the node
     */
    @NonNull
    SemanticVersion version();

    /**
     * Sets the software version of the node.
     *
     * <p>If no version is set, {@link #DEFAULT_VERSION} will be used. This method can only be called while the node is
     * not running.
     *
     * @param version the software version to set for the node
     */
    void version(@NonNull SemanticVersion version);

    /**
     * This method updates the version to trigger a "config only upgrade" on the next restart. This method can only be
     * called while the node is not running.
     */
    void bumpConfigVersion();

    /**
     * Creates a new result with all the consensus rounds of the node.
     *
     * @return the consensus rounds of the node
     */
    @NonNull
    SingleNodeConsensusResult newConsensusResult();

    /**
     * Creates a new result with all the log results of this node.
     *
     * @return the log results of this node
     */
    @NonNull
    SingleNodeLogResult newLogResult();

    /**
     * Creates a new result with all the status progression results of the node.
     *
     * @return the status progression result of the node
     */
    @NonNull
    SingleNodePlatformStatusResult newPlatformStatusResult();

    /**
     * Creates a new result with all the results related to PCES files.
     *
     * @return the PCES files created by the node
     */
    @NonNull
    SingleNodePcesResult newPcesResult();

    /**
     * Creates a new result with all the reconnects this node performed.
     *
     * @return the reconnect results of the node
     */
    @NonNull
    SingleNodeReconnectResult newReconnectResult();

    /**
     * Creates a new result with all marker file result of the node.
     *
     * @return the marker file result of the node
     */
    @NonNull
    SingleNodeMarkerFileResult newMarkerFileResult();
}<|MERGE_RESOLUTION|>--- conflicted
+++ resolved
@@ -84,7 +84,6 @@
     void stopSyntheticBottleneck();
 
     /**
-<<<<<<< HEAD
      * Triggers a recoverable self-ISS on this node. The node will be able to recover from the ISS by restarting.
      *
      * @see #triggerSelfIss(boolean)
@@ -111,7 +110,8 @@
      * @param recoverableOnRestart if true, the ISS will be recoverable by restarting the node
      */
     void triggerSelfIss(boolean recoverableOnRestart);
-=======
+
+    /**
      * Sets the quiescence command of the node.
      *
      * <p>The default command is {@link QuiescenceCommand#DONT_QUIESCE}.
@@ -119,7 +119,6 @@
      * @param command the new quiescence command
      */
     void sendQuiescenceCommand(@NonNull QuiescenceCommand command);
->>>>>>> bd555a51
 
     /**
      * Allows to override the default timeout for node operations.
