// SPDX-License-Identifier: Apache-2.0
package org.hiero.otter.fixtures.internal;

import static java.util.Objects.requireNonNull;

import com.hedera.hapi.node.base.SemanticVersion;
import com.hedera.hapi.node.state.roster.Roster;
import com.hedera.hapi.platform.state.NodeId;
import edu.umd.cs.findbugs.annotations.NonNull;
import edu.umd.cs.findbugs.annotations.Nullable;
import org.hiero.consensus.model.status.PlatformStatus;
import org.hiero.otter.fixtures.Node;

/**
 * Base implementation of the {@link Node} interface that provides common functionality.
 */
public abstract class AbstractNode implements Node {

    /**
     * Represents the lifecycle states of a node.
     */
    public enum LifeCycle {
        INIT,
        RUNNING,
        SHUTDOWN,
        DESTROYED
    }

    protected final NodeId selfId;
    protected final long weight;

    /**
     * The current state of the node's life cycle. Volatile because it is set by the test thread and read by the
     * container callback thread.
     */
    protected volatile LifeCycle lifeCycle = LifeCycle.INIT;

    /** Current software version of the platform */
    protected SemanticVersion version = Node.DEFAULT_VERSION;

    /**
     * The current state of the platform. Volatile because it is set by the container callback thread and read by the
     * test thread.
     */
    @Nullable
    protected volatile PlatformStatus platformStatus = null;

    /**
     * Constructor for the AbstractNode class.
     *
     * @param selfId the unique identifier for this node
     * @param weight the weight of this node
     */
    protected AbstractNode(@NonNull final NodeId selfId, final long weight) {
        this.selfId = selfId;
        this.weight = weight;
    }

    /**
     * Constructor for the AbstractNode class.
     *
     * @param selfId the unique identifier for this node
     * @param roster the roster for the network this node is part of
     */
    protected AbstractNode(@NonNull final NodeId selfId, final Roster roster) {
        this(selfId, getWeight(selfId, roster));
    }

    private static long getWeight(@NonNull final NodeId selfId, @NonNull final Roster roster) {
        return roster.rosterEntries().stream()
                .filter(r -> r.nodeId() == selfId.id())
                .findFirst()
                .orElseThrow(() -> new IllegalArgumentException("Node ID not found in roster"))
                .weight();
    }

    /**
     * {@inheritDoc}
     */
    @Override
    @Nullable
    public PlatformStatus platformStatus() {
        return platformStatus;
    }

    /**
     * {@inheritDoc}
     */
    @NonNull
    @Override
    public NodeId selfId() {
        return selfId;
    }

    /**
     * {@inheritDoc}
     */
    @Override
    public long weight() {
        return weight;
    }

    /**
     * {@inheritDoc}
     */
    @Override
    @NonNull
    public SemanticVersion version() {
        return version;
    }

    /**
     * {@inheritDoc}
     */
    @Override
    public void setVersion(@NonNull final SemanticVersion version) {
        throwIfIn(LifeCycle.RUNNING, "Cannot set version while the node is running");
        throwIfIn(LifeCycle.DESTROYED, "Cannot set version after the node has been destroyed");

        this.version = requireNonNull(version);
    }

    /**
     * {@inheritDoc}
     */
    @Override
    public void bumpConfigVersion() {
        throwIfIn(LifeCycle.RUNNING, "Cannot bump version while the node is running");
        throwIfIn(LifeCycle.DESTROYED, "Cannot bump version after the node has been destroyed");

        int newBuildNumber;
        try {
            newBuildNumber = Integer.parseInt(version.build()) + 1;
        } catch (final NumberFormatException e) {
            newBuildNumber = 1;
        }
        this.version = this.version.copyBuilder().build("" + newBuildNumber).build();
    }

    /**
     * Throws an {@link IllegalStateException} if the node is in the specified lifecycle state.
     *
<<<<<<< HEAD
     * @param expected the lifecycle state to throw if the node is in
     * @param message  the message for the exception
=======
     * @param expected the expected lifecycle state
     * @param message the message for the exception
>>>>>>> ae072238
     */
    protected void throwIfIn(@NonNull final LifeCycle expected, @NonNull final String message) {
        if (lifeCycle == expected) {
            throw new IllegalStateException(message);
        }
    }

    /**
     * Throws an {@link IllegalStateException} if the node is not in the specified lifecycle state.
     *
     * @param expected the expected lifecycle state
     * @param message  the message for the exception
     */
    protected void throwIfNotIn(@NonNull final LifeCycle expected, @NonNull final String message) {
        if (lifeCycle != expected) {
            throw new IllegalStateException(message);
        }
    }
}<|MERGE_RESOLUTION|>--- conflicted
+++ resolved
@@ -140,13 +140,8 @@
     /**
      * Throws an {@link IllegalStateException} if the node is in the specified lifecycle state.
      *
-<<<<<<< HEAD
      * @param expected the lifecycle state to throw if the node is in
      * @param message  the message for the exception
-=======
-     * @param expected the expected lifecycle state
-     * @param message the message for the exception
->>>>>>> ae072238
      */
     protected void throwIfIn(@NonNull final LifeCycle expected, @NonNull final String message) {
         if (lifeCycle == expected) {
