--- conflicted
+++ resolved
@@ -2,11 +2,8 @@
 package org.hiero.otter.fixtures.internal;
 
 import static java.util.Objects.requireNonNull;
-<<<<<<< HEAD
 import static org.hiero.consensus.model.status.PlatformStatus.CATASTROPHIC_FAILURE;
-=======
 import static org.hiero.otter.fixtures.internal.AbstractNode.LifeCycle.RUNNING;
->>>>>>> bd555a51
 
 import com.hedera.hapi.node.base.SemanticVersion;
 import com.hedera.hapi.node.state.roster.Roster;
@@ -260,7 +257,6 @@
         doStopSyntheticBottleneck(DEFAULT_TIMEOUT);
     }
 
-<<<<<<< HEAD
     /**
      * {@inheritDoc}
      */
@@ -297,8 +293,6 @@
         return new AsyncNodeActionsImpl(timeout);
     }
 
-=======
->>>>>>> bd555a51
     /**
      * The actual implementation of the stop synthetic bottleneck logic, to be provided by subclasses.
      *
@@ -324,14 +318,6 @@
     protected abstract void doSendQuiescenceCommand(@NonNull QuiescenceCommand command, @NonNull Duration timeout);
 
     /**
-     * {@inheritDoc}
-     */
-    @Override
-    public AsyncNodeActions withTimeout(@NonNull final Duration timeout) {
-        return new AsyncNodeActionsImpl(timeout);
-    }
-
-    /**
      * Throws an {@link IllegalStateException} if the node is in the specified lifecycle state.
      *
      * @param expected throw if the node is in this lifecycle state
@@ -407,14 +393,17 @@
          * {@inheritDoc}
          */
         @Override
-<<<<<<< HEAD
         public void triggerSelfIss(final boolean recoverableOnRestart) {
             doTriggerSelfIss(timeout, recoverableOnRestart);
-=======
+        }
+
+        /**
+         * {@inheritDoc}
+         */
+        @Override
         public void sendQuiescenceCommand(@NonNull final QuiescenceCommand command) {
             throwIfNotIn(RUNNING, "Can send quiescence commands only while the node is running");
             doSendQuiescenceCommand(command, timeout);
->>>>>>> bd555a51
         }
     }
 }