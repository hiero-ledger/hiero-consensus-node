--- conflicted
+++ resolved
@@ -85,19 +85,6 @@
     }
 
     /**
-<<<<<<< HEAD
-     * Verifies that no log messages containing the specified content exist.
-     *
-     * @param searchString the message content that should not be present
-     * @return this assertion object for method chaining
-     */
-    @NonNull
-    public MultipleNodeLogResultsAssert haveNoMessagesContaining(@NonNull final String searchString) {
-        isNotNull();
-
-        for (final SingleNodeLogResult result : actual.results()) {
-            OtterAssertions.assertThat(result).hasNoMessagesContaining(searchString);
-=======
      * Verifies that no log message contains the specified content.
      *
      * @param searchString the substring that should not be present
@@ -109,7 +96,6 @@
 
         for (final SingleNodeLogResult result : actual.results()) {
             OtterAssertions.assertThat(result).hasNoMessageContaining(searchString);
->>>>>>> df0b4488
         }
 
         return this;
