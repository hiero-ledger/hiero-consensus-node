// SPDX-License-Identifier: Apache-2.0
package org.hiero.otter.fixtures.logging.internal;

import static com.swirlds.logging.legacy.LogMarker.DEMO_INFO;
import static com.swirlds.logging.legacy.LogMarker.EXCEPTION;
import static com.swirlds.logging.legacy.LogMarker.FREEZE;
import static com.swirlds.logging.legacy.LogMarker.INVALID_EVENT_ERROR;
import static com.swirlds.logging.legacy.LogMarker.MERKLE_DB;
import static com.swirlds.logging.legacy.LogMarker.PLATFORM_STATUS;
import static com.swirlds.logging.legacy.LogMarker.RECONNECT;
import static com.swirlds.logging.legacy.LogMarker.SOCKET_EXCEPTIONS;
import static com.swirlds.logging.legacy.LogMarker.STARTUP;
import static com.swirlds.logging.legacy.LogMarker.STATE_HASH;
import static com.swirlds.logging.legacy.LogMarker.STATE_TO_DISK;
import static com.swirlds.logging.legacy.LogMarker.TESTING_EXCEPTIONS;
import static com.swirlds.logging.legacy.LogMarker.TESTING_EXCEPTIONS_ACCEPTABLE_RECONNECT;
import static com.swirlds.logging.legacy.LogMarker.THREADS;
import static com.swirlds.logging.legacy.LogMarker.VIRTUAL_MERKLE_STATS;

import com.fasterxml.jackson.core.JsonProcessingException;
import com.fasterxml.jackson.databind.ObjectMapper;
import com.swirlds.logging.legacy.LogMarker;
import edu.umd.cs.findbugs.annotations.NonNull;
import edu.umd.cs.findbugs.annotations.Nullable;
import java.util.Set;
import org.apache.logging.log4j.Level;
import org.apache.logging.log4j.ThreadContext;
import org.apache.logging.log4j.core.Filter.Result;
import org.apache.logging.log4j.core.config.builder.api.AppenderComponentBuilder;
import org.apache.logging.log4j.core.config.builder.api.ComponentBuilder;
import org.apache.logging.log4j.core.config.builder.api.ConfigurationBuilder;
import org.apache.logging.log4j.core.config.builder.api.FilterComponentBuilder;
import org.apache.logging.log4j.core.config.builder.api.KeyValuePairComponentBuilder;
import org.apache.logging.log4j.core.config.builder.api.LayoutComponentBuilder;
import org.apache.logging.log4j.core.config.builder.impl.BuiltConfiguration;
import org.hiero.consensus.model.node.NodeId;

/**
 * Utility class that provides commonly used filters, patterns, and other components for configuring the logging system
 * in a consistent way.
 */
public final class LogConfigHelper {

    /** Markers that are allowed in swirlds.log & console. */
    private static final Set<LogMarker> ALLOWED_MARKERS = Set.of(
            EXCEPTION,
            TESTING_EXCEPTIONS,
            SOCKET_EXCEPTIONS,
            INVALID_EVENT_ERROR,
            THREADS,
            STARTUP,
            PLATFORM_STATUS,
            RECONNECT,
            FREEZE,
            STATE_TO_DISK,
            DEMO_INFO,
            TESTING_EXCEPTIONS_ACCEPTABLE_RECONNECT,
            MERKLE_DB,
            STATE_HASH);

    private static final Set<LogMarker> IGNORED_CONSOLE_MARKERS = Set.of(STARTUP, MERKLE_DB, VIRTUAL_MERKLE_STATS);

    /** Default pattern for text-based appenders. */
    public static final String DEFAULT_PATTERN =
            "%d{yyyy-MM-dd HH:mm:ss.SSS} [%t] }%notEmpty{[%marker] }%-5level %logger{36} - %msg %n";

    private static final ObjectMapper objectMapper = new ObjectMapper();

    private LogConfigHelper() {
        // utility
    }

    /**
     * Creates a composite filter that only ACCEPTs log events tagged with {@link LogMarker#STATE_HASH} and DENYs
     * everything else.
     *
     * @param builder the Log4j2 {@link ConfigurationBuilder} used to assemble the configuration
     * @return the fully configured {@link ComponentBuilder} holding the filter chain
     */
    @NonNull
    public static ComponentBuilder<?> configureHashStreamFilter(
            @NonNull final ConfigurationBuilder<BuiltConfiguration> builder) {
        return builder.newComponent("Filters")
                .addComponent(builder.newFilter("MarkerFilter", Result.ACCEPT, Result.DENY)
                        .addAttribute("marker", STATE_HASH));
    }

    /**
     * Creates a filter that only allows log events originating from the given {@code nodeId} as indicated by the
     * {@code nodeId} entry in the {@link ThreadContext} map.
     *
     * @param builder the configuration builder
     * @param nodeId the node that should be allowed
     * @return a filter that ACCEPTs events for the specified node and DENYs all others
     */
    @NonNull
    public static FilterComponentBuilder createNodeOnlyFilter(
            @NonNull final ConfigurationBuilder<BuiltConfiguration> builder, @NonNull final NodeId nodeId) {
<<<<<<< HEAD
        final String contextValue = Long.toString(nodeId.id());
        final KeyValuePairComponentBuilder keyValuePair = builder.newKeyValuePair("nodeId", contextValue);
=======
        // Create JSON formatted value to match what TurtleNode sets in ThreadContext
        final String jsonNodeId = getJsonNodeId(nodeId);
        final KeyValuePairComponentBuilder keyValuePair = builder.newKeyValuePair("nodeId", jsonNodeId);
>>>>>>> 3d260334

        return builder.newFilter("ThreadContextMapFilter", Result.NEUTRAL, Result.DENY)
                .addComponent(keyValuePair);
    }

    @NonNull
    private static String getJsonNodeId(@NonNull final NodeId nodeId) {
        try {
            return objectMapper.writeValueAsString(nodeId);
        } catch (final JsonProcessingException e) {
            throw new RuntimeException(e);
        }
    }

    /**
     * Creates a filter that DENYs all log events coming from the specified {@code nodeId}. This is the counterpart to
     * {@link #createNodeOnlyFilter(ConfigurationBuilder, NodeId)} and is mainly used for console output where we want
     * to exclude per-node log lines when routing is enabled.
     *
     * @param builder the configuration builder
     * @param nodeId the node that should be excluded
     * @return a filter that DENYs the specified node and NEUTRAL for all others
     */
    @NonNull
    public static FilterComponentBuilder createExcludeNodeFilter(
            @NonNull final ConfigurationBuilder<BuiltConfiguration> builder, @NonNull final NodeId nodeId) {
<<<<<<< HEAD
        final String contextValue = Long.toString(nodeId.id());
        final KeyValuePairComponentBuilder keyValuePair = builder.newKeyValuePair("nodeId", contextValue);
=======
        // Create JSON formatted value to match what TurtleNode sets in ThreadContext
        final String jsonNodeId = getJsonNodeId(nodeId);
        final KeyValuePairComponentBuilder keyValuePair = builder.newKeyValuePair("nodeId", jsonNodeId);
>>>>>>> 3d260334

        return builder.newFilter("ThreadContextMapFilter", Result.DENY, Result.NEUTRAL)
                .addComponent(keyValuePair);
    }

    /**
     * Creates the set of filters that WHITE-LISTs all {@link #ALLOWED_MARKERS}. Any log event not carrying one of those
     * markers will be DENYed.
     *
     * @param builder the configuration builder
     * @return a composite {@link ComponentBuilder} holding all marker filters
     */
    @NonNull
    public static ComponentBuilder<?> createAllowedMarkerFilters(
            @NonNull final ConfigurationBuilder<BuiltConfiguration> builder) {
        final ComponentBuilder<?> allowedMarkerFilters = builder.newComponent("Filters");
        for (final LogMarker marker : ALLOWED_MARKERS) {
            allowedMarkerFilters.addComponent(builder.newFilter("MarkerFilter", Result.ACCEPT, Result.NEUTRAL)
                    .addAttribute("marker", marker));
        }
        // deny everything else
        allowedMarkerFilters.addComponent(builder.newFilter("DenyAllFilter", Result.DENY, Result.DENY));
        return allowedMarkerFilters;
    }

    /**
<<<<<<< HEAD
     * Creates a filter component that DENYs all events containing any marker listed in
     * {@link #IGNORED_CONSOLE_MARKERS}. This is useful for suppressing log output to the console
=======
     * Creates a filter component that DENYs all events containing any marker listed in {@link #IGNORED_MARKERS}. This
     * is useful for suppressing log output originating from helper threads where {@link ThreadContext} is not properly
     * propagated yet.
>>>>>>> 3d260334
     *
     * @param builder the configuration builder
     * @return a composite {@link ComponentBuilder} that suppresses unwanted markers
     */
    @NonNull
    public static ComponentBuilder<?> creatIgnoreMarkerFilters(
            @NonNull final ConfigurationBuilder<BuiltConfiguration> builder) {
        final ComponentBuilder<?> ignoredMarkerFilters = builder.newComponent("Filters");
        for (final LogMarker marker : IGNORED_CONSOLE_MARKERS) {
            ignoredMarkerFilters.addComponent(builder.newFilter("MarkerFilter", Result.DENY, Result.NEUTRAL)
                    .addAttribute("marker", marker));
        }

        return ignoredMarkerFilters;
    }

    /**
     * Builds a simple {@code ThresholdFilter} that only allows {@code INFO} and higher level log events to pass
     * through.
     *
     * @param builder the configuration builder
     * @return the created filter component
     */
    @NonNull
    public static FilterComponentBuilder createThresholdFilter(
            @NonNull final ConfigurationBuilder<BuiltConfiguration> builder) {
        return builder.newFilter("ThresholdFilter", Result.NEUTRAL, Result.DENY).addAttribute("level", Level.INFO);
    }

    /**
     * Helper method that constructs a {@code File} appender with sane defaults and attaches the supplied filters.
     *
     * @param builder the configuration builder
     * @param name appender name
     * @param layout the layout to use when writing log lines
     * @param fileName fully-qualified path of the log file
     * @param filters optional filters; may be {@code null} or empty
     * @return the created file appender component
     */
    @NonNull
    public static AppenderComponentBuilder createFileAppender(
            @NonNull final ConfigurationBuilder<BuiltConfiguration> builder,
            @NonNull final String name,
            @NonNull final LayoutComponentBuilder layout,
            @NonNull final String fileName,
            @Nullable final ComponentBuilder<?>... filters) {

        return builder.newAppender(name, "File")
                .addAttribute("fileName", fileName)
                .addAttribute("append", true)
                .addComponent(combineFilters(builder, filters))
                .add(layout);
    }

    /**
     * Aggregates all supplied {@code filters} under a single {@code <Filters>} element, as required by Log4j2 XML
     * schema.
     *
     * @param builder the configuration builder
     * @param filters the filters to combine; may be {@code null}
     * @return a composite filter component
     */
    @NonNull
    public static ComponentBuilder<?> combineFilters(
            @NonNull final ConfigurationBuilder<BuiltConfiguration> builder,
            @Nullable final ComponentBuilder<?>... filters) {
        final ComponentBuilder<?> compositeFilters = builder.newComponent("Filters");
        if (filters != null) {
            for (final ComponentBuilder<?> filter : filters) {
                compositeFilters.addComponent(filter);
            }
        }
        return compositeFilters;
    }
}<|MERGE_RESOLUTION|>--- conflicted
+++ resolved
@@ -96,14 +96,8 @@
     @NonNull
     public static FilterComponentBuilder createNodeOnlyFilter(
             @NonNull final ConfigurationBuilder<BuiltConfiguration> builder, @NonNull final NodeId nodeId) {
-<<<<<<< HEAD
         final String contextValue = Long.toString(nodeId.id());
         final KeyValuePairComponentBuilder keyValuePair = builder.newKeyValuePair("nodeId", contextValue);
-=======
-        // Create JSON formatted value to match what TurtleNode sets in ThreadContext
-        final String jsonNodeId = getJsonNodeId(nodeId);
-        final KeyValuePairComponentBuilder keyValuePair = builder.newKeyValuePair("nodeId", jsonNodeId);
->>>>>>> 3d260334
 
         return builder.newFilter("ThreadContextMapFilter", Result.NEUTRAL, Result.DENY)
                 .addComponent(keyValuePair);
@@ -130,14 +124,8 @@
     @NonNull
     public static FilterComponentBuilder createExcludeNodeFilter(
             @NonNull final ConfigurationBuilder<BuiltConfiguration> builder, @NonNull final NodeId nodeId) {
-<<<<<<< HEAD
         final String contextValue = Long.toString(nodeId.id());
         final KeyValuePairComponentBuilder keyValuePair = builder.newKeyValuePair("nodeId", contextValue);
-=======
-        // Create JSON formatted value to match what TurtleNode sets in ThreadContext
-        final String jsonNodeId = getJsonNodeId(nodeId);
-        final KeyValuePairComponentBuilder keyValuePair = builder.newKeyValuePair("nodeId", jsonNodeId);
->>>>>>> 3d260334
 
         return builder.newFilter("ThreadContextMapFilter", Result.DENY, Result.NEUTRAL)
                 .addComponent(keyValuePair);
@@ -164,14 +152,8 @@
     }
 
     /**
-<<<<<<< HEAD
      * Creates a filter component that DENYs all events containing any marker listed in
      * {@link #IGNORED_CONSOLE_MARKERS}. This is useful for suppressing log output to the console
-=======
-     * Creates a filter component that DENYs all events containing any marker listed in {@link #IGNORED_MARKERS}. This
-     * is useful for suppressing log output originating from helper threads where {@link ThreadContext} is not properly
-     * propagated yet.
->>>>>>> 3d260334
      *
      * @param builder the configuration builder
      * @return a composite {@link ComponentBuilder} that suppresses unwanted markers
