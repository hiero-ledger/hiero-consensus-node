// SPDX-License-Identifier: Apache-2.0
package org.hiero.otter.fixtures.logging.internal;

import static com.swirlds.logging.legacy.LogMarker.DEMO_INFO;
import static com.swirlds.logging.legacy.LogMarker.EXCEPTION;
import static com.swirlds.logging.legacy.LogMarker.FREEZE;
import static com.swirlds.logging.legacy.LogMarker.INVALID_EVENT_ERROR;
import static com.swirlds.logging.legacy.LogMarker.MERKLE_DB;
import static com.swirlds.logging.legacy.LogMarker.PLATFORM_STATUS;
import static com.swirlds.logging.legacy.LogMarker.RECONNECT;
import static com.swirlds.logging.legacy.LogMarker.SOCKET_EXCEPTIONS;
import static com.swirlds.logging.legacy.LogMarker.STARTUP;
import static com.swirlds.logging.legacy.LogMarker.STATE_HASH;
import static com.swirlds.logging.legacy.LogMarker.STATE_TO_DISK;
import static com.swirlds.logging.legacy.LogMarker.TESTING_EXCEPTIONS;
import static com.swirlds.logging.legacy.LogMarker.TESTING_EXCEPTIONS_ACCEPTABLE_RECONNECT;
import static com.swirlds.logging.legacy.LogMarker.THREADS;
import static com.swirlds.logging.legacy.LogMarker.VIRTUAL_MERKLE_STATS;

import com.fasterxml.jackson.core.JsonProcessingException;
import com.fasterxml.jackson.databind.ObjectMapper;
import com.swirlds.logging.legacy.LogMarker;
import edu.umd.cs.findbugs.annotations.NonNull;
import edu.umd.cs.findbugs.annotations.Nullable;
import java.util.Set;
import org.apache.logging.log4j.Level;
import org.apache.logging.log4j.ThreadContext;
import org.apache.logging.log4j.core.Filter.Result;
import org.apache.logging.log4j.core.config.builder.api.AppenderComponentBuilder;
import org.apache.logging.log4j.core.config.builder.api.ComponentBuilder;
import org.apache.logging.log4j.core.config.builder.api.ConfigurationBuilder;
import org.apache.logging.log4j.core.config.builder.api.FilterComponentBuilder;
import org.apache.logging.log4j.core.config.builder.api.KeyValuePairComponentBuilder;
import org.apache.logging.log4j.core.config.builder.api.LayoutComponentBuilder;
import org.apache.logging.log4j.core.config.builder.impl.BuiltConfiguration;
import org.hiero.consensus.model.node.NodeId;

/**
 * Utility class that provides commonly used filters, patterns, and other components for configuring the logging system
 * in a consistent way.
 */
public final class LogConfigHelper {

    /** Markers that are allowed in swirlds.log & console. */
    private static final Set<LogMarker> ALLOWED_MARKERS = Set.of(
            EXCEPTION,
            TESTING_EXCEPTIONS,
            SOCKET_EXCEPTIONS,
            INVALID_EVENT_ERROR,
            THREADS,
            STARTUP,
            PLATFORM_STATUS,
            RECONNECT,
            FREEZE,
            STATE_TO_DISK,
            DEMO_INFO,
            TESTING_EXCEPTIONS_ACCEPTABLE_RECONNECT,
            MERKLE_DB,
            STATE_HASH);

    private static final Set<LogMarker> IGNORED_CONSOLE_MARKERS = Set.of(STARTUP, MERKLE_DB, VIRTUAL_MERKLE_STATS);

    /** Default pattern for text-based appenders. */
    public static final String DEFAULT_PATTERN =
            "%d{yyyy-MM-dd HH:mm:ss.SSS} [%t] }%notEmpty{[%marker] }%-5level %logger{36} - %msg %n";

    private static final ObjectMapper objectMapper = new ObjectMapper();

    private static final ObjectMapper objectMapper = new ObjectMapper();

    private LogConfigHelper() {
        // utility
    }

    /**
     * Creates a composite filter that only ACCEPTs log events tagged with {@link LogMarker#STATE_HASH} and DENYs
     * everything else.
     *
     * @param builder the Log4j2 {@link ConfigurationBuilder} used to assemble the configuration
     * @return the fully configured {@link ComponentBuilder} holding the filter chain
     */
    @NonNull
    public static ComponentBuilder<?> configureHashStreamFilter(
            @NonNull final ConfigurationBuilder<BuiltConfiguration> builder) {
        return builder.newComponent("Filters")
                .addComponent(builder.newFilter("MarkerFilter", Result.ACCEPT, Result.DENY)
                        .addAttribute("marker", STATE_HASH));
    }

    /**
     * Creates a filter that only allows log events originating from the given {@code nodeId} as indicated by the
     * {@code nodeId} entry in the {@link ThreadContext} map.
     *
     * @param builder the configuration builder
     * @param nodeId the node that should be allowed
     * @return a filter that ACCEPTs events for the specified node and DENYs all others
     */
    @NonNull
    public static FilterComponentBuilder createNodeOnlyFilter(
            @NonNull final ConfigurationBuilder<BuiltConfiguration> builder, @NonNull final NodeId nodeId) {
<<<<<<< HEAD
        // Create JSON formatted value to match what TurtleNode sets in ThreadContext
        final String jsonNodeId = getJsonNodeId(nodeId);
        final KeyValuePairComponentBuilder keyValuePair = builder.newKeyValuePair("nodeId", jsonNodeId);
=======
        final String contextValue = Long.toString(nodeId.id());
        final KeyValuePairComponentBuilder keyValuePair = builder.newKeyValuePair("nodeId", contextValue);
>>>>>>> 8bebb1b5

        return builder.newFilter("ThreadContextMapFilter", Result.NEUTRAL, Result.DENY)
                .addComponent(keyValuePair);
    }

    @NonNull
    private static String getJsonNodeId(@NonNull final NodeId nodeId) {
        try {
            return objectMapper.writeValueAsString(nodeId);
        } catch (final JsonProcessingException e) {
            throw new RuntimeException(e);
        }
    }

    /**
     * Creates a filter that DENYs all log events coming from the specified {@code nodeId}. This is the counterpart to
     * {@link #createNodeOnlyFilter(ConfigurationBuilder, NodeId)} and is mainly used for console output where we want
     * to exclude per-node log lines when routing is enabled.
     *
     * @param builder the configuration builder
     * @param nodeId the node that should be excluded
     * @return a filter that DENYs the specified node and NEUTRAL for all others
     */
    @NonNull
    public static FilterComponentBuilder createExcludeNodeFilter(
            @NonNull final ConfigurationBuilder<BuiltConfiguration> builder, @NonNull final NodeId nodeId) {
<<<<<<< HEAD
        // Create JSON formatted value to match what TurtleNode sets in ThreadContext
        final String jsonNodeId = getJsonNodeId(nodeId);
        final KeyValuePairComponentBuilder keyValuePair = builder.newKeyValuePair("nodeId", jsonNodeId);
=======
        final String contextValue = Long.toString(nodeId.id());
        final KeyValuePairComponentBuilder keyValuePair = builder.newKeyValuePair("nodeId", contextValue);
>>>>>>> 8bebb1b5

        return builder.newFilter("ThreadContextMapFilter", Result.DENY, Result.NEUTRAL)
                .addComponent(keyValuePair);
    }

    /**
     * Creates the set of filters that WHITE-LISTs all {@link #ALLOWED_MARKERS}. Any log event not carrying one of those
     * markers will be DENYed.
     *
     * @param builder the configuration builder
     * @return a composite {@link ComponentBuilder} holding all marker filters
     */
    @NonNull
    public static ComponentBuilder<?> createAllowedMarkerFilters(
            @NonNull final ConfigurationBuilder<BuiltConfiguration> builder) {
        final ComponentBuilder<?> allowedMarkerFilters = builder.newComponent("Filters");
        for (final LogMarker marker : ALLOWED_MARKERS) {
            allowedMarkerFilters.addComponent(builder.newFilter("MarkerFilter", Result.ACCEPT, Result.NEUTRAL)
                    .addAttribute("marker", marker));
        }
        // deny everything else
        allowedMarkerFilters.addComponent(builder.newFilter("DenyAllFilter", Result.DENY, Result.DENY));
        return allowedMarkerFilters;
    }

    /**
<<<<<<< HEAD
     * Creates a filter component that DENYs all events containing any marker listed in {@link #IGNORED_MARKERS}. This
     * is useful for suppressing log output originating from helper threads where {@link ThreadContext} is not properly
     * propagated yet.
=======
     * Creates a filter component that DENYs all events containing any marker listed in
     * {@link #IGNORED_CONSOLE_MARKERS}. This is useful for suppressing log output to the console
>>>>>>> 8bebb1b5
     *
     * @param builder the configuration builder
     * @return a composite {@link ComponentBuilder} that suppresses unwanted markers
     */
    @NonNull
    public static ComponentBuilder<?> creatIgnoreMarkerFilters(
            @NonNull final ConfigurationBuilder<BuiltConfiguration> builder) {
        final ComponentBuilder<?> ignoredMarkerFilters = builder.newComponent("Filters");
        for (final LogMarker marker : IGNORED_CONSOLE_MARKERS) {
            ignoredMarkerFilters.addComponent(builder.newFilter("MarkerFilter", Result.DENY, Result.NEUTRAL)
                    .addAttribute("marker", marker));
        }

        return ignoredMarkerFilters;
    }

    /**
     * Builds a simple {@code ThresholdFilter} that only allows {@code INFO} and higher level log events to pass
     * through.
     *
     * @param builder the configuration builder
     * @return the created filter component
     */
    @NonNull
    public static FilterComponentBuilder createThresholdFilter(
            @NonNull final ConfigurationBuilder<BuiltConfiguration> builder) {
        return builder.newFilter("ThresholdFilter", Result.NEUTRAL, Result.DENY).addAttribute("level", Level.INFO);
    }

    /**
     * Helper method that constructs a {@code File} appender with sane defaults and attaches the supplied filters.
     *
     * @param builder the configuration builder
     * @param name appender name
     * @param layout the layout to use when writing log lines
     * @param fileName fully-qualified path of the log file
     * @param filters optional filters; may be {@code null} or empty
     * @return the created file appender component
     */
    @NonNull
    public static AppenderComponentBuilder createFileAppender(
            @NonNull final ConfigurationBuilder<BuiltConfiguration> builder,
            @NonNull final String name,
            @NonNull final LayoutComponentBuilder layout,
            @NonNull final String fileName,
            @Nullable final ComponentBuilder<?>... filters) {

        return builder.newAppender(name, "File")
                .addAttribute("fileName", fileName)
                .addAttribute("append", true)
                .addComponent(combineFilters(builder, filters))
                .add(layout);
    }

    /**
     * Aggregates all supplied {@code filters} under a single {@code <Filters>} element, as required by Log4j2 XML
     * schema.
     *
     * @param builder the configuration builder
     * @param filters the filters to combine; may be {@code null}
     * @return a composite filter component
     */
    @NonNull
    public static ComponentBuilder<?> combineFilters(
            @NonNull final ConfigurationBuilder<BuiltConfiguration> builder,
            @Nullable final ComponentBuilder<?>... filters) {
        final ComponentBuilder<?> compositeFilters = builder.newComponent("Filters");
        if (filters != null) {
            for (final ComponentBuilder<?> filter : filters) {
                compositeFilters.addComponent(filter);
            }
        }
        return compositeFilters;
    }
}<|MERGE_RESOLUTION|>--- conflicted
+++ resolved
@@ -66,8 +66,6 @@
 
     private static final ObjectMapper objectMapper = new ObjectMapper();
 
-    private static final ObjectMapper objectMapper = new ObjectMapper();
-
     private LogConfigHelper() {
         // utility
     }
@@ -98,14 +96,8 @@
     @NonNull
     public static FilterComponentBuilder createNodeOnlyFilter(
             @NonNull final ConfigurationBuilder<BuiltConfiguration> builder, @NonNull final NodeId nodeId) {
-<<<<<<< HEAD
-        // Create JSON formatted value to match what TurtleNode sets in ThreadContext
-        final String jsonNodeId = getJsonNodeId(nodeId);
-        final KeyValuePairComponentBuilder keyValuePair = builder.newKeyValuePair("nodeId", jsonNodeId);
-=======
         final String contextValue = Long.toString(nodeId.id());
         final KeyValuePairComponentBuilder keyValuePair = builder.newKeyValuePair("nodeId", contextValue);
->>>>>>> 8bebb1b5
 
         return builder.newFilter("ThreadContextMapFilter", Result.NEUTRAL, Result.DENY)
                 .addComponent(keyValuePair);
@@ -132,14 +124,8 @@
     @NonNull
     public static FilterComponentBuilder createExcludeNodeFilter(
             @NonNull final ConfigurationBuilder<BuiltConfiguration> builder, @NonNull final NodeId nodeId) {
-<<<<<<< HEAD
-        // Create JSON formatted value to match what TurtleNode sets in ThreadContext
-        final String jsonNodeId = getJsonNodeId(nodeId);
-        final KeyValuePairComponentBuilder keyValuePair = builder.newKeyValuePair("nodeId", jsonNodeId);
-=======
         final String contextValue = Long.toString(nodeId.id());
         final KeyValuePairComponentBuilder keyValuePair = builder.newKeyValuePair("nodeId", contextValue);
->>>>>>> 8bebb1b5
 
         return builder.newFilter("ThreadContextMapFilter", Result.DENY, Result.NEUTRAL)
                 .addComponent(keyValuePair);
@@ -166,14 +152,8 @@
     }
 
     /**
-<<<<<<< HEAD
-     * Creates a filter component that DENYs all events containing any marker listed in {@link #IGNORED_MARKERS}. This
-     * is useful for suppressing log output originating from helper threads where {@link ThreadContext} is not properly
-     * propagated yet.
-=======
      * Creates a filter component that DENYs all events containing any marker listed in
      * {@link #IGNORED_CONSOLE_MARKERS}. This is useful for suppressing log output to the console
->>>>>>> 8bebb1b5
      *
      * @param builder the configuration builder
      * @return a composite {@link ComponentBuilder} that suppresses unwanted markers
