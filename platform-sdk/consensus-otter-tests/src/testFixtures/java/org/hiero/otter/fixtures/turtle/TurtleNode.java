--- conflicted
+++ resolved
@@ -280,13 +280,6 @@
         lifeCycle = LifeCycle.SHUTDOWN;
     }
 
-<<<<<<< HEAD
-    public void dump() {
-        log.info(
-                "Dump of node {}: {}",
-                nodeId,
-                turtleNode.getConsensusRoundsTestCollector().getCollectedRounds());
-=======
     private void doStartNode() {
 
         final Configuration currentConfiguration = nodeConfiguration.createConfiguration();
@@ -354,6 +347,5 @@
         platform.start();
 
         lifeCycle = LifeCycle.STARTED;
->>>>>>> cea76cd7
     }
 }