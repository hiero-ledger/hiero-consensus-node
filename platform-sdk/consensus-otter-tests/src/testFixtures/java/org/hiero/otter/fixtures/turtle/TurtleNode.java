// SPDX-License-Identifier: Apache-2.0
package org.hiero.otter.fixtures.turtle;

import static com.swirlds.common.threading.manager.AdHocThreadManager.getStaticThreadManager;
import static com.swirlds.platform.builder.internal.StaticPlatformBuilder.getMetricsProvider;
import static com.swirlds.platform.builder.internal.StaticPlatformBuilder.setupGlobalMetrics;
import static com.swirlds.platform.state.signed.StartupStateUtils.loadInitialState;
import static java.util.Objects.requireNonNull;
import static org.assertj.core.api.Assertions.fail;
import static org.hiero.otter.fixtures.internal.AbstractNode.LifeCycle.DESTROYED;
import static org.hiero.otter.fixtures.internal.AbstractNode.LifeCycle.INIT;
import static org.hiero.otter.fixtures.internal.AbstractNode.LifeCycle.RUNNING;
import static org.hiero.otter.fixtures.internal.AbstractNode.LifeCycle.SHUTDOWN;
import static org.hiero.otter.fixtures.result.SubscriberAction.CONTINUE;
import static org.hiero.otter.fixtures.result.SubscriberAction.UNSUBSCRIBE;

import com.swirlds.base.time.Time;
import com.swirlds.common.context.PlatformContext;
import com.swirlds.common.io.filesystem.FileSystemManager;
import com.swirlds.common.io.utility.RecycleBin;
import com.swirlds.common.test.fixtures.Randotron;
import com.swirlds.common.test.fixtures.platform.TestPlatformContextBuilder;
import com.swirlds.component.framework.model.DeterministicWiringModel;
import com.swirlds.component.framework.model.WiringModelBuilder;
import com.swirlds.config.api.Configuration;
import com.swirlds.metrics.api.Metrics;
import com.swirlds.platform.builder.PlatformBuilder;
import com.swirlds.platform.builder.PlatformBuildingBlocks;
import com.swirlds.platform.builder.PlatformComponentBuilder;
import com.swirlds.platform.config.PathsConfig;
import com.swirlds.platform.state.service.PlatformStateFacade;
import com.swirlds.platform.state.signed.HashedReservedSignedState;
import com.swirlds.platform.state.signed.ReservedSignedState;
import com.swirlds.platform.system.Platform;
import com.swirlds.platform.wiring.PlatformComponents;
import com.swirlds.state.State;
import edu.umd.cs.findbugs.annotations.NonNull;
import edu.umd.cs.findbugs.annotations.Nullable;
import java.nio.file.Path;
import java.time.Duration;
import java.time.Instant;
import java.util.Objects;
import java.util.Random;
import java.util.function.Consumer;
import org.hiero.consensus.model.node.KeysAndCerts;
import org.hiero.consensus.model.node.NodeId;
import org.hiero.consensus.model.status.PlatformStatus;
import org.hiero.consensus.roster.RosterHistory;
import org.hiero.consensus.roster.RosterUtils;
import org.hiero.otter.fixtures.Node;
import org.hiero.otter.fixtures.NodeConfiguration;
import org.hiero.otter.fixtures.app.OtterApp;
import org.hiero.otter.fixtures.app.OtterAppState;
import org.hiero.otter.fixtures.app.OtterExecutionLayer;
import org.hiero.otter.fixtures.internal.AbstractNode;
import org.hiero.otter.fixtures.internal.result.NodeResultsCollector;
import org.hiero.otter.fixtures.internal.result.SingleNodeMarkerFileResultImpl;
import org.hiero.otter.fixtures.internal.result.SingleNodePcesResultImpl;
import org.hiero.otter.fixtures.logging.context.NodeLoggingContext;
import org.hiero.otter.fixtures.logging.context.NodeLoggingContext.LoggingContextScope;
import org.hiero.otter.fixtures.logging.internal.InMemorySubscriptionManager;
import org.hiero.otter.fixtures.result.SingleNodeConsensusResult;
import org.hiero.otter.fixtures.result.SingleNodeLogResult;
import org.hiero.otter.fixtures.result.SingleNodeMarkerFileResult;
import org.hiero.otter.fixtures.result.SingleNodePcesResult;
import org.hiero.otter.fixtures.result.SingleNodePlatformStatusResult;
import org.hiero.otter.fixtures.result.SingleNodeReconnectResult;
import org.hiero.otter.fixtures.turtle.gossip.SimulatedGossip;
import org.hiero.otter.fixtures.turtle.gossip.SimulatedNetwork;
import org.hiero.otter.fixtures.turtle.logging.TurtleLogging;
import org.hiero.otter.fixtures.util.SecureRandomBuilder;

/**
 * A node in the turtle network.
 *
 * <p>This class implements the {@link Node} interface and provides methods to control the state of the node.
 */
public class TurtleNode extends AbstractNode implements Node, TurtleTimeManager.TimeTickReceiver {

    private final Randotron randotron;
    private final Time time;
    private final SimulatedNetwork network;
    private final TurtleLogging logging;
    private final TurtleNodeConfiguration nodeConfiguration;
    private final NodeResultsCollector resultsCollector;
    private final TurtleMarkerFileObserver markerFileObserver;

    private PlatformContext platformContext;

    @Nullable
    private DeterministicWiringModel model;

    @Nullable
    private Platform platform;

    @Nullable
    private OtterExecutionLayer executionLayer;

    @Nullable
    private PlatformComponents platformComponent;

    /**
     * Constructor of {@link TurtleNode}.
     *
     * @param randotron the random number generator
     * @param time the time provider
     * @param selfId the node ID of the node
     * @param keysAndCerts the keys and certificates of the node
     * @param network the simulated network
     * @param logging the logging instance for the node
     * @param outputDirectory the output directory for the node
     */
    public TurtleNode(
            @NonNull final Randotron randotron,
            @NonNull final Time time,
            @NonNull final NodeId selfId,
            @NonNull final KeysAndCerts keysAndCerts,
            @NonNull final SimulatedNetwork network,
            @NonNull final TurtleLogging logging,
            @NonNull final Path outputDirectory) {
        super(selfId, keysAndCerts);
        try (final LoggingContextScope ignored = installNodeContext()) {
            logging.addNodeLogging(selfId, outputDirectory);

            this.randotron = requireNonNull(randotron);
            this.time = requireNonNull(time);
            this.network = requireNonNull(network);
            this.logging = requireNonNull(logging);
            this.nodeConfiguration = new TurtleNodeConfiguration(() -> lifeCycle, outputDirectory);
            this.resultsCollector = new NodeResultsCollector(selfId);
            this.markerFileObserver = new TurtleMarkerFileObserver(resultsCollector);
        }
    }

    /**
     * {@inheritDoc}
     */
    @Override
    protected void doStart(@NonNull final Duration timeout) {
        try (final LoggingContextScope ignored = installNodeContext()) {
            throwIfIn(RUNNING, "Node has already been started.");
            throwIfIn(DESTROYED, "Node has already been destroyed.");

            // Start node from current state
            final Configuration currentConfiguration = nodeConfiguration.current();

            setupGlobalMetrics(currentConfiguration);

            final PathsConfig pathsConfig = currentConfiguration.getConfigData(PathsConfig.class);
            final Path markerFilesDir = pathsConfig.getMarkerFilesDir();
            if (markerFilesDir != null) {
                markerFileObserver.startObserving(markerFilesDir);
            }

            final PlatformStateFacade platformStateFacade = new PlatformStateFacade();
            final Metrics metrics = getMetricsProvider().createPlatformMetrics(selfId);
            final FileSystemManager fileSystemManager = FileSystemManager.create(currentConfiguration);
            final RecycleBin recycleBin = RecycleBin.create(
                    metrics, currentConfiguration, getStaticThreadManager(), time, fileSystemManager, selfId);

            platformContext = TestPlatformContextBuilder.create()
                    .withTime(time)
                    .withConfiguration(currentConfiguration)
                    .withFileSystemManager(fileSystemManager)
                    .withMetrics(metrics)
                    .withRecycleBin(recycleBin)
                    .build();

            model = WiringModelBuilder.create(platformContext.getMetrics(), time)
                    .withDeterministicModeEnabled(true)
                    .withUncaughtExceptionHandler((t, e) -> fail("Unexpected exception in wiring framework", e))
                    .build();

            final OtterApp otterApp = new OtterApp(version);

            final HashedReservedSignedState reservedState = loadInitialState(
                    recycleBin,
                    version,
                    () -> OtterAppState.createGenesisState(
                            currentConfiguration, roster(), metrics, version, otterApp.allServices()),
                    OtterApp.APP_NAME,
                    OtterApp.SWIRLD_NAME,
                    selfId,
                    platformStateFacade,
                    platformContext,
                    OtterAppState::new);

            final ReservedSignedState initialState = reservedState.state();
            final State state = initialState.get().getState();

            final RosterHistory rosterHistory = RosterUtils.createRosterHistory(state);
            final String eventStreamLoc = selfId.toString();

            this.executionLayer =
                    new OtterExecutionLayer(new Random(randotron.nextLong()), platformContext.getMetrics());

            final PlatformBuilder platformBuilder = PlatformBuilder.create(
                            OtterApp.APP_NAME,
                            OtterApp.SWIRLD_NAME,
                            version,
                            initialState,
                            otterApp,
                            selfId,
                            eventStreamLoc,
                            rosterHistory,
                            platformStateFacade,
                            OtterAppState::new)
                    .withPlatformContext(platformContext)
                    .withConfiguration(currentConfiguration)
                    .withKeysAndCerts(keysAndCerts)
                    .withExecutionLayer(executionLayer)
                    .withModel(model)
                    .withSecureRandomSupplier(new SecureRandomBuilder(randotron.nextLong()));

            final PlatformComponentBuilder platformComponentBuilder = platformBuilder.buildComponentBuilder();
            final PlatformBuildingBlocks platformBuildingBlocks = platformComponentBuilder.getBuildingBlocks();

            final SimulatedGossip gossip = network.getGossipInstance(selfId);
            gossip.provideIntakeEventCounter(platformBuildingBlocks.intakeEventCounter());

            platformComponentBuilder
                    .withMetricsDocumentationEnabled(false)
                    .withGossip(network.getGossipInstance(selfId));

            platformComponent = platformBuildingBlocks.platformComponents();

            platformComponent
                    .consensusEngineWiring()
                    .consensusRoundsOutputWire()
                    .solderTo(
                            "nodeConsensusRoundsCollector",
                            "consensusRounds",
                            wrapConsumerWithNodeContext(resultsCollector::addConsensusRounds));

            platformComponent
                    .platformMonitorWiring()
                    .getOutputWire()
                    .solderTo(
                            "nodePlatformStatusCollector",
                            "platformStatus",
                            wrapConsumerWithNodeContext(this::handlePlatformStatusChange));

            InMemorySubscriptionManager.INSTANCE.subscribe(logEntry -> {
                if (Objects.equals(logEntry.nodeId(), selfId)) {
                    resultsCollector.addLogEntry(logEntry);
                }
                return lifeCycle == DESTROYED ? UNSUBSCRIBE : CONTINUE;
            });

            platform = platformComponentBuilder.build();
            platformStatus = PlatformStatus.STARTING_UP;
            platform.start();

            lifeCycle = RUNNING;
        }
    }

    @Override
    protected void doKillImmediately(@NonNull final Duration timeout) {
        try (final LoggingContextScope ignored = installNodeContext()) {
            markerFileObserver.stopObserving();
            try {
                if (platform != null) {
                    platform.destroy();
                }
            } catch (final InterruptedException e) {
                throw new AssertionError("Unexpected interruption during platform shutdown", e);
            }
            platformStatus = null;
            platform = null;
            platformComponent = null;
            model = null;
            lifeCycle = SHUTDOWN;
        }
    }

    @Override
    protected void doStartSyntheticBottleneck(@NonNull final Duration delayPerRound, @NonNull final Duration timeout) {
        throw new UnsupportedOperationException("startSyntheticBottleneck is not supported in TurtleNode.");
    }

    @Override
    protected void doStopSyntheticBottleneck(@NonNull final Duration timeout) {
        throw new UnsupportedOperationException("stopSyntheticBottleneck is not supported in TurtleNode.");
    }

    /**
     * {@inheritDoc}
     */
    @Override
    public void submitTransaction(@NonNull final byte[] transaction) {
        try (final LoggingContextScope ignored = installNodeContext()) {
            throwIfIn(INIT, "Node has not been started yet.");
            throwIfIn(SHUTDOWN, "Node has been shut down.");
            throwIfIn(DESTROYED, "Node has been destroyed.");
            assert platform != null; // platform must be initialized if lifeCycle is STARTED
            assert executionLayer != null; // executionLayer must be initialized

            executionLayer.submitApplicationTransaction(transaction);
        }
    }

    /**
     * {@inheritDoc}
     */
    @Override
    @NonNull
    public NodeConfiguration configuration() {
        return nodeConfiguration;
    }

    /**
     * {@inheritDoc}
     */
    @Override
    @NonNull
    public SingleNodeConsensusResult newConsensusResult() {
        return resultsCollector.newConsensusResult();
    }

    /**
     * {@inheritDoc}
     */
    @NonNull
    @Override
    public SingleNodeLogResult newLogResult() {
        return resultsCollector.newLogResult();
    }

    /**
     * {@inheritDoc}
     */
    @Override
    @NonNull
    public SingleNodePlatformStatusResult newPlatformStatusResult() {
        return resultsCollector.newStatusProgression();
    }

    /**
     * {@inheritDoc}
     */
    @Override
    @NonNull
    public SingleNodePcesResult newPcesResult() {
        return new SingleNodePcesResultImpl(selfId(), platformContext.getConfiguration());
    }

    /**
     * {@inheritDoc}
     *
     * <p>This method is not supported in TurtleNode and will throw an {@link UnsupportedOperationException}.
     */
    @Override
    @NonNull
    public SingleNodeReconnectResult newReconnectResult() {
        throw new UnsupportedOperationException("Reconnect is not supported in TurtleNode.");
    }

    /**
     * {@inheritDoc}
     */
    @Override
    @NonNull
    public SingleNodeMarkerFileResult newMarkerFileResult() {
        return new SingleNodeMarkerFileResultImpl(resultsCollector);
    }

    /**
     * {@inheritDoc}
     */
    @Override
    public void tick(@NonNull final Instant now) {
        try (final LoggingContextScope ignored = installNodeContext()) {
            if (lifeCycle == RUNNING) {
                assert model != null; // model must be initialized if lifeCycle is STARTED
                model.tick();
            }
            markerFileObserver.tick(now);
        }
    }

    /**
     * Shuts down the node and cleans up resources. Once this method is called, the node cannot be started again. This
     * method is idempotent and can be called multiple times without any side effects.
     */
    void destroy() {
        killImmediately();

        try (final LoggingContextScope ignored = installNodeContext()) {
            resultsCollector.destroy();
            lifeCycle = DESTROYED;

            logging.removeNodeLogging(selfId);
        }
    }

<<<<<<< HEAD
    private void doShutdownNode() {
        if (lifeCycle == RUNNING) {
            markerFileObserver.stopObserving();
            assert platform != null; // platform must be initialized if lifeCycle is STARTED
            try {
                platform.destroy();
            } catch (final InterruptedException e) {
                throw new AssertionError("Unexpected interruption during platform shutdown", e);
            }
            platformStatus = null;
            platform = null;
            platformWiring = null;
            model = null;
        }
        lifeCycle = SHUTDOWN;
    }

    private void doStartNode() {

        final Configuration currentConfiguration = nodeConfiguration.current();
        final org.hiero.consensus.model.node.NodeId legacyNodeId =
                org.hiero.consensus.model.node.NodeId.of(selfId.id());

        setupGlobalMetrics(currentConfiguration);

        final PathsConfig pathsConfig = currentConfiguration.getConfigData(PathsConfig.class);
        final Path markerFilesDir = pathsConfig.getMarkerFilesDir();
        if (markerFilesDir != null) {
            markerFileObserver.startObserving(markerFilesDir);
        }

        final PlatformStateFacade platformStateFacade = new PlatformStateFacade();
        MerkleDb.resetDefaultInstancePath();
        final Metrics metrics = getMetricsProvider().createPlatformMetrics(legacyNodeId);
        final FileSystemManager fileSystemManager = FileSystemManager.create(currentConfiguration);
        final RecycleBin recycleBin = RecycleBin.create(
                metrics, currentConfiguration, getStaticThreadManager(), time, fileSystemManager, legacyNodeId);

        platformContext = TestPlatformContextBuilder.create()
                .withTime(time)
                .withConfiguration(currentConfiguration)
                .withFileSystemManager(fileSystemManager)
                .withMetrics(metrics)
                .withRecycleBin(recycleBin)
                .build();

        model = WiringModelBuilder.create(platformContext.getMetrics(), time)
                .withDeterministicModeEnabled(true)
                .withUncaughtExceptionHandler((t, e) -> fail("Unexpected exception in wiring framework", e))
                .build();

        final HashedReservedSignedState reservedState = loadInitialState(
                recycleBin,
                version,
                () -> OtterAppState.createGenesisState(currentConfiguration, metrics, time, roster, version),
                OtterApp.APP_NAME,
                OtterApp.SWIRLD_NAME,
                legacyNodeId,
                platformStateFacade,
                platformContext,
                virtualMap -> new OtterAppState(virtualMap, currentConfiguration, metrics, time));
        final ReservedSignedState initialState = reservedState.state();

        final State state = initialState.get().getState();
        final RosterHistory rosterHistory = RosterUtils.createRosterHistory(state);
        final String eventStreamLoc = selfId.toString();

        this.executionLayer = new OtterExecutionLayer(platformContext.getMetrics());

        final PlatformBuilder platformBuilder = PlatformBuilder.create(
                        OtterApp.APP_NAME,
                        OtterApp.SWIRLD_NAME,
                        version,
                        initialState,
                        OtterApp.INSTANCE,
                        legacyNodeId,
                        eventStreamLoc,
                        rosterHistory,
                        platformStateFacade,
                        virtualMap -> new OtterAppState(virtualMap, currentConfiguration, metrics, time))
                .withPlatformContext(platformContext)
                .withConfiguration(currentConfiguration)
                .withKeysAndCerts(keysAndCerts)
                .withExecutionLayer(executionLayer)
                .withModel(model)
                .withSecureRandomSupplier(new SecureRandomBuilder(randotron.nextLong()));

        final PlatformComponentBuilder platformComponentBuilder = platformBuilder.buildComponentBuilder();
        final PlatformBuildingBlocks platformBuildingBlocks = platformComponentBuilder.getBuildingBlocks();

        final SimulatedGossip gossip = network.getGossipInstance(legacyNodeId);
        gossip.provideIntakeEventCounter(platformBuildingBlocks.intakeEventCounter());

        platformComponentBuilder
                .withMetricsDocumentationEnabled(false)
                .withGossip(network.getGossipInstance(legacyNodeId));

        platformWiring = platformBuildingBlocks.platformWiring();

        platformWiring
                .getConsensusEngineOutputWire()
                .solderTo("nodeConsensusRoundsCollector", "consensusRounds", resultsCollector::addConsensusRounds);

        platformWiring
                .getStatusStateMachineOutputWire()
                .solderTo("nodePlatformStatusCollector", "platformStatus", this::handlePlatformStatusChange);

        InMemorySubscriptionManager.INSTANCE.subscribe(logEntry -> {
            if (Objects.equals(logEntry.nodeId(), selfId)) {
                resultsCollector.addLogEntry(logEntry);
            }
            return lifeCycle == DESTROYED ? UNSUBSCRIBE : CONTINUE;
        });

        platform = platformComponentBuilder.build();
        platformStatus = PlatformStatus.STARTING_UP;
        platform.start();

        lifeCycle = RUNNING;
    }

=======
>>>>>>> d62bd65a
    private void handlePlatformStatusChange(@NonNull final PlatformStatus platformStatus) {
        this.platformStatus = requireNonNull(platformStatus);
        resultsCollector.addPlatformStatus(platformStatus);
    }

    @NonNull
    private NodeLoggingContext.LoggingContextScope installNodeContext() {
        return NodeLoggingContext.install(Long.toString(selfId().id()));
    }

    @NonNull
    private <T> Consumer<T> wrapConsumerWithNodeContext(@NonNull final Consumer<T> consumer) {
        requireNonNull(consumer);
        return value -> {
            try (final LoggingContextScope ignored = installNodeContext()) {
                consumer.accept(value);
            }
        };
    }
}<|MERGE_RESOLUTION|>--- conflicted
+++ resolved
@@ -166,30 +166,29 @@
                     .withRecycleBin(recycleBin)
                     .build();
 
-            model = WiringModelBuilder.create(platformContext.getMetrics(), time)
-                    .withDeterministicModeEnabled(true)
-                    .withUncaughtExceptionHandler((t, e) -> fail("Unexpected exception in wiring framework", e))
-                    .build();
-
-            final OtterApp otterApp = new OtterApp(version);
-
-            final HashedReservedSignedState reservedState = loadInitialState(
-                    recycleBin,
-                    version,
-                    () -> OtterAppState.createGenesisState(
-                            currentConfiguration, roster(), metrics, version, otterApp.allServices()),
-                    OtterApp.APP_NAME,
-                    OtterApp.SWIRLD_NAME,
-                    selfId,
-                    platformStateFacade,
-                    platformContext,
-                    OtterAppState::new);
-
-            final ReservedSignedState initialState = reservedState.state();
-            final State state = initialState.get().getState();
-
-            final RosterHistory rosterHistory = RosterUtils.createRosterHistory(state);
-            final String eventStreamLoc = selfId.toString();
+        model = WiringModelBuilder.create(platformContext.getMetrics(), time)
+                .withDeterministicModeEnabled(true)
+                .withUncaughtExceptionHandler((t, e) -> fail("Unexpected exception in wiring framework", e))
+                .build();
+
+        final OtterApp otterApp = new OtterApp(version);
+
+        final HashedReservedSignedState reservedState = loadInitialState(
+                recycleBin,
+                version,
+                () -> OtterAppState.createGenesisState(currentConfiguration, metrics, time, roster, version, otterApp.allServices()),
+                OtterApp.APP_NAME,
+                OtterApp.SWIRLD_NAME,
+                legacyNodeId,
+                platformStateFacade,
+                platformContext,
+                virtualMap -> new OtterAppState(virtualMap, currentConfiguration, metrics, time));
+
+        final ReservedSignedState initialState = reservedState.state();
+        final State state = initialState.get().getState();
+
+        final RosterHistory rosterHistory = RosterUtils.createRosterHistory(state);
+        final String eventStreamLoc = selfId.toString();
 
             this.executionLayer =
                     new OtterExecutionLayer(new Random(randotron.nextLong()), platformContext.getMetrics());
@@ -204,7 +203,7 @@
                             eventStreamLoc,
                             rosterHistory,
                             platformStateFacade,
-                            OtterAppState::new)
+                            virtualMap -> new OtterAppState(virtualMap, currentConfiguration, metrics, time))
                     .withPlatformContext(platformContext)
                     .withConfiguration(currentConfiguration)
                     .withKeysAndCerts(keysAndCerts)
@@ -394,130 +393,6 @@
         }
     }
 
-<<<<<<< HEAD
-    private void doShutdownNode() {
-        if (lifeCycle == RUNNING) {
-            markerFileObserver.stopObserving();
-            assert platform != null; // platform must be initialized if lifeCycle is STARTED
-            try {
-                platform.destroy();
-            } catch (final InterruptedException e) {
-                throw new AssertionError("Unexpected interruption during platform shutdown", e);
-            }
-            platformStatus = null;
-            platform = null;
-            platformWiring = null;
-            model = null;
-        }
-        lifeCycle = SHUTDOWN;
-    }
-
-    private void doStartNode() {
-
-        final Configuration currentConfiguration = nodeConfiguration.current();
-        final org.hiero.consensus.model.node.NodeId legacyNodeId =
-                org.hiero.consensus.model.node.NodeId.of(selfId.id());
-
-        setupGlobalMetrics(currentConfiguration);
-
-        final PathsConfig pathsConfig = currentConfiguration.getConfigData(PathsConfig.class);
-        final Path markerFilesDir = pathsConfig.getMarkerFilesDir();
-        if (markerFilesDir != null) {
-            markerFileObserver.startObserving(markerFilesDir);
-        }
-
-        final PlatformStateFacade platformStateFacade = new PlatformStateFacade();
-        MerkleDb.resetDefaultInstancePath();
-        final Metrics metrics = getMetricsProvider().createPlatformMetrics(legacyNodeId);
-        final FileSystemManager fileSystemManager = FileSystemManager.create(currentConfiguration);
-        final RecycleBin recycleBin = RecycleBin.create(
-                metrics, currentConfiguration, getStaticThreadManager(), time, fileSystemManager, legacyNodeId);
-
-        platformContext = TestPlatformContextBuilder.create()
-                .withTime(time)
-                .withConfiguration(currentConfiguration)
-                .withFileSystemManager(fileSystemManager)
-                .withMetrics(metrics)
-                .withRecycleBin(recycleBin)
-                .build();
-
-        model = WiringModelBuilder.create(platformContext.getMetrics(), time)
-                .withDeterministicModeEnabled(true)
-                .withUncaughtExceptionHandler((t, e) -> fail("Unexpected exception in wiring framework", e))
-                .build();
-
-        final HashedReservedSignedState reservedState = loadInitialState(
-                recycleBin,
-                version,
-                () -> OtterAppState.createGenesisState(currentConfiguration, metrics, time, roster, version),
-                OtterApp.APP_NAME,
-                OtterApp.SWIRLD_NAME,
-                legacyNodeId,
-                platformStateFacade,
-                platformContext,
-                virtualMap -> new OtterAppState(virtualMap, currentConfiguration, metrics, time));
-        final ReservedSignedState initialState = reservedState.state();
-
-        final State state = initialState.get().getState();
-        final RosterHistory rosterHistory = RosterUtils.createRosterHistory(state);
-        final String eventStreamLoc = selfId.toString();
-
-        this.executionLayer = new OtterExecutionLayer(platformContext.getMetrics());
-
-        final PlatformBuilder platformBuilder = PlatformBuilder.create(
-                        OtterApp.APP_NAME,
-                        OtterApp.SWIRLD_NAME,
-                        version,
-                        initialState,
-                        OtterApp.INSTANCE,
-                        legacyNodeId,
-                        eventStreamLoc,
-                        rosterHistory,
-                        platformStateFacade,
-                        virtualMap -> new OtterAppState(virtualMap, currentConfiguration, metrics, time))
-                .withPlatformContext(platformContext)
-                .withConfiguration(currentConfiguration)
-                .withKeysAndCerts(keysAndCerts)
-                .withExecutionLayer(executionLayer)
-                .withModel(model)
-                .withSecureRandomSupplier(new SecureRandomBuilder(randotron.nextLong()));
-
-        final PlatformComponentBuilder platformComponentBuilder = platformBuilder.buildComponentBuilder();
-        final PlatformBuildingBlocks platformBuildingBlocks = platformComponentBuilder.getBuildingBlocks();
-
-        final SimulatedGossip gossip = network.getGossipInstance(legacyNodeId);
-        gossip.provideIntakeEventCounter(platformBuildingBlocks.intakeEventCounter());
-
-        platformComponentBuilder
-                .withMetricsDocumentationEnabled(false)
-                .withGossip(network.getGossipInstance(legacyNodeId));
-
-        platformWiring = platformBuildingBlocks.platformWiring();
-
-        platformWiring
-                .getConsensusEngineOutputWire()
-                .solderTo("nodeConsensusRoundsCollector", "consensusRounds", resultsCollector::addConsensusRounds);
-
-        platformWiring
-                .getStatusStateMachineOutputWire()
-                .solderTo("nodePlatformStatusCollector", "platformStatus", this::handlePlatformStatusChange);
-
-        InMemorySubscriptionManager.INSTANCE.subscribe(logEntry -> {
-            if (Objects.equals(logEntry.nodeId(), selfId)) {
-                resultsCollector.addLogEntry(logEntry);
-            }
-            return lifeCycle == DESTROYED ? UNSUBSCRIBE : CONTINUE;
-        });
-
-        platform = platformComponentBuilder.build();
-        platformStatus = PlatformStatus.STARTING_UP;
-        platform.start();
-
-        lifeCycle = RUNNING;
-    }
-
-=======
->>>>>>> d62bd65a
     private void handlePlatformStatusChange(@NonNull final PlatformStatus platformStatus) {
         this.platformStatus = requireNonNull(platformStatus);
         resultsCollector.addPlatformStatus(platformStatus);
