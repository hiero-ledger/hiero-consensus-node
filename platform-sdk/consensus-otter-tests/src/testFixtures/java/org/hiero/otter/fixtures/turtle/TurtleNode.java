// SPDX-License-Identifier: Apache-2.0
package org.hiero.otter.fixtures.turtle;

import static com.swirlds.common.threading.manager.AdHocThreadManager.getStaticThreadManager;
import static com.swirlds.platform.builder.internal.StaticPlatformBuilder.getMetricsProvider;
import static com.swirlds.platform.builder.internal.StaticPlatformBuilder.setupGlobalMetrics;
import static com.swirlds.platform.state.signed.StartupStateUtils.loadInitialState;
import static java.util.Objects.requireNonNull;
import static org.assertj.core.api.Assertions.fail;
import static org.hiero.otter.fixtures.internal.AbstractNode.LifeCycle.DESTROYED;
import static org.hiero.otter.fixtures.internal.AbstractNode.LifeCycle.RUNNING;
import static org.hiero.otter.fixtures.internal.AbstractNode.LifeCycle.SHUTDOWN;
import static org.hiero.otter.fixtures.logging.context.NodeLoggingContext.logToConsole;
import static org.hiero.otter.fixtures.result.SubscriberAction.CONTINUE;
import static org.hiero.otter.fixtures.result.SubscriberAction.UNSUBSCRIBE;

import com.swirlds.common.context.PlatformContext;
import com.swirlds.common.io.filesystem.FileSystemManager;
import com.swirlds.common.io.utility.RecycleBin;
import com.swirlds.common.test.fixtures.Randotron;
import com.swirlds.common.test.fixtures.platform.TestPlatformContextBuilder;
import com.swirlds.component.framework.model.DeterministicWiringModel;
import com.swirlds.component.framework.model.WiringModelBuilder;
import com.swirlds.config.api.Configuration;
import com.swirlds.logging.legacy.LogMarker;
import com.swirlds.metrics.api.Metrics;
import com.swirlds.platform.builder.PlatformBuilder;
import com.swirlds.platform.builder.PlatformBuildingBlocks;
import com.swirlds.platform.builder.PlatformComponentBuilder;
import com.swirlds.platform.builder.internal.StaticPlatformBuilder;
import com.swirlds.platform.state.service.PlatformStateFacade;
import com.swirlds.platform.state.service.PlatformStateService;
import com.swirlds.platform.state.service.ReadablePlatformStateStore;
import com.swirlds.platform.state.signed.HashedReservedSignedState;
import com.swirlds.platform.state.signed.ReservedSignedState;
import com.swirlds.platform.system.Platform;
import com.swirlds.platform.wiring.PlatformComponents;
import com.swirlds.state.MerkleNodeState;
import edu.umd.cs.findbugs.annotations.NonNull;
import edu.umd.cs.findbugs.annotations.Nullable;
import java.io.IOException;
import java.nio.file.Path;
import java.time.Duration;
import java.time.Instant;
import java.util.List;
import java.util.Objects;
import java.util.Random;
import java.util.function.Consumer;
import org.apache.logging.log4j.LogManager;
import org.apache.logging.log4j.Logger;
import org.hiero.consensus.config.EventConfig;
import org.hiero.consensus.model.node.KeysAndCerts;
import org.hiero.consensus.model.node.NodeId;
import org.hiero.consensus.model.quiescence.QuiescenceCommand;
import org.hiero.consensus.model.status.PlatformStatus;
import org.hiero.consensus.roster.RosterHistory;
import org.hiero.consensus.roster.RosterUtils;
import org.hiero.otter.fixtures.Node;
import org.hiero.otter.fixtures.NodeConfiguration;
import org.hiero.otter.fixtures.TimeManager;
import org.hiero.otter.fixtures.app.OtterApp;
import org.hiero.otter.fixtures.app.OtterAppState;
import org.hiero.otter.fixtures.app.OtterExecutionLayer;
import org.hiero.otter.fixtures.app.OtterTransaction;
import org.hiero.otter.fixtures.internal.AbstractNode;
import org.hiero.otter.fixtures.internal.NetworkConfiguration;
import org.hiero.otter.fixtures.internal.result.NodeResultsCollector;
import org.hiero.otter.fixtures.internal.result.SingleNodeEventStreamResultImpl;
import org.hiero.otter.fixtures.internal.result.SingleNodePcesResultImpl;
import org.hiero.otter.fixtures.internal.result.SingleNodeReconnectResultImpl;
import org.hiero.otter.fixtures.logging.context.NodeLoggingContext;
import org.hiero.otter.fixtures.logging.context.NodeLoggingContext.LoggingContextScope;
import org.hiero.otter.fixtures.logging.internal.InMemorySubscriptionManager;
import org.hiero.otter.fixtures.result.SingleNodeConsensusResult;
import org.hiero.otter.fixtures.result.SingleNodeEventStreamResult;
import org.hiero.otter.fixtures.result.SingleNodeLogResult;
import org.hiero.otter.fixtures.result.SingleNodePcesResult;
import org.hiero.otter.fixtures.result.SingleNodePlatformStatusResult;
import org.hiero.otter.fixtures.result.SingleNodeReconnectResult;
import org.hiero.otter.fixtures.turtle.gossip.SimulatedGossip;
import org.hiero.otter.fixtures.turtle.gossip.SimulatedNetwork;
import org.hiero.otter.fixtures.turtle.logging.TurtleLogging;
import org.hiero.otter.fixtures.util.OtterSavedStateUtils;
import org.hiero.otter.fixtures.util.SecureRandomBuilder;

/**
 * A node in the turtle network.
 *
 * <p>This class implements the {@link Node} interface and provides methods to control the state of the node.
 */
public class TurtleNode extends AbstractNode implements Node, TurtleTimeManager.TimeTickReceiver {
    private static final Logger log = LogManager.getLogger();
    /**
     * Logger for startup messages that should appear in per-node logs (uses platform package to bypass org.hiero.otter
     * exclusion)
     */
    private static final Logger startupLogger = LogManager.getLogger("com.swirlds.platform.node.startup");

    private final Randotron randotron;
    private final TurtleTimeManager timeManager;
    private final SimulatedNetwork network;
    private final TurtleLogging logging;
    private final TurtleNodeConfiguration nodeConfiguration;
    private final NodeResultsCollector resultsCollector;
    private final Path outputDirectory;

    @NonNull
    private QuiescenceCommand quiescenceCommand = QuiescenceCommand.DONT_QUIESCE;

    @Nullable
    private DeterministicWiringModel model;

    @Nullable
    private Platform platform;

    @Nullable
    private OtterExecutionLayer executionLayer;

    @Nullable
    private PlatformComponents platformComponent;

    @Nullable
    private OtterApp otterApp;

    /**
     * Constructor of {@link TurtleNode}.
     *
     * @param randotron the random number generator
     * @param timeManager the time manager for this test
     * @param selfId the node ID of the node
     * @param keysAndCerts the keys and certificates of the node
     * @param network the simulated network
     * @param logging the logging instance for the node
     * @param outputDirectory the output directory for the node
     * @param networkConfiguration the network configuration
     */
    public TurtleNode(
            @NonNull final Randotron randotron,
            @NonNull final TurtleTimeManager timeManager,
            @NonNull final NodeId selfId,
            @NonNull final KeysAndCerts keysAndCerts,
            @NonNull final SimulatedNetwork network,
            @NonNull final TurtleLogging logging,
            @NonNull final Path outputDirectory,
            @NonNull final NetworkConfiguration networkConfiguration) {
        super(selfId, keysAndCerts, networkConfiguration);
        try (final LoggingContextScope ignored = installNodeContext()) {
            this.outputDirectory = requireNonNull(outputDirectory);
            logging.addNodeLogging(selfId, outputDirectory);

            this.randotron = requireNonNull(randotron);
            this.timeManager = requireNonNull(timeManager);
            this.network = requireNonNull(network);
            this.logging = requireNonNull(logging);
            this.nodeConfiguration = new TurtleNodeConfiguration(
                    () -> lifeCycle, networkConfiguration.overrideProperties(), outputDirectory);
            this.resultsCollector = new NodeResultsCollector(selfId);
        }
    }

    /**
     * {@inheritDoc}
     */
    @Override
    protected void doStart(@NonNull final Duration timeout) {
        try (final LoggingContextScope ignored = installNodeContext()) {
            throwIfInLifecycle(RUNNING, "Node has already been started.");
            throwIfInLifecycle(DESTROYED, "Node has already been destroyed.");

<<<<<<< HEAD
            InMemorySubscriptionManager.INSTANCE.subscribe(logEntry -> {
                if (Objects.equals(logEntry.nodeId(), selfId)) {
                    resultsCollector.addLogEntry(logEntry);
                }
                return lifeCycle == DESTROYED ? UNSUBSCRIBE : CONTINUE;
            });
=======
            logToConsole(() -> log.info("Starting node {}...", selfId));
>>>>>>> 6c563e76

            // Log the startup message using the same STARTUP marker and message as production nodes
            // Uses a platform logger to ensure it routes through per-node appenders
            startupLogger.info(LogMarker.STARTUP.getMarker(), "\n\n" + StaticPlatformBuilder.STARTUP_MESSAGE + "\n");

            if (savedStateDirectory != null) {
                try {
                    OtterSavedStateUtils.copySaveState(selfId, savedStateDirectory, outputDirectory);
                } catch (final IOException exception) {
                    log.error("Failed to copy save state to output directory", exception);
                }
            }

            // Start node from current state
            final Configuration currentConfiguration = nodeConfiguration.current();

            setupGlobalMetrics(currentConfiguration);

            final PlatformStateFacade platformStateFacade = new PlatformStateFacade();
            try {
                // If a previous test didn't clean up properly, remove any existing metrics for this node
                // This can happen if a test fails during platform initialization
                getMetricsProvider().removePlatformMetrics(selfId);
            } catch (final InterruptedException | IllegalArgumentException e) {
                // ignore, this is just a fallback in case an earlier test didn't clean up properly
            }
            final Metrics metrics = getMetricsProvider().createPlatformMetrics(selfId);
            final FileSystemManager fileSystemManager = FileSystemManager.create(currentConfiguration);
            final RecycleBin recycleBin = RecycleBin.create(
                    metrics,
                    currentConfiguration,
                    getStaticThreadManager(),
                    timeManager.time(),
                    fileSystemManager,
                    selfId);

            final PlatformContext platformContext = TestPlatformContextBuilder.create()
                    .withTime(timeManager.time())
                    .withConfiguration(currentConfiguration)
                    .withFileSystemManager(fileSystemManager)
                    .withMetrics(metrics)
                    .withRecycleBin(recycleBin)
                    .build();

            model = WiringModelBuilder.create(platformContext.getMetrics(), timeManager.time())
                    .deterministic()
                    .withUncaughtExceptionHandler((t, e) -> fail("Unexpected exception in wiring framework", e))
                    .build();

            otterApp = new OtterApp(currentConfiguration, version);

            final HashedReservedSignedState reservedState = loadInitialState(
                    recycleBin,
                    version,
                    () -> OtterAppState.createGenesisState(
                            currentConfiguration,
                            metrics,
                            timeManager.time(),
                            roster(),
                            version,
                            otterApp.allServices()),
                    OtterApp.APP_NAME,
                    OtterApp.SWIRLD_NAME,
                    selfId,
                    platformStateFacade,
                    platformContext,
                    virtualMap -> new OtterAppState(virtualMap, metrics, timeManager.time()));

            final ReservedSignedState initialState = reservedState.state();
            final MerkleNodeState state = initialState.get().getState();

            // Set active the roster
            final ReadablePlatformStateStore store =
                    new ReadablePlatformStateStore(state.getReadableStates(PlatformStateService.NAME));
            RosterUtils.setActiveRoster(state, roster(), store.getRound() + 1);

            final RosterHistory rosterHistory = RosterUtils.createRosterHistory(state);
            final String eventStreamLoc = Long.toString(selfId.id());

            this.executionLayer = new OtterExecutionLayer(
                    new Random(randotron.nextLong()), platformContext.getMetrics(), timeManager.time());

            final PlatformBuilder platformBuilder = PlatformBuilder.create(
                            OtterApp.APP_NAME,
                            OtterApp.SWIRLD_NAME,
                            version,
                            initialState,
                            otterApp,
                            selfId,
                            eventStreamLoc,
                            rosterHistory,
                            platformStateFacade,
                            virtualMap -> new OtterAppState(virtualMap, metrics, timeManager.time()))
                    .withPlatformContext(platformContext)
                    .withConfiguration(currentConfiguration)
                    .withKeysAndCerts(keysAndCerts)
                    .withExecutionLayer(executionLayer)
                    .withModel(model)
                    .withSecureRandomSupplier(new SecureRandomBuilder(randotron.nextLong()));

            final PlatformComponentBuilder platformComponentBuilder = platformBuilder.buildComponentBuilder();
            final PlatformBuildingBlocks platformBuildingBlocks = platformComponentBuilder.getBuildingBlocks();

            final SimulatedGossip gossip = network.getGossipInstance(selfId);
            gossip.provideIntakeEventCounter(platformBuildingBlocks.intakeEventCounter());

            platformComponentBuilder
                    .withMetricsDocumentationEnabled(false)
                    .withGossip(network.getGossipInstance(selfId));

            platformComponent = platformBuildingBlocks.platformComponents();

            platformComponent
                    .consensusEngineWiring()
                    .consensusRoundsOutputWire()
                    .solderTo(
                            "nodeConsensusRoundsCollector",
                            "consensusRounds",
                            wrapConsumerWithNodeContext(resultsCollector::addConsensusRounds));

            platformComponent
                    .platformMonitorWiring()
                    .getOutputWire()
                    .solderTo(
                            "nodePlatformStatusCollector",
                            "platformStatus",
                            wrapConsumerWithNodeContext(this::handlePlatformStatusChange));

            platform = platformComponentBuilder.build();
            platformStatus = PlatformStatus.STARTING_UP;

            platform.start();

            quiescenceCommand = QuiescenceCommand.DONT_QUIESCE;
            lifeCycle = RUNNING;
        }
    }

    /**
     * {@inheritDoc}
     * <p>This method must <emphasize>NEVER</emphasize> be called from inside the
     * {@link org.hiero.otter.fixtures.internal.AbstractTimeManager.TimeTickReceiver#tick(Instant)} because this method
     * requires time to pass using that method.
     */
    @Override
    protected void doKillImmediately(@NonNull final Duration timeout) {
        try (final LoggingContextScope ignored = installNodeContext()) {
            try {
                if (platform != null) {
                    platform.destroy();
                }
            } catch (final InterruptedException e) {
                throw new AssertionError("Unexpected interruption during platform shutdown", e);
            }
            platformStatus = null;
            platform = null;
            platformComponent = null;
            executionLayer = null;
            otterApp = null;
            model = null;
            quiescenceCommand = QuiescenceCommand.DONT_QUIESCE;
            lifeCycle = SHUTDOWN;

            // Wait a bit to allow a simulated gossip cycle to pass.
            // This is important to ensure that the node receives all
            // necessary events when/if it is restarted.
            timeManager.waitFor(Duration.ofSeconds(1));
        }
    }

    /**
     * {@inheritDoc}
     */
    @Override
    protected void doStartSyntheticBottleneck(@NonNull final Duration delayPerRound, @NonNull final Duration timeout) {
        throw new UnsupportedOperationException("startSyntheticBottleneck is not supported in TurtleNode.");
    }

    /**
     * {@inheritDoc}
     */
    @Override
    protected void doStopSyntheticBottleneck(@NonNull final Duration timeout) {
        throw new UnsupportedOperationException("stopSyntheticBottleneck is not supported in TurtleNode.");
    }

    /**
     * {@inheritDoc}
     */
    @Override
    protected void doSendQuiescenceCommand(@NonNull final QuiescenceCommand command, @NonNull final Duration timeout) {
        assert platform != null; // platform must be initialized if node is RUNNING
        platform.quiescenceCommand(requireNonNull(command));

        this.quiescenceCommand = command;
    }

    /**
     * {@inheritDoc}
     */
    @Override
    public void submitTransactions(@NonNull final List<OtterTransaction> transactions) {
        try (final LoggingContextScope ignored = installNodeContext()) {
            throwIsNotInLifecycle(RUNNING, "Cannot submit transaction when the network is not running.");
            assert executionLayer != null; // executionLayer must be initialized if lifeCycle is STARTED

            if (quiescenceCommand == QuiescenceCommand.QUIESCE) {
                // When quiescing, ignore new transactions
                return;
            }

            transactions.forEach(tx -> executionLayer.submitApplicationTransaction(tx.toByteArray()));
        }
    }

    /**
     * {@inheritDoc}
     */
    @Override
    @NonNull
    public NodeConfiguration configuration() {
        return nodeConfiguration;
    }

    /**
     * {@inheritDoc}
     */
    @Override
    @NonNull
    public SingleNodeConsensusResult newConsensusResult() {
        return resultsCollector.newConsensusResult();
    }

    /**
     * {@inheritDoc}
     */
    @NonNull
    @Override
    public SingleNodeLogResult newLogResult() {
        return resultsCollector.newLogResult();
    }

    /**
     * {@inheritDoc}
     */
    @Override
    @NonNull
    public SingleNodePlatformStatusResult newPlatformStatusResult() {
        return resultsCollector.newStatusProgression();
    }

    /**
     * {@inheritDoc}
     */
    @Override
    @NonNull
    public SingleNodePcesResult newPcesResult() {
        final Configuration currentConfiguration = configuration().current();
        return new SingleNodePcesResultImpl(selfId(), currentConfiguration);
    }

    /**
     * {@inheritDoc}
     *
     * <p>This method is not supported in TurtleNode and will throw an {@link UnsupportedOperationException}.
     */
    @Override
    @NonNull
    public SingleNodeReconnectResult newReconnectResult() {
        // Turtle networks do not support reconnects. However we can
        // still provide a result object that contains the base results.
        // Doing so allows tests that can run in multiple environments can
        // still make basic verifications, like the absence of reconnects.
        return new SingleNodeReconnectResultImpl(
                selfId, resultsCollector.newStatusProgression(), resultsCollector.newLogResult());
    }

    /**
     * {@inheritDoc}
     */
    @Override
    @NonNull
    public SingleNodeEventStreamResult newEventStreamResult() {
        final Configuration currentConfiguration = configuration().current();
        final EventConfig eventConfig = currentConfiguration.getConfigData(EventConfig.class);
        final Path eventStreamDir = Path.of(eventConfig.eventsLogDir());

        return new SingleNodeEventStreamResultImpl(selfId, eventStreamDir, currentConfiguration, newReconnectResult());
    }

    /**
     * {@inheritDoc}
     */
    @Override
    @NonNull
    protected Random random() {
        return randotron;
    }

    /**
     * {@inheritDoc}
     */
    @Override
    @NonNull
    protected TimeManager timeManager() {
        return timeManager;
    }

    /**
     * {@inheritDoc}
     */
    @Override
    public boolean isAlive() {
        return lifeCycle == RUNNING;
    }

    /**
     * {@inheritDoc}
     */
    @Override
    public void tick(@NonNull final Instant now) {
        try (final LoggingContextScope ignored = installNodeContext()) {
            if (lifeCycle == RUNNING) {
                assert model != null; // model must be initialized if lifeCycle is STARTED
                model.tick();
            }
        }
    }

    /**
     * Shuts down the node and cleans up resources. Once this method is called, the node cannot be started again. This
     * method is idempotent and can be called multiple times without any side effects.
     */
    void destroy() {
        logToConsole(() -> log.info("Destroying node {}...", selfId));

        killImmediately();

        try (final LoggingContextScope ignored = installNodeContext()) {
            resultsCollector.destroy();
            if (otterApp != null) {
                otterApp.destroy();
            }
            lifeCycle = DESTROYED;

            logging.removeNodeLogging(selfId);
        }
    }

    private void handlePlatformStatusChange(@NonNull final PlatformStatus platformStatus) {
        logToConsole(() -> log.info("Received platform status change from node {}: {}", selfId, platformStatus));
        this.platformStatus = requireNonNull(platformStatus);
        resultsCollector.addPlatformStatus(platformStatus);
    }

    @NonNull
    private NodeLoggingContext.LoggingContextScope installNodeContext() {
        return NodeLoggingContext.install(Long.toString(selfId().id()));
    }

    @NonNull
    private <T> Consumer<T> wrapConsumerWithNodeContext(@NonNull final Consumer<T> consumer) {
        requireNonNull(consumer);
        return value -> {
            try (final LoggingContextScope ignored = installNodeContext()) {
                consumer.accept(value);
            }
        };
    }

    /**
     * Indicated if the node starts from a saved state
     *
     * @return {@code true} if node starts from saved state
     */
    public boolean startFromSavedState() {
        return savedStateDirectory != null;
    }
}<|MERGE_RESOLUTION|>--- conflicted
+++ resolved
@@ -167,16 +167,14 @@
             throwIfInLifecycle(RUNNING, "Node has already been started.");
             throwIfInLifecycle(DESTROYED, "Node has already been destroyed.");
 
-<<<<<<< HEAD
+            logToConsole(() -> log.info("Starting node {}...", selfId));
+
             InMemorySubscriptionManager.INSTANCE.subscribe(logEntry -> {
                 if (Objects.equals(logEntry.nodeId(), selfId)) {
                     resultsCollector.addLogEntry(logEntry);
                 }
                 return lifeCycle == DESTROYED ? UNSUBSCRIBE : CONTINUE;
             });
-=======
-            logToConsole(() -> log.info("Starting node {}...", selfId));
->>>>>>> 6c563e76
 
             // Log the startup message using the same STARTUP marker and message as production nodes
             // Uses a platform logger to ensure it routes through per-node appenders
