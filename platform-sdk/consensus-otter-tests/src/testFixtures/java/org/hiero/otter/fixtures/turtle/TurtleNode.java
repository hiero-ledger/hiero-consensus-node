--- conflicted
+++ resolved
@@ -60,20 +60,14 @@
 import org.hiero.otter.fixtures.NodeConfiguration;
 import org.hiero.otter.fixtures.internal.result.NodeResultsCollector;
 import org.hiero.otter.fixtures.internal.result.SingleNodeLogResultImpl;
-<<<<<<< HEAD
 import org.hiero.otter.fixtures.internal.result.SingleNodeMetricsResultImpl;
-=======
 import org.hiero.otter.fixtures.internal.result.SingleNodePcesResultImpl;
->>>>>>> f9f94664
 import org.hiero.otter.fixtures.logging.StructuredLog;
 import org.hiero.otter.fixtures.logging.internal.InMemoryAppender;
 import org.hiero.otter.fixtures.result.SingleNodeConsensusResult;
 import org.hiero.otter.fixtures.result.SingleNodeLogResult;
-<<<<<<< HEAD
 import org.hiero.otter.fixtures.result.SingleNodeMetricsResult;
-=======
 import org.hiero.otter.fixtures.result.SingleNodePcesResult;
->>>>>>> f9f94664
 import org.hiero.otter.fixtures.result.SingleNodeStatusProgression;
 import org.hiero.otter.fixtures.turtle.app.TurtleApp;
 import org.hiero.otter.fixtures.turtle.app.TurtleAppState;
@@ -375,7 +369,6 @@
         final Configuration currentConfiguration = nodeConfiguration.createConfiguration();
         final Metrics nodeMetrics = metricsProvider.createPlatformMetrics(selfId);
 
-<<<<<<< HEAD
         final PlatformContext platformContext = TestPlatformContextBuilder.create()
                 .withTime(time)
                 .withConfiguration(currentConfiguration)
@@ -388,8 +381,6 @@
                     Assertions.fail("Unexpected exception in wiring framework", e);
                 })
                 .build();
-=======
->>>>>>> f9f94664
         final SemanticVersion version =
                 currentConfiguration.getValue(TurtleNodeConfiguration.SOFTWARE_VERSION, SemanticVersion.class);
         assert version != null; // avoids a warning, not really needed as there is always a default
