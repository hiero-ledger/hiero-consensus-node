// SPDX-License-Identifier: Apache-2.0
package org.hiero.otter.fixtures.turtle;

import static com.swirlds.common.threading.manager.AdHocThreadManager.getStaticThreadManager;
import static com.swirlds.platform.builder.internal.StaticPlatformBuilder.getMetricsProvider;
import static com.swirlds.platform.builder.internal.StaticPlatformBuilder.setupGlobalMetrics;
import static com.swirlds.platform.state.signed.StartupStateUtils.loadInitialState;
import static java.util.Objects.requireNonNull;
import static org.assertj.core.api.Assertions.fail;
import static org.hiero.otter.fixtures.turtle.TurtleTestEnvironment.APP_NAME;
import static org.hiero.otter.fixtures.turtle.TurtleTestEnvironment.SWIRLD_NAME;

import com.hedera.hapi.node.base.SemanticVersion;
import com.hedera.hapi.node.state.roster.Roster;
import com.hedera.pbj.runtime.io.buffer.Bytes;
import com.swirlds.base.time.Time;
import com.swirlds.common.context.PlatformContext;
import com.swirlds.common.io.filesystem.FileSystemManager;
import com.swirlds.common.io.utility.RecycleBin;
import com.swirlds.common.test.fixtures.Randotron;
import com.swirlds.common.test.fixtures.platform.TestPlatformContextBuilder;
import com.swirlds.component.framework.model.DeterministicWiringModel;
import com.swirlds.component.framework.model.WiringModelBuilder;
import com.swirlds.config.api.Configuration;
import com.swirlds.merkledb.MerkleDb;
import com.swirlds.metrics.api.Metrics;
import com.swirlds.platform.builder.PlatformBuilder;
import com.swirlds.platform.builder.PlatformBuildingBlocks;
import com.swirlds.platform.builder.PlatformComponentBuilder;
import com.swirlds.platform.listeners.PlatformStatusChangeListener;
import com.swirlds.platform.state.service.PlatformStateFacade;
import com.swirlds.platform.state.signed.HashedReservedSignedState;
import com.swirlds.platform.state.signed.ReservedSignedState;
import com.swirlds.platform.system.Platform;
import com.swirlds.platform.test.fixtures.turtle.gossip.SimulatedGossip;
import com.swirlds.platform.test.fixtures.turtle.gossip.SimulatedNetwork;
import com.swirlds.platform.util.RandomBuilder;
import com.swirlds.platform.wiring.PlatformWiring;
import com.swirlds.state.State;
import edu.umd.cs.findbugs.annotations.NonNull;
import edu.umd.cs.findbugs.annotations.Nullable;
import java.nio.file.Path;
import java.time.Duration;
import java.time.Instant;
import java.util.List;
import org.apache.logging.log4j.ThreadContext;
import org.hiero.consensus.model.node.KeysAndCerts;
import org.hiero.consensus.model.node.NodeId;
import org.hiero.consensus.model.status.PlatformStatus;
import org.hiero.consensus.roster.ReadableRosterStore;
import org.hiero.consensus.roster.ReadableRosterStoreImpl;
import org.hiero.consensus.roster.RosterHistory;
import org.hiero.consensus.roster.RosterStateId;
import org.hiero.consensus.roster.RosterUtils;
import org.hiero.otter.fixtures.Node;
import org.hiero.otter.fixtures.NodeConfiguration;
import org.hiero.otter.fixtures.internal.result.NodeResultsCollector;
import org.hiero.otter.fixtures.internal.result.SingleNodeLogResultImpl;
import org.hiero.otter.fixtures.internal.result.SingleNodePcesResultImpl;
import org.hiero.otter.fixtures.logging.StructuredLog;
import org.hiero.otter.fixtures.logging.internal.InMemoryAppender;
import org.hiero.otter.fixtures.result.SingleNodeConsensusResult;
import org.hiero.otter.fixtures.result.SingleNodeLogResult;
import org.hiero.otter.fixtures.result.SingleNodePcesResult;
import org.hiero.otter.fixtures.result.SingleNodeStatusProgression;
import org.hiero.otter.fixtures.turtle.app.TurtleApp;
import org.hiero.otter.fixtures.turtle.app.TurtleAppState;

/**
 * A node in the turtle network.
 *
 * <p>This class implements the {@link Node} interface and provides methods to control the state of the node.
 */
public class TurtleNode implements Node, TurtleTimeManager.TimeTickReceiver {

    public static final String THREAD_CONTEXT_NODE_ID = "nodeId";

    private enum LifeCycle {
        INIT,
        STARTED,
        SHUTDOWN,
        DESTROYED
    }

    private final NodeId selfId;

    private final Randotron randotron;
    private final Time time;
    private final Roster roster;
    private final KeysAndCerts keysAndCerts;
    private final SimulatedNetwork network;
    private final TurtleLogging logging;
    private final TurtleNodeConfiguration nodeConfiguration;
    private final NodeResultsCollector resultsCollector;

    private final PlatformStatusChangeListener platformStatusChangeListener;

    private PlatformContext platformContext;
    private LifeCycle lifeCycle = LifeCycle.INIT;
    private SemanticVersion version = Node.DEFAULT_VERSION;

    @Nullable
    private DeterministicWiringModel model;

    @Nullable
    private Platform platform;

    @Nullable
    private PlatformWiring platformWiring;

    @Nullable
    private PlatformStatus platformStatus;

    /**
     * Constructor of {@link TurtleNode}.
     * @param randotron the random number generator
     * @param time the time provider
     * @param selfId the node ID of the node
     * @param roster the initial roster
     * @param keysAndCerts the keys and certificates of the node
     * @param network the simulated network
     * @param logging the logging instance for the node
     * @param outputDirectory the output directory for the node
     */
    public TurtleNode(
            @NonNull final Randotron randotron,
            @NonNull final Time time,
            @NonNull final NodeId selfId,
            @NonNull final Roster roster,
            @NonNull final KeysAndCerts keysAndCerts,
            @NonNull final SimulatedNetwork network,
            @NonNull final TurtleLogging logging,
            @NonNull final Path outputDirectory) {
        logging.addNodeLogging(selfId, outputDirectory);
        try {
            ThreadContext.put(THREAD_CONTEXT_NODE_ID, selfId.toString());

            this.randotron = requireNonNull(randotron);
            this.time = requireNonNull(time);
            this.selfId = requireNonNull(selfId);
            this.roster = requireNonNull(roster);
            this.keysAndCerts = requireNonNull(keysAndCerts);
            this.network = requireNonNull(network);
            this.logging = requireNonNull(logging);
            this.nodeConfiguration = new TurtleNodeConfiguration(outputDirectory);
            this.resultsCollector = new NodeResultsCollector(selfId);
            this.platformStatusChangeListener = data -> {
                final PlatformStatus newStatus = data.getNewStatus();
                TurtleNode.this.platformStatus = newStatus;
                resultsCollector.addPlatformStatus(newStatus);
            };

        } finally {
            ThreadContext.remove(THREAD_CONTEXT_NODE_ID);
        }
    }

    /**
     * Returns the status of the platform while the node is running or {@code null} if not.
     *
     * @return the status of the platform
     */
    @Nullable
    PlatformStatus platformStatus() {
        return platformStatus;
    }

    /**
     * {@inheritDoc}
     */
    @Override
    @NonNull
    public NodeId getSelfId() {
        return selfId;
    }

    /**
     * {@inheritDoc}
     */
    @Override
<<<<<<< HEAD
    @NonNull
    public SemanticVersion getVersion() {
        return version;
    }

    /**
     * {@inheritDoc}
     */
    @Override
    public void setVersion(@NonNull final SemanticVersion version) {
        this.version = requireNonNull(version);
    }

    /**
     * {@inheritDoc}
     */
    @Override
    public void bumpVersion() {
        this.version =
                this.version.copyBuilder().patch(this.version.patch() + 1).build();
    }

    /**
     * {@inheritDoc}
     */
    @Override
    public void failUnexpectedly(@NonNull final Duration timeout) throws InterruptedException {
=======
    public void killImmediately(@NonNull final Duration timeout) throws InterruptedException {
>>>>>>> 36d89de1
        try {
            ThreadContext.put(THREAD_CONTEXT_NODE_ID, selfId.toString());

            doShutdownNode();

        } finally {
            ThreadContext.remove(THREAD_CONTEXT_NODE_ID);
        }
    }

    /**
     * {@inheritDoc}
     */
    @Override
    public void shutdownGracefully(@NonNull final Duration timeout) throws InterruptedException {
        try {
            ThreadContext.put(THREAD_CONTEXT_NODE_ID, selfId.toString());

            if (platformWiring != null) {
                platformWiring.flushIntakePipeline();
            }
            doShutdownNode();

        } finally {
            ThreadContext.remove(THREAD_CONTEXT_NODE_ID);
        }
    }

    /**
     * {@inheritDoc}
     */
    @Override
    public void start(@NonNull final Duration timeout) {
        try {
            ThreadContext.put(THREAD_CONTEXT_NODE_ID, selfId.toString());

            checkLifeCycle(LifeCycle.STARTED, "Node has already been started.");
            checkLifeCycle(LifeCycle.DESTROYED, "Node has already been destroyed.");

            // Start node from current state
            doStartNode();

        } finally {
            ThreadContext.remove(THREAD_CONTEXT_NODE_ID);
        }
    }

    /**
     * {@inheritDoc}
     */
    @Override
    public void submitTransaction(@NonNull final byte[] transaction) {
        try {
            ThreadContext.put(THREAD_CONTEXT_NODE_ID, selfId.toString());

            checkLifeCycle(LifeCycle.INIT, "Node has not been started yet.");
            checkLifeCycle(LifeCycle.SHUTDOWN, "Node has been shut down.");
            checkLifeCycle(LifeCycle.DESTROYED, "Node has been destroyed.");
            assert platform != null; // platform must be initialized if lifeCycle is STARTED

            platform.createTransaction(transaction);

        } finally {
            ThreadContext.remove(THREAD_CONTEXT_NODE_ID);
        }
    }

    /**
     * {@inheritDoc}
     */
    @Override
    @NonNull
    public NodeConfiguration getConfiguration() {
        return nodeConfiguration;
    }

    /**
     * {@inheritDoc}
     */
    @Override
    @NonNull
    public SingleNodeConsensusResult getConsensusResult() {
        return resultsCollector.getConsensusResult();
    }

    /**
     * {@inheritDoc}
     */
    @NonNull
    @Override
    public SingleNodeLogResult getLogResult() {
        final List<StructuredLog> logs = InMemoryAppender.getLogs(selfId.id());
        return new SingleNodeLogResultImpl(selfId, logs);
    }

    /**
     * {@inheritDoc}
     */
    @Override
    @NonNull
    public SingleNodeStatusProgression getStatusProgression() {
        return resultsCollector.getStatusProgression();
    }

    /**
     * {@inheritDoc}
     */
    @Override
    @NonNull
    public SingleNodePcesResult getPcesResult() {
        return new SingleNodePcesResultImpl(selfId, platformContext);
    }

    /**
     * {@inheritDoc}
     */
    @Override
    public void tick(@NonNull final Instant now) {
        if (lifeCycle == LifeCycle.STARTED) {
            assert model != null; // model must be initialized if lifeCycle is STARTED
            try {
                ThreadContext.put(THREAD_CONTEXT_NODE_ID, selfId.toString());
                model.tick();
            } finally {
                ThreadContext.remove(THREAD_CONTEXT_NODE_ID);
            }
        }
    }

    /**
     * Shuts down the node and cleans up resources. Once this method is called, the node cannot be started again. This
     * method is idempotent and can be called multiple times without any side effects.
     *
     * @throws InterruptedException if the thread is interrupted while the node is being destroyed
     */
    public void destroy() throws InterruptedException {
        try {
            ThreadContext.put(THREAD_CONTEXT_NODE_ID, selfId.toString());

            resultsCollector.destroy();
            doShutdownNode();
            lifeCycle = LifeCycle.DESTROYED;

            logging.removeNodeLogging(selfId);

        } finally {
            ThreadContext.remove(THREAD_CONTEXT_NODE_ID);
        }
    }

    private void checkLifeCycle(@NonNull final LifeCycle expected, @NonNull final String message) {
        if (lifeCycle == expected) {
            throw new IllegalStateException(message);
        }
    }

    private void doShutdownNode() throws InterruptedException {
        if (lifeCycle == LifeCycle.STARTED) {
            assert platform != null; // platform must be initialized if lifeCycle is STARTED
            assert platformWiring != null; // platformWiring must be initialized if lifeCycle is STARTED
            getMetricsProvider().removePlatformMetrics(platform.getSelfId());
            platformWiring.stop();
            platform.getNotificationEngine().unregisterAll();
            platformStatus = null;
            platform = null;
            platformWiring = null;
            model = null;
        }
        lifeCycle = LifeCycle.SHUTDOWN;
    }

    private void doStartNode() {

        final Configuration currentConfiguration = nodeConfiguration.createConfiguration();

        setupGlobalMetrics(currentConfiguration);

        final PlatformStateFacade platformStateFacade = new PlatformStateFacade();
        MerkleDb.resetDefaultInstancePath();
        final Metrics metrics = getMetricsProvider().createPlatformMetrics(selfId);
        final FileSystemManager fileSystemManager = FileSystemManager.create(currentConfiguration);
        final RecycleBin recycleBin = RecycleBin.create(
                metrics, currentConfiguration, getStaticThreadManager(), time, fileSystemManager, selfId);

        platformContext = TestPlatformContextBuilder.create()
                .withTime(time)
                .withConfiguration(currentConfiguration)
                .withFileSystemManager(fileSystemManager)
                .withMetrics(metrics)
                .withRecycleBin(recycleBin)
                .build();

        model = WiringModelBuilder.create(platformContext.getMetrics(), time)
                .withDeterministicModeEnabled(true)
                .withUncaughtExceptionHandler((t, e) -> fail("Unexpected exception in wiring framework", e))
                .build();

        final HashedReservedSignedState reservedState = loadInitialState(
                recycleBin,
                version,
                () -> TurtleAppState.createGenesisState(currentConfiguration, roster, version),
                APP_NAME,
                SWIRLD_NAME,
                selfId,
                platformStateFacade,
                platformContext);
        final ReservedSignedState initialState = reservedState.state();

        final State state = initialState.get().getState();
        final ReadableRosterStore rosterStore =
                new ReadableRosterStoreImpl(state.getReadableStates(RosterStateId.NAME));
        final RosterHistory rosterHistory = RosterUtils.createRosterHistory(rosterStore);
        final String eventStreamLoc = selfId.toString();

        final PlatformBuilder platformBuilder = PlatformBuilder.create(
                        APP_NAME,
                        SWIRLD_NAME,
                        version,
                        initialState,
                        TurtleApp.INSTANCE,
                        selfId,
                        eventStreamLoc,
                        rosterHistory,
                        platformStateFacade)
                .withPlatformContext(platformContext)
                .withConfiguration(currentConfiguration)
                .withKeysAndCerts(keysAndCerts)
                .withSystemTransactionEncoderCallback(txn -> Bytes.wrap(
                        TransactionFactory.createStateSignatureTransaction(txn).toByteArray()))
                .withModel(model)
                .withRandomBuilder(new RandomBuilder(randotron.nextLong()));

        final PlatformComponentBuilder platformComponentBuilder = platformBuilder.buildComponentBuilder();
        final PlatformBuildingBlocks platformBuildingBlocks = platformComponentBuilder.getBuildingBlocks();

        final SimulatedGossip gossip = network.getGossipInstance(selfId);
        gossip.provideIntakeEventCounter(platformBuildingBlocks.intakeEventCounter());

        platformComponentBuilder.withMetricsDocumentationEnabled(false).withGossip(network.getGossipInstance(selfId));

        platformWiring = platformBuildingBlocks.platformWiring();

        platformWiring
                .getConsensusEngineOutputWire()
                .solderTo("nodeResultCollector", "consensusRounds", resultsCollector::addConsensusRounds);

        platform = platformComponentBuilder.build();
        platformStatus = PlatformStatus.STARTING_UP;
        platform.getNotificationEngine().register(PlatformStatusChangeListener.class, platformStatusChangeListener);
        platform.start();

        lifeCycle = LifeCycle.STARTED;
    }
}<|MERGE_RESOLUTION|>--- conflicted
+++ resolved
@@ -178,7 +178,6 @@
      * {@inheritDoc}
      */
     @Override
-<<<<<<< HEAD
     @NonNull
     public SemanticVersion getVersion() {
         return version;
@@ -205,10 +204,7 @@
      * {@inheritDoc}
      */
     @Override
-    public void failUnexpectedly(@NonNull final Duration timeout) throws InterruptedException {
-=======
     public void killImmediately(@NonNull final Duration timeout) throws InterruptedException {
->>>>>>> 36d89de1
         try {
             ThreadContext.put(THREAD_CONTEXT_NODE_ID, selfId.toString());
 
