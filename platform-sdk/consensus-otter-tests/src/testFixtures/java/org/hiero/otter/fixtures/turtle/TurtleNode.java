// SPDX-License-Identifier: Apache-2.0
package org.hiero.otter.fixtures.turtle;

import static com.swirlds.common.threading.manager.AdHocThreadManager.getStaticThreadManager;
import static com.swirlds.platform.builder.internal.StaticPlatformBuilder.getMetricsProvider;
import static com.swirlds.platform.builder.internal.StaticPlatformBuilder.setupGlobalMetrics;
import static com.swirlds.platform.state.signed.StartupStateUtils.loadInitialState;
import static java.util.Objects.requireNonNull;
import static org.assertj.core.api.Assertions.fail;
import static org.hiero.otter.fixtures.internal.AbstractNode.LifeCycle.DESTROYED;
import static org.hiero.otter.fixtures.internal.AbstractNode.LifeCycle.INIT;
import static org.hiero.otter.fixtures.internal.AbstractNode.LifeCycle.RUNNING;
import static org.hiero.otter.fixtures.internal.AbstractNode.LifeCycle.SHUTDOWN;
import static org.hiero.otter.fixtures.turtle.TurtleTestEnvironment.APP_NAME;
import static org.hiero.otter.fixtures.turtle.TurtleTestEnvironment.SWIRLD_NAME;

import com.hedera.hapi.node.state.roster.Roster;
import com.hedera.hapi.platform.state.NodeId;
import com.hedera.pbj.runtime.io.buffer.Bytes;
import com.swirlds.base.time.Time;
import com.swirlds.common.context.PlatformContext;
import com.swirlds.common.io.filesystem.FileSystemManager;
import com.swirlds.common.io.utility.RecycleBin;
import com.swirlds.common.test.fixtures.Randotron;
import com.swirlds.common.test.fixtures.platform.TestPlatformContextBuilder;
import com.swirlds.component.framework.model.DeterministicWiringModel;
import com.swirlds.component.framework.model.WiringModelBuilder;
import com.swirlds.config.api.Configuration;
import com.swirlds.merkledb.MerkleDb;
import com.swirlds.metrics.api.Metrics;
import com.swirlds.platform.builder.PlatformBuilder;
import com.swirlds.platform.builder.PlatformBuildingBlocks;
import com.swirlds.platform.builder.PlatformComponentBuilder;
import com.swirlds.platform.state.service.PlatformStateFacade;
import com.swirlds.platform.state.signed.HashedReservedSignedState;
import com.swirlds.platform.state.signed.ReservedSignedState;
import com.swirlds.platform.system.Platform;
import com.swirlds.platform.util.RandomBuilder;
import com.swirlds.platform.wiring.PlatformWiring;
import com.swirlds.state.State;
import edu.umd.cs.findbugs.annotations.NonNull;
import edu.umd.cs.findbugs.annotations.Nullable;
import java.nio.file.Path;
import java.time.Duration;
import java.time.Instant;
import java.util.Set;
import org.apache.logging.log4j.ThreadContext;
import org.hiero.consensus.model.node.KeysAndCerts;
import org.hiero.consensus.model.status.PlatformStatus;
import org.hiero.consensus.roster.RosterHistory;
import org.hiero.consensus.roster.RosterUtils;
import org.hiero.otter.fixtures.AsyncNodeActions;
import org.hiero.otter.fixtures.Node;
import org.hiero.otter.fixtures.NodeConfiguration;
import org.hiero.otter.fixtures.TransactionFactory;
import org.hiero.otter.fixtures.app.OtterApp;
import org.hiero.otter.fixtures.app.OtterAppState;
import org.hiero.otter.fixtures.internal.AbstractNode;
import org.hiero.otter.fixtures.internal.result.NodeResultsCollector;
import org.hiero.otter.fixtures.internal.result.SingleNodeLogResultImpl;
import org.hiero.otter.fixtures.internal.result.SingleNodePcesResultImpl;
import org.hiero.otter.fixtures.result.SingleNodeConsensusResult;
import org.hiero.otter.fixtures.result.SingleNodeLogResult;
import org.hiero.otter.fixtures.result.SingleNodePcesResult;
import org.hiero.otter.fixtures.result.SingleNodePlatformStatusResults;
import org.hiero.otter.fixtures.turtle.gossip.SimulatedGossip;
import org.hiero.otter.fixtures.turtle.gossip.SimulatedNetwork;
import org.jetbrains.annotations.NotNull;

/**
 * A node in the turtle network.
 *
 * <p>This class implements the {@link Node} interface and provides methods to control the state of the node.
 */
public class TurtleNode extends AbstractNode implements Node, TurtleTimeManager.TimeTickReceiver {

    public static final String THREAD_CONTEXT_NODE_ID = "nodeId";

    private final Randotron randotron;
    private final Time time;
    private final Roster roster;
    private final KeysAndCerts keysAndCerts;
    private final SimulatedNetwork network;
    private final TurtleLogging logging;
    private final TurtleNodeConfiguration nodeConfiguration;
    private final NodeResultsCollector resultsCollector;
    private final AsyncNodeActions asyncNodeActions = new TurtleAsyncNodeActions();

    private PlatformContext platformContext;

    @Nullable
    private DeterministicWiringModel model;

    @Nullable
    private Platform platform;

    @Nullable
    private PlatformWiring platformWiring;

    /**
     * Constructor of {@link TurtleNode}.
     *
     * @param randotron the random number generator
     * @param time the time provider
     * @param selfId the node ID of the node
     * @param roster the initial roster
     * @param keysAndCerts the keys and certificates of the node
     * @param network the simulated network
     * @param logging the logging instance for the node
     * @param outputDirectory the output directory for the node
     */
    public TurtleNode(
            @NonNull final Randotron randotron,
            @NonNull final Time time,
            @NonNull final NodeId selfId,
            @NonNull final Roster roster,
            @NonNull final KeysAndCerts keysAndCerts,
            @NonNull final SimulatedNetwork network,
            @NonNull final TurtleLogging logging,
            @NonNull final Path outputDirectory) {
<<<<<<< HEAD
        super(selfId, roster);
=======
        super(
                selfId,
                roster.rosterEntries().stream()
                        .filter(r -> r.nodeId() == selfId.id())
                        .findFirst()
                        .orElseThrow(() -> new IllegalArgumentException("Node ID not found in roster"))
                        .weight());
>>>>>>> 0aad2fea
        logging.addNodeLogging(selfId, outputDirectory);
        try {
            ThreadContext.put(THREAD_CONTEXT_NODE_ID, this.selfId.toString());

            this.randotron = requireNonNull(randotron);
            this.time = requireNonNull(time);
            this.roster = requireNonNull(roster);
            this.keysAndCerts = requireNonNull(keysAndCerts);
            this.network = requireNonNull(network);
            this.logging = requireNonNull(logging);
            this.nodeConfiguration = new TurtleNodeConfiguration(outputDirectory);
            this.resultsCollector = new NodeResultsCollector(selfId);

        } finally {
            ThreadContext.remove(THREAD_CONTEXT_NODE_ID);
        }
    }

    /**
     * {@inheritDoc}
     */
    @Override
    public void killImmediately() throws InterruptedException {
        try {
            ThreadContext.put(THREAD_CONTEXT_NODE_ID, selfId.toString());

            doShutdownNode();

        } finally {
            ThreadContext.remove(THREAD_CONTEXT_NODE_ID);
        }
    }

    /**
     * {@inheritDoc}
     *
     * <p>This method is not supported in TurtleNode and will throw an {@link UnsupportedOperationException}.
     */
    @Override
    public void startSyntheticBottleneck(@NotNull final Duration delayPerRound) {
        throw new UnsupportedOperationException("Synthetic bottleneck is not supported in TurtleNode.");
    }

    /**
     * {@inheritDoc}
     *
     * <p>This method is not supported in TurtleNode and will throw an {@link UnsupportedOperationException}.
     */
    @Override
    public void stopSyntheticBottleneck() {
        throw new UnsupportedOperationException("Synthetic bottleneck is not supported in TurtleNode.");
    }

    /**
     * {@inheritDoc}
     */
    @Override
    public void start() {
        try {
            ThreadContext.put(THREAD_CONTEXT_NODE_ID, selfId.toString());

            throwIfIn(RUNNING, "Node has already been started.");
            throwIfIn(DESTROYED, "Node has already been destroyed.");

            // Start node from current state
            doStartNode();

        } finally {
            ThreadContext.remove(THREAD_CONTEXT_NODE_ID);
        }
    }

    /**
     * {@inheritDoc}
     */
    @Override
    public AsyncNodeActions withTimeout(@NonNull final Duration timeout) {
        return asyncNodeActions;
    }

    /**
     * {@inheritDoc}
     */
    @Override
    public void submitTransaction(@NonNull final byte[] transaction) {
        try {
            ThreadContext.put(THREAD_CONTEXT_NODE_ID, selfId.toString());

            throwIfIn(INIT, "Node has not been started yet.");
            throwIfIn(SHUTDOWN, "Node has been shut down.");
            throwIfIn(DESTROYED, "Node has been destroyed.");
            assert platform != null; // platform must be initialized if lifeCycle is STARTED

            platform.createTransaction(transaction);

        } finally {
            ThreadContext.remove(THREAD_CONTEXT_NODE_ID);
        }
    }

    /**
     * {@inheritDoc}
     */
    @Override
    @NonNull
    public NodeConfiguration configuration() {
        return nodeConfiguration;
    }

    /**
     * {@inheritDoc}
     */
    @Override
    @NonNull
    public SingleNodeConsensusResult getConsensusResult() {
        return resultsCollector.getConsensusResult();
    }

    /**
     * {@inheritDoc}
     */
    @NonNull
    @Override
    public SingleNodeLogResult getLogResult() {
        return new SingleNodeLogResultImpl(selfId, Set.of());
    }

    /**
     * {@inheritDoc}
     */
    @Override
    @NonNull
    public SingleNodePlatformStatusResults getPlatformStatusResults() {
        return resultsCollector.getStatusProgression();
    }

    /**
     * {@inheritDoc}
     */
    @Override
    @NonNull
    public SingleNodePcesResult getPcesResult() {
        return new SingleNodePcesResultImpl(selfId(), platformContext);
    }

    /**
     * {@inheritDoc}
     */
    @Override
    public void tick(@NonNull final Instant now) {
        if (lifeCycle == RUNNING) {
            assert model != null; // model must be initialized if lifeCycle is STARTED
            try {
                ThreadContext.put(THREAD_CONTEXT_NODE_ID, selfId.toString());
                model.tick();
            } finally {
                ThreadContext.remove(THREAD_CONTEXT_NODE_ID);
            }
        }
    }

    /**
     * Shuts down the node and cleans up resources. Once this method is called, the node cannot be started again. This
     * method is idempotent and can be called multiple times without any side effects.
     *
     * @throws InterruptedException if the thread is interrupted while the node is being destroyed
     */
    void destroy() throws InterruptedException {
        try {
            ThreadContext.put(THREAD_CONTEXT_NODE_ID, selfId.toString());

            resultsCollector.destroy();
            doShutdownNode();
            lifeCycle = DESTROYED;

            logging.removeNodeLogging(selfId);

        } finally {
            ThreadContext.remove(THREAD_CONTEXT_NODE_ID);
        }
    }

    private void doShutdownNode() throws InterruptedException {
        if (lifeCycle == RUNNING) {
            assert platform != null; // platform must be initialized if lifeCycle is STARTED
            platform.destroy();
            platformStatus = null;
            platform = null;
            platformWiring = null;
            model = null;
        }
        lifeCycle = SHUTDOWN;
    }

    private void doStartNode() {

        final Configuration currentConfiguration = nodeConfiguration.createConfiguration();
        final org.hiero.consensus.model.node.NodeId legacyNodeId =
                org.hiero.consensus.model.node.NodeId.of(selfId.id());

        setupGlobalMetrics(currentConfiguration);

        final PlatformStateFacade platformStateFacade = new PlatformStateFacade();
        MerkleDb.resetDefaultInstancePath();
        final Metrics metrics = getMetricsProvider().createPlatformMetrics(legacyNodeId);
        final FileSystemManager fileSystemManager = FileSystemManager.create(currentConfiguration);
        final RecycleBin recycleBin = RecycleBin.create(
                metrics, currentConfiguration, getStaticThreadManager(), time, fileSystemManager, legacyNodeId);

        platformContext = TestPlatformContextBuilder.create()
                .withTime(time)
                .withConfiguration(currentConfiguration)
                .withFileSystemManager(fileSystemManager)
                .withMetrics(metrics)
                .withRecycleBin(recycleBin)
                .build();

        model = WiringModelBuilder.create(platformContext.getMetrics(), time)
                .withDeterministicModeEnabled(true)
                .withUncaughtExceptionHandler((t, e) -> fail("Unexpected exception in wiring framework", e))
                .build();

        final HashedReservedSignedState reservedState = loadInitialState(
                recycleBin,
                version,
                () -> OtterAppState.createGenesisState(currentConfiguration, roster, version),
                APP_NAME,
                SWIRLD_NAME,
                legacyNodeId,
                platformStateFacade,
                platformContext);
        final ReservedSignedState initialState = reservedState.state();

        final State state = initialState.get().getState();
        final RosterHistory rosterHistory = RosterUtils.createRosterHistory(state);
        final String eventStreamLoc = selfId.toString();

        final PlatformBuilder platformBuilder = PlatformBuilder.create(
                        APP_NAME,
                        SWIRLD_NAME,
                        version,
                        initialState,
                        OtterApp.INSTANCE,
                        legacyNodeId,
                        eventStreamLoc,
                        rosterHistory,
                        platformStateFacade)
                .withPlatformContext(platformContext)
                .withConfiguration(currentConfiguration)
                .withKeysAndCerts(keysAndCerts)
                .withSystemTransactionEncoderCallback(txn -> Bytes.wrap(
                        TransactionFactory.createStateSignatureTransaction(txn).toByteArray()))
                .withModel(model)
                .withRandomBuilder(new RandomBuilder(randotron.nextLong()));

        final PlatformComponentBuilder platformComponentBuilder = platformBuilder.buildComponentBuilder();
        final PlatformBuildingBlocks platformBuildingBlocks = platformComponentBuilder.getBuildingBlocks();

        final SimulatedGossip gossip = network.getGossipInstance(legacyNodeId);
        gossip.provideIntakeEventCounter(platformBuildingBlocks.intakeEventCounter());

        platformComponentBuilder
                .withMetricsDocumentationEnabled(false)
                .withGossip(network.getGossipInstance(legacyNodeId));

        platformWiring = platformBuildingBlocks.platformWiring();

        platformWiring
                .getConsensusEngineOutputWire()
                .solderTo("nodeConsensusRoundsCollector", "consensusRounds", resultsCollector::addConsensusRounds);

        platformWiring
                .getStatusStateMachineOutputWire()
                .solderTo("nodePlatformStatusCollector", "platformStatus", this::handlePlatformStatusChange);

        platform = platformComponentBuilder.build();
        platformStatus = PlatformStatus.STARTING_UP;
        platform.start();

        lifeCycle = RUNNING;
    }

    private void handlePlatformStatusChange(@NonNull final PlatformStatus platformStatus) {
        this.platformStatus = requireNonNull(platformStatus);
        resultsCollector.addPlatformStatus(platformStatus);
    }

    /**
     * Turtle-specific implementation of {@link AsyncNodeActions}.
     */
    private class TurtleAsyncNodeActions implements AsyncNodeActions {

        /**
         * {@inheritDoc}
         */
        @Override
        public void killImmediately() throws InterruptedException {
            TurtleNode.this.killImmediately();
        }

        /**
         * {@inheritDoc}
         */
        @Override
        public void startSyntheticBottleneck(@NonNull final Duration delayPerRound) {
            throw new UnsupportedOperationException("startSyntheticBottleneck is not supported in TurtleNode.");
        }

        /**
         * {@inheritDoc}
         */
        @Override
        public void stopSyntheticBottleneck() {
            throw new UnsupportedOperationException("stopSyntheticBottleneck is not supported in TurtleNode.");
        }

        /**
         * {@inheritDoc}
         */
        @Override
        public void start() {
            TurtleNode.this.start();
        }
    }
}<|MERGE_RESOLUTION|>--- conflicted
+++ resolved
@@ -118,17 +118,7 @@
             @NonNull final SimulatedNetwork network,
             @NonNull final TurtleLogging logging,
             @NonNull final Path outputDirectory) {
-<<<<<<< HEAD
         super(selfId, roster);
-=======
-        super(
-                selfId,
-                roster.rosterEntries().stream()
-                        .filter(r -> r.nodeId() == selfId.id())
-                        .findFirst()
-                        .orElseThrow(() -> new IllegalArgumentException("Node ID not found in roster"))
-                        .weight());
->>>>>>> 0aad2fea
         logging.addNodeLogging(selfId, outputDirectory);
         try {
             ThreadContext.put(THREAD_CONTEXT_NODE_ID, this.selfId.toString());
