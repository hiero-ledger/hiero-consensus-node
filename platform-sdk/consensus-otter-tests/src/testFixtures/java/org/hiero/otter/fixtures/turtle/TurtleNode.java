// SPDX-License-Identifier: Apache-2.0
package org.hiero.otter.fixtures.turtle;

import static com.swirlds.common.threading.manager.AdHocThreadManager.getStaticThreadManager;
import static com.swirlds.platform.builder.internal.StaticPlatformBuilder.getMetricsProvider;
import static com.swirlds.platform.builder.internal.StaticPlatformBuilder.setupGlobalMetrics;
import static com.swirlds.platform.state.signed.StartupStateUtils.loadInitialState;
import static java.util.Objects.requireNonNull;
import static org.assertj.core.api.Assertions.fail;
import static org.hiero.otter.fixtures.internal.AbstractNode.LifeCycle.DESTROYED;
import static org.hiero.otter.fixtures.internal.AbstractNode.LifeCycle.INIT;
import static org.hiero.otter.fixtures.internal.AbstractNode.LifeCycle.RUNNING;
import static org.hiero.otter.fixtures.internal.AbstractNode.LifeCycle.SHUTDOWN;
import static org.hiero.otter.fixtures.result.SubscriberAction.CONTINUE;
import static org.hiero.otter.fixtures.result.SubscriberAction.UNSUBSCRIBE;

import com.swirlds.base.time.Time;
import com.swirlds.common.context.PlatformContext;
import com.swirlds.common.io.filesystem.FileSystemManager;
import com.swirlds.common.io.utility.RecycleBin;
import com.swirlds.common.test.fixtures.Randotron;
import com.swirlds.common.test.fixtures.platform.TestPlatformContextBuilder;
import com.swirlds.component.framework.model.DeterministicWiringModel;
import com.swirlds.component.framework.model.WiringModelBuilder;
import com.swirlds.config.api.Configuration;
import com.swirlds.metrics.api.Metrics;
import com.swirlds.platform.builder.PlatformBuilder;
import com.swirlds.platform.builder.PlatformBuildingBlocks;
import com.swirlds.platform.builder.PlatformComponentBuilder;
import com.swirlds.platform.config.PathsConfig;
import com.swirlds.platform.state.service.PlatformStateFacade;
import com.swirlds.platform.state.signed.HashedReservedSignedState;
import com.swirlds.platform.state.signed.ReservedSignedState;
import com.swirlds.platform.system.Platform;
import com.swirlds.platform.wiring.PlatformComponents;
import com.swirlds.state.State;
import edu.umd.cs.findbugs.annotations.NonNull;
import edu.umd.cs.findbugs.annotations.Nullable;
import java.nio.file.Path;
import java.time.Duration;
import java.time.Instant;
import java.util.Objects;
import java.util.function.Consumer;
import org.hiero.consensus.model.node.KeysAndCerts;
import org.hiero.consensus.model.node.NodeId;
import org.hiero.consensus.model.status.PlatformStatus;
import org.hiero.consensus.roster.RosterHistory;
import org.hiero.consensus.roster.RosterUtils;
import org.hiero.otter.fixtures.Node;
import org.hiero.otter.fixtures.NodeConfiguration;
import org.hiero.otter.fixtures.app.OtterApp;
import org.hiero.otter.fixtures.app.OtterAppState;
import org.hiero.otter.fixtures.app.OtterExecutionLayer;
import org.hiero.otter.fixtures.internal.AbstractNode;
import org.hiero.otter.fixtures.internal.result.NodeResultsCollector;
import org.hiero.otter.fixtures.internal.result.SingleNodeMarkerFileResultImpl;
import org.hiero.otter.fixtures.internal.result.SingleNodePcesResultImpl;
import org.hiero.otter.fixtures.logging.context.NodeLoggingContext;
import org.hiero.otter.fixtures.logging.context.NodeLoggingContext.LoggingContextScope;
import org.hiero.otter.fixtures.logging.internal.InMemorySubscriptionManager;
import org.hiero.otter.fixtures.result.SingleNodeConsensusResult;
import org.hiero.otter.fixtures.result.SingleNodeLogResult;
import org.hiero.otter.fixtures.result.SingleNodeMarkerFileResult;
import org.hiero.otter.fixtures.result.SingleNodePcesResult;
import org.hiero.otter.fixtures.result.SingleNodePlatformStatusResult;
import org.hiero.otter.fixtures.result.SingleNodeReconnectResult;
import org.hiero.otter.fixtures.turtle.gossip.SimulatedGossip;
import org.hiero.otter.fixtures.turtle.gossip.SimulatedNetwork;
import org.hiero.otter.fixtures.turtle.logging.TurtleLogging;
import org.hiero.otter.fixtures.util.SecureRandomBuilder;

/**
 * A node in the turtle network.
 *
 * <p>This class implements the {@link Node} interface and provides methods to control the state of the node.
 */
public class TurtleNode extends AbstractNode implements Node, TurtleTimeManager.TimeTickReceiver {

    private final Randotron randotron;
    private final Time time;
    private final SimulatedNetwork network;
    private final TurtleLogging logging;
    private final TurtleNodeConfiguration nodeConfiguration;
    private final NodeResultsCollector resultsCollector;
    private final TurtleMarkerFileObserver markerFileObserver;

    private PlatformContext platformContext;

    @Nullable
    private DeterministicWiringModel model;

    @Nullable
    private Platform platform;

    @Nullable
    private OtterExecutionLayer executionLayer;

    @Nullable
    private PlatformComponents platformComponent;

    /**
     * Constructor of {@link TurtleNode}.
     *
     * @param randotron the random number generator
     * @param time the time provider
     * @param selfId the node ID of the node
     * @param keysAndCerts the keys and certificates of the node
     * @param network the simulated network
     * @param logging the logging instance for the node
     * @param outputDirectory the output directory for the node
     */
    public TurtleNode(
            @NonNull final Randotron randotron,
            @NonNull final Time time,
            @NonNull final NodeId selfId,
            @NonNull final KeysAndCerts keysAndCerts,
            @NonNull final SimulatedNetwork network,
            @NonNull final TurtleLogging logging,
            @NonNull final Path outputDirectory) {
        super(selfId, keysAndCerts);
        try (final LoggingContextScope ignored = installNodeContext()) {
            logging.addNodeLogging(selfId, outputDirectory);

            this.randotron = requireNonNull(randotron);
            this.time = requireNonNull(time);
            this.network = requireNonNull(network);
            this.logging = requireNonNull(logging);
            this.nodeConfiguration = new TurtleNodeConfiguration(() -> lifeCycle, outputDirectory);
            this.resultsCollector = new NodeResultsCollector(selfId);
            this.markerFileObserver = new TurtleMarkerFileObserver(resultsCollector);
        }
    }

    /**
     * {@inheritDoc}
     */
    @Override
    protected void doStart(@NonNull final Duration timeout) {
        try (final LoggingContextScope ignored = installNodeContext()) {
            throwIfIn(RUNNING, "Node has already been started.");
            throwIfIn(DESTROYED, "Node has already been destroyed.");

            // Start node from current state
            final Configuration currentConfiguration = nodeConfiguration.current();

            setupGlobalMetrics(currentConfiguration);

            final PathsConfig pathsConfig = currentConfiguration.getConfigData(PathsConfig.class);
            final Path markerFilesDir = pathsConfig.getMarkerFilesDir();
            if (markerFilesDir != null) {
                markerFileObserver.startObserving(markerFilesDir);
            }

            final PlatformStateFacade platformStateFacade = new PlatformStateFacade();
            final Metrics metrics = getMetricsProvider().createPlatformMetrics(selfId);
            final FileSystemManager fileSystemManager = FileSystemManager.create(currentConfiguration);
            final RecycleBin recycleBin = RecycleBin.create(
                    metrics, currentConfiguration, getStaticThreadManager(), time, fileSystemManager, selfId);

            platformContext = TestPlatformContextBuilder.create()
                    .withTime(time)
                    .withConfiguration(currentConfiguration)
                    .withFileSystemManager(fileSystemManager)
                    .withMetrics(metrics)
                    .withRecycleBin(recycleBin)
                    .build();

            model = WiringModelBuilder.create(platformContext.getMetrics(), time)
                    .withDeterministicModeEnabled(true)
                    .withUncaughtExceptionHandler((t, e) -> fail("Unexpected exception in wiring framework", e))
                    .build();

            final OtterApp otterApp = new OtterApp(version);

            final HashedReservedSignedState reservedState = loadInitialState(
                    recycleBin,
                    version,
<<<<<<< HEAD
                    () -> OtterAppState.createGenesisState(roster(), metrics, version),
=======
                    () -> OtterAppState.createGenesisState(
                            currentConfiguration, roster(), metrics, version, otterApp.allServices()),
>>>>>>> cf32d9bd
                    OtterApp.APP_NAME,
                    OtterApp.SWIRLD_NAME,
                    selfId,
                    platformStateFacade,
                    platformContext,
                    OtterAppState::new);

            final ReservedSignedState initialState = reservedState.state();
            final State state = initialState.get().getState();

            final RosterHistory rosterHistory = RosterUtils.createRosterHistory(state);
            final String eventStreamLoc = selfId.toString();

            this.executionLayer = new OtterExecutionLayer(platformContext.getMetrics());

            final PlatformBuilder platformBuilder = PlatformBuilder.create(
                            OtterApp.APP_NAME,
                            OtterApp.SWIRLD_NAME,
                            version,
                            initialState,
                            otterApp,
                            selfId,
                            eventStreamLoc,
                            rosterHistory,
                            platformStateFacade,
                            OtterAppState::new)
                    .withPlatformContext(platformContext)
                    .withConfiguration(currentConfiguration)
                    .withKeysAndCerts(keysAndCerts)
                    .withExecutionLayer(executionLayer)
                    .withModel(model)
                    .withSecureRandomSupplier(new SecureRandomBuilder(randotron.nextLong()));

            final PlatformComponentBuilder platformComponentBuilder = platformBuilder.buildComponentBuilder();
            final PlatformBuildingBlocks platformBuildingBlocks = platformComponentBuilder.getBuildingBlocks();

            final SimulatedGossip gossip = network.getGossipInstance(selfId);
            gossip.provideIntakeEventCounter(platformBuildingBlocks.intakeEventCounter());

            platformComponentBuilder
                    .withMetricsDocumentationEnabled(false)
                    .withGossip(network.getGossipInstance(selfId));

            platformComponent = platformBuildingBlocks.platformComponents();

            platformComponent
                    .consensusEngineWiring()
                    .consensusRoundsOutputWire()
                    .solderTo(
                            "nodeConsensusRoundsCollector",
                            "consensusRounds",
                            wrapConsumerWithNodeContext(resultsCollector::addConsensusRounds));

            platformComponent
                    .platformMonitorWiring()
                    .getOutputWire()
                    .solderTo(
                            "nodePlatformStatusCollector",
                            "platformStatus",
                            wrapConsumerWithNodeContext(this::handlePlatformStatusChange));

            InMemorySubscriptionManager.INSTANCE.subscribe(logEntry -> {
                if (Objects.equals(logEntry.nodeId(), selfId)) {
                    resultsCollector.addLogEntry(logEntry);
                }
                return lifeCycle == DESTROYED ? UNSUBSCRIBE : CONTINUE;
            });

            platform = platformComponentBuilder.build();
            platformStatus = PlatformStatus.STARTING_UP;
            platform.start();

            lifeCycle = RUNNING;
        }
    }

    @Override
    protected void doKillImmediately(@NonNull final Duration timeout) {
        try (final LoggingContextScope ignored = installNodeContext()) {
            markerFileObserver.stopObserving();
            try {
                if (platform != null) {
                    platform.destroy();
                }
            } catch (final InterruptedException e) {
                throw new AssertionError("Unexpected interruption during platform shutdown", e);
            }
            platformStatus = null;
            platform = null;
            platformComponent = null;
            model = null;
            lifeCycle = SHUTDOWN;
        }
    }

    @Override
    protected void doStartSyntheticBottleneck(@NonNull final Duration delayPerRound, @NonNull final Duration timeout) {
        throw new UnsupportedOperationException("startSyntheticBottleneck is not supported in TurtleNode.");
    }

    @Override
    protected void doStopSyntheticBottleneck(@NonNull final Duration timeout) {
        throw new UnsupportedOperationException("stopSyntheticBottleneck is not supported in TurtleNode.");
    }

    /**
     * {@inheritDoc}
     */
    @Override
    public void submitTransaction(@NonNull final byte[] transaction) {
        try (final LoggingContextScope ignored = installNodeContext()) {
            throwIfIn(INIT, "Node has not been started yet.");
            throwIfIn(SHUTDOWN, "Node has been shut down.");
            throwIfIn(DESTROYED, "Node has been destroyed.");
            assert platform != null; // platform must be initialized if lifeCycle is STARTED
            assert executionLayer != null; // executionLayer must be initialized

            executionLayer.submitApplicationTransaction(transaction);
        }
    }

    /**
     * {@inheritDoc}
     */
    @Override
    @NonNull
    public NodeConfiguration configuration() {
        return nodeConfiguration;
    }

    /**
     * {@inheritDoc}
     */
    @Override
    @NonNull
    public SingleNodeConsensusResult newConsensusResult() {
        return resultsCollector.newConsensusResult();
    }

    /**
     * {@inheritDoc}
     */
    @NonNull
    @Override
    public SingleNodeLogResult newLogResult() {
        return resultsCollector.newLogResult();
    }

    /**
     * {@inheritDoc}
     */
    @Override
    @NonNull
    public SingleNodePlatformStatusResult newPlatformStatusResult() {
        return resultsCollector.newStatusProgression();
    }

    /**
     * {@inheritDoc}
     */
    @Override
    @NonNull
    public SingleNodePcesResult newPcesResult() {
        return new SingleNodePcesResultImpl(selfId(), platformContext.getConfiguration());
    }

    /**
     * {@inheritDoc}
     *
     * <p>This method is not supported in TurtleNode and will throw an {@link UnsupportedOperationException}.
     */
    @Override
    @NonNull
    public SingleNodeReconnectResult newReconnectResult() {
        throw new UnsupportedOperationException("Reconnect is not supported in TurtleNode.");
    }

    /**
     * {@inheritDoc}
     */
    @Override
    @NonNull
    public SingleNodeMarkerFileResult newMarkerFileResult() {
        return new SingleNodeMarkerFileResultImpl(resultsCollector);
    }

    /**
     * {@inheritDoc}
     */
    @Override
    public void tick(@NonNull final Instant now) {
        try (final LoggingContextScope ignored = installNodeContext()) {
            if (lifeCycle == RUNNING) {
                assert model != null; // model must be initialized if lifeCycle is STARTED
                model.tick();
            }
            markerFileObserver.tick(now);
        }
    }

    /**
     * Shuts down the node and cleans up resources. Once this method is called, the node cannot be started again. This
     * method is idempotent and can be called multiple times without any side effects.
     */
    void destroy() {
        killImmediately();

        try (final LoggingContextScope ignored = installNodeContext()) {
            resultsCollector.destroy();
            lifeCycle = DESTROYED;

            logging.removeNodeLogging(selfId);
        }
    }

    private void handlePlatformStatusChange(@NonNull final PlatformStatus platformStatus) {
        this.platformStatus = requireNonNull(platformStatus);
        resultsCollector.addPlatformStatus(platformStatus);
    }

    @NonNull
    private NodeLoggingContext.LoggingContextScope installNodeContext() {
        return NodeLoggingContext.install(Long.toString(selfId().id()));
    }

    @NonNull
    private <T> Consumer<T> wrapConsumerWithNodeContext(@NonNull final Consumer<T> consumer) {
        requireNonNull(consumer);
        return value -> {
            try (final LoggingContextScope ignored = installNodeContext()) {
                consumer.accept(value);
            }
        };
    }
}<|MERGE_RESOLUTION|>--- conflicted
+++ resolved
@@ -175,12 +175,8 @@
             final HashedReservedSignedState reservedState = loadInitialState(
                     recycleBin,
                     version,
-<<<<<<< HEAD
-                    () -> OtterAppState.createGenesisState(roster(), metrics, version),
-=======
                     () -> OtterAppState.createGenesisState(
-                            currentConfiguration, roster(), metrics, version, otterApp.allServices()),
->>>>>>> cf32d9bd
+                            roster(), metrics, version, otterApp.allServices()),
                     OtterApp.APP_NAME,
                     OtterApp.SWIRLD_NAME,
                     selfId,
