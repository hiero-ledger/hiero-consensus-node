// SPDX-License-Identifier: Apache-2.0
package org.hiero.otter.fixtures.turtle;

import static com.swirlds.common.threading.manager.AdHocThreadManager.getStaticThreadManager;
import static com.swirlds.platform.builder.internal.StaticPlatformBuilder.getMetricsProvider;
import static com.swirlds.platform.builder.internal.StaticPlatformBuilder.setupGlobalMetrics;
import static com.swirlds.platform.state.signed.StartupStateUtils.loadInitialState;
import static java.util.Objects.requireNonNull;
import static org.assertj.core.api.Assertions.fail;
import static org.hiero.otter.fixtures.internal.AbstractNode.LifeCycle.DESTROYED;
import static org.hiero.otter.fixtures.internal.AbstractNode.LifeCycle.RUNNING;
import static org.hiero.otter.fixtures.internal.AbstractNode.LifeCycle.SHUTDOWN;
import static org.hiero.otter.fixtures.result.SubscriberAction.CONTINUE;
import static org.hiero.otter.fixtures.result.SubscriberAction.UNSUBSCRIBE;

import com.swirlds.common.context.PlatformContext;
import com.swirlds.common.io.filesystem.FileSystemManager;
import com.swirlds.common.io.utility.RecycleBin;
import com.swirlds.common.test.fixtures.Randotron;
import com.swirlds.common.test.fixtures.platform.TestPlatformContextBuilder;
import com.swirlds.component.framework.model.DeterministicWiringModel;
import com.swirlds.component.framework.model.WiringModelBuilder;
import com.swirlds.config.api.Configuration;
import com.swirlds.logging.legacy.LogMarker;
import com.swirlds.metrics.api.Metrics;
import com.swirlds.platform.builder.PlatformBuilder;
import com.swirlds.platform.builder.PlatformBuildingBlocks;
import com.swirlds.platform.builder.PlatformComponentBuilder;
import com.swirlds.platform.builder.internal.StaticPlatformBuilder;
import com.swirlds.platform.state.service.PlatformStateFacade;
import com.swirlds.platform.state.service.PlatformStateService;
import com.swirlds.platform.state.service.ReadablePlatformStateStore;
import com.swirlds.platform.state.signed.HashedReservedSignedState;
import com.swirlds.platform.state.signed.ReservedSignedState;
import com.swirlds.platform.system.Platform;
import com.swirlds.platform.wiring.PlatformComponents;
import com.swirlds.state.MerkleNodeState;
import edu.umd.cs.findbugs.annotations.NonNull;
import edu.umd.cs.findbugs.annotations.Nullable;
import java.io.IOException;
import java.nio.file.Path;
import java.time.Duration;
import java.time.Instant;
import java.util.List;
import java.util.Objects;
import java.util.Random;
import java.util.function.Consumer;
import org.apache.logging.log4j.LogManager;
import org.apache.logging.log4j.Logger;
import org.hiero.consensus.config.EventConfig;
import org.hiero.consensus.model.node.KeysAndCerts;
import org.hiero.consensus.model.node.NodeId;
import org.hiero.consensus.model.quiescence.QuiescenceCommand;
import org.hiero.consensus.model.status.PlatformStatus;
import org.hiero.consensus.roster.RosterHistory;
import org.hiero.consensus.roster.RosterUtils;
import org.hiero.otter.fixtures.Node;
import org.hiero.otter.fixtures.NodeConfiguration;
import org.hiero.otter.fixtures.TimeManager;
import org.hiero.otter.fixtures.app.OtterApp;
import org.hiero.otter.fixtures.app.OtterAppState;
import org.hiero.otter.fixtures.app.OtterExecutionLayer;
import org.hiero.otter.fixtures.app.OtterTransaction;
import org.hiero.otter.fixtures.internal.AbstractNode;
import org.hiero.otter.fixtures.internal.NetworkConfiguration;
import org.hiero.otter.fixtures.internal.result.NodeResultsCollector;
import org.hiero.otter.fixtures.internal.result.SingleNodeEventStreamResultImpl;
import org.hiero.otter.fixtures.internal.result.SingleNodePcesResultImpl;
import org.hiero.otter.fixtures.internal.result.SingleNodeReconnectResultImpl;
import org.hiero.otter.fixtures.logging.context.NodeLoggingContext;
import org.hiero.otter.fixtures.logging.context.NodeLoggingContext.LoggingContextScope;
import org.hiero.otter.fixtures.logging.internal.InMemorySubscriptionManager;
import org.hiero.otter.fixtures.result.SingleNodeConsensusResult;
import org.hiero.otter.fixtures.result.SingleNodeEventStreamResult;
import org.hiero.otter.fixtures.result.SingleNodeLogResult;
import org.hiero.otter.fixtures.result.SingleNodePcesResult;
import org.hiero.otter.fixtures.result.SingleNodePlatformStatusResult;
import org.hiero.otter.fixtures.result.SingleNodeReconnectResult;
import org.hiero.otter.fixtures.turtle.gossip.SimulatedGossip;
import org.hiero.otter.fixtures.turtle.gossip.SimulatedNetwork;
import org.hiero.otter.fixtures.turtle.logging.TurtleLogging;
import org.hiero.otter.fixtures.util.OtterSavedStateUtils;
import org.hiero.otter.fixtures.util.SecureRandomBuilder;

/**
 * A node in the turtle network.
 *
 * <p>This class implements the {@link Node} interface and provides methods to control the state of the node.
 */
public class TurtleNode extends AbstractNode implements Node, TurtleTimeManager.TimeTickReceiver {
    private static final Logger log = LogManager.getLogger();
    /**
     * Logger for startup messages that should appear in per-node logs (uses platform package to bypass org.hiero.otter
     * exclusion)
     */
    private static final Logger startupLogger = LogManager.getLogger("com.swirlds.platform.node.startup");

    private final Randotron randotron;
    private final TurtleTimeManager timeManager;
    private final SimulatedNetwork network;
    private final TurtleLogging logging;
    private final TurtleNodeConfiguration nodeConfiguration;
    private final NodeResultsCollector resultsCollector;
    private final Path outputDirectory;

    @NonNull
    private QuiescenceCommand quiescenceCommand = QuiescenceCommand.DONT_QUIESCE;

    @Nullable
    private DeterministicWiringModel model;

    @Nullable
    private Platform platform;

    @Nullable
    private OtterExecutionLayer executionLayer;

    @Nullable
    private PlatformComponents platformComponent;

    @Nullable
    private OtterApp otterApp;

    /**
     * Constructor of {@link TurtleNode}.
     *
     * @param randotron the random number generator
     * @param timeManager the time manager for this test
     * @param selfId the node ID of the node
     * @param keysAndCerts the keys and certificates of the node
     * @param network the simulated network
     * @param logging the logging instance for the node
     * @param outputDirectory the output directory for the node
     * @param networkConfiguration the network configuration
     */
    public TurtleNode(
            @NonNull final Randotron randotron,
            @NonNull final TurtleTimeManager timeManager,
            @NonNull final NodeId selfId,
            @NonNull final KeysAndCerts keysAndCerts,
            @NonNull final SimulatedNetwork network,
            @NonNull final TurtleLogging logging,
            @NonNull final Path outputDirectory,
            @NonNull final NetworkConfiguration networkConfiguration) {
        super(selfId, keysAndCerts, networkConfiguration);
        try (final LoggingContextScope ignored = installNodeContext()) {
            this.outputDirectory = requireNonNull(outputDirectory);
            logging.addNodeLogging(selfId, outputDirectory);

            this.randotron = requireNonNull(randotron);
            this.timeManager = requireNonNull(timeManager);
            this.network = requireNonNull(network);
            this.logging = requireNonNull(logging);
            this.nodeConfiguration = new TurtleNodeConfiguration(
                    () -> lifeCycle, networkConfiguration.overrideProperties(), outputDirectory);
            this.resultsCollector = new NodeResultsCollector(selfId);
        }
    }

    /**
     * {@inheritDoc}
     */
    @Override
    protected void doStart(@NonNull final Duration timeout) {
        try (final LoggingContextScope ignored = installNodeContext()) {
            throwIfInLifecycle(RUNNING, "Node has already been started.");
            throwIfInLifecycle(DESTROYED, "Node has already been destroyed.");

            // Log the startup message using the same STARTUP marker and message as production nodes
            // Uses a platform logger to ensure it routes through per-node appenders
            startupLogger.info(LogMarker.STARTUP.getMarker(), "\n\n" + StaticPlatformBuilder.STARTUP_MESSAGE + "\n");
            if (savedStateDirectory != null) {
                try {
                    OtterSavedStateUtils.copySaveState(selfId, savedStateDirectory, outputDirectory);
                } catch (final IOException exception) {
                    log.error("Failed to copy save state to output directory", exception);
                }
            }

            // Start node from current state
            final Configuration currentConfiguration = nodeConfiguration.current();

            setupGlobalMetrics(currentConfiguration);

            final PlatformStateFacade platformStateFacade = new PlatformStateFacade();
            try {
                // If a previous test didn't clean up properly, remove any existing metrics for this node
                // This can happen if a test fails during platform initialization
                getMetricsProvider().removePlatformMetrics(selfId);
            } catch (final InterruptedException | IllegalArgumentException e) {
                // ignore, this is just a fallback in case an earlier test didn't clean up properly
            }
            final Metrics metrics = getMetricsProvider().createPlatformMetrics(selfId);
            final FileSystemManager fileSystemManager = FileSystemManager.create(currentConfiguration);
            final RecycleBin recycleBin = RecycleBin.create(
                    metrics,
                    currentConfiguration,
                    getStaticThreadManager(),
                    timeManager.time(),
                    fileSystemManager,
                    selfId);

            final PlatformContext platformContext = TestPlatformContextBuilder.create()
                    .withTime(timeManager.time())
                    .withConfiguration(currentConfiguration)
                    .withFileSystemManager(fileSystemManager)
                    .withMetrics(metrics)
                    .withRecycleBin(recycleBin)
                    .build();

            model = WiringModelBuilder.create(platformContext.getMetrics(), timeManager.time())
                    .deterministic()
                    .withUncaughtExceptionHandler((t, e) -> fail("Unexpected exception in wiring framework", e))
                    .build();

            otterApp = new OtterApp(currentConfiguration, version);

            final HashedReservedSignedState reservedState = loadInitialState(
                    recycleBin,
                    version,
                    () -> OtterAppState.createGenesisState(
                            currentConfiguration,
                            metrics,
                            timeManager.time(),
                            roster(),
                            version,
                            otterApp.allServices()),
                    OtterApp.APP_NAME,
                    OtterApp.SWIRLD_NAME,
                    selfId,
                    platformStateFacade,
                    platformContext,
                    virtualMap -> new OtterAppState(virtualMap, metrics, timeManager.time()));

            final ReservedSignedState initialState = reservedState.state();
            final MerkleNodeState state = initialState.get().getState();

            // Set active the roster
            final ReadablePlatformStateStore store =
                    new ReadablePlatformStateStore(state.getReadableStates(PlatformStateService.NAME));
            RosterUtils.setActiveRoster(state, roster(), store.getRound() + 1);

            final RosterHistory rosterHistory = RosterUtils.createRosterHistory(state);
            final String eventStreamLoc = Long.toString(selfId.id());

            this.executionLayer = new OtterExecutionLayer(
                    new Random(randotron.nextLong()), platformContext.getMetrics(), timeManager.time());

            final PlatformBuilder platformBuilder = PlatformBuilder.create(
                            OtterApp.APP_NAME,
                            OtterApp.SWIRLD_NAME,
                            version,
                            initialState,
                            otterApp,
                            selfId,
                            eventStreamLoc,
                            rosterHistory,
                            platformStateFacade,
                            virtualMap -> new OtterAppState(virtualMap, metrics, timeManager.time()))
                    .withPlatformContext(platformContext)
                    .withConfiguration(currentConfiguration)
                    .withKeysAndCerts(keysAndCerts)
                    .withExecutionLayer(executionLayer)
                    .withModel(model)
                    .withSecureRandomSupplier(new SecureRandomBuilder(randotron.nextLong()));

            final PlatformComponentBuilder platformComponentBuilder = platformBuilder.buildComponentBuilder();
            final PlatformBuildingBlocks platformBuildingBlocks = platformComponentBuilder.getBuildingBlocks();

            final SimulatedGossip gossip = network.getGossipInstance(selfId);
            gossip.provideIntakeEventCounter(platformBuildingBlocks.intakeEventCounter());

            platformComponentBuilder
                    .withMetricsDocumentationEnabled(false)
                    .withGossip(network.getGossipInstance(selfId));

            platformComponent = platformBuildingBlocks.platformComponents();

            platformComponent
                    .consensusEngineWiring()
                    .consensusRoundsOutputWire()
                    .solderTo(
                            "nodeConsensusRoundsCollector",
                            "consensusRounds",
                            wrapConsumerWithNodeContext(resultsCollector::addConsensusRounds));

            platformComponent
                    .platformMonitorWiring()
                    .getOutputWire()
                    .solderTo(
                            "nodePlatformStatusCollector",
                            "platformStatus",
                            wrapConsumerWithNodeContext(this::handlePlatformStatusChange));

            InMemorySubscriptionManager.INSTANCE.subscribe(logEntry -> {
                if (Objects.equals(logEntry.nodeId(), selfId)) {
                    resultsCollector.addLogEntry(logEntry);
                }
                return lifeCycle == DESTROYED ? UNSUBSCRIBE : CONTINUE;
            });

            platform = platformComponentBuilder.build();
            platformStatus = PlatformStatus.STARTING_UP;

            platform.start();

            quiescenceCommand = QuiescenceCommand.DONT_QUIESCE;
            lifeCycle = RUNNING;
        }
    }

    /**
     * {@inheritDoc}
     * <p>This method must <emphasize>NEVER</emphasize> be called from inside the
     * {@link org.hiero.otter.fixtures.internal.AbstractTimeManager.TimeTickReceiver#tick(Instant)} because this method
     * requires time to pass using that method.
     */
    @Override
    protected void doKillImmediately(@NonNull final Duration timeout) {
        try (final LoggingContextScope ignored = installNodeContext()) {
            try {
                if (platform != null) {
                    platform.destroy();
                }
            } catch (final InterruptedException e) {
                throw new AssertionError("Unexpected interruption during platform shutdown", e);
            }
            platformStatus = null;
            platform = null;
            platformComponent = null;
            executionLayer = null;
            otterApp = null;
            model = null;
            quiescenceCommand = QuiescenceCommand.DONT_QUIESCE;
            lifeCycle = SHUTDOWN;

            // Wait a bit to allow a simulated gossip cycle to pass.
            // This is important to ensure that the node receives all
            // necessary events when/if it is restarted.
            timeManager.waitFor(Duration.ofSeconds(1));
        }
    }

    /**
     * {@inheritDoc}
     */
    @Override
    protected void doStartSyntheticBottleneck(@NonNull final Duration delayPerRound, @NonNull final Duration timeout) {
        throw new UnsupportedOperationException("startSyntheticBottleneck is not supported in TurtleNode.");
    }

    /**
     * {@inheritDoc}
     */
    @Override
    protected void doStopSyntheticBottleneck(@NonNull final Duration timeout) {
        throw new UnsupportedOperationException("stopSyntheticBottleneck is not supported in TurtleNode.");
    }

    /**
     * {@inheritDoc}
     */
    @Override
    protected void doSendQuiescenceCommand(@NonNull final QuiescenceCommand command, @NonNull final Duration timeout) {
        assert platform != null; // platform must be initialized if node is RUNNING
        platform.quiescenceCommand(requireNonNull(command));

        this.quiescenceCommand = command;
    }

    /**
     * {@inheritDoc}
     */
    @Override
    public void submitTransactions(@NonNull final List<OtterTransaction> transactions) {
        try (final LoggingContextScope ignored = installNodeContext()) {
            throwIsNotInLifecycle(RUNNING, "Cannot submit transaction when the network is not running.");
            assert executionLayer != null; // executionLayer must be initialized if lifeCycle is STARTED

            if (quiescenceCommand == QuiescenceCommand.QUIESCE) {
                // When quiescing, ignore new transactions
                return;
            }
<<<<<<< HEAD
            transactions.forEach(tx -> executionLayer.submitApplicationTransaction(tx.toByteArray()));
=======

            executionLayer.submitApplicationTransaction(transaction.toByteArray());
>>>>>>> 759b99c4
        }
    }

    /**
     * {@inheritDoc}
     */
    @Override
    @NonNull
    public NodeConfiguration configuration() {
        return nodeConfiguration;
    }

    /**
     * {@inheritDoc}
     */
    @Override
    @NonNull
    public SingleNodeConsensusResult newConsensusResult() {
        return resultsCollector.newConsensusResult();
    }

    /**
     * {@inheritDoc}
     */
    @NonNull
    @Override
    public SingleNodeLogResult newLogResult() {
        return resultsCollector.newLogResult();
    }

    /**
     * {@inheritDoc}
     */
    @Override
    @NonNull
    public SingleNodePlatformStatusResult newPlatformStatusResult() {
        return resultsCollector.newStatusProgression();
    }

    /**
     * {@inheritDoc}
     */
    @Override
    @NonNull
    public SingleNodePcesResult newPcesResult() {
        final Configuration currentConfiguration = configuration().current();
        return new SingleNodePcesResultImpl(selfId(), currentConfiguration);
    }

    /**
     * {@inheritDoc}
     *
     * <p>This method is not supported in TurtleNode and will throw an {@link UnsupportedOperationException}.
     */
    @Override
    @NonNull
    public SingleNodeReconnectResult newReconnectResult() {
        // Turtle networks do not support reconnects. However we can
        // still provide a result object that contains the base results.
        // Doing so allows tests that can run in multiple environments can
        // still make basic verifications, like the absence of reconnects.
        return new SingleNodeReconnectResultImpl(
                selfId, resultsCollector.newStatusProgression(), resultsCollector.newLogResult());
    }

    /**
     * {@inheritDoc}
     */
    @Override
    @NonNull
    public SingleNodeEventStreamResult newEventStreamResult() {
        final Configuration currentConfiguration = configuration().current();
        final EventConfig eventConfig = currentConfiguration.getConfigData(EventConfig.class);
        final Path eventStreamDir = Path.of(eventConfig.eventsLogDir());

        return new SingleNodeEventStreamResultImpl(selfId, eventStreamDir, currentConfiguration, newReconnectResult());
    }

    /**
     * {@inheritDoc}
     */
    @Override
    @NonNull
    protected Random random() {
        return randotron;
    }

    /**
     * {@inheritDoc}
     */
    @Override
    @NonNull
    protected TimeManager timeManager() {
        return timeManager;
    }

    /**
     * {@inheritDoc}
     */
    @Override
    public boolean isAlive() {
        return lifeCycle == RUNNING;
    }

    /**
     * {@inheritDoc}
     */
    @Override
    public void tick(@NonNull final Instant now) {
        try (final LoggingContextScope ignored = installNodeContext()) {
            if (lifeCycle == RUNNING) {
                assert model != null; // model must be initialized if lifeCycle is STARTED
                model.tick();
            }
        }
    }

    /**
     * Shuts down the node and cleans up resources. Once this method is called, the node cannot be started again. This
     * method is idempotent and can be called multiple times without any side effects.
     */
    void destroy() {
        killImmediately();

        try (final LoggingContextScope ignored = installNodeContext()) {
            resultsCollector.destroy();
            if (otterApp != null) {
                otterApp.destroy();
            }
            lifeCycle = DESTROYED;

            logging.removeNodeLogging(selfId);
        }
    }

    private void handlePlatformStatusChange(@NonNull final PlatformStatus platformStatus) {
        this.platformStatus = requireNonNull(platformStatus);
        resultsCollector.addPlatformStatus(platformStatus);
    }

    @NonNull
    private NodeLoggingContext.LoggingContextScope installNodeContext() {
        return NodeLoggingContext.install(Long.toString(selfId().id()));
    }

    @NonNull
    private <T> Consumer<T> wrapConsumerWithNodeContext(@NonNull final Consumer<T> consumer) {
        requireNonNull(consumer);
        return value -> {
            try (final LoggingContextScope ignored = installNodeContext()) {
                consumer.accept(value);
            }
        };
    }

    /**
     * Indicated if the node starts from a saved state
     *
     * @return {@code true} if node starts from saved state
     */
    public boolean startFromSavedState() {
        return savedStateDirectory != null;
    }
}<|MERGE_RESOLUTION|>--- conflicted
+++ resolved
@@ -381,12 +381,8 @@
                 // When quiescing, ignore new transactions
                 return;
             }
-<<<<<<< HEAD
+
             transactions.forEach(tx -> executionLayer.submitApplicationTransaction(tx.toByteArray()));
-=======
-
-            executionLayer.submitApplicationTransaction(transaction.toByteArray());
->>>>>>> 759b99c4
         }
     }
 
