// SPDX-License-Identifier: Apache-2.0
package org.hiero.otter.fixtures.turtle;

import static com.swirlds.common.threading.manager.AdHocThreadManager.getStaticThreadManager;
import static com.swirlds.platform.builder.internal.StaticPlatformBuilder.getMetricsProvider;
import static com.swirlds.platform.builder.internal.StaticPlatformBuilder.setupGlobalMetrics;
import static com.swirlds.platform.state.signed.StartupStateUtils.loadInitialState;
import static java.util.Objects.requireNonNull;
import static org.assertj.core.api.Assertions.fail;
import static org.hiero.otter.fixtures.internal.AbstractNode.LifeCycle.DESTROYED;
import static org.hiero.otter.fixtures.internal.AbstractNode.LifeCycle.INIT;
import static org.hiero.otter.fixtures.internal.AbstractNode.LifeCycle.RUNNING;
import static org.hiero.otter.fixtures.internal.AbstractNode.LifeCycle.SHUTDOWN;
import static org.hiero.otter.fixtures.result.SubscriberAction.CONTINUE;
import static org.hiero.otter.fixtures.result.SubscriberAction.UNSUBSCRIBE;
import static org.hiero.otter.fixtures.turtle.TurtleInMemoryAppender.toJSON;

import com.hedera.hapi.node.state.roster.Roster;
import com.hedera.hapi.platform.state.NodeId;
import com.hedera.pbj.runtime.io.buffer.Bytes;
import com.swirlds.base.time.Time;
import com.swirlds.common.context.PlatformContext;
import com.swirlds.common.io.filesystem.FileSystemManager;
import com.swirlds.common.io.utility.RecycleBin;
import com.swirlds.common.test.fixtures.Randotron;
import com.swirlds.common.test.fixtures.platform.TestPlatformContextBuilder;
import com.swirlds.component.framework.model.DeterministicWiringModel;
import com.swirlds.component.framework.model.WiringModelBuilder;
import com.swirlds.config.api.Configuration;
import com.swirlds.merkledb.MerkleDb;
import com.swirlds.metrics.api.Metrics;
import com.swirlds.platform.builder.PlatformBuilder;
import com.swirlds.platform.builder.PlatformBuildingBlocks;
import com.swirlds.platform.builder.PlatformComponentBuilder;
import com.swirlds.platform.config.PathsConfig;
import com.swirlds.platform.state.service.PlatformStateFacade;
import com.swirlds.platform.state.signed.HashedReservedSignedState;
import com.swirlds.platform.state.signed.ReservedSignedState;
import com.swirlds.platform.system.Platform;
import com.swirlds.platform.wiring.PlatformWiring;
import com.swirlds.state.State;
import edu.umd.cs.findbugs.annotations.NonNull;
import edu.umd.cs.findbugs.annotations.Nullable;
import java.nio.file.Path;
import java.time.Duration;
import java.time.Instant;
import java.util.Objects;
import org.apache.logging.log4j.ThreadContext;
import org.hiero.consensus.model.node.KeysAndCerts;
import org.hiero.consensus.model.status.PlatformStatus;
import org.hiero.consensus.roster.RosterHistory;
import org.hiero.consensus.roster.RosterUtils;
import org.hiero.otter.fixtures.AsyncNodeActions;
import org.hiero.otter.fixtures.Node;
import org.hiero.otter.fixtures.NodeConfiguration;
import org.hiero.otter.fixtures.TransactionFactory;
import org.hiero.otter.fixtures.app.OtterApp;
import org.hiero.otter.fixtures.app.OtterAppState;
import org.hiero.otter.fixtures.internal.AbstractNode;
import org.hiero.otter.fixtures.internal.result.NodeResultsCollector;
import org.hiero.otter.fixtures.internal.result.SingleNodeMarkerFileResultImpl;
import org.hiero.otter.fixtures.internal.result.SingleNodePcesResultImpl;
import org.hiero.otter.fixtures.logging.internal.InMemorySubscriptionManager;
import org.hiero.otter.fixtures.result.SingleNodeConsensusResult;
import org.hiero.otter.fixtures.result.SingleNodeLogResult;
import org.hiero.otter.fixtures.result.SingleNodeMarkerFileResult;
import org.hiero.otter.fixtures.result.SingleNodePcesResult;
import org.hiero.otter.fixtures.result.SingleNodePlatformStatusResult;
import org.hiero.otter.fixtures.result.SingleNodeReconnectResult;
import org.hiero.otter.fixtures.turtle.gossip.SimulatedGossip;
import org.hiero.otter.fixtures.turtle.gossip.SimulatedNetwork;
import org.hiero.otter.fixtures.util.SecureRandomBuilder;
import org.jetbrains.annotations.NotNull;

/**
 * A node in the turtle network.
 *
 * <p>This class implements the {@link Node} interface and provides methods to control the state of the node.
 */
public class TurtleNode extends AbstractNode implements Node, TurtleTimeManager.TimeTickReceiver {

    public static final String THREAD_CONTEXT_NODE_ID = "nodeId";

    private final Randotron randotron;
    private final Time time;
    private final Roster roster;
    private final KeysAndCerts keysAndCerts;
    private final SimulatedNetwork network;
    private final TurtleLogging logging;
    private final TurtleNodeConfiguration nodeConfiguration;
    private final NodeResultsCollector resultsCollector;
    private final TurtleMarkerFileObserver markerFileObserver;
    private final AsyncNodeActions asyncNodeActions = new TurtleAsyncNodeActions();

    private PlatformContext platformContext;

    @Nullable
    private DeterministicWiringModel model;

    @Nullable
    private Platform platform;

    @Nullable
    private PlatformWiring platformWiring;

    /**
     * Constructor of {@link TurtleNode}.
     *
     * @param randotron the random number generator
     * @param time the time provider
     * @param selfId the node ID of the node
     * @param roster the initial roster
     * @param keysAndCerts the keys and certificates of the node
     * @param network the simulated network
     * @param logging the logging instance for the node
     * @param outputDirectory the output directory for the node
     */
    public TurtleNode(
            @NonNull final Randotron randotron,
            @NonNull final Time time,
            @NonNull final NodeId selfId,
            @NonNull final Roster roster,
            @NonNull final KeysAndCerts keysAndCerts,
            @NonNull final SimulatedNetwork network,
            @NonNull final TurtleLogging logging,
            @NonNull final Path outputDirectory) {
        super(selfId, roster);
        logging.addNodeLogging(selfId, outputDirectory);
        try {
            ThreadContext.put(THREAD_CONTEXT_NODE_ID, toJSON(selfId));

            this.randotron = requireNonNull(randotron);
            this.time = requireNonNull(time);
            this.roster = requireNonNull(roster);
            this.keysAndCerts = requireNonNull(keysAndCerts);
            this.network = requireNonNull(network);
            this.logging = requireNonNull(logging);
            this.nodeConfiguration = new TurtleNodeConfiguration(() -> lifeCycle, outputDirectory);
            this.resultsCollector = new NodeResultsCollector(selfId);
            this.markerFileObserver = new TurtleMarkerFileObserver(resultsCollector);

        } finally {
            ThreadContext.remove(THREAD_CONTEXT_NODE_ID);
        }
    }

    /**
     * {@inheritDoc}
     */
    @Override
    public void killImmediately() {
        try {
            ThreadContext.put(THREAD_CONTEXT_NODE_ID, toJSON(selfId));

            doShutdownNode();

        } finally {
            ThreadContext.remove(THREAD_CONTEXT_NODE_ID);
        }
    }

    /**
     * {@inheritDoc}
     *
     * <p>This method is not supported in TurtleNode and will throw an {@link UnsupportedOperationException}.
     */
    @Override
    public void startSyntheticBottleneck(@NotNull final Duration delayPerRound) {
        throw new UnsupportedOperationException("Synthetic bottleneck is not supported in TurtleNode.");
    }

    /**
     * {@inheritDoc}
     *
     * <p>This method is not supported in TurtleNode and will throw an {@link UnsupportedOperationException}.
     */
    @Override
    public void stopSyntheticBottleneck() {
        throw new UnsupportedOperationException("Synthetic bottleneck is not supported in TurtleNode.");
    }

    /**
     * {@inheritDoc}
     */
    @Override
    public void start() {
        try {
            ThreadContext.put(THREAD_CONTEXT_NODE_ID, toJSON(selfId));

            throwIfIn(RUNNING, "Node has already been started.");
            throwIfIn(DESTROYED, "Node has already been destroyed.");

            // Start node from current state
            doStartNode();

        } finally {
            ThreadContext.remove(THREAD_CONTEXT_NODE_ID);
        }
    }

    /**
     * {@inheritDoc}
     */
    @Override
    public AsyncNodeActions withTimeout(@NonNull final Duration timeout) {
        return asyncNodeActions;
    }

    /**
     * {@inheritDoc}
     */
    @Override
    public void submitTransaction(@NonNull final byte[] transaction) {
        try {
            ThreadContext.put(THREAD_CONTEXT_NODE_ID, toJSON(selfId));

            throwIfIn(INIT, "Node has not been started yet.");
            throwIfIn(SHUTDOWN, "Node has been shut down.");
            throwIfIn(DESTROYED, "Node has been destroyed.");
            assert platform != null; // platform must be initialized if lifeCycle is STARTED

            platform.createTransaction(transaction);

        } finally {
            ThreadContext.remove(THREAD_CONTEXT_NODE_ID);
        }
    }

    /**
     * {@inheritDoc}
     */
    @Override
    @NonNull
    public NodeConfiguration configuration() {
        return nodeConfiguration;
    }

    /**
     * {@inheritDoc}
     */
    @Override
    @NonNull
    public SingleNodeConsensusResult newConsensusResult() {
        return resultsCollector.newConsensusResult();
    }

    /**
     * {@inheritDoc}
     */
    @NonNull
    @Override
    public SingleNodeLogResult newLogResult() {
        return resultsCollector.newLogResult();
    }

    /**
     * {@inheritDoc}
     */
    @Override
    @NonNull
    public SingleNodePlatformStatusResult newPlatformStatusResult() {
        return resultsCollector.newStatusProgression();
    }

    /**
     * {@inheritDoc}
     */
    @Override
    @NonNull
    public SingleNodePcesResult newPcesResult() {
        return new SingleNodePcesResultImpl(selfId(), platformContext.getConfiguration());
    }

    /**
     * {@inheritDoc}
     *
     * <p>This method is not supported in TurtleNode and will throw an {@link UnsupportedOperationException}.
     */
    @Override
    public @NotNull SingleNodeReconnectResult newReconnectResult() {
        throw new UnsupportedOperationException("Reconnect is not supported in TurtleNode.");
    }

    /**
     * {@inheritDoc}
     */
    @Override
    @NonNull
    public SingleNodeMarkerFileResult newMarkerFileResult() {
        return new SingleNodeMarkerFileResultImpl(resultsCollector);
    }

    /**
     * {@inheritDoc}
     */
    @Override
    public void tick(@NonNull final Instant now) {
        if (lifeCycle == RUNNING) {
            assert model != null; // model must be initialized if lifeCycle is STARTED
            try {
                ThreadContext.put(THREAD_CONTEXT_NODE_ID, toJSON(selfId));
                model.tick();
            } finally {
                ThreadContext.remove(THREAD_CONTEXT_NODE_ID);
            }
        }

        markerFileObserver.tick(now);
    }

    /**
     * Shuts down the node and cleans up resources. Once this method is called, the node cannot be started again. This
     * method is idempotent and can be called multiple times without any side effects.
     *
     * @throws InterruptedException if the thread is interrupted while the node is being destroyed
     */
    void destroy() throws InterruptedException {
        try {
            ThreadContext.put(THREAD_CONTEXT_NODE_ID, toJSON(selfId));

            resultsCollector.destroy();
            doShutdownNode();
            lifeCycle = DESTROYED;

            logging.removeNodeLogging(selfId);

        } finally {
            ThreadContext.remove(THREAD_CONTEXT_NODE_ID);
        }
    }

    private void doShutdownNode() {
        if (lifeCycle == RUNNING) {
            markerFileObserver.stopObserving();
            assert platform != null; // platform must be initialized if lifeCycle is STARTED
            try {
                platform.destroy();
            } catch (final InterruptedException e) {
                throw new AssertionError("Unexpected interruption during platform shutdown", e);
            }
            platformStatus = null;
            platform = null;
            platformWiring = null;
            model = null;
        }
        lifeCycle = SHUTDOWN;
    }

    private void doStartNode() {

        final Configuration currentConfiguration = nodeConfiguration.current();
        final org.hiero.consensus.model.node.NodeId legacyNodeId =
                org.hiero.consensus.model.node.NodeId.of(selfId.id());

        setupGlobalMetrics(currentConfiguration);

        final PathsConfig pathsConfig = currentConfiguration.getConfigData(PathsConfig.class);
        final Path markerFilesDir = pathsConfig.getMarkerFilesDir();
        if (markerFilesDir != null) {
            markerFileObserver.startObserving(markerFilesDir);
        }

        final PlatformStateFacade platformStateFacade = new PlatformStateFacade();
        MerkleDb.resetDefaultInstancePath();
        final Metrics metrics = getMetricsProvider().createPlatformMetrics(legacyNodeId);
        final FileSystemManager fileSystemManager = FileSystemManager.create(currentConfiguration);
        final RecycleBin recycleBin = RecycleBin.create(
                metrics, currentConfiguration, getStaticThreadManager(), time, fileSystemManager, legacyNodeId);

        platformContext = TestPlatformContextBuilder.create()
                .withTime(time)
                .withConfiguration(currentConfiguration)
                .withFileSystemManager(fileSystemManager)
                .withMetrics(metrics)
                .withRecycleBin(recycleBin)
                .build();

        model = WiringModelBuilder.create(platformContext.getMetrics(), time)
                .withDeterministicModeEnabled(true)
                .withUncaughtExceptionHandler((t, e) -> fail("Unexpected exception in wiring framework", e))
                .build();

        final HashedReservedSignedState reservedState = loadInitialState(
                recycleBin,
                version,
<<<<<<< HEAD
                () -> OtterAppState.createGenesisState(platformContext, roster, version),
                APP_NAME,
                SWIRLD_NAME,
=======
                () -> OtterAppState.createGenesisState(roster, metrics, version),
                OtterApp.APP_NAME,
                OtterApp.SWIRLD_NAME,
>>>>>>> 97eb90eb
                legacyNodeId,
                platformStateFacade,
                platformContext,
                virtualMap -> new OtterAppState(virtualMap, platformContext));
        final ReservedSignedState initialState = reservedState.state();

        final State state = initialState.get().getState();
        final RosterHistory rosterHistory = RosterUtils.createRosterHistory(state);
        final String eventStreamLoc = selfId.toString();

        final PlatformBuilder platformBuilder = PlatformBuilder.create(
                        OtterApp.APP_NAME,
                        OtterApp.SWIRLD_NAME,
                        version,
                        initialState,
                        OtterApp.INSTANCE,
                        legacyNodeId,
                        eventStreamLoc,
                        rosterHistory,
                        platformStateFacade,
                        virtualMap -> new OtterAppState(virtualMap, platformContext))
                .withPlatformContext(platformContext)
                .withConfiguration(currentConfiguration)
                .withKeysAndCerts(keysAndCerts)
                .withSystemTransactionEncoderCallback(txn -> Bytes.wrap(
                        TransactionFactory.createStateSignatureTransaction(txn).toByteArray()))
                .withModel(model)
                .withSecureRandomSupplier(new SecureRandomBuilder(randotron.nextLong()));

        final PlatformComponentBuilder platformComponentBuilder = platformBuilder.buildComponentBuilder();
        final PlatformBuildingBlocks platformBuildingBlocks = platformComponentBuilder.getBuildingBlocks();

        final SimulatedGossip gossip = network.getGossipInstance(legacyNodeId);
        gossip.provideIntakeEventCounter(platformBuildingBlocks.intakeEventCounter());

        platformComponentBuilder
                .withMetricsDocumentationEnabled(false)
                .withGossip(network.getGossipInstance(legacyNodeId));

        platformWiring = platformBuildingBlocks.platformWiring();

        platformWiring
                .getConsensusEngineOutputWire()
                .solderTo("nodeConsensusRoundsCollector", "consensusRounds", resultsCollector::addConsensusRounds);

        platformWiring
                .getStatusStateMachineOutputWire()
                .solderTo("nodePlatformStatusCollector", "platformStatus", this::handlePlatformStatusChange);

        InMemorySubscriptionManager.INSTANCE.subscribe(logEntry -> {
            if (Objects.equals(logEntry.nodeId(), selfId)) {
                resultsCollector.addLogEntry(logEntry);
            }
            return lifeCycle == DESTROYED ? UNSUBSCRIBE : CONTINUE;
        });

        platform = platformComponentBuilder.build();
        platformStatus = PlatformStatus.STARTING_UP;
        platform.start();

        lifeCycle = RUNNING;
    }

    private void handlePlatformStatusChange(@NonNull final PlatformStatus platformStatus) {
        this.platformStatus = requireNonNull(platformStatus);
        resultsCollector.addPlatformStatus(platformStatus);
    }

    /**
     * Turtle-specific implementation of {@link AsyncNodeActions}.
     */
    private class TurtleAsyncNodeActions implements AsyncNodeActions {

        /**
         * {@inheritDoc}
         */
        @Override
        public void killImmediately() {
            TurtleNode.this.killImmediately();
        }

        /**
         * {@inheritDoc}
         */
        @Override
        public void startSyntheticBottleneck(@NonNull final Duration delayPerRound) {
            throw new UnsupportedOperationException("startSyntheticBottleneck is not supported in TurtleNode.");
        }

        /**
         * {@inheritDoc}
         */
        @Override
        public void stopSyntheticBottleneck() {
            throw new UnsupportedOperationException("stopSyntheticBottleneck is not supported in TurtleNode.");
        }

        /**
         * {@inheritDoc}
         */
        @Override
        public void start() {
            TurtleNode.this.start();
        }
    }
}<|MERGE_RESOLUTION|>--- conflicted
+++ resolved
@@ -383,15 +383,9 @@
         final HashedReservedSignedState reservedState = loadInitialState(
                 recycleBin,
                 version,
-<<<<<<< HEAD
                 () -> OtterAppState.createGenesisState(platformContext, roster, version),
-                APP_NAME,
-                SWIRLD_NAME,
-=======
-                () -> OtterAppState.createGenesisState(roster, metrics, version),
                 OtterApp.APP_NAME,
                 OtterApp.SWIRLD_NAME,
->>>>>>> 97eb90eb
                 legacyNodeId,
                 platformStateFacade,
                 platformContext,
