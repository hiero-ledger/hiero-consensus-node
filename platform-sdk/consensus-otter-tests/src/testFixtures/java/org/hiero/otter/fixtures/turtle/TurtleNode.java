// SPDX-License-Identifier: Apache-2.0
package org.hiero.otter.fixtures.turtle;

import static com.swirlds.common.threading.manager.AdHocThreadManager.getStaticThreadManager;
import static com.swirlds.platform.builder.internal.StaticPlatformBuilder.getMetricsProvider;
import static com.swirlds.platform.builder.internal.StaticPlatformBuilder.setupGlobalMetrics;
import static com.swirlds.platform.state.signed.StartupStateUtils.loadInitialState;
import static java.util.Objects.requireNonNull;
import static org.assertj.core.api.Assertions.fail;
import static org.hiero.otter.fixtures.turtle.TurtleTestEnvironment.APP_NAME;
import static org.hiero.otter.fixtures.turtle.TurtleTestEnvironment.SWIRLD_NAME;

import com.hedera.hapi.node.base.SemanticVersion;
import com.hedera.hapi.node.state.roster.Roster;
import com.hedera.pbj.runtime.io.buffer.Bytes;
import com.swirlds.base.time.Time;
import com.swirlds.common.context.PlatformContext;
import com.swirlds.common.io.filesystem.FileSystemManager;
import com.swirlds.common.io.utility.RecycleBin;
import com.swirlds.common.test.fixtures.Randotron;
import com.swirlds.common.test.fixtures.platform.TestPlatformContextBuilder;
import com.swirlds.component.framework.model.DeterministicWiringModel;
import com.swirlds.component.framework.model.WiringModelBuilder;
import com.swirlds.config.api.Configuration;
import com.swirlds.merkledb.MerkleDb;
import com.swirlds.metrics.api.Metrics;
import com.swirlds.platform.builder.PlatformBuilder;
import com.swirlds.platform.builder.PlatformBuildingBlocks;
import com.swirlds.platform.builder.PlatformComponentBuilder;
import com.swirlds.platform.listeners.PlatformStatusChangeListener;
import com.swirlds.platform.state.service.PlatformStateFacade;
import com.swirlds.platform.state.signed.HashedReservedSignedState;
import com.swirlds.platform.state.signed.ReservedSignedState;
import com.swirlds.platform.system.Platform;
import com.swirlds.platform.test.fixtures.turtle.gossip.SimulatedGossip;
import com.swirlds.platform.test.fixtures.turtle.gossip.SimulatedNetwork;
import com.swirlds.platform.util.RandomBuilder;
import com.swirlds.platform.wiring.PlatformWiring;
import com.swirlds.state.State;
import edu.umd.cs.findbugs.annotations.NonNull;
import edu.umd.cs.findbugs.annotations.Nullable;
import java.nio.file.Path;
import java.time.Duration;
import java.time.Instant;
import java.util.List;
import org.apache.logging.log4j.ThreadContext;
import org.hiero.consensus.model.node.KeysAndCerts;
import org.hiero.consensus.model.node.NodeId;
import org.hiero.consensus.model.status.PlatformStatus;
import org.hiero.consensus.roster.ReadableRosterStore;
import org.hiero.consensus.roster.ReadableRosterStoreImpl;
import org.hiero.consensus.roster.RosterHistory;
import org.hiero.consensus.roster.RosterStateId;
import org.hiero.consensus.roster.RosterUtils;
import org.hiero.otter.fixtures.AsyncNodeActions;
import org.hiero.otter.fixtures.Node;
import org.hiero.otter.fixtures.NodeConfiguration;
import org.hiero.otter.fixtures.internal.result.NodeResultsCollector;
import org.hiero.otter.fixtures.internal.result.SingleNodeLogResultImpl;
import org.hiero.otter.fixtures.internal.result.SingleNodePcesResultImpl;
import org.hiero.otter.fixtures.logging.StructuredLog;
import org.hiero.otter.fixtures.logging.internal.InMemoryAppender;
import org.hiero.otter.fixtures.result.SingleNodeConsensusResult;
import org.hiero.otter.fixtures.result.SingleNodeLogResult;
import org.hiero.otter.fixtures.result.SingleNodePcesResult;
import org.hiero.otter.fixtures.result.SingleNodeStatusProgression;
import org.hiero.otter.fixtures.turtle.app.TurtleApp;
import org.hiero.otter.fixtures.turtle.app.TurtleAppState;

/**
 * A node in the turtle network.
 *
 * <p>This class implements the {@link Node} interface and provides methods to control the state of the node.
 */
public class TurtleNode implements Node, TurtleTimeManager.TimeTickReceiver {

    public static final String THREAD_CONTEXT_NODE_ID = "nodeId";

    private enum LifeCycle {
        INIT,
        STARTED,
        SHUTDOWN,
        DESTROYED
    }

    private final NodeId selfId;

    private final Randotron randotron;
    private final Time time;
    private final Roster roster;
    private final KeysAndCerts keysAndCerts;
    private final SimulatedNetwork network;
    private final TurtleLogging logging;
    private final TurtleNodeConfiguration nodeConfiguration;
    private final NodeResultsCollector resultsCollector;
    private final PlatformStatusChangeListener platformStatusChangeListener;
    private final AsyncNodeActions asyncNodeActions = new TurtleAcyncNodeActions();

    private PlatformContext platformContext;
    private LifeCycle lifeCycle = LifeCycle.INIT;
    private SemanticVersion version = Node.DEFAULT_VERSION;

    @Nullable
    private DeterministicWiringModel model;

    @Nullable
    private Platform platform;

    @Nullable
    private PlatformWiring platformWiring;

    @Nullable
    private PlatformStatus platformStatus;

    /**
     * Constructor of {@link TurtleNode}.
     * @param randotron the random number generator
     * @param time the time provider
     * @param selfId the node ID of the node
     * @param roster the initial roster
     * @param keysAndCerts the keys and certificates of the node
     * @param network the simulated network
     * @param logging the logging instance for the node
     * @param outputDirectory the output directory for the node
     */
    public TurtleNode(
            @NonNull final Randotron randotron,
            @NonNull final Time time,
            @NonNull final NodeId selfId,
            @NonNull final Roster roster,
            @NonNull final KeysAndCerts keysAndCerts,
            @NonNull final SimulatedNetwork network,
            @NonNull final TurtleLogging logging,
            @NonNull final Path outputDirectory) {
        logging.addNodeLogging(selfId, outputDirectory);
        try {
            ThreadContext.put(THREAD_CONTEXT_NODE_ID, selfId.toString());

            this.randotron = requireNonNull(randotron);
            this.time = requireNonNull(time);
            this.selfId = requireNonNull(selfId);
            this.roster = requireNonNull(roster);
            this.keysAndCerts = requireNonNull(keysAndCerts);
            this.network = requireNonNull(network);
            this.logging = requireNonNull(logging);
            this.nodeConfiguration = new TurtleNodeConfiguration(outputDirectory);
            this.resultsCollector = new NodeResultsCollector(selfId);
            this.platformStatusChangeListener = data -> {
                final PlatformStatus newStatus = data.getNewStatus();
                TurtleNode.this.platformStatus = newStatus;
                resultsCollector.addPlatformStatus(newStatus);
            };

        } finally {
            ThreadContext.remove(THREAD_CONTEXT_NODE_ID);
        }
    }

    /**
     * {@inheritDoc}
     */
    @Override
    @Nullable
    public PlatformStatus platformStatus() {
        return platformStatus;
    }

    /**
     * {@inheritDoc}
     */
    @Override
    @NonNull
    public NodeId getSelfId() {
        return selfId;
    }

    /**
     * {@inheritDoc}
     */
    @Override
<<<<<<< HEAD
    @NonNull
    public SemanticVersion getVersion() {
        return version;
    }

    /**
     * {@inheritDoc}
     */
    @Override
    public void setVersion(@NonNull final SemanticVersion version) {
        this.version = requireNonNull(version);
    }

    /**
     * {@inheritDoc}
     */
    @Override
    public void bumpConfigVersion() {
        int newBuildNumber;
        try {
            newBuildNumber = Integer.parseInt(version.build()) + 1;
        } catch (final NumberFormatException e) {
            newBuildNumber = 1;
        }
        this.version = this.version.copyBuilder().build("" + newBuildNumber).build();
    }

    /**
     * {@inheritDoc}
     */
    @Override
    public void killImmediately(@NonNull final Duration timeout) throws InterruptedException {
=======
    public void killImmediately() throws InterruptedException {
>>>>>>> 3fe63a33
        try {
            ThreadContext.put(THREAD_CONTEXT_NODE_ID, selfId.toString());

            doShutdownNode();

        } finally {
            ThreadContext.remove(THREAD_CONTEXT_NODE_ID);
        }
    }

    /**
     * {@inheritDoc}
     */
    @Override
    public void shutdownGracefully() throws InterruptedException {
        try {
            ThreadContext.put(THREAD_CONTEXT_NODE_ID, selfId.toString());

            if (platformWiring != null) {
                platformWiring.flushIntakePipeline();
            }
            doShutdownNode();

        } finally {
            ThreadContext.remove(THREAD_CONTEXT_NODE_ID);
        }
    }

    /**
     * {@inheritDoc}
     */
    @Override
    public void start() {
        try {
            ThreadContext.put(THREAD_CONTEXT_NODE_ID, selfId.toString());

            checkLifeCycle(LifeCycle.STARTED, "Node has already been started.");
            checkLifeCycle(LifeCycle.DESTROYED, "Node has already been destroyed.");

            // Start node from current state
            doStartNode();

        } finally {
            ThreadContext.remove(THREAD_CONTEXT_NODE_ID);
        }
    }

    /**
     * {@inheritDoc}
     */
    @Override
    public AsyncNodeActions withTimeout(@NonNull final Duration timeout) {
        return asyncNodeActions;
    }

    /**
     * {@inheritDoc}
     */
    @Override
    public void submitTransaction(@NonNull final byte[] transaction) {
        try {
            ThreadContext.put(THREAD_CONTEXT_NODE_ID, selfId.toString());

            checkLifeCycle(LifeCycle.INIT, "Node has not been started yet.");
            checkLifeCycle(LifeCycle.SHUTDOWN, "Node has been shut down.");
            checkLifeCycle(LifeCycle.DESTROYED, "Node has been destroyed.");
            assert platform != null; // platform must be initialized if lifeCycle is STARTED

            platform.createTransaction(transaction);

        } finally {
            ThreadContext.remove(THREAD_CONTEXT_NODE_ID);
        }
    }

    /**
     * {@inheritDoc}
     */
    @Override
    @NonNull
    public NodeConfiguration getConfiguration() {
        return nodeConfiguration;
    }

    /**
     * {@inheritDoc}
     */
    @Override
    @NonNull
    public SingleNodeConsensusResult getConsensusResult() {
        return resultsCollector.getConsensusResult();
    }

    /**
     * {@inheritDoc}
     */
    @NonNull
    @Override
    public SingleNodeLogResult getLogResult() {
        final List<StructuredLog> logs = InMemoryAppender.getLogs(selfId.id());
        return new SingleNodeLogResultImpl(selfId, logs);
    }

    /**
     * {@inheritDoc}
     */
    @Override
    @NonNull
    public SingleNodeStatusProgression getStatusProgression() {
        return resultsCollector.getStatusProgression();
    }

    /**
     * {@inheritDoc}
     */
    @Override
    @NonNull
    public SingleNodePcesResult getPcesResult() {
        return new SingleNodePcesResultImpl(selfId, platformContext);
    }

    /**
     * {@inheritDoc}
     */
    @Override
    public void tick(@NonNull final Instant now) {
        if (lifeCycle == LifeCycle.STARTED) {
            assert model != null; // model must be initialized if lifeCycle is STARTED
            try {
                ThreadContext.put(THREAD_CONTEXT_NODE_ID, selfId.toString());
                model.tick();
            } finally {
                ThreadContext.remove(THREAD_CONTEXT_NODE_ID);
            }
        }
    }

    /**
     * Shuts down the node and cleans up resources. Once this method is called, the node cannot be started again. This
     * method is idempotent and can be called multiple times without any side effects.
     *
     * @throws InterruptedException if the thread is interrupted while the node is being destroyed
     */
    public void destroy() throws InterruptedException {
        try {
            ThreadContext.put(THREAD_CONTEXT_NODE_ID, selfId.toString());

            resultsCollector.destroy();
            doShutdownNode();
            lifeCycle = LifeCycle.DESTROYED;

            logging.removeNodeLogging(selfId);

        } finally {
            ThreadContext.remove(THREAD_CONTEXT_NODE_ID);
        }
    }

    private void checkLifeCycle(@NonNull final LifeCycle expected, @NonNull final String message) {
        if (lifeCycle == expected) {
            throw new IllegalStateException(message);
        }
    }

    private void doShutdownNode() throws InterruptedException {
        if (lifeCycle == LifeCycle.STARTED) {
            assert platform != null; // platform must be initialized if lifeCycle is STARTED
            assert platformWiring != null; // platformWiring must be initialized if lifeCycle is STARTED
            getMetricsProvider().removePlatformMetrics(platform.getSelfId());
            platformWiring.stop();
            platform.getNotificationEngine().unregisterAll();
            platformStatus = null;
            platform = null;
            platformWiring = null;
            model = null;
        }
        lifeCycle = LifeCycle.SHUTDOWN;
    }

    private void doStartNode() {

        final Configuration currentConfiguration = nodeConfiguration.createConfiguration();

        setupGlobalMetrics(currentConfiguration);

        final PlatformStateFacade platformStateFacade = new PlatformStateFacade();
        MerkleDb.resetDefaultInstancePath();
        final Metrics metrics = getMetricsProvider().createPlatformMetrics(selfId);
        final FileSystemManager fileSystemManager = FileSystemManager.create(currentConfiguration);
        final RecycleBin recycleBin = RecycleBin.create(
                metrics, currentConfiguration, getStaticThreadManager(), time, fileSystemManager, selfId);

        platformContext = TestPlatformContextBuilder.create()
                .withTime(time)
                .withConfiguration(currentConfiguration)
                .withFileSystemManager(fileSystemManager)
                .withMetrics(metrics)
                .withRecycleBin(recycleBin)
                .build();

        model = WiringModelBuilder.create(platformContext.getMetrics(), time)
                .withDeterministicModeEnabled(true)
                .withUncaughtExceptionHandler((t, e) -> fail("Unexpected exception in wiring framework", e))
                .build();

        final HashedReservedSignedState reservedState = loadInitialState(
                recycleBin,
                version,
                () -> TurtleAppState.createGenesisState(currentConfiguration, roster, version),
                APP_NAME,
                SWIRLD_NAME,
                selfId,
                platformStateFacade,
                platformContext);
        final ReservedSignedState initialState = reservedState.state();

        final State state = initialState.get().getState();
        final ReadableRosterStore rosterStore =
                new ReadableRosterStoreImpl(state.getReadableStates(RosterStateId.NAME));
        final RosterHistory rosterHistory = RosterUtils.createRosterHistory(rosterStore);
        final String eventStreamLoc = selfId.toString();

        final PlatformBuilder platformBuilder = PlatformBuilder.create(
                        APP_NAME,
                        SWIRLD_NAME,
                        version,
                        initialState,
                        TurtleApp.INSTANCE,
                        selfId,
                        eventStreamLoc,
                        rosterHistory,
                        platformStateFacade)
                .withPlatformContext(platformContext)
                .withConfiguration(currentConfiguration)
                .withKeysAndCerts(keysAndCerts)
                .withSystemTransactionEncoderCallback(txn -> Bytes.wrap(
                        TransactionFactory.createStateSignatureTransaction(txn).toByteArray()))
                .withModel(model)
                .withRandomBuilder(new RandomBuilder(randotron.nextLong()));

        final PlatformComponentBuilder platformComponentBuilder = platformBuilder.buildComponentBuilder();
        final PlatformBuildingBlocks platformBuildingBlocks = platformComponentBuilder.getBuildingBlocks();

        final SimulatedGossip gossip = network.getGossipInstance(selfId);
        gossip.provideIntakeEventCounter(platformBuildingBlocks.intakeEventCounter());

        platformComponentBuilder.withMetricsDocumentationEnabled(false).withGossip(network.getGossipInstance(selfId));

        platformWiring = platformBuildingBlocks.platformWiring();

        platformWiring
                .getConsensusEngineOutputWire()
                .solderTo("nodeResultCollector", "consensusRounds", resultsCollector::addConsensusRounds);

        platform = platformComponentBuilder.build();
        platformStatus = PlatformStatus.STARTING_UP;
        platform.getNotificationEngine().register(PlatformStatusChangeListener.class, platformStatusChangeListener);
        platform.start();

        lifeCycle = LifeCycle.STARTED;
    }

    /**
     * Turtle-specific implementation of {@link AsyncNodeActions}.
     */
    private class TurtleAcyncNodeActions implements AsyncNodeActions {

        /**
         * {@inheritDoc}
         */
        @Override
        public void killImmediately() throws InterruptedException {
            TurtleNode.this.killImmediately();
        }

        /**
         * {@inheritDoc}
         */
        @Override
        public void shutdownGracefully() throws InterruptedException {
            TurtleNode.this.shutdownGracefully();
        }

        /**
         * {@inheritDoc}
         */
        @Override
        public void start() {
            TurtleNode.this.start();
        }
    }
}<|MERGE_RESOLUTION|>--- conflicted
+++ resolved
@@ -178,7 +178,6 @@
      * {@inheritDoc}
      */
     @Override
-<<<<<<< HEAD
     @NonNull
     public SemanticVersion getVersion() {
         return version;
@@ -210,10 +209,7 @@
      * {@inheritDoc}
      */
     @Override
-    public void killImmediately(@NonNull final Duration timeout) throws InterruptedException {
-=======
     public void killImmediately() throws InterruptedException {
->>>>>>> 3fe63a33
         try {
             ThreadContext.put(THREAD_CONTEXT_NODE_ID, selfId.toString());
 
