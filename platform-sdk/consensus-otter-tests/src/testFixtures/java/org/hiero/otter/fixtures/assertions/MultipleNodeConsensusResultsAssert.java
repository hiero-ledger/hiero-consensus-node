// SPDX-License-Identifier: Apache-2.0
package org.hiero.otter.fixtures.assertions;

import static java.util.Comparator.comparingInt;

import com.hedera.hapi.platform.state.NodeId;
import com.swirlds.platform.test.fixtures.consensus.framework.validation.ConsensusRoundValidator;
import edu.umd.cs.findbugs.annotations.NonNull;
import edu.umd.cs.findbugs.annotations.Nullable;
import java.time.Instant;
import java.util.List;
import java.util.Optional;
import org.assertj.core.api.AbstractAssert;
import org.assertj.core.data.Percentage;
import org.hiero.consensus.model.hashgraph.ConsensusRound;
import org.hiero.otter.fixtures.OtterAssertions;
import org.hiero.otter.fixtures.result.MultipleNodeConsensusResults;
import org.hiero.otter.fixtures.result.SingleNodeConsensusResult;

/**
 * Assertions for {@link MultipleNodeConsensusResults}.
 */
@SuppressWarnings({"UnusedReturnValue", "unused"})
public class MultipleNodeConsensusResultsAssert
        extends AbstractAssert<MultipleNodeConsensusResultsAssert, MultipleNodeConsensusResults> {

    /**
     * Creates a new instance of {@link MultipleNodeConsensusResultsAssert}
     *
     * @param actual the actual {@link MultipleNodeConsensusResults} to assert
     */
    public MultipleNodeConsensusResultsAssert(@Nullable final MultipleNodeConsensusResults actual) {
        super(actual, MultipleNodeConsensusResultsAssert.class);
    }

    /**
     * Creates an assertion for the given {@link MultipleNodeConsensusResults}.
     *
     * @param actual the {@link MultipleNodeConsensusResults} to assert
     * @return an assertion for the given {@link MultipleNodeConsensusResults}
     */
    @NonNull
    public static MultipleNodeConsensusResultsAssert assertThat(@Nullable final MultipleNodeConsensusResults actual) {
        return new MultipleNodeConsensusResultsAssert(actual);
    }

    /**
     * Verifies that all nodes reached consensus on the same, provided round. Naturally, this check only makes sense
     * while the nodes are halted.
     *
     * @param expected the expected last round
     * @return this assertion object for method chaining
     */
    @NonNull
    public MultipleNodeConsensusResultsAssert haveLastRoundNum(final long expected) {
        isNotNull();

        for (final SingleNodeConsensusResult result : actual.results()) {
            OtterAssertions.assertThat(result).hasLastRoundNum(expected);
        }

        return this;
    }

    /**
     * Verifies that all nodes have advanced by at least one round since the provided round.
     *
     * @param expected the round number to compare with
     * @return this assertion object for method chaining
     */
    @NonNull
    public MultipleNodeConsensusResultsAssert haveAdvancedSinceRound(final long expected) {
        isNotNull();

        for (final SingleNodeConsensusResult result : actual.results()) {
            OtterAssertions.assertThat(result).hasAdvancedSinceRound(expected);
        }

        return this;
    }

    /**
     * Identifies the rounds which have reached consensus on all nodes and verifies that they are equal. If a node has
     * not produced any rounds, this assertion will always pass.
     *
     * @return this assertion object for method chaining
     */
    @NonNull
    public MultipleNodeConsensusResultsAssert haveEqualCommonRounds() {
        isNotNull();

        // create list of actual rounds
        final List<NodeRoundsResult> actualNodeRoundsResult = actual.results().stream()
                .map(nodeResult -> new NodeRoundsResult(nodeResult.nodeId(), nodeResult.consensusRounds()))
                .toList();

        // find list
        final Optional<NodeRoundsResult> optionalLongestNodeRoundsResult =
                actualNodeRoundsResult.stream().max(comparingInt(NodeRoundsResult::size));
        if (optionalLongestNodeRoundsResult.isEmpty()) {
            // no consensus rounds collected
            return this;
        }
        final NodeRoundsResult longestNodeRoundsResult = optionalLongestNodeRoundsResult.get();

        for (final NodeRoundsResult roundsFromNodeToAssert : actualNodeRoundsResult) {
            if (roundsFromNodeToAssert.nodeId().equals(longestNodeRoundsResult.nodeId())) {
                continue;
            }

            // Get the same rounds from this node as create by the node with the most rounds and compare them
            final List<ConsensusRound> roundsToAssert = roundsFromNodeToAssert.rounds();
            final List<ConsensusRound> expectedRounds =
                    longestNodeRoundsResult.rounds().subList(0, roundsToAssert.size());
            ConsensusRoundValidator.validate(roundsToAssert, expectedRounds);
        }

        return this;
    }

    /**
     * Verifies that the difference in the number of rounds produced by the fastest and the slowest node is less than or
     * equal to the given percentage.
     *
     * @param expectedDifference the percentage of difference in number of consensus rounds that is allowed between the
     *                           fastest and the slowest node
     * @return this assertion object for method chaining
     */
    @NonNull
    public MultipleNodeConsensusResultsAssert haveMaxDifferenceInLastRoundNum(
            @NonNull final Percentage expectedDifference) {
        isNotNull();

        // create list of current rounds
        final List<NodeRoundsResult> currentRoundResults = actual.results().stream()
                .map(nodeResult -> new NodeRoundsResult(nodeResult.nodeId(), nodeResult.consensusRounds()))
                .toList();

        // find longest and shortest list
        final Optional<NodeRoundsResult> optionalLongestResult =
                currentRoundResults.stream().max(comparingInt(NodeRoundsResult::size));
        if (optionalLongestResult.isEmpty()) {
            // no consensus rounds collected
            return this;
        }
        final NodeRoundsResult longestResult = optionalLongestResult.get();
        final int longestSize = longestResult.size();
        final int shortestSize = currentRoundResults.stream()
                .min(comparingInt(NodeRoundsResult::size))
                .orElseThrow()
                .size();

        // Check if difference is within bounds
        final double actualDifference = 100.0 * (longestSize - shortestSize) / longestSize;
        if (actualDifference > expectedDifference.value) {
            failWithMessage(
<<<<<<< HEAD
                    "Expected the difference between the fastest and the slowest node not to be greater than %s, but was %.2f%%",
=======
                    "Expected the difference between the fastest and the slowest node not to be greater than %s, but was %.2f %%",
>>>>>>> abdc83da
                    expectedDifference, actualDifference);
        }

        return this;
    }

    /**
     * Verifies that events with a creation time prior to and including the given {@code splitTime} have a birth round
     * equal to or less than the {@code splitRound}, and all events with a creation time after the {@code splitTime}
     * have a birth ground greater than {@code splitRound}.
     *
     * @param splitTime  all events with a creation time before and including this time should have a birth round equal
     *                   to or less that the {@code splitRound}
     * @param splitRound the maximum birth round for events created before and up to the {@code splitTime}
     * @return this assertion object for method chaining
     */
    @NonNull
    public MultipleNodeConsensusResultsAssert haveBirthRoundSplit(
            @NonNull final Instant splitTime, final long splitRound) {
        isNotNull();
        for (final SingleNodeConsensusResult result : actual.results()) {
            OtterAssertions.assertThat(result).hasBirthRoundSplit(splitTime, splitRound);
        }
        return this;
    }

    /**
     * Verifies that the created consensus rounds are consistent.
     *
     * <p>This includes checking if the ancient thresholds are increasing and the timestamps of
     * events are strictly increasing.
     *
     * @return this assertion object for method chaining
     */
    public MultipleNodeConsensusResultsAssert haveConsistentRounds() {
        isNotNull();
        for (final SingleNodeConsensusResult result : actual.results()) {
            OtterAssertions.assertThat(result).hasConsistentRounds();
        }
        return this;
    }

    private record NodeRoundsResult(@NonNull NodeId nodeId, @NonNull List<ConsensusRound> rounds) {
        private int size() {
            return rounds.size();
        }
    }
}<|MERGE_RESOLUTION|>--- conflicted
+++ resolved
@@ -154,11 +154,7 @@
         final double actualDifference = 100.0 * (longestSize - shortestSize) / longestSize;
         if (actualDifference > expectedDifference.value) {
             failWithMessage(
-<<<<<<< HEAD
-                    "Expected the difference between the fastest and the slowest node not to be greater than %s, but was %.2f%%",
-=======
                     "Expected the difference between the fastest and the slowest node not to be greater than %s, but was %.2f %%",
->>>>>>> abdc83da
                     expectedDifference, actualDifference);
         }
 
