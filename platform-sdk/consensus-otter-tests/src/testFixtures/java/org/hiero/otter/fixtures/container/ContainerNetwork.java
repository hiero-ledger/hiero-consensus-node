// SPDX-License-Identifier: Apache-2.0
package org.hiero.otter.fixtures.container;

import static java.util.Objects.requireNonNull;

import com.hedera.hapi.node.base.ServiceEndpoint;
import com.hedera.hapi.node.state.roster.Roster;
import com.hedera.hapi.node.state.roster.RosterEntry;
import com.hedera.hapi.platform.state.NodeId;
import com.hedera.pbj.runtime.io.buffer.Bytes;
import com.swirlds.platform.crypto.CryptoStatic;
import edu.umd.cs.findbugs.annotations.NonNull;
import java.nio.file.Path;
import java.security.KeyStoreException;
import java.security.cert.CertificateEncodingException;
import java.time.Duration;
import java.time.Instant;
import java.util.ArrayList;
import java.util.Comparator;
import java.util.Iterator;
import java.util.List;
import java.util.Map;
import java.util.concurrent.ExecutionException;
import java.util.stream.Collectors;
import java.util.stream.IntStream;
import org.apache.logging.log4j.LogManager;
import org.apache.logging.log4j.Logger;
import org.hiero.consensus.model.node.KeysAndCerts;
import org.hiero.otter.fixtures.TimeManager;
import org.hiero.otter.fixtures.TransactionFactory;
import org.hiero.otter.fixtures.TransactionGenerator;
import org.hiero.otter.fixtures.internal.AbstractNetwork;
import org.hiero.otter.fixtures.internal.RegularTimeManager;
import org.hiero.otter.fixtures.internal.network.ConnectionKey;
import org.hiero.otter.fixtures.internal.network.MeshTopologyImpl;
import org.hiero.otter.fixtures.network.Topology;
import org.hiero.otter.fixtures.network.Topology.ConnectionData;
import org.testcontainers.containers.Network;
import org.testcontainers.images.builder.ImageFromDockerfile;

/**
 * An implementation of {@link org.hiero.otter.fixtures.Network} for the container environment. This class provides a
 * basic structure for a container network but does not implement all functionalities yet.
 */
public class ContainerNetwork extends AbstractNetwork {

    /** The format for node identifiers in the network. */
    public static final String NODE_IDENTIFIER_FORMAT = "node-%d";

    private static final int GOSSIP_PORT = 5777;
    private static final Logger log = LogManager.getLogger();

    private static final Duration DEFAULT_START_TIMEOUT = Duration.ofMinutes(2);
    private static final Duration DEFAULT_FREEZE_TIMEOUT = Duration.ofMinutes(1);
    private static final Duration DEFAULT_SHUTDOWN_TIMEOUT = Duration.ofMinutes(1);

    private final Network network = Network.newNetwork();
    private final RegularTimeManager timeManager;
    private final Path rootOutputDirectory;
    private final ContainerTransactionGenerator transactionGenerator;
    private final ImageFromDockerfile dockerImage;
    private final Topology topology = new MeshTopologyImpl(this::createContainerNodes);

    /**
     * Constructor for {@link ContainerNetwork}.
     *
     * @param timeManager the time manager to use
     * @param transactionGenerator the transaction generator to use
     * @param rootOutputDirectory the root output directory for the network
     */
    public ContainerNetwork(
            @NonNull final RegularTimeManager timeManager,
            @NonNull final ContainerTransactionGenerator transactionGenerator,
            @NonNull final Path rootOutputDirectory) {
        super(DEFAULT_START_TIMEOUT, DEFAULT_FREEZE_TIMEOUT, DEFAULT_SHUTDOWN_TIMEOUT);
        this.timeManager = requireNonNull(timeManager);
        this.transactionGenerator = requireNonNull(transactionGenerator);
        this.rootOutputDirectory = requireNonNull(rootOutputDirectory);
        this.dockerImage = new ImageFromDockerfile()
                .withDockerfile(Path.of("..", "consensus-otter-docker-app", "build", "data", "Dockerfile"));
        transactionGenerator.setNodesSupplier(topology::nodes);
    }

    /**
     * {@inheritDoc}
     */
    @Override
    @NonNull
    protected TimeManager timeManager() {
        return timeManager;
    }

    /**
     * {@inheritDoc}
     */
    @Override
    @NonNull
    protected byte[] createFreezeTransaction(@NonNull final Instant freezeTime) {
        return TransactionFactory.createFreezeTransaction(freezeTime).toByteArray();
    }

    /**
     * {@inheritDoc}
     */
    @Override
    @NonNull
    protected TransactionGenerator transactionGenerator() {
        return transactionGenerator;
    }

    /**
     * {@inheritDoc}
     */
    @Override
    protected void onConnectionsChanged(final Map<ConnectionKey, ConnectionData> connections) {
        // No-op for container network, it will be implemented next
        // https://github.com/hiero-ledger/hiero-consensus-node/issues/20258
    }

    @NonNull
    private List<ContainerNode> createContainerNodes(final int count) {
        throwIfInState(State.RUNNING, "Cannot add nodes while the network is running.");

        final List<RosterEntry> rosterEntries = new ArrayList<>();
        final Map<NodeId, KeysAndCerts> keysAndCerts = getKeysAndCerts(count);

        final Iterator<Long> weightIterator =
                weightGenerator.getWeights(0L, count).iterator();
        // Sort the node IDs to guarantee roster entry order
        final List<NodeId> sortedNodeIds = keysAndCerts.keySet().stream()
                .sorted(Comparator.comparingLong(NodeId::id))
                .toList();

        for (final NodeId selfId : sortedNodeIds) {
            final byte[] sigCertBytes = getSigCertBytes(selfId, keysAndCerts);

            rosterEntries.add(RosterEntry.newBuilder()
                    .nodeId(selfId.id())
                    .weight(weightIterator.next())
                    .gossipCaCertificate(Bytes.wrap(sigCertBytes))
                    .gossipEndpoint(ServiceEndpoint.newBuilder()
                            .domainName(String.format(NODE_IDENTIFIER_FORMAT, selfId.id()))
                            .port(GOSSIP_PORT)
                            .build())
                    .build());
        }

        final Roster roster = Roster.newBuilder().rosterEntries(rosterEntries).build();

        return sortedNodeIds.stream()
                .map(nodeId -> createContainerNode(nodeId, roster, keysAndCerts.get(nodeId)))
                .toList();
    }

    private ContainerNode createContainerNode(
            @NonNull final NodeId nodeId, @NonNull final Roster roster, @NonNull final KeysAndCerts keysAndCerts) {
        final Path outputDir = rootOutputDirectory.resolve("node-" + nodeId.id());
        final ContainerNode node = new ContainerNode(nodeId, roster, keysAndCerts, network, dockerImage, outputDir);
        timeManager.addTimeTickReceiver(node);
        return node;
    }

    /**
     * {@inheritDoc}
     */
    @Override
    @NonNull
    public Topology topology() {
        return topology;
    }

    @NonNull
    private static byte[] getSigCertBytes(final NodeId selfId, final Map<NodeId, KeysAndCerts> keysAndCerts) {
        try {
            return keysAndCerts.get(selfId).sigCert().getEncoded();
        } catch (final CertificateEncodingException e) {
            throw new RuntimeException(e);
        }
    }

    @NonNull
    private static Map<NodeId, KeysAndCerts> getKeysAndCerts(final int count) {
        try {
            final List<org.hiero.consensus.model.node.NodeId> nodeIds = IntStream.range(0, count)
                    .mapToObj(org.hiero.consensus.model.node.NodeId::of)
                    .toList();
            final Map<org.hiero.consensus.model.node.NodeId, KeysAndCerts> legacyNodeIdKeysAndCertsMap =
                    CryptoStatic.generateKeysAndCerts(nodeIds, null);
            return legacyNodeIdKeysAndCertsMap.entrySet().stream()
                    .collect(Collectors.toMap(
                            entry -> NodeId.newBuilder()
                                    .id(entry.getKey().id())
                                    .build(), // or use a factory method if needed
                            Map.Entry::getValue));
        } catch (final ExecutionException | InterruptedException | KeyStoreException e) {
            throw new RuntimeException(e);
        }
    }

    /**
<<<<<<< HEAD
=======
     * {@inheritDoc}
     */
    @Override
    @NonNull
    public InstrumentedNode addInstrumentedNode() {
        throw new UnsupportedOperationException("InstrumentedNode is not implemented yet!");
    }

    /**
     * {@inheritDoc}
     */
    @Override
    @NonNull
    public List<Node> nodes() {
        return publicNodes;
    }

    /**
>>>>>>> 7ffc021f
     * Shuts down the network and cleans up resources. Once this method is called, the network cannot be started again.
     * This method is idempotent and can be called multiple times without any side effects.
     */
    void destroy() {
        log.info("Destroying network...");
        transactionGenerator.stop();
        topology.nodes().forEach(node -> ((ContainerNode) node).destroy());
    }
}<|MERGE_RESOLUTION|>--- conflicted
+++ resolved
@@ -198,27 +198,6 @@
     }
 
     /**
-<<<<<<< HEAD
-=======
-     * {@inheritDoc}
-     */
-    @Override
-    @NonNull
-    public InstrumentedNode addInstrumentedNode() {
-        throw new UnsupportedOperationException("InstrumentedNode is not implemented yet!");
-    }
-
-    /**
-     * {@inheritDoc}
-     */
-    @Override
-    @NonNull
-    public List<Node> nodes() {
-        return publicNodes;
-    }
-
-    /**
->>>>>>> 7ffc021f
      * Shuts down the network and cleans up resources. Once this method is called, the network cannot be started again.
      * This method is idempotent and can be called multiple times without any side effects.
      */
