--- conflicted
+++ resolved
@@ -11,12 +11,6 @@
 import java.util.List;
 import java.util.Map;
 import java.util.Random;
-<<<<<<< HEAD
-import java.util.concurrent.ExecutionException;
-import java.util.stream.Collectors;
-import java.util.stream.IntStream;
-=======
->>>>>>> ac09c3b2
 import org.apache.logging.log4j.LogManager;
 import org.apache.logging.log4j.Logger;
 import org.hiero.consensus.model.node.KeysAndCerts;
@@ -29,11 +23,6 @@
 import org.hiero.otter.fixtures.internal.AbstractNetwork;
 import org.hiero.otter.fixtures.internal.RegularTimeManager;
 import org.hiero.otter.fixtures.internal.network.ConnectionKey;
-<<<<<<< HEAD
-import org.hiero.otter.fixtures.internal.network.GeoMeshTopologyImpl;
-import org.hiero.otter.fixtures.network.Topology;
-=======
->>>>>>> ac09c3b2
 import org.hiero.otter.fixtures.network.Topology.ConnectionData;
 import org.testcontainers.containers.Network;
 import org.testcontainers.images.builder.ImageFromDockerfile;
@@ -51,10 +40,6 @@
     private final Path rootOutputDirectory;
     private final ContainerTransactionGenerator transactionGenerator;
     private final ImageFromDockerfile dockerImage;
-<<<<<<< HEAD
-    private final Topology topology;
-=======
->>>>>>> ac09c3b2
 
     private ToxiproxyContainer toxiproxyContainer;
     private NetworkBehavior networkBehavior;
@@ -76,12 +61,7 @@
         this.rootOutputDirectory = requireNonNull(rootOutputDirectory);
         this.dockerImage = new ImageFromDockerfile()
                 .withDockerfile(Path.of("..", "consensus-otter-docker-app", "build", "data", "Dockerfile"));
-<<<<<<< HEAD
-        this.topology = new GeoMeshTopologyImpl(this::createContainerNodes, this::addInstrumentedNode, new Random());
-        transactionGenerator.setNodesSupplier(topology::nodes);
-=======
         transactionGenerator.setNodesSupplier(this::nodes);
->>>>>>> ac09c3b2
     }
 
     /**
