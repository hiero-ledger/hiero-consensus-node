--- conflicted
+++ resolved
@@ -95,67 +95,9 @@
      */
     @Override
     @NonNull
-<<<<<<< HEAD
-    private List<ContainerNode> createContainerNodes(final int count) {
-        throwIfInState(State.RUNNING, "Cannot add nodes while the network is running.");
-
-        final List<RosterEntry> rosterEntries = new ArrayList<>();
-        final Map<NodeId, KeysAndCerts> keysAndCerts = getKeysAndCerts(count);
-
-        final Iterator<Long> weightIterator =
-                weightGenerator.getWeights(0L, count).iterator();
-        // Sort the node IDs to guarantee roster entry order
-        final List<NodeId> sortedNodeIds = keysAndCerts.keySet().stream()
-                .sorted(Comparator.comparingLong(NodeId::id))
-                .toList();
-
-        for (final NodeId selfId : sortedNodeIds) {
-            final byte[] sigCertBytes = getSigCertBytes(selfId, keysAndCerts);
-
-            rosterEntries.add(RosterEntry.newBuilder()
-                    .nodeId(selfId.id())
-                    .weight(weightIterator.next())
-                    .gossipCaCertificate(Bytes.wrap(sigCertBytes))
-                    .gossipEndpoint(ServiceEndpoint.newBuilder()
-                            .domainName(String.format(NODE_IDENTIFIER_FORMAT, selfId.id()))
-                            .port(GOSSIP_PORT)
-                            .build())
-                    .build());
-        }
-
-        final Roster roster = Roster.newBuilder().rosterEntries(rosterEntries).build();
-
-        final List<ContainerNode> newNodes = sortedNodeIds.stream()
-                .map(nodeId -> createContainerNode(nodeId, roster, keysAndCerts.get(nodeId)))
-                .toList();
-
-        // set up the toxiproxy container and network behavior
-        toxiproxyContainer = new ToxiproxyContainer(network);
-        toxiproxyContainer.start();
-        final String toxiproxyHost = toxiproxyContainer.getHost();
-        final int toxiproxyPort = toxiproxyContainer.getMappedPort(ToxiproxyContainer.CONTROL_PORT);
-        final String toxiproxyIpAddress = toxiproxyContainer.getNetworkIpAddress();
-        networkBehavior = new NetworkBehavior(toxiproxyHost, toxiproxyPort, roster, toxiproxyIpAddress);
-        for (final ContainerNode sender : newNodes) {
-            final List<NetworkEndpoint> endpointOverrides = newNodes.stream()
-                    .filter(receiver -> !receiver.equals(sender))
-                    .map(receiver -> networkBehavior.getProxyEndpoint(sender, receiver))
-                    .toList();
-            sender.configuration().setNetworkEndpoints(GossipConfig_.ENDPOINT_OVERRIDES, endpointOverrides);
-        }
-
-        return newNodes;
-    }
-
-    private ContainerNode createContainerNode(
-            @NonNull final NodeId nodeId, @NonNull final Roster roster, @NonNull final KeysAndCerts keysAndCerts) {
-        final Path outputDir = rootOutputDirectory.resolve("node-" + nodeId.id());
-        final ContainerNode node = new ContainerNode(nodeId, roster, keysAndCerts, network, dockerImage, outputDir);
-=======
     protected ContainerNode doCreateNode(@NonNull final NodeId nodeId, @NonNull final KeysAndCerts keysAndCerts) {
         final Path outputDir = rootOutputDirectory.resolve(NODE_IDENTIFIER_FORMAT.formatted(nodeId.id()));
         final ContainerNode node = new ContainerNode(nodeId, keysAndCerts, network, dockerImage, outputDir);
->>>>>>> 51d20650
         timeManager.addTimeTickReceiver(node);
         return node;
     }
@@ -193,7 +135,7 @@
                     .filter(receiver -> !receiver.equals(sender))
                     .map(receiver -> networkBehavior.getProxyEndpoint(sender, receiver))
                     .toList();
-            sender.configuration().set(GossipConfig_.ENDPOINT_OVERRIDES, endpointOverrides);
+            sender.configuration().setNetworkEndpoints(GossipConfig_.ENDPOINT_OVERRIDES, endpointOverrides);
         }
     }
 
