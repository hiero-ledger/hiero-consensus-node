// SPDX-License-Identifier: Apache-2.0
package org.hiero.otter.fixtures.container;

import static java.util.Objects.requireNonNull;
import static org.hiero.otter.fixtures.container.ContainerNode.GOSSIP_PORT;

import com.hedera.hapi.node.base.ServiceEndpoint;
import com.hedera.hapi.node.state.roster.Roster;
import com.hedera.hapi.node.state.roster.RosterEntry;
import com.hedera.hapi.platform.state.NodeId;
import com.hedera.pbj.runtime.io.buffer.Bytes;
import com.swirlds.common.test.fixtures.WeightGenerator;
import com.swirlds.platform.crypto.CryptoStatic;
import edu.umd.cs.findbugs.annotations.NonNull;
import java.nio.file.Path;
import java.security.KeyStoreException;
import java.security.cert.CertificateEncodingException;
import java.time.Duration;
import java.time.Instant;
import java.util.ArrayList;
import java.util.Collections;
<<<<<<< HEAD
import java.util.Iterator;
=======
import java.util.Comparator;
>>>>>>> 6d02f279
import java.util.List;
import java.util.Map;
import java.util.concurrent.ExecutionException;
import java.util.stream.Collectors;
import java.util.stream.IntStream;
import org.apache.logging.log4j.LogManager;
import org.apache.logging.log4j.Logger;
import org.hiero.consensus.model.node.KeysAndCerts;
import org.hiero.otter.fixtures.InstrumentedNode;
import org.hiero.otter.fixtures.Node;
import org.hiero.otter.fixtures.TimeManager;
import org.hiero.otter.fixtures.TransactionGenerator;
import org.hiero.otter.fixtures.internal.AbstractNetwork;
import org.hiero.otter.fixtures.internal.RegularTimeManager;
import org.hiero.otter.fixtures.turtle.TransactionFactory;
import org.testcontainers.containers.Network;
import org.testcontainers.images.builder.ImageFromDockerfile;

/**
 * An implementation of {@link org.hiero.otter.fixtures.Network} for the container environment. This class provides a
 * basic structure for a container network, but does not implement all functionalities yet.
 */
public class ContainerNetwork extends AbstractNetwork {

    public static final String NODE_IDENTIFIER_FORMAT = "node-%d";

    private static final Logger log = LogManager.getLogger();

    private static final Duration DEFAULT_START_TIMEOUT = Duration.ofMinutes(2);
    private static final Duration DEFAULT_FREEZE_TIMEOUT = Duration.ofMinutes(1);
    private static final Duration DEFAULT_SHUTDOWN_TIMEOUT = Duration.ofMinutes(1);

    private final Network network = Network.newNetwork();
    private final RegularTimeManager timeManager;
    private final ContainerTransactionGenerator transactionGenerator;
    private final List<ContainerNode> nodes = new ArrayList<>();
    private final List<Node> publicNodes = Collections.unmodifiableList(nodes);
    private final ImageFromDockerfile dockerImage;

    /**
     * Constructor for {@link ContainerNetwork}.
     *
     * @param timeManager          the time manager to use
     * @param transactionGenerator the transaction generator to use
     */
    public ContainerNetwork(
            @NonNull final RegularTimeManager timeManager,
            @NonNull final ContainerTransactionGenerator transactionGenerator) {
        super(DEFAULT_START_TIMEOUT, DEFAULT_FREEZE_TIMEOUT, DEFAULT_SHUTDOWN_TIMEOUT);
        this.timeManager = requireNonNull(timeManager);
        this.transactionGenerator = requireNonNull(transactionGenerator);
        this.dockerImage = new ImageFromDockerfile()
                .withDockerfile(Path.of("..", "consensus-otter-docker-app", "build", "data", "Dockerfile"));
    }

    /**
     * {@inheritDoc}
     */
    @Override
    @NonNull
    protected TimeManager timeManager() {
        return timeManager;
    }

    /**
     * {@inheritDoc}
     */
    @Override
    @NonNull
    protected byte[] createFreezeTransaction(@NonNull final Instant freezeTime) {
        return TransactionFactory.createFreezeTransaction(freezeTime).toByteArray();
    }

    /**
     * {@inheritDoc}
     */
    @Override
    @NonNull
    protected TransactionGenerator transactionGenerator() {
        return transactionGenerator;
    }

    /**
     * {@inheritDoc}
     */
    @Override
    @NonNull
    public List<Node> addNodes(final int count, @NonNull final WeightGenerator weightGenerator) {
        throwIfInState(State.RUNNING, "Cannot add nodes while the network is running.");

        final List<ContainerNode> newNodes = new ArrayList<>();
        final List<RosterEntry> rosterEntries = new ArrayList<>();
        final Map<NodeId, KeysAndCerts> keysAndCerts = getKeysAndCerts(count);

<<<<<<< HEAD
        final Iterator<Long> weightIterator =
                weightGenerator.getWeights(0L, count).iterator();
        for (final NodeId selfId : keysAndCerts.keySet()) {
=======
        // Sort the node IDs to guarantee roster entry order
        final List<NodeId> sortedNodeIds = keysAndCerts.keySet().stream()
                .sorted(Comparator.comparingLong(NodeId::id))
                .toList();

        for (final NodeId selfId : sortedNodeIds) {
>>>>>>> 6d02f279
            final byte[] sigCertBytes = getSigCertBytes(selfId, keysAndCerts);

            rosterEntries.add(RosterEntry.newBuilder()
                    .nodeId(selfId.id())
                    .weight(weightIterator.next())
                    .gossipCaCertificate(Bytes.wrap(sigCertBytes))
                    .gossipEndpoint(ServiceEndpoint.newBuilder()
                            .domainName(String.format(NODE_IDENTIFIER_FORMAT, selfId.id()))
                            .port(GOSSIP_PORT)
                            .build())
                    .build());
        }

        final Roster roster = Roster.newBuilder().rosterEntries(rosterEntries).build();

        for (final NodeId selfId : sortedNodeIds) {
            final ContainerNode node =
                    new ContainerNode(selfId, roster, keysAndCerts.get(selfId), network, dockerImage);
            newNodes.add(node);
        }
        nodes.addAll(newNodes);
        transactionGenerator.setNodesSupplier(() -> publicNodes);

        return Collections.unmodifiableList(newNodes);
    }

    @NonNull
    private static byte[] getSigCertBytes(final NodeId selfId, final Map<NodeId, KeysAndCerts> keysAndCerts) {
        try {
            return keysAndCerts.get(selfId).sigCert().getEncoded();
        } catch (final CertificateEncodingException e) {
            throw new RuntimeException(e);
        }
    }

    @NonNull
    private static Map<NodeId, KeysAndCerts> getKeysAndCerts(final int count) {
        try {
            final List<org.hiero.consensus.model.node.NodeId> nodeIds = IntStream.range(0, count)
                    .mapToObj(org.hiero.consensus.model.node.NodeId::of)
                    .toList();
            final Map<org.hiero.consensus.model.node.NodeId, KeysAndCerts> legacyNodeIdKeysAndCertsMap =
                    CryptoStatic.generateKeysAndCerts(nodeIds, null);
            return legacyNodeIdKeysAndCertsMap.entrySet().stream()
                    .collect(Collectors.toMap(
                            entry -> NodeId.newBuilder()
                                    .id(entry.getKey().id())
                                    .build(), // or use a factory method if needed
                            Map.Entry::getValue));
        } catch (final ExecutionException | InterruptedException | KeyStoreException e) {
            throw new RuntimeException(e);
        }
    }

    /**
     * {@inheritDoc}
     */
    @Override
    @NonNull
    public InstrumentedNode addInstrumentedNode() {
        throw new UnsupportedOperationException("InstrumentedNode is not implemented yet!");
    }

    /**
     * {@inheritDoc}
     */
    @Override
    @NonNull
    public List<Node> getNodes() {
        return publicNodes;
    }

    /**
     * Shuts down the network and cleans up resources. Once this method is called, the network cannot be started again.
     * This method is idempotent and can be called multiple times without any side effects.
     */
    void destroy() {
        log.info("Destroying network...");
        transactionGenerator.stop();
        for (final ContainerNode node : nodes) {
            node.destroy();
        }
    }
}<|MERGE_RESOLUTION|>--- conflicted
+++ resolved
@@ -19,11 +19,8 @@
 import java.time.Instant;
 import java.util.ArrayList;
 import java.util.Collections;
-<<<<<<< HEAD
+import java.util.Comparator;
 import java.util.Iterator;
-=======
-import java.util.Comparator;
->>>>>>> 6d02f279
 import java.util.List;
 import java.util.Map;
 import java.util.concurrent.ExecutionException;
@@ -118,18 +115,14 @@
         final List<RosterEntry> rosterEntries = new ArrayList<>();
         final Map<NodeId, KeysAndCerts> keysAndCerts = getKeysAndCerts(count);
 
-<<<<<<< HEAD
         final Iterator<Long> weightIterator =
                 weightGenerator.getWeights(0L, count).iterator();
-        for (final NodeId selfId : keysAndCerts.keySet()) {
-=======
         // Sort the node IDs to guarantee roster entry order
         final List<NodeId> sortedNodeIds = keysAndCerts.keySet().stream()
                 .sorted(Comparator.comparingLong(NodeId::id))
                 .toList();
 
         for (final NodeId selfId : sortedNodeIds) {
->>>>>>> 6d02f279
             final byte[] sigCertBytes = getSigCertBytes(selfId, keysAndCerts);
 
             rosterEntries.add(RosterEntry.newBuilder()
