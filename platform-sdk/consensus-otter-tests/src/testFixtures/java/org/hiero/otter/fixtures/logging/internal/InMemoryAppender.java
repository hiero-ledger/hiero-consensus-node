--- conflicted
+++ resolved
@@ -8,11 +8,7 @@
 import java.util.Collections;
 import java.util.List;
 import java.util.Objects;
-<<<<<<< HEAD
-import java.util.function.Consumer;
-=======
 import java.util.concurrent.CopyOnWriteArrayList;
->>>>>>> 594cdb6f
 import org.apache.logging.log4j.core.Appender;
 import org.apache.logging.log4j.core.Filter;
 import org.apache.logging.log4j.core.LogEvent;
@@ -22,7 +18,6 @@
 import org.apache.logging.log4j.core.config.plugins.PluginAttribute;
 import org.apache.logging.log4j.core.config.plugins.PluginFactory;
 import org.apache.logging.log4j.core.layout.PatternLayout;
-import org.hiero.consensus.model.node.NodeId;
 import org.hiero.otter.fixtures.logging.StructuredLog;
 import org.hiero.otter.fixtures.result.LogSubscriber;
 import org.hiero.otter.fixtures.result.SubscriberAction;
@@ -40,9 +35,6 @@
 
     private static final List<StructuredLog> logs = Collections.synchronizedList(new ArrayList<>());
     private static final List<LogSubscriber> subscribers = new CopyOnWriteArrayList<>();
-
-    /** Listeners interested in real-time log events */
-    private static final List<Consumer<StructuredLog>> listeners = Collections.synchronizedList(new ArrayList<>());
 
     /** No filtering is applied to the log events */
     private static final Filter NO_FILTER = null;
@@ -97,17 +89,7 @@
                 nodeId);
         logs.add(log);
 
-<<<<<<< HEAD
-        // notify listeners
-        for (final Consumer<StructuredLog> listener : listeners) {
-            try {
-                listener.accept(log);
-            } catch (Exception ignored) {
-            }
-        }
-=======
         subscribers.removeIf(subscriber -> subscriber.onLogEntry(log) == SubscriberAction.UNSUBSCRIBE);
->>>>>>> 594cdb6f
     }
 
     @Nullable
@@ -134,13 +116,12 @@
         synchronized (logs) {
             return logs.stream()
                     .filter(Objects::nonNull)
-                    .filter(log -> log.nodeId() == nodeId.id())
+                    .filter(log -> log.nodeId() == nodeId)
                     .toList();
         }
     }
 
     /**
-<<<<<<< HEAD
      * Returns an unmodifiable list of all captured log statements for all nodes
      *
      * @return an unmodifiable list of all captured log statements
@@ -153,19 +134,11 @@
     }
 
     /**
-     * Clears all logs currently stored in the in-memory appender.
-=======
      * Resets the {@link InMemoryAppender} by clearing all logs and unregistering all subscribers.
->>>>>>> 594cdb6f
      */
     public static void reset() {
         subscribers.clear();
         logs.clear();
-    }
-
-    /** Register a listener for real-time log events */
-    public static void addListener(@NonNull final Consumer<StructuredLog> listener) {
-        listeners.add(listener);
     }
 
     /**
