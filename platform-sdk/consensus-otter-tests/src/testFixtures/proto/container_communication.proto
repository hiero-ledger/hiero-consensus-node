syntax = "proto3";

package org.hiero.otter.fixtures.container.proto;

// SPDX-License-Identifier: Apache-2.0
import "services/basic_types.proto";
import "services/state/roster/roster.proto";
import "platform/state/platform_state.proto";
import "platform/event/gossip_event.proto";
import "platform/event/event_consensus_data.proto";
import "platform/event/event_descriptor.proto";
import "google/protobuf/empty.proto";

option java_multiple_files = true;

// Represents a set of cryptographic keys and certificates used for signing and agreement.
message ProtoKeysAndCerts {
  // Type of the signature key (e.g., RSA, ECDSA).
  string sig_key_type = 1;
  // Private key for signing.
  bytes sig_private_key = 2;
  // Public key for signing.
  bytes sig_public_key = 3;

  // Type of the agreement key (e.g., Diffie-Hellman).
  string agr_key_type = 4;
  // Private key for agreement.
  bytes agr_private_key = 5;
  // Public key for agreement.
  bytes agr_public_key = 6;

  // Type of the signature certificate.
  string sig_cert_type = 7;
  // Certificate for signing.
  bytes sig_certificate = 8;

  // Type of the agreement certificate.
  string agr_cert_type = 9;
  // Certificate for agreement.
  bytes agr_certificate = 10;
}

// Represents a change in the platform's status.
message PlatformStatusChange {
  // The new status of the platform.
  string new_status = 1;
}

// Represents a log entry with metadata.
message LogEntry {
  // Timestamp of the log entry.
  uint64 timestamp = 1;
  // Log level (e.g., INFO, WARN, ERROR).
  string level = 2;
  // Name of the logger.
  string logger_name = 3;
  // Name of the thread that generated the log.
  string thread = 4;
  // Log message content.
  string message = 5;
  // Marker associated with the log entry.
  string marker = 6;
  // ID of the node that generated the log.
  uint64 nodeId = 7;
}

// Wrapper for event descriptor information.
message EventDescriptorWrapper {
  // Event descriptor containing metadata about the event.
  com.hedera.hapi.platform.event.EventDescriptor event_descriptor = 1;
  // Hash of the event.
  bytes hash = 2;
  // ID of the node that created the event.
  com.hedera.hapi.platform.state.NodeId creator = 3;
}

// Wrapper for transaction information.
message TransactionWrapper {
  // Consensus timestamp of the transaction.
  uint64 consensus_timestamp = 1;
  // Hash of the transaction.
  bytes hash = 2;
  // Serialized transaction data.
  bytes transaction = 3;
}

// Metadata associated with an event.
message EventMetadata {
  // ID of the node that created the event.
  com.hedera.hapi.platform.state.NodeId creator_id = 1;
  // Self-parent event descriptor.
  EventDescriptorWrapper self_parent = 2;
  // Other parent event descriptors.
  repeated EventDescriptorWrapper other_parents = 3;
  // All parent event descriptors.
  repeated EventDescriptorWrapper all_parents = 4;
  // Generation number of the event.
  int64 generation = 5;
  // Time the event was created.
  uint64 time_created = 6;
  // Transactions included in the event.
  repeated TransactionWrapper transactions = 7;
  // Event descriptor for the event.
  EventDescriptorWrapper event_descriptor = 8; // Renamed from 'descriptor' to 'event_descriptor'
  // Round in which the event was created.
  int64 birth_round = 9;
}

// Represents a consensus event.
message CesEvent {
  // Gossip event associated with the platform.
  com.hedera.hapi.platform.event.GossipEvent platform_event = 1;
  // Running hash of the event.
  bytes running_hash = 2;
  // Round in which the event was received.
  int64 round_received = 3;
  // Indicates if this is the last event in the round received.
  bool last_in_round_received = 4;
}

// Represents a window of events with thresholds.
message EventWindow {
  // Latest consensus round.
  int64 latest_consensus_round = 1;
  // Birth round for new events.
  int64 new_event_birth_round = 2;
  // Threshold for ancient events.
  int64 ancient_threshold = 3;
  // Threshold for expired events.
  int64 expired_threshold = 4;
}

// Represents a single consensus round.
message ProtoConsensusRound {
  // Events that reached consensus in this round.
  repeated com.hedera.hapi.platform.event.GossipEvent consensus_events = 1;
  // Streamed events in this round.
  repeated CesEvent streamed_events = 2;
  // Window of events for this round.
  EventWindow event_window = 3;
  // Number of application transactions in this round.
  int32 num_app_transactions = 4;
  // Snapshot of the consensus state.
  com.hedera.hapi.platform.state.ConsensusSnapshot snapshot = 5;
  // Roster of nodes participating in consensus.
  com.hedera.hapi.node.state.roster.Roster consensus_roster = 6;
  // Indicates if this is a PCES round.
  bool pces_round = 7;
  // Timestamp when consensus was reached.
  uint64 reached_cons_timestamp = 8;
}

// Represents multiple consensus rounds.
message ProtoConsensusRounds {
  // List of consensus rounds.
  repeated ProtoConsensusRound rounds = 1;
}

// Wrapper for different types of event messages.
message EventMessage {
  // Oneof field to represent different event types.
  oneof event {
    // Platform status change event.
    PlatformStatusChange platform_status_change = 1;
    // Log entry event.
    LogEntry log_entry = 2;
    // Consensus rounds event.
    ProtoConsensusRounds consensus_rounds = 3;
  }
}

// Request to start the remote platform.
message StartRequest {
  // ID of the node starting the platform.
  com.hedera.hapi.platform.state.NodeId self_id = 1;
  // Semantic version of the platform.
  .proto.SemanticVersion version = 2;
  // Roster of nodes participating in the platform.
  com.hedera.hapi.node.state.roster.Roster roster = 3;
  // Cryptographic keys and certificates for the platform.
  ProtoKeysAndCerts keys_and_certs = 4;
  // Properties overridden for the platform.
  map<string, string> overridden_properties = 5;
}

// Wrapper for a transaction submission request.
message TransactionRequest {
  // Serialized transaction data.
  bytes payload = 1;
}

message TransactionRequestAnswer {
  // indicator if the platform accepted the transaction
  bool result = 1;
}

message KillImmediatelyRequest {
  google.protobuf.Empty ignore = 1;
}

<<<<<<< HEAD
message PcesFilePaths {
  // List of file paths for PCES files.
  repeated string file_paths = 1;
=======
message SyntheticBottleneckRequest {
  // The number of milliseconds to sleep per round on the handle thread
  int64 sleep_millis_per_round = 1;
>>>>>>> ae072238
}

// Service definition for controlling tests.
service TestControl {
  // RPC to start the platform and stream event messages.
  rpc Start(StartRequest) returns (stream EventMessage);

  // RPC used by the test harness to submit a transaction to the running
  // platform. Returns an TransactionRequestAnswer weather the platform accepted the transaction or not.
  rpc SubmitTransaction(TransactionRequest) returns (TransactionRequestAnswer);

  // RCP to kill the consensus node app, but not shutdown the container. The dispatcher will still operate for remote calls
  rpc KillImmediately(KillImmediatelyRequest) returns (google.protobuf.Empty);

<<<<<<< HEAD
  // RPC to retrieve the file paths of all PCES files.
  rpc GetPcesFilePaths(google.protobuf.Empty) returns (PcesFilePaths);
=======
  // RPC to change the synthetic bottleneck of the handle thread.
  rpc SyntheticBottleneckUpdate(SyntheticBottleneckRequest) returns (google.protobuf.Empty);
>>>>>>> ae072238
}<|MERGE_RESOLUTION|>--- conflicted
+++ resolved
@@ -198,15 +198,14 @@
   google.protobuf.Empty ignore = 1;
 }
 
-<<<<<<< HEAD
 message PcesFilePaths {
   // List of file paths for PCES files.
   repeated string file_paths = 1;
-=======
+}
+
 message SyntheticBottleneckRequest {
   // The number of milliseconds to sleep per round on the handle thread
   int64 sleep_millis_per_round = 1;
->>>>>>> ae072238
 }
 
 // Service definition for controlling tests.
@@ -221,11 +220,9 @@
   // RCP to kill the consensus node app, but not shutdown the container. The dispatcher will still operate for remote calls
   rpc KillImmediately(KillImmediatelyRequest) returns (google.protobuf.Empty);
 
-<<<<<<< HEAD
   // RPC to retrieve the file paths of all PCES files.
   rpc GetPcesFilePaths(google.protobuf.Empty) returns (PcesFilePaths);
-=======
+
   // RPC to change the synthetic bottleneck of the handle thread.
   rpc SyntheticBottleneckUpdate(SyntheticBottleneckRequest) returns (google.protobuf.Empty);
->>>>>>> ae072238
 }