syntax = "proto3";

package org.hiero.otter.fixtures.container.proto;

// SPDX-License-Identifier: Apache-2.0
import "platform/state/platform_state.proto";

message Empty {}

option java_multiple_files = true;

// Request to initialize the container.
message InitRequest {
  // ID of the node.
  com.hedera.hapi.platform.state.NodeId self_id = 1;
}

// Request to kill the application immediately.
message KillImmediatelyRequest {
  Empty ignore = 1;
}

message PingResponse {
  bool alive = 1;
}

// Service definition for controlling the lifecycle of the consensus node.
service ContainerControlService {
  // RPC to initialize the container with the node ID.
  rpc Init(InitRequest) returns (Empty);

<<<<<<< HEAD
  // RCP to kill the consensus node app, but not shutdown the container. The dispatcher will still operate for remote calls
  rpc KillImmediately(KillImmediatelyRequest) returns (Empty);
=======
  // RPC to kill the consensus node app, but not shutdown the container. The dispatcher will still operate for remote calls
  rpc KillImmediately(KillImmediatelyRequest) returns (google.protobuf.Empty);

  // RPC to check if the consensus node process is alive
  rpc NodePing(google.protobuf.Empty) returns (PingResponse);
>>>>>>> e49d9429
}<|MERGE_RESOLUTION|>--- conflicted
+++ resolved
@@ -29,14 +29,9 @@
   // RPC to initialize the container with the node ID.
   rpc Init(InitRequest) returns (Empty);
 
-<<<<<<< HEAD
-  // RCP to kill the consensus node app, but not shutdown the container. The dispatcher will still operate for remote calls
+  // RPC to kill the consensus node app, but not shutdown the container. The dispatcher will still operate for remote calls
   rpc KillImmediately(KillImmediatelyRequest) returns (Empty);
-=======
-  // RPC to kill the consensus node app, but not shutdown the container. The dispatcher will still operate for remote calls
-  rpc KillImmediately(KillImmediatelyRequest) returns (google.protobuf.Empty);
 
   // RPC to check if the consensus node process is alive
-  rpc NodePing(google.protobuf.Empty) returns (PingResponse);
->>>>>>> e49d9429
+  rpc NodePing(Empty) returns (PingResponse);
 }