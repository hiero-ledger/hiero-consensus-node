syntax = "proto3";

package org.hiero.otter.fixtures.container.proto;

// SPDX-License-Identifier: Apache-2.0
import "services/basic_types.proto";
import "services/state/roster/roster.proto";
import "platform/state/platform_state.proto";
import "platform/event/gossip_event.proto";
import "platform/event/event_consensus_data.proto";
import "platform/event/event_descriptor.proto";
import "google/protobuf/empty.proto";

option java_multiple_files = true;

// Request to start the remote platform.
message StartRequest {
  // Semantic version of the platform.
  .proto.SemanticVersion version = 1;
  // Roster of nodes participating in the platform.
  com.hedera.hapi.node.state.roster.Roster roster = 2;
  // Cryptographic keys and certificates for the platform.
  ProtoKeysAndCerts keys_and_certs = 3;
  // Properties overridden for the platform.
  map<string, string> overridden_properties = 4;
}

// Represents a set of cryptographic keys and certificates used for signing and agreement.
message ProtoKeysAndCerts {
  // Type of the signature key (e.g., RSA, ECDSA).
  string sig_key_type = 1;
  // Private key for signing.
  bytes sig_private_key = 2;
  // Public key for signing.
  bytes sig_public_key = 3;

  // Type of the agreement key (e.g., Diffie-Hellman).
  string agr_key_type = 4;
  // Private key for agreement.
  bytes agr_private_key = 5;
  // Public key for agreement.
  bytes agr_public_key = 6;

  // Type of the signature certificate.
  string sig_cert_type = 7;
  // Certificate for signing.
  bytes sig_certificate = 8;

  // Type of the agreement certificate.
  string agr_cert_type = 9;
  // Certificate for agreement.
  bytes agr_certificate = 10;
}

// Represents a change in the platform's status.
message PlatformStatusChange {
  // The new status of the platform.
  string new_status = 1;
}

// Represents a log entry with metadata.
message LogEntry {
  // Timestamp of the log entry.
  uint64 timestamp = 1;
  // Log level (e.g., INFO, WARN, ERROR).
  string level = 2;
  // Name of the logger.
  string logger_name = 3;
  // Name of the thread that generated the log.
  string thread = 4;
  // Log message content.
  string message = 5;
  // Marker associated with the log entry.
  string marker = 6;
  // ID of the node that generated the log.
  uint64 nodeId = 7;
}

// Wrapper for event descriptor information.
message EventDescriptorWrapper {
  // Event descriptor containing metadata about the event.
  com.hedera.hapi.platform.event.EventDescriptor event_descriptor = 1;
  // Hash of the event.
  bytes hash = 2;
  // ID of the node that created the event.
  com.hedera.hapi.platform.state.NodeId creator = 3;
}

// Wrapper for transaction information.
message TransactionWrapper {
  // Consensus timestamp of the transaction.
  uint64 consensus_timestamp = 1;
  // Hash of the transaction.
  bytes hash = 2;
  // Serialized transaction data.
  bytes transaction = 3;
}

// Metadata associated with an event.
message EventMetadata {
  // ID of the node that created the event.
  com.hedera.hapi.platform.state.NodeId creator_id = 1;
  // Self-parent event descriptor.
  EventDescriptorWrapper self_parent = 2;
  // Other parent event descriptors.
  repeated EventDescriptorWrapper other_parents = 3;
  // All parent event descriptors.
  repeated EventDescriptorWrapper all_parents = 4;
  // Generation number of the event.
  int64 generation = 5;
  // Time the event was created.
  uint64 time_created = 6;
  // Transactions included in the event.
  repeated TransactionWrapper transactions = 7;
  // Event descriptor for the event.
  EventDescriptorWrapper event_descriptor = 8; // Renamed from 'descriptor' to 'event_descriptor'
  // Round in which the event was created.
  int64 birth_round = 9;
}

// Represents a window of events with thresholds.
message EventWindow {
  // Latest consensus round.
  int64 latest_consensus_round = 1;
  // Birth round for new events.
  int64 new_event_birth_round = 2;
  // Threshold for ancient events.
  int64 ancient_threshold = 3;
  // Threshold for expired events.
  int64 expired_threshold = 4;
}

message ProtoPlatformEvent {
  // The gossip event that this platform event wraps.
  com.hedera.hapi.platform.event.GossipEvent gossip_event = 1;
  // The consensus data of the event
  com.hedera.hapi.platform.event.EventConsensusData consensus_data = 2;
}

// Represents a single consensus round.
message ProtoConsensusRound {
  // Events that reached consensus in this round.
  repeated ProtoPlatformEvent consensus_events = 1;
  // Window of events for this round.
  EventWindow event_window = 2;
  // Number of application transactions in this round.
  int32 num_app_transactions = 3;
  // Snapshot of the consensus state.
  com.hedera.hapi.platform.state.ConsensusSnapshot snapshot = 4;
  // Roster of nodes participating in consensus.
  com.hedera.hapi.node.state.roster.Roster consensus_roster = 5;
  // Indicates if this is a PCES round.
  bool pces_round = 6;
  // Timestamp when consensus was reached.
  uint64 reached_cons_timestamp = 7;
}

// Represents multiple consensus rounds.
message ProtoConsensusRounds {
  // List of consensus rounds.
  repeated ProtoConsensusRound rounds = 1;
}

// Notification of a new marker file.
message MarkerFileAdded {
  // names of the marker files that were created.
  repeated string marker_file_name = 1;
}

// Wrapper for different types of event messages.
message EventMessage {
  // Oneof field to represent different event types.
  oneof event {
    // Platform status change event.
    PlatformStatusChange platform_status_change = 1;
    // Log entry event.
    LogEntry log_entry = 2;
    // Consensus rounds event.
    ProtoConsensusRounds consensus_rounds = 3;
    // Marker file event.
    MarkerFileAdded marker_file_added = 4;
  }
}

// Wrapper for a transaction submission request.
message TransactionRequest {
  // Serialized transaction data.
  bytes payload = 1;
}

// Response to a transaction submission request.
message TransactionRequestAnswer {
  // indicator if the platform accepted the transaction
  bool result = 1;
}

// Request to set the synthetic bottleneck.
message SyntheticBottleneckRequest {
  // The number of milliseconds to sleep per round on the handle thread
  uint64 sleep_millis_per_round = 1;
}

<<<<<<< HEAD
// Simple ping request message.
message PingRequest {
  // The ping message
  string message = 1;
}

=======
// Commands for controlling quiescence of the node.
enum QuiescenceCommand {
  QUIESCE = 0;
  BREAK_QUIESCENCE = 1;
  DONT_QUIESCE = 2;
}

// Request to control quiescence of the node.
message QuiescenceRequest {
  QuiescenceCommand command = 1;
}


>>>>>>> df0b4488
// Service definition for communicating with the consensus node.
service NodeCommunicationService {

  // RPC to start the platform and stream event messages.
  rpc Start(StartRequest) returns (stream EventMessage);

  // RPC used by the test harness to submit a transaction to the running
  // platform. Returns an TransactionRequestAnswer weather the platform accepted the transaction or not.
  rpc SubmitTransaction(TransactionRequest) returns (TransactionRequestAnswer);

  // RPC to change the synthetic bottleneck of the handle thread.
  rpc SyntheticBottleneckUpdate(SyntheticBottleneckRequest) returns (google.protobuf.Empty);

<<<<<<< HEAD
  // Simple ping method to check connectivity.
  rpc Ping(PingRequest) returns (google.protobuf.Empty);
=======
  // RPC to control quiescence of the node.
  rpc QuiescenceCommandUpdate(QuiescenceRequest) returns (google.protobuf.Empty);
>>>>>>> df0b4488
}<|MERGE_RESOLUTION|>--- conflicted
+++ resolved
@@ -200,14 +200,6 @@
   uint64 sleep_millis_per_round = 1;
 }
 
-<<<<<<< HEAD
-// Simple ping request message.
-message PingRequest {
-  // The ping message
-  string message = 1;
-}
-
-=======
 // Commands for controlling quiescence of the node.
 enum QuiescenceCommand {
   QUIESCE = 0;
@@ -220,8 +212,13 @@
   QuiescenceCommand command = 1;
 }
 
-
->>>>>>> df0b4488
+// Simple ping request message.
+message PingRequest {
+  // The ping message
+  string message = 1;
+}
+
+
 // Service definition for communicating with the consensus node.
 service NodeCommunicationService {
 
@@ -235,11 +232,9 @@
   // RPC to change the synthetic bottleneck of the handle thread.
   rpc SyntheticBottleneckUpdate(SyntheticBottleneckRequest) returns (google.protobuf.Empty);
 
-<<<<<<< HEAD
+  // RPC to control quiescence of the node.
+  rpc QuiescenceCommandUpdate(QuiescenceRequest) returns (google.protobuf.Empty);
+
   // Simple ping method to check connectivity.
   rpc Ping(PingRequest) returns (google.protobuf.Empty);
-=======
-  // RPC to control quiescence of the node.
-  rpc QuiescenceCommandUpdate(QuiescenceRequest) returns (google.protobuf.Empty);
->>>>>>> df0b4488
 }