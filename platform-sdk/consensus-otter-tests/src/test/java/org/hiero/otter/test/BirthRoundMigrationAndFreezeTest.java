// SPDX-License-Identifier: Apache-2.0
package org.hiero.otter.test;

import static org.apache.logging.log4j.Level.WARN;
import static org.assertj.core.data.Percentage.withPercentage;
import static org.hiero.otter.fixtures.OtterAssertions.assertThat;
import static org.hiero.otter.fixtures.turtle.TurtleNodeConfiguration.SOFTWARE_VERSION;
import static org.hiero.otter.test.BirthRoundFreezeTestUtils.assertBirthRoundsBeforeAndAfterFreeze;

import com.swirlds.platform.event.preconsensus.PcesConfig_;
import com.swirlds.platform.event.preconsensus.PcesFileWriterType;
import java.time.Duration;
import java.time.Instant;
import org.hiero.consensus.config.EventConfig_;
import org.hiero.otter.fixtures.Network;
import org.hiero.otter.fixtures.Node;
import org.hiero.otter.fixtures.OtterTest;
import org.hiero.otter.fixtures.TestEnvironment;
import org.hiero.otter.fixtures.TimeManager;

/**
 * Test class for verifying the behavior of birth round migration and a subsequent freeze and restart.
 */
public class BirthRoundMigrationAndFreezeTest {

    private static final Duration THIRTY_SECONDS = Duration.ofSeconds(30L);
    private static final Duration ONE_MINUTE = Duration.ofMinutes(1L);

    private static final String OLD_VERSION = "1.0.0";
    private static final String NEW_VERSION = "1.0.1";

    /**
     * Test steps:
     * <pre>
     * 1. Run a network with birth round mode disabled.
     * 2. Upgrade the network and enable birth round mode.
     * 3. Perform another upgrade.
     * </pre>
     *
     * @param env the test environment for this test
     * @throws InterruptedException if an operation times out
     */
    @OtterTest
    void testBirthRoundMigrationAndSubsequentFreeze(final TestEnvironment env) throws InterruptedException {

        final Network network = env.network();
        final TimeManager timeManager = env.timeManager();

        // Setup simulation
        network.addNodes(4);
        for (final Node node : network.getNodes()) {
            node.getConfiguration()
                    .set(EventConfig_.USE_BIRTH_ROUND_ANCIENT_THRESHOLD, false)
                    .set(SOFTWARE_VERSION, OLD_VERSION)
                    .set(PcesConfig_.PCES_FILE_WRITER_TYPE, PcesFileWriterType.OUTPUT_STREAM.toString());
        }
<<<<<<< HEAD
        network.start();
        env.transactionGenerator().start();
=======
        network.start(ONE_MINUTE);
>>>>>>> ef1f3abe

        // Wait for 30 seconds
        timeManager.waitFor(THIRTY_SECONDS);

        // Initiate the migration
<<<<<<< HEAD
        env.transactionGenerator().stop();
        network.freeze();
        network.shutdown();
=======
        network.freeze(ONE_MINUTE);
        network.shutdown(ONE_MINUTE);
>>>>>>> ef1f3abe

        for (final Node node : network.getNodes()) {
            node.getConfiguration()
                    .set(EventConfig_.USE_BIRTH_ROUND_ANCIENT_THRESHOLD, true)
                    .set(SOFTWARE_VERSION, NEW_VERSION);
        }

        // Restart the network and perform birth round migration
        network.resume(ONE_MINUTE);

        // Wait for 30 seconds
        timeManager.waitFor(THIRTY_SECONDS);

        // Initiate the migration
<<<<<<< HEAD
        env.transactionGenerator().stop();
        network.freeze();
        network.shutdown();
=======
        network.freeze(ONE_MINUTE);
        network.shutdown(ONE_MINUTE);
>>>>>>> ef1f3abe

        // Events with a created time before this time should have a maximum birth round of
        // the freeze round. Events created after this time should have a birth round greater
        // than the freeze round.
        final Instant postFreezeShutdownTime = timeManager.now();
        final long freezeRound =
                network.getNodes().getFirst().getConsensusResult().lastRoundNum();

        assertThat(network.getPcesResults()).hasMaxBirthRoundLessThanOrEqualTo(freezeRound);

        // Restart the network. The version before and after this freeze have birth rounds enabled.
        network.resume(ONE_MINUTE);

        // Wait for 30 seconds
        timeManager.waitFor(THIRTY_SECONDS);

        // Validations
        assertThat(network.getLogResults()).noMessageWithLevelHigherThan(WARN);

        assertThat(network.getConsensusResults())
                .haveAdvancedSinceRound(freezeRound)
                .haveEqualRoundsIgnoringLast(withPercentage(5));

        assertBirthRoundsBeforeAndAfterFreeze(
                network.getNodes().getFirst().getConsensusResult().consensusRounds(),
                postFreezeShutdownTime,
                freezeRound);
    }
}<|MERGE_RESOLUTION|>--- conflicted
+++ resolved
@@ -54,25 +54,14 @@
                     .set(SOFTWARE_VERSION, OLD_VERSION)
                     .set(PcesConfig_.PCES_FILE_WRITER_TYPE, PcesFileWriterType.OUTPUT_STREAM.toString());
         }
-<<<<<<< HEAD
         network.start();
-        env.transactionGenerator().start();
-=======
-        network.start(ONE_MINUTE);
->>>>>>> ef1f3abe
 
         // Wait for 30 seconds
         timeManager.waitFor(THIRTY_SECONDS);
 
         // Initiate the migration
-<<<<<<< HEAD
-        env.transactionGenerator().stop();
         network.freeze();
         network.shutdown();
-=======
-        network.freeze(ONE_MINUTE);
-        network.shutdown(ONE_MINUTE);
->>>>>>> ef1f3abe
 
         for (final Node node : network.getNodes()) {
             node.getConfiguration()
@@ -87,14 +76,8 @@
         timeManager.waitFor(THIRTY_SECONDS);
 
         // Initiate the migration
-<<<<<<< HEAD
-        env.transactionGenerator().stop();
         network.freeze();
         network.shutdown();
-=======
-        network.freeze(ONE_MINUTE);
-        network.shutdown(ONE_MINUTE);
->>>>>>> ef1f3abe
 
         // Events with a created time before this time should have a maximum birth round of
         // the freeze round. Events created after this time should have a birth round greater
