--- conflicted
+++ resolved
@@ -219,17 +219,9 @@
             assertThat(network.getPartitionContaining(node2)).isNull();
             assertThat(network.getPartitionContaining(node3)).isNull();
 
-<<<<<<< HEAD
+            // The node should be active again
             if (!timeManager.waitForCondition(() -> network.allNodesInStatus(ACTIVE), Duration.ofSeconds(15))) {
                 fail("Not all nodes entered ACTIVE status within the expected time after removing partition");
-=======
-            // Rejoining a network requires the RECONNECT capability.
-            if (env.capabilities().contains(Capability.RECONNECT)) {
-                // The node should be active again
-                if (!timeManager.waitForCondition(() -> network.allNodesInStatus(ACTIVE), Duration.ofSeconds(15))) {
-                    fail("Not all nodes entered ACTIVE status within the expected time after removing partition");
-                }
->>>>>>> 0de69246
             }
         } finally {
             env.destroy();
