--- conflicted
+++ resolved
@@ -63,14 +63,10 @@
         timeManager.waitFor(THIRTY_SECONDS);
 
         // Validations
-<<<<<<< HEAD
-        env.validator().assertPlatformStatus().assertLogErrors().assertMetrics();
+        env.validator().assertPlatformStatus().assertLogs().assertMetrics();
 
         assertThat(network.getConsensusResult())
                 .hasAdvancedSince(freezeRound)
                 .hasEqualRoundsIgnoringLast(withPercentage(5));
-=======
-        env.validator().assertPlatformStatus().assertLogs().assertMetrics();
->>>>>>> 95a08d52
     }
 }