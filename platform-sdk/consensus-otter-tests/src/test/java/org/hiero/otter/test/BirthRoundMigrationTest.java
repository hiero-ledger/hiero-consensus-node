// SPDX-License-Identifier: Apache-2.0
package org.hiero.otter.test;

import static org.apache.logging.log4j.Level.WARN;
import static org.assertj.core.data.Percentage.withPercentage;
import static org.hiero.consensus.model.status.PlatformStatus.ACTIVE;
import static org.hiero.consensus.model.status.PlatformStatus.CHECKING;
import static org.hiero.consensus.model.status.PlatformStatus.FREEZE_COMPLETE;
import static org.hiero.consensus.model.status.PlatformStatus.FREEZING;
import static org.hiero.consensus.model.status.PlatformStatus.OBSERVING;
import static org.hiero.consensus.model.status.PlatformStatus.REPLAYING_EVENTS;
import static org.hiero.otter.fixtures.OtterAssertions.assertThat;
import static org.hiero.otter.fixtures.assertions.StatusProgressionStep.target;
import static org.hiero.otter.fixtures.turtle.TurtleNodeConfiguration.SOFTWARE_VERSION;

import com.swirlds.platform.event.preconsensus.PcesConfig_;
import com.swirlds.platform.event.preconsensus.PcesFileWriterType;
import java.time.Duration;
import org.hiero.consensus.config.EventConfig_;
import org.hiero.otter.fixtures.Network;
import org.hiero.otter.fixtures.Node;
import org.hiero.otter.fixtures.OtterTest;
import org.hiero.otter.fixtures.TestEnvironment;
import org.hiero.otter.fixtures.TimeManager;

class BirthRoundMigrationTest {

    private static final Duration THIRTY_SECONDS = Duration.ofSeconds(30L);
    private static final Duration ONE_MINUTE = Duration.ofMinutes(1L);

    private static final String OLD_VERSION = "1.0.0";
    private static final String NEW_VERSION = "1.0.1";

    @OtterTest
    void testBirthRoundMigration(final TestEnvironment env) throws InterruptedException {
        final Network network = env.network();
        final TimeManager timeManager = env.timeManager();

        // Setup simulation
        network.addNodes(4);
        for (final Node node : network.getNodes()) {
            node.getConfiguration()
                    .set(EventConfig_.USE_BIRTH_ROUND_ANCIENT_THRESHOLD, false)
                    .set(SOFTWARE_VERSION, OLD_VERSION)
                    .set(PcesConfig_.PCES_FILE_WRITER_TYPE, PcesFileWriterType.OUTPUT_STREAM.toString());
        }
        network.start(ONE_MINUTE);

        // Wait for 30 seconds
        timeManager.waitFor(THIRTY_SECONDS);

        // Initiate the migration
        network.freeze(ONE_MINUTE);
        network.shutdown(ONE_MINUTE);

        // Before migrating to birth round, all events should have a birth round of 1L
        assertThat(network.getPcesResults()).hasAllBirthRoundsEqualTo(1L);

        // store the consensus round
        final long freezeRound =
                network.getNodes().getFirst().getConsensusResult().lastRoundNum();

        // check that all nodes froze at the same round
        assertThat(network.getConsensusResults()).haveLastRoundNum(freezeRound);

        // update the configuration
        for (final Node node : network.getNodes()) {
            node.getConfiguration()
                    .set(EventConfig_.USE_BIRTH_ROUND_ANCIENT_THRESHOLD, true)
                    .set(SOFTWARE_VERSION, NEW_VERSION);
        }

        // restart the network
<<<<<<< HEAD
        network.start(ONE_MINUTE);
        env.transactionGenerator().start();
=======
        network.resume(ONE_MINUTE);
>>>>>>> ef1f3abe

        // Wait for 30 seconds
        timeManager.waitFor(THIRTY_SECONDS);

        // Assert the results
        assertThat(network.getLogResults()).noMessageWithLevelHigherThan(WARN);
        assertThat(network.getConsensusResults())
                .haveAdvancedSinceRound(freezeRound)
                .haveEqualRoundsIgnoringLast(withPercentage(5));

        assertThat(network.getStatusProgression())
                .hasSteps(
                        target(ACTIVE).requiringInterim(REPLAYING_EVENTS, OBSERVING, CHECKING),
                        target(FREEZE_COMPLETE).requiringInterim(FREEZING),
                        target(ACTIVE).requiringInterim(REPLAYING_EVENTS, OBSERVING, CHECKING));

        assertThat(network.getPcesResults()).hasMaxBirthRoundGreaterThan(1L).hasMaxBirthRoundLessThan(100L);
    }
}<|MERGE_RESOLUTION|>--- conflicted
+++ resolved
@@ -71,12 +71,7 @@
         }
 
         // restart the network
-<<<<<<< HEAD
         network.start(ONE_MINUTE);
-        env.transactionGenerator().start();
-=======
-        network.resume(ONE_MINUTE);
->>>>>>> ef1f3abe
 
         // Wait for 30 seconds
         timeManager.waitFor(THIRTY_SECONDS);
