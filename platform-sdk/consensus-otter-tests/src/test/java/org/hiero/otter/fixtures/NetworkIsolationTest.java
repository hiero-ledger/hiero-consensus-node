// SPDX-License-Identifier: Apache-2.0
package org.hiero.otter.fixtures;

import static org.assertj.core.api.Assertions.assertThat;
import static org.assertj.core.api.Assertions.assertThatThrownBy;
import static org.assertj.core.api.Assertions.fail;
import static org.hiero.consensus.model.status.PlatformStatus.ACTIVE;
import static org.junit.jupiter.api.Assertions.fail;

import com.swirlds.common.test.fixtures.WeightGenerators;
import edu.umd.cs.findbugs.annotations.NonNull;
import java.time.Duration;
import java.util.List;
import java.util.stream.Stream;
import org.hiero.otter.fixtures.container.ContainerTestEnvironment;
import org.hiero.otter.fixtures.network.Partition;
import org.hiero.otter.fixtures.turtle.TurtleTestEnvironment;
import org.junit.jupiter.api.Test;
import org.junit.jupiter.params.ParameterizedTest;
import org.junit.jupiter.params.provider.MethodSource;

/**
 * Tests for the node isolation functionality in the Network interface.
 */
class NetworkIsolationTest {

    private static final long RANDOM_SEED = 0L;

    /**
     * Provides a stream of test environments for the parameterized tests.
     *
     * @return a stream of {@link TestEnvironment} instances
     */
    public static Stream<TestEnvironment> environments() {
        return Stream.of(new TurtleTestEnvironment(RANDOM_SEED), new ContainerTestEnvironment());
    }

    /**
     * Test isolating a single node from the network.
     *
     * @param env the test environment for this test
     */
    @ParameterizedTest
    @MethodSource("environments")
    void testIsolateSingleNode(@NonNull final TestEnvironment env) {
        try {
            final Network network = env.network();
            final TimeManager timeManager = env.timeManager();

            // Setup network with 4 nodes
            network.setWeightGenerator(WeightGenerators.BALANCED);
            final List<Node> nodes = network.addNodes(4);
            final Node node0 = nodes.get(0);
            final Node node1 = nodes.get(1);
            final Node node2 = nodes.get(2);
            final Node node3 = nodes.get(3);

            network.start();

            // Wait for nodes to stabilize
            timeManager.waitFor(Duration.ofSeconds(5));

            // Initially, no node should be isolated
            assertThat(network.isIsolated(node0)).isFalse();
            assertThat(network.isIsolated(node1)).isFalse();
            assertThat(network.isIsolated(node2)).isFalse();
            assertThat(network.isIsolated(node3)).isFalse();

            // Isolate node0
            final Partition isolationPartition = network.isolate(node0);

            // Verify the isolation was successful
            assertThat(isolationPartition).isNotNull();
            assertThat(isolationPartition.nodes()).containsExactly(node0);
            assertThat(isolationPartition.contains(node0)).isTrue();
            assertThat(isolationPartition.contains(node1)).isFalse();
            assertThat(isolationPartition.contains(node2)).isFalse();
            assertThat(isolationPartition.contains(node3)).isFalse();

            // Verify node0 is now isolated
            assertThat(network.isIsolated(node0)).isTrue();
            assertThat(network.isIsolated(node1)).isFalse();
            assertThat(network.isIsolated(node2)).isFalse();
            assertThat(network.isIsolated(node3)).isFalse();

            // Verify network knows about the isolation partition
            assertThat(network.getPartitionContaining(node0)).isEqualTo(isolationPartition);
            assertThat(network.partitions()).hasSize(2); // isolation + remaining nodes

            // Verify the remaining nodes are in a complementary partition
            final Partition remainingPartition = network.getPartitionContaining(node1);
            assertThat(remainingPartition).isNotNull().isNotEqualTo(isolationPartition);
            assertThat(remainingPartition.nodes()).containsExactlyInAnyOrder(node1, node2, node3);

            // Wait for nodes to become inactive due to network partition
            if (!timeManager.waitForCondition(node0::isChecking, Duration.ofSeconds(15))) {
                fail("Node did not enter CHECKING state after isolation");
            }
            timeManager.waitFor(Duration.ofSeconds(5)); // just to be sure
            assertThat(node1.platformStatus()).isEqualTo(ACTIVE);
            assertThat(node2.platformStatus()).isEqualTo(ACTIVE);
            assertThat(node3.platformStatus()).isEqualTo(ACTIVE);
        } finally {
            env.destroy();
        }
    }

    /**
     * Test rejoining an isolated node back to the network.
     *
     * @param env the test environment for this test
     */
    @ParameterizedTest
    @MethodSource("environments")
    void testRejoinIsolatedNode(@NonNull final TestEnvironment env) {
        try {
            final Network network = env.network();
            final TimeManager timeManager = env.timeManager();

            // Setup network with 4 nodes
            network.setWeightGenerator(WeightGenerators.BALANCED);
            final List<Node> nodes = network.addNodes(4);
            final Node node0 = nodes.get(0);
            final Node node1 = nodes.get(1);
            final Node node2 = nodes.get(2);
            final Node node3 = nodes.get(3);

            network.start();

            // Wait for nodes to stabilize
            timeManager.waitFor(Duration.ofSeconds(5));

            // Isolate node0
            network.isolate(node0);
            assertThat(network.isIsolated(node0)).isTrue();

            // Wait for nodes to become inactive due to isolation
            if (!timeManager.waitForCondition(node0::isChecking, Duration.ofSeconds(15))) {
                fail("Node did not enter CHECKING state after isolation");
            }

            // Rejoin the isolated node
            network.rejoin(node0);

            // Verify the node is no longer isolated
            assertThat(network.isIsolated(node0)).isFalse();
            assertThat(network.isIsolated(node1)).isFalse();
            assertThat(network.isIsolated(node2)).isFalse();
            assertThat(network.isIsolated(node3)).isFalse();

            // Verify all partitions are removed
            assertThat(network.partitions()).isEmpty();
            assertThat(network.getPartitionContaining(node0)).isNull();
            assertThat(network.getPartitionContaining(node1)).isNull();
            assertThat(network.getPartitionContaining(node2)).isNull();
            assertThat(network.getPartitionContaining(node3)).isNull();

<<<<<<< HEAD
            if (!timeManager.waitForCondition(() -> network.allNodesInStatus(ACTIVE), Duration.ofSeconds(150))) {
                fail("Not all nodes became ACTIVE after rejoining");
=======
            // Rejoining a network requires the RECONNECT capability.
            if (env.capabilities().contains(Capability.RECONNECT)) {
                // The nodes should be active again
                if (!timeManager.waitForCondition(() -> network.allNodesInStatus(ACTIVE), Duration.ofSeconds(15))) {
                    fail("Not all nodes became ACTIVE after rejoining");
                }
>>>>>>> 0de69246
            }
        } finally {
            env.destroy();
        }
    }

    /**
     * Test isolating multiple nodes sequentially.
     */
    @Test
    void testIsolateMultipleNodesSequentially() {
        final TestEnvironment env = new TurtleTestEnvironment(RANDOM_SEED);
        try {
            final Network network = env.network();
            final TimeManager timeManager = env.timeManager();

            // Setup network with 5 nodes
            network.setWeightGenerator(WeightGenerators.BALANCED);
            final List<Node> nodes = network.addNodes(4);
            final Node node0 = nodes.get(0);
            final Node node1 = nodes.get(1);
            final Node node2 = nodes.get(2);
            final Node node3 = nodes.get(3);

            network.start();

            // Wait for nodes to stabilize
            timeManager.waitFor(Duration.ofSeconds(5));

            // Isolate first node
            final Partition partition1 = network.isolate(node0);
            assertThat(network.isIsolated(node0)).isTrue();
            assertThat(partition1.nodes()).containsExactly(node0);
            assertThat(network.partitions()).hasSize(2); // isolated node + remaining nodes

            // Isolate second node from the remaining group
            final Partition partition2 = network.isolate(node1);
            assertThat(network.isIsolated(node0)).isTrue();
            assertThat(network.isIsolated(node1)).isTrue();
            assertThat(partition2.nodes()).containsExactly(node1);
            assertThat(network.partitions()).hasSize(3); // two isolated nodes + remaining group

            // Verify remaining nodes are still connected to each other
            final Partition remainingPartition = network.getPartitionContaining(node2);
            assertThat(remainingPartition).isNotNull();
            assertThat(remainingPartition.nodes()).containsExactlyInAnyOrder(node2, node3);
            assertThat(network.getPartitionContaining(node3)).isEqualTo(remainingPartition);

            // Verify isolation status of all nodes
            assertThat(network.isIsolated(node0)).isTrue();
            assertThat(network.isIsolated(node1)).isTrue();
            assertThat(network.isIsolated(node2)).isFalse();
            assertThat(network.isIsolated(node3)).isFalse();
        } finally {
            env.destroy();
        }
    }

    /**
     * Test isolating a node that is part of a partition.
     */
    @Test
    void testIsolateAlreadyPartitionedNode() {
        final TestEnvironment env = new TurtleTestEnvironment(RANDOM_SEED);
        try {
            final Network network = env.network();
            final TimeManager timeManager = env.timeManager();

            // Setup network with 5 nodes
            final List<Node> nodes = network.addNodes(4);
            final Node node0 = nodes.get(0);
            final Node node1 = nodes.get(1);
            final Node node2 = nodes.get(2);
            final Node node3 = nodes.get(3);

            network.start();

            // Wait for nodes to stabilize
            timeManager.waitFor(Duration.ofSeconds(5));

            // Create first partition
            final Partition partition1 = network.createPartition(node0, node1);
            assertThat(partition1.nodes()).containsExactlyInAnyOrder(node0, node1);
            assertThat(network.getPartitionContaining(node0)).isEqualTo(partition1);

            // Isolate node0 (should move it from partition)
            final Partition partition2 = network.isolate(node0);

            // Verify node0 moved to partition2
            assertThat(partition2.nodes()).containsExactlyInAnyOrder(node0);
            assertThat(network.getPartitionContaining(node0)).isEqualTo(partition2);

            // Verify partition1 no longer contains node0
            assertThat(partition1.nodes()).containsExactlyInAnyOrder(node1);
            assertThat(network.getPartitionContaining(node1)).isEqualTo(partition1);

            // Verify node2 and node3 are in the remaining partition
            final Partition remainingPartition = network.getPartitionContaining(node2);
            assertThat(remainingPartition).isNotNull();
            assertThat(remainingPartition).isNotEqualTo(partition1);
            assertThat(remainingPartition).isNotEqualTo(partition2);
            assertThat(remainingPartition.nodes()).containsExactlyInAnyOrder(node2, node3);
        } finally {
            env.destroy();
        }
    }

    /**
     * Test that attempting to rejoin a non-isolated node throws an exception.
     */
    @Test
    void testRejoinNonIsolatedNode() {
        final TestEnvironment env = new TurtleTestEnvironment(RANDOM_SEED);
        try {
            final Network network = env.network();
            final TimeManager timeManager = env.timeManager();

            // Setup network with 4 nodes
            final List<Node> nodes = network.addNodes(4);
            final Node node0 = nodes.getFirst();

            network.start();

            // Wait for nodes to stabilize
            timeManager.waitFor(Duration.ofSeconds(5));

            // Isolate and rejoin
            network.isolate(node0);
            network.rejoin(node0);

            // Attempt to rejoin a non-isolated node - should throw exception
            assertThatThrownBy(() -> network.rejoin(node0))
                    .isInstanceOf(IllegalArgumentException.class)
                    .hasMessageContaining("Node is not isolated");
        } finally {
            env.destroy();
        }
    }

    /**
     * Test isolating and rejoining multiple nodes in different orders.
     */
    @Test
    void testIsolateAndRejoinMultipleNodes() {
        final TestEnvironment env = new TurtleTestEnvironment(RANDOM_SEED);
        try {
            final Network network = env.network();
            final TimeManager timeManager = env.timeManager();

            // Setup network with 4 nodes
            network.setWeightGenerator(WeightGenerators.BALANCED);
            final List<Node> nodes = network.addNodes(4);
            final Node node0 = nodes.get(0);
            final Node node1 = nodes.get(1);
            final Node node2 = nodes.get(2);
            final Node node3 = nodes.get(3);

            network.start();

            // Wait for nodes to stabilize
            timeManager.waitFor(Duration.ofSeconds(5));

            // Isolate two nodes
            network.isolate(node0);
            network.isolate(node2);

            assertThat(network.isIsolated(node0)).isTrue();
            assertThat(network.isIsolated(node1)).isFalse();
            assertThat(network.isIsolated(node2)).isTrue();
            assertThat(network.isIsolated(node3)).isFalse();

            assertThat(network.partitions()).hasSize(3); // node0, node2, {node1,node3}

            // Rejoin the first isolated node
            network.rejoin(node0);

            assertThat(network.isIsolated(node0)).isFalse();
            assertThat(network.isIsolated(node2)).isTrue();
            assertThat(network.partitions()).hasSize(2); // node2, {node0,node1,node3}

            // Verify the remaining nodes are connected
            final Partition mainPartition = network.getPartitionContaining(node0);
            assertThat(mainPartition).isNotNull();
            assertThat(mainPartition.nodes()).containsExactlyInAnyOrder(node0, node1, node3);

            // Isolate another node from the main group
            network.isolate(node1);

            assertThat(network.isIsolated(node1)).isTrue();
            assertThat(network.isIsolated(node2)).isTrue();
            assertThat(network.partitions()).hasSize(3); // node1, node2, {node0,node3}
            assertThat(mainPartition.nodes()).containsExactlyInAnyOrder(node0, node3);

            // Rejoin both isolated nodes
            network.rejoin(node1);
            network.rejoin(node2);

            // Verify all nodes are reconnected
            assertThat(network.isIsolated(node0)).isFalse();
            assertThat(network.isIsolated(node1)).isFalse();
            assertThat(network.isIsolated(node2)).isFalse();
            assertThat(network.isIsolated(node3)).isFalse();

            assertThat(network.partitions()).isEmpty();
        } finally {
            env.destroy();
        }
    }

    /**
     * Test that restoreConnectivity works with isolated nodes.
     */
    @Test
    void testRestoreConnectivityWithIsolatedNodes() {
        final TestEnvironment env = new TurtleTestEnvironment(RANDOM_SEED);
        try {
            final Network network = env.network();
            final TimeManager timeManager = env.timeManager();

            // Setup network with 4 nodes
            final List<Node> nodes = network.addNodes(4);
            final Node node0 = nodes.get(0);
            final Node node1 = nodes.get(1);
            final Node node2 = nodes.get(2);
            final Node node3 = nodes.get(3);

            network.start();

            // Wait for nodes to stabilize
            timeManager.waitFor(Duration.ofSeconds(5));

            // Isolate two nodes
            network.isolate(node0);
            network.isolate(node2);

            // Verify isolation
            assertThat(network.isIsolated(node0)).isTrue();
            assertThat(network.isIsolated(node2)).isTrue();
            assertThat(network.partitions()).hasSize(3);

            // Restore connectivity
            network.restoreConnectivity();

            // Verify all nodes are no longer isolated
            assertThat(network.isIsolated(node0)).isFalse();
            assertThat(network.isIsolated(node1)).isFalse();
            assertThat(network.isIsolated(node2)).isFalse();
            assertThat(network.isIsolated(node3)).isFalse();

            // Verify all partitions are removed
            assertThat(network.partitions()).isEmpty();
            assertThat(network.getPartitionContaining(node0)).isNull();
            assertThat(network.getPartitionContaining(node1)).isNull();
            assertThat(network.getPartitionContaining(node2)).isNull();
            assertThat(network.getPartitionContaining(node3)).isNull();
        } finally {
            env.destroy();
        }
    }

    /**
     * Test the interaction between isolation and regular partitioning.
     */
    @Test
    void testIsolationAndPartitionInteraction() {
        final TestEnvironment env = new TurtleTestEnvironment(RANDOM_SEED);
        try {
            final Network network = env.network();
            final TimeManager timeManager = env.timeManager();

            // Setup network with 6 nodes
            final List<Node> nodes = network.addNodes(6);
            final Node node0 = nodes.get(0);
            final Node node1 = nodes.get(1);
            final Node node2 = nodes.get(2);
            final Node node3 = nodes.get(3);
            final Node node4 = nodes.get(4);
            final Node node5 = nodes.get(5);

            network.start();

            // Wait for nodes to stabilize
            timeManager.waitFor(Duration.ofSeconds(5));

            // Create a regular partition first
            final Partition regularPartition = network.createPartition(node0, node1, node2);
            assertThat(regularPartition.nodes()).containsExactlyInAnyOrder(node0, node1, node2);

            // Isolate a node from the remaining group
            final Partition isolationPartition = network.isolate(node3);

            // Verify the state
            assertThat(network.isIsolated(node0)).isFalse(); // not isolated, but in a partition
            assertThat(network.isIsolated(node1)).isFalse(); // not isolated, but in a partition
            assertThat(network.isIsolated(node2)).isFalse(); // not isolated, but in a partition
            assertThat(network.isIsolated(node3)).isTrue();
            assertThat(network.isIsolated(node4)).isFalse();
            assertThat(network.isIsolated(node5)).isFalse();
            assertThat(network.partitions()).hasSize(3);

            // Verify partition structure
            assertThat(network.getPartitionContaining(node0)).isEqualTo(regularPartition);
            assertThat(network.getPartitionContaining(node3)).isEqualTo(isolationPartition);

            final Partition remainingPartition = network.getPartitionContaining(node4);
            assertThat(remainingPartition).isNotNull();
            assertThat(remainingPartition.nodes()).containsExactlyInAnyOrder(node4, node5);

            // Remove the regular partition
            network.removePartition(regularPartition);

            // This should merge the remaining partitions, leaving only the isolated node
            assertThat(network.isIsolated(node3)).isTrue();
            assertThat(network.partitions()).hasSize(2); // isolated node + merged remaining nodes
        } finally {
            env.destroy();
        }
    }
}<|MERGE_RESOLUTION|>--- conflicted
+++ resolved
@@ -155,17 +155,9 @@
             assertThat(network.getPartitionContaining(node2)).isNull();
             assertThat(network.getPartitionContaining(node3)).isNull();
 
-<<<<<<< HEAD
-            if (!timeManager.waitForCondition(() -> network.allNodesInStatus(ACTIVE), Duration.ofSeconds(150))) {
+            // The nodes should be active again
+            if (!timeManager.waitForCondition(() -> network.allNodesInStatus(ACTIVE), Duration.ofSeconds(15))) {
                 fail("Not all nodes became ACTIVE after rejoining");
-=======
-            // Rejoining a network requires the RECONNECT capability.
-            if (env.capabilities().contains(Capability.RECONNECT)) {
-                // The nodes should be active again
-                if (!timeManager.waitForCondition(() -> network.allNodesInStatus(ACTIVE), Duration.ofSeconds(15))) {
-                    fail("Not all nodes became ACTIVE after rejoining");
-                }
->>>>>>> 0de69246
             }
         } finally {
             env.destroy();
