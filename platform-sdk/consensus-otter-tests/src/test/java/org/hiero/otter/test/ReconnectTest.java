--- conflicted
+++ resolved
@@ -22,7 +22,6 @@
 import org.hiero.otter.fixtures.TestEnvironment;
 import org.hiero.otter.fixtures.TimeManager;
 import org.hiero.otter.fixtures.result.SingleNodePlatformStatusResult;
-import org.junit.jupiter.api.Disabled;
 
 /**
  * Tests the reconnect functionality of a node that has fallen behind in the consensus rounds. The test ensures that the
@@ -33,10 +32,6 @@
     private static final long ROUNDS_NON_ANCIENT = 20L;
     private static final long ROUNDS_EXPIRED = 40L;
 
-<<<<<<< HEAD
-=======
-    @Disabled("Disabled until all failures are resolved.")
->>>>>>> 86ef41fb
     @OtterTest(requires = Capability.RECONNECT)
     void testSimpleNodeDeathReconnect(final TestEnvironment env) {
         final Network network = env.network();
@@ -102,7 +97,8 @@
 
         assertThat(nodeToReconnect.newReconnectResult()).hasNoFailedReconnects().hasExactSuccessfulReconnects(1);
 
-        assertThat(network.newConsensusResults().suppressingNode(nodeToReconnect)).haveEqualCommonRounds();
+        assertThat(network.newConsensusResults().suppressingNode(nodeToReconnect))
+                .haveEqualCommonRounds();
 
         // All non-reconnected nodes should go through the normal status progression
         assertThat(network.newPlatformStatusResults().suppressingNode(nodeToReconnect))
