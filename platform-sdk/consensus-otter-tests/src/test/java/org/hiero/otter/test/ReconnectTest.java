--- conflicted
+++ resolved
@@ -35,13 +35,8 @@
     private static final long ROUNDS_EXPIRED = 10L;
 
     @Disabled("Disabled until the container networks are fully supported")
-<<<<<<< HEAD
-    @OtterTest
-    void testSimpleNodeDeathReconnect(final TestEnvironment env) throws InterruptedException, IOException {
-=======
     @OtterTest(requires = Capability.RECONNECT)
     void testSimpleNodeDeathReconnect(final TestEnvironment env) throws InterruptedException {
->>>>>>> 65fd7ab3
         final Network network = env.network();
         final TimeManager timeManager = env.timeManager();
 
