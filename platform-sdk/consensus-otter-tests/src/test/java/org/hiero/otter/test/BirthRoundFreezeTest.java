// SPDX-License-Identifier: Apache-2.0
package org.hiero.otter.test;

import static org.apache.logging.log4j.Level.WARN;
import static org.assertj.core.data.Percentage.withPercentage;
import static org.hiero.otter.fixtures.OtterAssertions.assertThat;
import static org.hiero.otter.test.BirthRoundFreezeTestUtils.assertBirthRoundsBeforeAndAfterFreeze;

import java.time.Duration;
import java.time.Instant;
import org.hiero.otter.fixtures.Network;
import org.hiero.otter.fixtures.OtterTest;
import org.hiero.otter.fixtures.TestEnvironment;
import org.hiero.otter.fixtures.TimeManager;

/**
 * Test class for verifying the behavior of birth rounds before and after a freeze in a network that never used
 * generation ancient mode.
 */
public class BirthRoundFreezeTest {

    private static final Duration THIRTY_SECONDS = Duration.ofSeconds(30L);
    private static final Duration ONE_MINUTE = Duration.ofMinutes(1L);

    /**
     * Test steps:
     * <pre>
     * 1. Run a network with birth round mode enabled.
     * 2. Freeze and upgrade the network.
     * 3. Run the network with birth round mode enabled again.
     * 4. Verify proper birth rounds in events created before and after the upgrade.
     * </pre>
     *
     * @param env the test environment for this test
     * @throws InterruptedException if an operation times out
     */
    @OtterTest
    void testFreezeInBirthRoundMode(final TestEnvironment env) throws InterruptedException {

        final Network network = env.network();
        final TimeManager timeManager = env.timeManager();

        // Setup simulation
        network.addNodes(4);
        network.start();

        // Wait for 30 seconds
        timeManager.waitFor(THIRTY_SECONDS);

        // Initiate the migration
        network.freeze();
        network.shutdown();

        // Events with a created time before this time should have a maximum birth round of
        // the freeze round. Events created after this time should have a birth round greater
        // than the freeze round.
        final Instant postFreezeShutdownTime = timeManager.now();
        final long freezeRound =
                network.getNodes().getFirst().getConsensusResult().lastRoundNum();

        assertThat(network.getPcesResults()).hasMaxBirthRoundLessThanOrEqualTo(freezeRound);

        // Restart the network. The version before and after this freeze have birth rounds enabled.
<<<<<<< HEAD
        network.bumpConfigVersion();
        network.resume(ONE_MINUTE);
=======
        network.start();
>>>>>>> fe1094e8

        // Wait for 30 seconds
        timeManager.waitFor(THIRTY_SECONDS);

        // Validations
        assertThat(network.getLogResults()).noMessageWithLevelHigherThan(WARN);

        assertThat(network.getConsensusResults())
                .haveAdvancedSinceRound(freezeRound)
                .haveEqualRoundsIgnoringLast(withPercentage(5));

        assertBirthRoundsBeforeAndAfterFreeze(
                network.getNodes().getFirst().getConsensusResult().consensusRounds(),
                postFreezeShutdownTime,
                freezeRound);
    }
}<|MERGE_RESOLUTION|>--- conflicted
+++ resolved
@@ -61,12 +61,8 @@
         assertThat(network.getPcesResults()).hasMaxBirthRoundLessThanOrEqualTo(freezeRound);
 
         // Restart the network. The version before and after this freeze have birth rounds enabled.
-<<<<<<< HEAD
         network.bumpConfigVersion();
-        network.resume(ONE_MINUTE);
-=======
         network.start();
->>>>>>> fe1094e8
 
         // Wait for 30 seconds
         timeManager.waitFor(THIRTY_SECONDS);
