// SPDX-License-Identifier: Apache-2.0
package org.hiero.otter.test;

import static org.apache.logging.log4j.Level.WARN;
import static org.assertj.core.data.Percentage.withPercentage;
import static org.hiero.otter.fixtures.OtterAssertions.assertThat;
import static org.hiero.otter.fixtures.turtle.TurtleNodeConfiguration.SOFTWARE_VERSION;
import static org.hiero.otter.test.BirthRoundFreezeTestUtils.assertBirthRoundsBeforeAndAfterFreeze;

import java.time.Duration;
import java.time.Instant;
import org.hiero.consensus.config.EventConfig_;
import org.hiero.otter.fixtures.Network;
import org.hiero.otter.fixtures.Node;
import org.hiero.otter.fixtures.OtterTest;
import org.hiero.otter.fixtures.TestEnvironment;
import org.hiero.otter.fixtures.TimeManager;

/**
 * Test class for verifying the behavior of birth rounds before and after a freeze in a network
 * that never used generation ancient mode.
 */
public class BirthRoundFreezeTest {

    private static final Duration THIRTY_SECONDS = Duration.ofSeconds(30L);
    private static final Duration ONE_MINUTE = Duration.ofMinutes(1L);

    private static final String OLD_VERSION = "1.0.0";
    private static final String NEW_VERSION = "1.0.1";

    /**
     * Test steps:
     * <pre>
<<<<<<< HEAD
     * 1. Run a network with birth round mode disabled.
     * 2. Upgrade the network and enable birth round mode.
     * 3. Perform another upgrade.
     * </pre>
     *
     * @param env the test environment for this test
     * @throws InterruptedException if an operation times out
     */
    @Disabled("Not expected to pass yet. Should pass with ticket 10193")
    @OtterTest
    void testBirthRoundMigrationAndSubsequentFreeze(final TestEnvironment env) throws InterruptedException {

        final Network network = env.network();
        final TimeManager timeManager = env.timeManager();

        // Setup simulation
        network.addNodes(4);
        for (final Node node : network.getNodes()) {
            node.getConfiguration().set(EventConfig_.USE_BIRTH_ROUND_ANCIENT_THRESHOLD, false);
            node.getConfiguration().set(SOFTWARE_VERSION, OLD_VERSION);
        }
        network.start(ONE_MINUTE);
        env.generator().start();

        // Wait for 30 seconds
        timeManager.waitFor(THIRTY_SECONDS);

        // Initiate the migration
        env.generator().stop();
        network.prepareUpgrade(ONE_MINUTE);

        for (final Node node : network.getNodes()) {
            node.getConfiguration().set(EventConfig_.USE_BIRTH_ROUND_ANCIENT_THRESHOLD, true);
            node.getConfiguration().set(SOFTWARE_VERSION, NEW_VERSION);
        }

        // Restart the network and perform birth round migration
        network.resume(ONE_MINUTE);
        env.generator().start();

        // Wait for 30 seconds
        timeManager.waitFor(THIRTY_SECONDS);

        // Initiate the migration
        env.generator().stop();
        network.prepareUpgrade(ONE_MINUTE);

        // Events with a created time before this time should have a maximum birth round of
        // the freeze round. Events created after this time should have a birth round greater
        // than the freeze round.
        final Instant postFreezeShutdownTime = timeManager.now();
        final long freezeRound =
                network.getNodes().getFirst().getConsensusResult().lastRoundNum();

        // Restart the network. The version before and after this freeze have birth rounds enabled.
        network.resume(ONE_MINUTE);
        env.generator().start();

        // Wait for 30 seconds
        timeManager.waitFor(THIRTY_SECONDS);

        // Validations
        assertThat(network.getLogResults()).noMessageWithLevelHigherThan(WARN);

        assertThat(network.getConsensusResult())
                .hasAdvancedSince(freezeRound)
                .hasEqualRoundsIgnoringLast(withPercentage(5));

        assertBirthRounds(
                network.getNodes().getFirst().getConsensusResult().consensusRounds(),
                postFreezeShutdownTime,
                freezeRound);
    }

    /**
     * Test steps:
     * <pre>
=======
>>>>>>> 4612d45c
     * 1. Run a network with birth round mode enabled.
     * 2. Freeze and upgrade the network.
     * 3. Run the network with birth round mode enabled again.
     * 4. Verify proper birth rounds in events created before and after the upgrade.
     * </pre>
     *
     * @param env the test environment for this test
     * @throws InterruptedException if an operation times out
     */
    @OtterTest
    void testFreezeInBirthRoundMode(final TestEnvironment env) throws InterruptedException {

        final Network network = env.network();
        final TimeManager timeManager = env.timeManager();

        // Setup simulation
        network.addNodes(4);
        for (final Node node : network.getNodes()) {
            node.getConfiguration().set(EventConfig_.USE_BIRTH_ROUND_ANCIENT_THRESHOLD, true);
            node.getConfiguration().set(SOFTWARE_VERSION, OLD_VERSION);
        }
        network.start(ONE_MINUTE);
        env.generator().start();

        // Wait for 30 seconds
        timeManager.waitFor(THIRTY_SECONDS);

        // Initiate the migration
        env.generator().stop();
        network.prepareUpgrade(ONE_MINUTE);

        // Events with a created time before this time should have a maximum birth round of
        // the freeze round. Events created after this time should have a birth round greater
        // than the freeze round.
        final Instant postFreezeShutdownTime = timeManager.now();
        final long freezeRound =
                network.getNodes().getFirst().getConsensusResult().lastRoundNum();

        for (final Node node : network.getNodes()) {
            node.getConfiguration().set(SOFTWARE_VERSION, NEW_VERSION);
        }

        // Restart the network. The version before and after this freeze have birth rounds enabled.
        network.resume(ONE_MINUTE);
        env.generator().start();

        // Wait for 30 seconds
        timeManager.waitFor(THIRTY_SECONDS);

        // Validations
        assertThat(network.getLogResults()).noMessageWithLevelHigherThan(WARN);

        assertThat(network.getConsensusResult())
                .hasAdvancedSince(freezeRound)
                .hasEqualRoundsIgnoringLast(withPercentage(5));

        assertBirthRoundsBeforeAndAfterFreeze(
                network.getNodes().getFirst().getConsensusResult().consensusRounds(),
                postFreezeShutdownTime,
                freezeRound);
    }
}<|MERGE_RESOLUTION|>--- conflicted
+++ resolved
@@ -31,86 +31,6 @@
     /**
      * Test steps:
      * <pre>
-<<<<<<< HEAD
-     * 1. Run a network with birth round mode disabled.
-     * 2. Upgrade the network and enable birth round mode.
-     * 3. Perform another upgrade.
-     * </pre>
-     *
-     * @param env the test environment for this test
-     * @throws InterruptedException if an operation times out
-     */
-    @Disabled("Not expected to pass yet. Should pass with ticket 10193")
-    @OtterTest
-    void testBirthRoundMigrationAndSubsequentFreeze(final TestEnvironment env) throws InterruptedException {
-
-        final Network network = env.network();
-        final TimeManager timeManager = env.timeManager();
-
-        // Setup simulation
-        network.addNodes(4);
-        for (final Node node : network.getNodes()) {
-            node.getConfiguration().set(EventConfig_.USE_BIRTH_ROUND_ANCIENT_THRESHOLD, false);
-            node.getConfiguration().set(SOFTWARE_VERSION, OLD_VERSION);
-        }
-        network.start(ONE_MINUTE);
-        env.generator().start();
-
-        // Wait for 30 seconds
-        timeManager.waitFor(THIRTY_SECONDS);
-
-        // Initiate the migration
-        env.generator().stop();
-        network.prepareUpgrade(ONE_MINUTE);
-
-        for (final Node node : network.getNodes()) {
-            node.getConfiguration().set(EventConfig_.USE_BIRTH_ROUND_ANCIENT_THRESHOLD, true);
-            node.getConfiguration().set(SOFTWARE_VERSION, NEW_VERSION);
-        }
-
-        // Restart the network and perform birth round migration
-        network.resume(ONE_MINUTE);
-        env.generator().start();
-
-        // Wait for 30 seconds
-        timeManager.waitFor(THIRTY_SECONDS);
-
-        // Initiate the migration
-        env.generator().stop();
-        network.prepareUpgrade(ONE_MINUTE);
-
-        // Events with a created time before this time should have a maximum birth round of
-        // the freeze round. Events created after this time should have a birth round greater
-        // than the freeze round.
-        final Instant postFreezeShutdownTime = timeManager.now();
-        final long freezeRound =
-                network.getNodes().getFirst().getConsensusResult().lastRoundNum();
-
-        // Restart the network. The version before and after this freeze have birth rounds enabled.
-        network.resume(ONE_MINUTE);
-        env.generator().start();
-
-        // Wait for 30 seconds
-        timeManager.waitFor(THIRTY_SECONDS);
-
-        // Validations
-        assertThat(network.getLogResults()).noMessageWithLevelHigherThan(WARN);
-
-        assertThat(network.getConsensusResult())
-                .hasAdvancedSince(freezeRound)
-                .hasEqualRoundsIgnoringLast(withPercentage(5));
-
-        assertBirthRounds(
-                network.getNodes().getFirst().getConsensusResult().consensusRounds(),
-                postFreezeShutdownTime,
-                freezeRound);
-    }
-
-    /**
-     * Test steps:
-     * <pre>
-=======
->>>>>>> 4612d45c
      * 1. Run a network with birth round mode enabled.
      * 2. Freeze and upgrade the network.
      * 3. Run the network with birth round mode enabled again.
