// SPDX-License-Identifier: Apache-2.0
package org.hiero.otter.test;

import static org.apache.logging.log4j.Level.WARN;
import static org.assertj.core.data.Percentage.withPercentage;
import static org.hiero.otter.fixtures.OtterAssertions.assertThat;

import java.time.Duration;
import java.time.Instant;
import org.hiero.otter.fixtures.Network;
import org.hiero.otter.fixtures.OtterTest;
import org.hiero.otter.fixtures.TestEnvironment;
import org.hiero.otter.fixtures.TimeManager;

/**
 * Test class for verifying the behavior of birth rounds before and after a freeze in a network that never used
 * generation ancient mode.
 */
public class BirthRoundFreezeTest {

    private static final Duration THIRTY_SECONDS = Duration.ofSeconds(30L);

    /**
     * Test steps:
     * <pre>
     * 1. Run a network with birth round mode enabled.
     * 2. Freeze and upgrade the network.
     * 3. Run the network with birth round mode enabled again.
     * 4. Verify proper birth rounds in events created before and after the upgrade.
     * </pre>
     *
     * @param env the test environment for this test
     * @throws InterruptedException if an operation times out
     */
    @OtterTest
    void testFreezeInBirthRoundMode(final TestEnvironment env) throws InterruptedException {

        final Network network = env.network();
        final TimeManager timeManager = env.timeManager();

        // Setup simulation
        network.addNodes(4);
        network.start();

        // Wait for 30 seconds
        timeManager.waitFor(THIRTY_SECONDS);

        // Initiate the migration
        network.freeze();
        network.shutdown();

        // Events with a created time before this time should have a maximum birth round of
        // the freeze round. Events created after this time should have a birth round greater
        // than the freeze round.
        final Instant postFreezeShutdownTime = timeManager.now();
        final long freezeRound =
                network.getNodes().getFirst().getConsensusResult().lastRoundNum();

        assertThat(network.getPcesResults()).haveMaxBirthRoundLessThanOrEqualTo(freezeRound);

        // Restart the network. The version before and after this freeze have birth rounds enabled.
        network.bumpConfigVersion();
        network.start();

        // Wait for 30 seconds
        timeManager.waitFor(THIRTY_SECONDS);

        // Validations
        assertThat(network.getLogResults()).haveNoMessagesWithLevelHigherThan(WARN);

        assertThat(network.getConsensusResults())
                .haveAdvancedSinceRound(freezeRound)
                .roundsInCommonAreEqual()
<<<<<<< HEAD
                .hasMaxDifferenceInLastRoundNum(withPercentage(5))
                .haveBirthRoundSplit(postFreezeShutdownTime, freezeRound);
=======
                .haveMaxDifferenceInLastRoundNum(withPercentage(5));
>>>>>>> 03194540

        assertThat(network.getPcesResults()).haveBirthRoundSplit(postFreezeShutdownTime, freezeRound);
    }
}<|MERGE_RESOLUTION|>--- conflicted
+++ resolved
@@ -71,12 +71,8 @@
         assertThat(network.getConsensusResults())
                 .haveAdvancedSinceRound(freezeRound)
                 .roundsInCommonAreEqual()
-<<<<<<< HEAD
-                .hasMaxDifferenceInLastRoundNum(withPercentage(5))
+                .haveMaxDifferenceInLastRoundNum(withPercentage(5))
                 .haveBirthRoundSplit(postFreezeShutdownTime, freezeRound);
-=======
-                .haveMaxDifferenceInLastRoundNum(withPercentage(5));
->>>>>>> 03194540
 
         assertThat(network.getPcesResults()).haveBirthRoundSplit(postFreezeShutdownTime, freezeRound);
     }
