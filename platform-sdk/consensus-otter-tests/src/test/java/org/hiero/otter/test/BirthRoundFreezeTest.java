// SPDX-License-Identifier: Apache-2.0
package org.hiero.otter.test;

import static org.apache.logging.log4j.Level.WARN;
import static org.assertj.core.data.Percentage.withPercentage;
import static org.hiero.otter.fixtures.OtterAssertions.assertThat;
import static org.hiero.otter.fixtures.turtle.TurtleNodeConfiguration.SOFTWARE_VERSION;
import static org.hiero.otter.test.BirthRoundFreezeTestUtils.assertBirthRoundsBeforeAndAfterFreeze;

import com.swirlds.platform.event.preconsensus.PcesConfig_;
import com.swirlds.platform.event.preconsensus.PcesFileWriterType;
import java.time.Duration;
import java.time.Instant;
import org.hiero.consensus.config.EventConfig_;
import org.hiero.otter.fixtures.Network;
import org.hiero.otter.fixtures.Node;
import org.hiero.otter.fixtures.OtterTest;
import org.hiero.otter.fixtures.TestEnvironment;
import org.hiero.otter.fixtures.TimeManager;

/**
 * Test class for verifying the behavior of birth rounds before and after a freeze in a network that never used
 * generation ancient mode.
 */
public class BirthRoundFreezeTest {

    private static final Duration THIRTY_SECONDS = Duration.ofSeconds(30L);
    private static final Duration ONE_MINUTE = Duration.ofMinutes(1L);

    private static final String OLD_VERSION = "1.0.0";
    private static final String NEW_VERSION = "1.0.1";

    /**
     * Test steps:
     * <pre>
     * 1. Run a network with birth round mode enabled.
     * 2. Freeze and upgrade the network.
     * 3. Run the network with birth round mode enabled again.
     * 4. Verify proper birth rounds in events created before and after the upgrade.
     * </pre>
     *
     * @param env the test environment for this test
     * @throws InterruptedException if an operation times out
     */
    @OtterTest
    void testFreezeInBirthRoundMode(final TestEnvironment env) throws InterruptedException {

        final Network network = env.network();
        final TimeManager timeManager = env.timeManager();

        // Setup simulation
        network.addNodes(4);
        for (final Node node : network.getNodes()) {
            node.getConfiguration()
                    .set(EventConfig_.USE_BIRTH_ROUND_ANCIENT_THRESHOLD, true)
                    .set(SOFTWARE_VERSION, OLD_VERSION)
                    .set(PcesConfig_.PCES_FILE_WRITER_TYPE, PcesFileWriterType.OUTPUT_STREAM.toString());
        }
        network.start(ONE_MINUTE);

        // Wait for 30 seconds
        timeManager.waitFor(THIRTY_SECONDS);

        // Initiate the migration
        network.freeze(ONE_MINUTE);
        network.shutdown(ONE_MINUTE);

        // Events with a created time before this time should have a maximum birth round of
        // the freeze round. Events created after this time should have a birth round greater
        // than the freeze round.
        final Instant postFreezeShutdownTime = timeManager.now();
        final long freezeRound =
                network.getNodes().getFirst().getConsensusResult().lastRoundNum();

        assertThat(network.getPcesResults()).hasMaxBirthRoundLessThanOrEqualTo(freezeRound);

        for (final Node node : network.getNodes()) {
            node.getConfiguration().set(SOFTWARE_VERSION, NEW_VERSION);
        }

        // Restart the network. The version before and after this freeze have birth rounds enabled.
<<<<<<< HEAD
        network.start(ONE_MINUTE);
        env.transactionGenerator().start();
=======
        network.resume(ONE_MINUTE);
>>>>>>> ef1f3abe

        // Wait for 30 seconds
        timeManager.waitFor(THIRTY_SECONDS);

        // Validations
        assertThat(network.getLogResults()).noMessageWithLevelHigherThan(WARN);

        assertThat(network.getConsensusResults())
                .haveAdvancedSinceRound(freezeRound)
                .haveEqualRoundsIgnoringLast(withPercentage(5));

        assertBirthRoundsBeforeAndAfterFreeze(
                network.getNodes().getFirst().getConsensusResult().consensusRounds(),
                postFreezeShutdownTime,
                freezeRound);
    }
}<|MERGE_RESOLUTION|>--- conflicted
+++ resolved
@@ -79,12 +79,7 @@
         }
 
         // Restart the network. The version before and after this freeze have birth rounds enabled.
-<<<<<<< HEAD
         network.start(ONE_MINUTE);
-        env.transactionGenerator().start();
-=======
-        network.resume(ONE_MINUTE);
->>>>>>> ef1f3abe
 
         // Wait for 30 seconds
         timeManager.waitFor(THIRTY_SECONDS);
