--- conflicted
+++ resolved
@@ -70,14 +70,9 @@
 
         assertThat(network.getConsensusResults())
                 .haveAdvancedSinceRound(freezeRound)
-<<<<<<< HEAD
-                .roundsInCommonAreEqual()
+                .haveEqualCommonRounds()
                 .haveMaxDifferenceInLastRoundNum(withPercentage(5))
                 .haveBirthRoundSplit(postFreezeShutdownTime, freezeRound);
-=======
-                .haveEqualCommonRounds()
-                .haveMaxDifferenceInLastRoundNum(withPercentage(5));
->>>>>>> 810ef686
 
         assertThat(network.getPcesResults()).haveBirthRoundSplit(postFreezeShutdownTime, freezeRound);
     }
