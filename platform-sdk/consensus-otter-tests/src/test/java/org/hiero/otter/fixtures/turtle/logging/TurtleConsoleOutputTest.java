// SPDX-License-Identifier: Apache-2.0
package org.hiero.otter.fixtures.turtle.logging;

import static org.assertj.core.api.Assertions.assertThat;
import static org.hiero.otter.fixtures.logging.LogMessageParser.extractLogLevel;
import static org.hiero.otter.fixtures.logging.LogMessageParser.isLogMessage;

import java.io.ByteArrayOutputStream;
import java.io.PrintStream;
import java.nio.charset.StandardCharsets;
import java.time.Duration;
import org.apache.logging.log4j.LogManager;
import org.apache.logging.log4j.core.LoggerContext;
import org.hiero.otter.fixtures.Network;
import org.hiero.otter.fixtures.TestEnvironment;
import org.hiero.otter.fixtures.TimeManager;
import org.hiero.otter.fixtures.turtle.TurtleTestEnvironment;
import org.junit.jupiter.api.Test;

class TurtleConsoleOutputTest {

<<<<<<< HEAD
    /**
     * Pattern for parsing log messages.
     * Matches: [thread] [optional marker] LEVEL  logger - message
     * Group 1: log level (INFO, WARN, ERROR, etc.)
     * Group 2: logger name (e.g., org.hiero.otter.fixtures.internal.AbstractNetwork)
     */
    private static final Pattern LOG_PATTERN = Pattern.compile("\\[.*?]\\s+(?:\\[.*?])?\\s*(\\w+)\\s+(\\S+)\\s+-");

    /**
     * Checks if a line matches the log message pattern.
     */
    private static boolean isLogMessage(final String line) {
        return LOG_PATTERN.matcher(line).find();
    }

    /**
     * Extracts the log level from a log message line.
     * Returns empty string if the line doesn't match the expected pattern.
     */
    private static String extractLogLevel(final String line) {
        final Matcher matcher = LOG_PATTERN.matcher(line);
        return matcher.find() ? matcher.group(1) : "";
    }

    /**
     * Extracts the logger name from a log message line.
     * Returns empty string if the line doesn't match the expected pattern.
     */
    private static String extractLoggerName(final String line) {
        final Matcher matcher = LOG_PATTERN.matcher(line);
        return matcher.find() ? matcher.group(2) : "";
    }

    /**
     * Tests that console output from the Turtle test environment contains expected log messages.
     * It also verifies that log messages are at INFO level or higher.
     */
=======
>>>>>>> b233f683
    @Test
    void testBasicConsoleOutput() {
        // Capture console output
        final ByteArrayOutputStream consoleCapture = new ByteArrayOutputStream();
        final PrintStream originalOut = System.out;
        final PrintStream captureOut = new PrintStream(consoleCapture, true, StandardCharsets.UTF_8);

        try {
            // Redirect System.out BEFORE creating the test environment
            System.setOut(captureOut);

            // Force Log4j to reconfigure so ConsoleAppender picks up the new System.out
            final LoggerContext context = (LoggerContext) LogManager.getContext(false);
            context.reconfigure();

            final TestEnvironment env = new TurtleTestEnvironment();
            try {
                final Network network = env.network();
                final TimeManager timeManager = env.timeManager();

                // Start a 4-node network
                network.addNodes(4);
                network.start();

                System.out.println("Hello Otter!");
                LogManager.getLogger().info("Hello Hiero!");
                LogManager.getLogger("com.acme.ExternalOtterTest").info("Hello World!");

                // Wait 5 seconds
                timeManager.waitFor(Duration.ofSeconds(5L));

            } finally {
                env.destroy();
            }

            // Restore System.out before examining captured output
            System.setOut(originalOut);

            // Get the captured console output
            final String consoleOutput = consoleCapture.toString(StandardCharsets.UTF_8);

            // Verify that the console output contains expected log messages
            assertThat(consoleOutput)
                    .as("Console output should contain 'Random seed:' entry")
                    .contains("Random seed:");
            assertThat(consoleOutput)
                    .as("Console output should contain 'Random seed:' entry")
                    .doesNotContain("testcontainers"); // Container environment only
            assertThat(consoleOutput)
                    .as("Console output should contain 'Starting network...' message")
                    .contains("Starting network...");
            assertThat(consoleOutput)
                    .as("Console output should contain 'Network started.' message")
                    .contains("Network started.");
            assertThat(consoleOutput)
                    .as("Console output should contain 'Waiting for PT5S' message")
                    .contains("Waiting for PT5S");
            assertThat(consoleOutput)
                    .as("Console output should contain 'Destroying network...' message")
                    .contains("Destroying network...");
            assertThat(consoleOutput)
                    .as("Console output should contain 'Hello Otter!' message")
                    .contains("Hello Otter!");
            assertThat(consoleOutput)
                    .as("Console output should contain 'Hello Hiero!' message")
                    .contains("Hello Hiero!");
            assertThat(consoleOutput)
                    .as("Console output should contain 'Hello World!' message")
                    .contains("Hello World!");

            // Parse each line and verify log messages follow the expected pattern
            final String[] lines = consoleOutput.split("\n");
            for (final String line : lines) {
                if (line.trim().isEmpty()) {
                    continue; // Skip empty lines
                }

                // Check if this line is a log message (matches the log pattern)
                // Pattern: yyyy-MM-dd HH:mm:ss.SSS [thread] [optional marker] LEVEL  logger - message
                // Example: 2025-10-22 16:29:13.345 [Test worker] INFO  org.hiero.otter.fixtures... - ...
                if (isLogMessage(line)) {
                    // Extract log level and logger name
                    final String logLevel = extractLogLevel(line);

                    // Verify log level is INFO or more critical (not DEBUG or TRACE)
                    assertThat(logLevel)
                            .as("Log message should have INFO or higher level: %s", line)
                            .isIn("INFO", "WARN", "ERROR", "FATAL");
                }
            }

        } finally {
            // Ensure System.out is always restored even if an exception occurs
            System.setOut(originalOut);
        }
    }
}<|MERGE_RESOLUTION|>--- conflicted
+++ resolved
@@ -19,46 +19,10 @@
 
 class TurtleConsoleOutputTest {
 
-<<<<<<< HEAD
-    /**
-     * Pattern for parsing log messages.
-     * Matches: [thread] [optional marker] LEVEL  logger - message
-     * Group 1: log level (INFO, WARN, ERROR, etc.)
-     * Group 2: logger name (e.g., org.hiero.otter.fixtures.internal.AbstractNetwork)
-     */
-    private static final Pattern LOG_PATTERN = Pattern.compile("\\[.*?]\\s+(?:\\[.*?])?\\s*(\\w+)\\s+(\\S+)\\s+-");
-
-    /**
-     * Checks if a line matches the log message pattern.
-     */
-    private static boolean isLogMessage(final String line) {
-        return LOG_PATTERN.matcher(line).find();
-    }
-
-    /**
-     * Extracts the log level from a log message line.
-     * Returns empty string if the line doesn't match the expected pattern.
-     */
-    private static String extractLogLevel(final String line) {
-        final Matcher matcher = LOG_PATTERN.matcher(line);
-        return matcher.find() ? matcher.group(1) : "";
-    }
-
-    /**
-     * Extracts the logger name from a log message line.
-     * Returns empty string if the line doesn't match the expected pattern.
-     */
-    private static String extractLoggerName(final String line) {
-        final Matcher matcher = LOG_PATTERN.matcher(line);
-        return matcher.find() ? matcher.group(2) : "";
-    }
-
     /**
      * Tests that console output from the Turtle test environment contains expected log messages.
      * It also verifies that log messages are at INFO level or higher.
      */
-=======
->>>>>>> b233f683
     @Test
     void testBasicConsoleOutput() {
         // Capture console output
