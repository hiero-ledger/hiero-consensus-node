--- conflicted
+++ resolved
@@ -36,12 +36,7 @@
         timeManager.waitFor(Duration.ofMinutes(2L));
 
         // Validations
-<<<<<<< HEAD
-        env.validator().validateRemaining(Profile.DEFAULT);
-
         final Node firstNode = network.getNodes().getFirst();
-=======
->>>>>>> 3a8aaf46
         final MultipleNodeLogResults logResults =
                 network.getLogResults().ignoring(firstNode).ignoring(STARTUP);
         assertThat(logResults).noMessageWithLevelHigherThan(Level.INFO);
