// SPDX-License-Identifier: Apache-2.0
package org.hiero.otter.test;

<<<<<<< HEAD
import static org.hiero.otter.fixtures.OtterAssertions.assertThat;

import com.swirlds.logging.legacy.LogMarker;
=======
import static com.swirlds.logging.legacy.LogMarker.STARTUP;
import static org.hiero.consensus.model.status.PlatformStatus.ACTIVE;
import static org.hiero.consensus.model.status.PlatformStatus.CHECKING;
import static org.hiero.consensus.model.status.PlatformStatus.OBSERVING;
import static org.hiero.consensus.model.status.PlatformStatus.REPLAYING_EVENTS;
import static org.hiero.otter.fixtures.OtterAssertions.assertThat;
import static org.hiero.otter.fixtures.assertions.StatusProgressionStep.target;

>>>>>>> f9f94664
import java.time.Duration;
import org.apache.logging.log4j.Level;
import org.assertj.core.data.Percentage;
import org.hiero.otter.fixtures.Network;
import org.hiero.otter.fixtures.OtterTest;
import org.hiero.otter.fixtures.TestEnvironment;
import org.hiero.otter.fixtures.TimeManager;
<<<<<<< HEAD
import org.hiero.otter.fixtures.Validator.LogFilter;
import org.hiero.otter.fixtures.Validator.Profile;
=======
import org.hiero.otter.fixtures.result.MultipleNodeLogResults;
import org.junit.jupiter.api.Disabled;
>>>>>>> f9f94664

public class HappyPathTest {

    @OtterTest
    void testHappyPath(TestEnvironment env) throws InterruptedException {
        final Network network = env.network();
        final TimeManager timeManager = env.timeManager();

        // Setup simulation
        network.addNodes(4);
        assertThat(network.getConsensusResult()).continuously().hasEqualRounds();
        network.start(Duration.ofMinutes(1L));
        env.generator().start();

        // Wait for two minutes
        timeManager.waitFor(Duration.ofMinutes(1L));

        // Validations
<<<<<<< HEAD
        assertThat(network.getConsensusResult()).hasEqualRoundsIgnoringLast(Percentage.withPercentage(1));
        env.validator()
                .assertLogs(
                        LogFilter.maxLogLevel(Level.WARN),
                        LogFilter.ignoreMarkers(LogMarker.STARTUP),
                        LogFilter.ignoreNodes(network.getNodes().getFirst()))
                .validateRemaining(Profile.DEFAULT);
=======
        final MultipleNodeLogResults logResults =
                network.getLogResults().ignoring(network.getNodes().getFirst()).ignoring(STARTUP);
        assertThat(logResults).noMessageWithLevelHigherThan(Level.INFO);

        assertThat(network.getStatusProgression())
                .hasSteps(target(ACTIVE).requiringInterim(REPLAYING_EVENTS, OBSERVING, CHECKING));

        assertThat(network.getPcesResults()).hasAllBirthRoundsEqualTo(1L);
>>>>>>> f9f94664
    }
}<|MERGE_RESOLUTION|>--- conflicted
+++ resolved
@@ -1,11 +1,6 @@
 // SPDX-License-Identifier: Apache-2.0
 package org.hiero.otter.test;
 
-<<<<<<< HEAD
-import static org.hiero.otter.fixtures.OtterAssertions.assertThat;
-
-import com.swirlds.logging.legacy.LogMarker;
-=======
 import static com.swirlds.logging.legacy.LogMarker.STARTUP;
 import static org.hiero.consensus.model.status.PlatformStatus.ACTIVE;
 import static org.hiero.consensus.model.status.PlatformStatus.CHECKING;
@@ -14,7 +9,6 @@
 import static org.hiero.otter.fixtures.OtterAssertions.assertThat;
 import static org.hiero.otter.fixtures.assertions.StatusProgressionStep.target;
 
->>>>>>> f9f94664
 import java.time.Duration;
 import org.apache.logging.log4j.Level;
 import org.assertj.core.data.Percentage;
@@ -22,16 +16,12 @@
 import org.hiero.otter.fixtures.OtterTest;
 import org.hiero.otter.fixtures.TestEnvironment;
 import org.hiero.otter.fixtures.TimeManager;
-<<<<<<< HEAD
-import org.hiero.otter.fixtures.Validator.LogFilter;
-import org.hiero.otter.fixtures.Validator.Profile;
-=======
 import org.hiero.otter.fixtures.result.MultipleNodeLogResults;
 import org.junit.jupiter.api.Disabled;
->>>>>>> f9f94664
 
 public class HappyPathTest {
 
+    @Disabled
     @OtterTest
     void testHappyPath(TestEnvironment env) throws InterruptedException {
         final Network network = env.network();
@@ -47,15 +37,6 @@
         timeManager.waitFor(Duration.ofMinutes(1L));
 
         // Validations
-<<<<<<< HEAD
-        assertThat(network.getConsensusResult()).hasEqualRoundsIgnoringLast(Percentage.withPercentage(1));
-        env.validator()
-                .assertLogs(
-                        LogFilter.maxLogLevel(Level.WARN),
-                        LogFilter.ignoreMarkers(LogMarker.STARTUP),
-                        LogFilter.ignoreNodes(network.getNodes().getFirst()))
-                .validateRemaining(Profile.DEFAULT);
-=======
         final MultipleNodeLogResults logResults =
                 network.getLogResults().ignoring(network.getNodes().getFirst()).ignoring(STARTUP);
         assertThat(logResults).noMessageWithLevelHigherThan(Level.INFO);
@@ -64,6 +45,7 @@
                 .hasSteps(target(ACTIVE).requiringInterim(REPLAYING_EVENTS, OBSERVING, CHECKING));
 
         assertThat(network.getPcesResults()).hasAllBirthRoundsEqualTo(1L);
->>>>>>> f9f94664
+
+        assertThat(network.getConsensusResult()).hasEqualRoundsIgnoringLast(Percentage.withPercentage(1));
     }
 }