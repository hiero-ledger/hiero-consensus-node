// SPDX-License-Identifier: Apache-2.0
package org.hiero.otter.test;

import static com.swirlds.logging.legacy.LogMarker.STARTUP;
import static org.hiero.consensus.model.status.PlatformStatus.ACTIVE;
import static org.hiero.consensus.model.status.PlatformStatus.CHECKING;
import static org.hiero.consensus.model.status.PlatformStatus.OBSERVING;
import static org.hiero.consensus.model.status.PlatformStatus.REPLAYING_EVENTS;
import static org.hiero.otter.fixtures.OtterAssertions.assertThat;
import static org.hiero.otter.fixtures.assertions.StatusProgressionStep.target;

import java.time.Duration;
import org.apache.logging.log4j.Level;
import org.hiero.otter.fixtures.Network;
import org.hiero.otter.fixtures.OtterTest;
import org.hiero.otter.fixtures.TestEnvironment;
import org.hiero.otter.fixtures.TimeManager;
import org.hiero.otter.fixtures.Validator.Profile;
import org.hiero.otter.fixtures.result.MultipleNodeLogResults;
import org.junit.jupiter.api.Disabled;

public class HappyPathTest {

    @Disabled
    @OtterTest
    void testHappyPath(TestEnvironment env) throws InterruptedException {
        final Network network = env.network();
        final TimeManager timeManager = env.timeManager();

        // Setup simulation
        network.addNodes(4);
        network.start(Duration.ofMinutes(1L));

        // Wait for two minutes
        timeManager.waitFor(Duration.ofMinutes(2L));

        // Validations
<<<<<<< HEAD
        env.validator()
                .assertLogs(
                        LogFilter.maxLogLevel(Level.WARN),
                        LogFilter.ignoreMarkers(LogMarker.STARTUP),
                        LogFilter.ignoreNodes(network.getNodes().getFirst()))
                .validateRemaining(Profile.DEFAULT);
=======
        env.validator().validateRemaining(Profile.DEFAULT);

        final MultipleNodeLogResults logResults =
                network.getLogResults().ignoring(network.getNodes().getFirst()).ignoring(STARTUP);
        assertThat(logResults).noMessageWithLevelHigherThan(Level.INFO);

        assertThat(network.getStatusProgression())
                .hasSteps(target(ACTIVE).requiringInterim(REPLAYING_EVENTS, OBSERVING, CHECKING));
>>>>>>> 82ea7e2c
    }
}<|MERGE_RESOLUTION|>--- conflicted
+++ resolved
@@ -35,14 +35,6 @@
         timeManager.waitFor(Duration.ofMinutes(2L));
 
         // Validations
-<<<<<<< HEAD
-        env.validator()
-                .assertLogs(
-                        LogFilter.maxLogLevel(Level.WARN),
-                        LogFilter.ignoreMarkers(LogMarker.STARTUP),
-                        LogFilter.ignoreNodes(network.getNodes().getFirst()))
-                .validateRemaining(Profile.DEFAULT);
-=======
         env.validator().validateRemaining(Profile.DEFAULT);
 
         final MultipleNodeLogResults logResults =
@@ -51,6 +43,5 @@
 
         assertThat(network.getStatusProgression())
                 .hasSteps(target(ACTIVE).requiringInterim(REPLAYING_EVENTS, OBSERVING, CHECKING));
->>>>>>> 82ea7e2c
     }
 }