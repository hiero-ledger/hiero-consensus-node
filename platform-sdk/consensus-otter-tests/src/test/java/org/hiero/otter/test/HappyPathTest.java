--- conflicted
+++ resolved
@@ -1,9 +1,6 @@
 // SPDX-License-Identifier: Apache-2.0
 package org.hiero.otter.test;
 
-<<<<<<< HEAD
-import java.io.IOException;
-=======
 import static org.hiero.consensus.model.status.PlatformStatus.ACTIVE;
 import static org.hiero.consensus.model.status.PlatformStatus.CHECKING;
 import static org.hiero.consensus.model.status.PlatformStatus.OBSERVING;
@@ -12,7 +9,6 @@
 import static org.hiero.otter.fixtures.OtterAssertions.assertThat;
 import static org.hiero.otter.fixtures.assertions.StatusProgressionStep.target;
 
->>>>>>> d1c5159a
 import java.time.Duration;
 import org.hiero.otter.fixtures.Network;
 import org.hiero.otter.fixtures.OtterTest;
@@ -22,35 +18,22 @@
 public class HappyPathTest {
 
     @OtterTest
-    void testHappyPath(final TestEnvironment env) throws IOException, InterruptedException {
+    void testHappyPath(final TestEnvironment env) throws InterruptedException {
         final Network network = env.network();
         final TimeManager timeManager = env.timeManager();
 
         // Setup simulation
         network.addNodes(4);
-        //        assertContinuouslyThat(network.getConsensusResults()).haveEqualRounds();
+        assertContinuouslyThat(network.getConsensusResults()).haveEqualRounds();
         network.start();
 
         // Wait for two minutes
         timeManager.waitFor(Duration.ofSeconds(30L));
 
         // Validations
-<<<<<<< HEAD
-        //        final MultipleNodeLogResults logResults =
-        //                network.getLogResults().ignoring(network.getNodes().getFirst()).ignoring(STARTUP);
-        //        assertThat(logResults).noMessageWithLevelHigherThan(Level.WARN);
-        //
-        //        assertThat(network.getStatusProgression())
-        //                .hasSteps(target(ACTIVE).requiringInterim(REPLAYING_EVENTS, OBSERVING, CHECKING));
-        //
-        //        assertThat(network.getPcesResults()).hasAllBirthRoundsEqualTo(1);
-        //
-        //        assertThat(network.getConsensusResults()).haveEqualRoundsIgnoringLast(Percentage.withPercentage(1));
-=======
         assertThat(network.getLogResults()).haveNoErrorLevelMessages();
 
         assertThat(network.getPlatformStatusResults())
                 .haveSteps(target(ACTIVE).requiringInterim(REPLAYING_EVENTS, OBSERVING, CHECKING));
->>>>>>> d1c5159a
     }
 }