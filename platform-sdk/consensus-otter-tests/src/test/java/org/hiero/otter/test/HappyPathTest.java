// SPDX-License-Identifier: Apache-2.0
package org.hiero.otter.test;

<<<<<<< HEAD
import static org.hiero.consensus.model.status.PlatformStatus.ACTIVE;
import static org.hiero.consensus.model.status.PlatformStatus.CHECKING;
import static org.hiero.consensus.model.status.PlatformStatus.OBSERVING;
import static org.hiero.consensus.model.status.PlatformStatus.REPLAYING_EVENTS;
import static org.hiero.otter.fixtures.OtterAssertions.assertThat;
import static org.hiero.otter.fixtures.assertions.StatusProgressionStep.target;

import com.swirlds.logging.legacy.LogMarker;
=======
import static com.swirlds.logging.legacy.LogMarker.STARTUP;
import static org.hiero.otter.fixtures.OtterAssertions.assertThat;

>>>>>>> 4b3e2f8a
import java.time.Duration;
import org.apache.logging.log4j.Level;
import org.hiero.otter.fixtures.Network;
import org.hiero.otter.fixtures.OtterTest;
import org.hiero.otter.fixtures.TestEnvironment;
import org.hiero.otter.fixtures.TimeManager;
import org.hiero.otter.fixtures.Validator.Profile;
import org.hiero.otter.fixtures.result.MultipleNodeLogResults;
import org.junit.jupiter.api.Disabled;

public class HappyPathTest {

    @Disabled
    @OtterTest
    void testHappyPath(TestEnvironment env) throws InterruptedException {
        final Network network = env.network();
        final TimeManager timeManager = env.timeManager();

        // Setup simulation
        network.addNodes(4);
        network.start(Duration.ofMinutes(1L));
        env.generator().start();

        // Wait for two minutes
        timeManager.waitFor(Duration.ofMinutes(2L));

        // Validations
<<<<<<< HEAD
        env.validator()
                .assertLogs(
                        LogFilter.maxLogLevel(Level.INFO),
                        LogFilter.ignoreMarkers(LogMarker.STARTUP),
                        LogFilter.ignoreNodes(network.getNodes().getFirst()))
                .validateRemaining(Profile.DEFAULT);

        assertThat(network.getStatusProgression())
                .hasSteps(target(ACTIVE).requiringInterim(REPLAYING_EVENTS, OBSERVING, CHECKING));
=======
        env.validator().validateRemaining(Profile.DEFAULT);

        final MultipleNodeLogResults logResults =
                network.getLogResults().ignoring(network.getNodes().getFirst()).ignoring(STARTUP);
        assertThat(logResults).noMessageWithLevelHigherThan(Level.INFO);
>>>>>>> 4b3e2f8a
    }
}<|MERGE_RESOLUTION|>--- conflicted
+++ resolved
@@ -1,7 +1,7 @@
 // SPDX-License-Identifier: Apache-2.0
 package org.hiero.otter.test;
 
-<<<<<<< HEAD
+import static com.swirlds.logging.legacy.LogMarker.STARTUP;
 import static org.hiero.consensus.model.status.PlatformStatus.ACTIVE;
 import static org.hiero.consensus.model.status.PlatformStatus.CHECKING;
 import static org.hiero.consensus.model.status.PlatformStatus.OBSERVING;
@@ -9,12 +9,6 @@
 import static org.hiero.otter.fixtures.OtterAssertions.assertThat;
 import static org.hiero.otter.fixtures.assertions.StatusProgressionStep.target;
 
-import com.swirlds.logging.legacy.LogMarker;
-=======
-import static com.swirlds.logging.legacy.LogMarker.STARTUP;
-import static org.hiero.otter.fixtures.OtterAssertions.assertThat;
-
->>>>>>> 4b3e2f8a
 import java.time.Duration;
 import org.apache.logging.log4j.Level;
 import org.hiero.otter.fixtures.Network;
@@ -42,22 +36,13 @@
         timeManager.waitFor(Duration.ofMinutes(2L));
 
         // Validations
-<<<<<<< HEAD
-        env.validator()
-                .assertLogs(
-                        LogFilter.maxLogLevel(Level.INFO),
-                        LogFilter.ignoreMarkers(LogMarker.STARTUP),
-                        LogFilter.ignoreNodes(network.getNodes().getFirst()))
-                .validateRemaining(Profile.DEFAULT);
-
-        assertThat(network.getStatusProgression())
-                .hasSteps(target(ACTIVE).requiringInterim(REPLAYING_EVENTS, OBSERVING, CHECKING));
-=======
         env.validator().validateRemaining(Profile.DEFAULT);
 
         final MultipleNodeLogResults logResults =
                 network.getLogResults().ignoring(network.getNodes().getFirst()).ignoring(STARTUP);
         assertThat(logResults).noMessageWithLevelHigherThan(Level.INFO);
->>>>>>> 4b3e2f8a
+
+        assertThat(network.getStatusProgression())
+                .hasSteps(target(ACTIVE).requiringInterim(REPLAYING_EVENTS, OBSERVING, CHECKING));
     }
 }