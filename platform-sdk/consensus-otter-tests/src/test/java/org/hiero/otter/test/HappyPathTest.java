// SPDX-License-Identifier: Apache-2.0
package org.hiero.otter.test;

import static com.swirlds.logging.legacy.LogMarker.STARTUP;
import static org.hiero.consensus.model.status.PlatformStatus.ACTIVE;
import static org.hiero.consensus.model.status.PlatformStatus.CHECKING;
import static org.hiero.consensus.model.status.PlatformStatus.OBSERVING;
import static org.hiero.consensus.model.status.PlatformStatus.REPLAYING_EVENTS;
import static org.hiero.otter.fixtures.OtterAssertions.assertThat;
import static org.hiero.otter.fixtures.assertions.StatusProgressionStep.target;

import java.time.Duration;
import org.apache.logging.log4j.Level;
import org.hiero.otter.fixtures.Network;
import org.hiero.otter.fixtures.Node;
import org.hiero.otter.fixtures.OtterTest;
import org.hiero.otter.fixtures.TestEnvironment;
import org.hiero.otter.fixtures.TimeManager;
import org.hiero.otter.fixtures.result.MultipleNodeLogResults;
import org.junit.jupiter.api.Disabled;

public class HappyPathTest {

    @Disabled
    @OtterTest
    void testHappyPath(TestEnvironment env) throws InterruptedException {
        final Network network = env.network();
        final TimeManager timeManager = env.timeManager();

        // Setup simulation
        network.addNodes(4);
        network.start(Duration.ofMinutes(1L));
        env.generator().start();

        // Wait for two minutes
        timeManager.waitFor(Duration.ofMinutes(1L));

        // Validations
        final Node firstNode = network.getNodes().getFirst();
        final MultipleNodeLogResults logResults =
                network.getLogResults().ignoring(firstNode).ignoring(STARTUP);
        assertThat(logResults).noMessageWithLevelHigherThan(Level.INFO);

        assertThat(network.getStatusProgression())
                .hasSteps(target(ACTIVE).requiringInterim(REPLAYING_EVENTS, OBSERVING, CHECKING));

<<<<<<< HEAD
        assertThat(network.getMetricsResultsFor("platform.bytes_per_trans").ignoring(firstNode))
                .neverExceeds(444);
=======
        assertThat(network.getPcesResults()).hasAllBirthRoundsEqualTo(1L);
>>>>>>> f9f94664
    }
}<|MERGE_RESOLUTION|>--- conflicted
+++ resolved
@@ -44,11 +44,9 @@
         assertThat(network.getStatusProgression())
                 .hasSteps(target(ACTIVE).requiringInterim(REPLAYING_EVENTS, OBSERVING, CHECKING));
 
-<<<<<<< HEAD
         assertThat(network.getMetricsResultsFor("platform.bytes_per_trans").ignoring(firstNode))
                 .neverExceeds(444);
-=======
+
         assertThat(network.getPcesResults()).hasAllBirthRoundsEqualTo(1L);
->>>>>>> f9f94664
     }
 }