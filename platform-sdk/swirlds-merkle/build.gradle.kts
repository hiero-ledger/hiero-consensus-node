--- conflicted
+++ resolved
@@ -22,14 +22,8 @@
     requires("com.swirlds.config.extensions.test.fixtures")
     requires("com.swirlds.fchashmap")
     requires("com.swirlds.merkle.test.fixtures")
-<<<<<<< HEAD
-=======
-    requires("com.swirlds.merkledb")
-    requires("com.swirlds.metrics.api")
-    requires("com.swirlds.virtualmap")
     requires("org.hiero.consensus.model")
     requires("org.hiero.consensus.utility.test.fixtures")
->>>>>>> c1de1042
     requires("org.junit.jupiter.api")
     requires("org.junit.jupiter.params")
     requires("org.mockito")
