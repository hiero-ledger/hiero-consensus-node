/*
 * Copyright (C) 2020-2023 Hedera Hashgraph, LLC
 *
 * Licensed under the Apache License, Version 2.0 (the "License");
 * you may not use this file except in compliance with the License.
 * You may obtain a copy of the License at
 *
 *      http://www.apache.org/licenses/LICENSE-2.0
 *
 * Unless required by applicable law or agreed to in writing, software
 * distributed under the License is distributed on an "AS IS" BASIS,
 * WITHOUT WARRANTIES OR CONDITIONS OF ANY KIND, either express or implied.
 * See the License for the specific language governing permissions and
 * limitations under the License.
 */

plugins {
    id("com.hedera.hashgraph.sdk.conventions")
    id("com.hedera.hashgraph.platform-maven-publish")
}

testModuleInfo {
<<<<<<< HEAD
    requires("com.hedera.pbj.runtime")
=======
    requires("com.swirlds.base")
>>>>>>> 4db77942
    requires("com.swirlds.common.testing")
    requires("com.swirlds.config.api")
    requires("com.swirlds.config.extensions")
    requires("com.swirlds.merkledb")
    requires("com.swirlds.test.framework")
    requires("com.swirlds.virtualmap")
    requires("com.swirlds.config.api.test.fixtures")
    requires("org.junit.jupiter.api")
    requires("org.junit.jupiter.params")
}<|MERGE_RESOLUTION|>--- conflicted
+++ resolved
@@ -20,11 +20,8 @@
 }
 
 testModuleInfo {
-<<<<<<< HEAD
     requires("com.hedera.pbj.runtime")
-=======
     requires("com.swirlds.base")
->>>>>>> 4db77942
     requires("com.swirlds.common.testing")
     requires("com.swirlds.config.api")
     requires("com.swirlds.config.extensions")
