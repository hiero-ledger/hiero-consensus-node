/**
 * A map that implements the FastCopyable interface.
 */
open module com.swirlds.merkle {
    exports com.swirlds.merkle.map;
    exports com.swirlds.merkle.tree;
    exports com.swirlds.merkle.tree.internal to
            com.swirlds.merkle.test;
    exports com.swirlds.merkle.map.internal;

<<<<<<< HEAD
    requires com.swirlds.common;
    requires com.swirlds.logging;
    requires com.swirlds.platform;
    requires com.swirlds.fcqueue;
    requires com.swirlds.fchashmap;
    requires org.apache.logging.log4j;
    requires org.apache.commons.lang3;
=======
    requires transitive com.swirlds.common;
    requires transitive com.swirlds.fchashmap;
    requires java.sql;
>>>>>>> 88be8cbf
    requires static com.github.spotbugs.annotations;
}<|MERGE_RESOLUTION|>--- conflicted
+++ resolved
@@ -8,18 +8,7 @@
             com.swirlds.merkle.test;
     exports com.swirlds.merkle.map.internal;
 
-<<<<<<< HEAD
-    requires com.swirlds.common;
-    requires com.swirlds.logging;
-    requires com.swirlds.platform;
-    requires com.swirlds.fcqueue;
-    requires com.swirlds.fchashmap;
-    requires org.apache.logging.log4j;
-    requires org.apache.commons.lang3;
-=======
     requires transitive com.swirlds.common;
     requires transitive com.swirlds.fchashmap;
-    requires java.sql;
->>>>>>> 88be8cbf
     requires static com.github.spotbugs.annotations;
 }