--- conflicted
+++ resolved
@@ -13,12 +13,9 @@
 
     requires transitive com.swirlds.common.test.fixtures;
     requires transitive com.swirlds.common;
-<<<<<<< HEAD
     requires transitive com.swirlds.config.api;
-=======
     requires transitive com.swirlds.fchashmap;
     requires transitive com.swirlds.fcqueue;
->>>>>>> f68c0ef6
     requires transitive com.swirlds.merkle;
     requires transitive org.hiero.base.crypto;
     requires transitive org.hiero.base.utility;
