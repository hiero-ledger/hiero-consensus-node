--- conflicted
+++ resolved
@@ -69,15 +69,11 @@
     @Override
     public BreakableDataSource copy(final VirtualDataSource snapshotMe, final boolean offlineUse) {
         final var breakableSnapshot = (BreakableDataSource) snapshotMe;
-<<<<<<< HEAD
-        return new BreakableDataSource(this, delegate.copy(breakableSnapshot.delegate, offlineUse));
-=======
         COPIES_TO_DESTROY.add(breakableSnapshot);
         BreakableDataSource breakableDataSource =
-                new BreakableDataSource(this, delegate.copy(breakableSnapshot.delegate, makeCopyActive, offlineUse));
+                new BreakableDataSource(this, delegate.copy(breakableSnapshot.delegate, offlineUse));
         COPIES_TO_DESTROY.add(breakableDataSource);
         return breakableDataSource;
->>>>>>> 32b7751b
     }
 
     @Override
