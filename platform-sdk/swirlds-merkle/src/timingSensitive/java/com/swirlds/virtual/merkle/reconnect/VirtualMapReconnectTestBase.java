/*
 * Copyright (C) 2021-2024 Hedera Hashgraph, LLC
 *
 * Licensed under the Apache License, Version 2.0 (the "License");
 * you may not use this file except in compliance with the License.
 * You may obtain a copy of the License at
 *
 *      http://www.apache.org/licenses/LICENSE-2.0
 *
 * Unless required by applicable law or agreed to in writing, software
 * distributed under the License is distributed on an "AS IS" BASIS,
 * WITHOUT WARRANTIES OR CONDITIONS OF ANY KIND, either express or implied.
 * See the License for the specific language governing permissions and
 * limitations under the License.
 */

package com.swirlds.virtual.merkle.reconnect;

import static com.swirlds.common.test.fixtures.io.ResourceLoader.loadLog4jContext;
import static org.junit.jupiter.api.Assertions.assertEquals;
import static org.junit.jupiter.api.Assertions.assertFalse;
import static org.junit.jupiter.api.Assertions.assertTrue;

import com.swirlds.common.config.StateCommonConfig;
import com.swirlds.common.constructable.ClassConstructorPair;
import com.swirlds.common.constructable.ConstructableRegistry;
import com.swirlds.common.constructable.ConstructableRegistryException;
import com.swirlds.common.crypto.DigestType;
import com.swirlds.common.io.config.TemporaryFileConfig;
<<<<<<< HEAD
=======
import com.swirlds.common.io.utility.LegacyTemporaryFileBuilder;
>>>>>>> 4166d515
import com.swirlds.common.merkle.MerkleInternal;
import com.swirlds.common.merkle.MerkleNode;
import com.swirlds.common.merkle.synchronization.config.ReconnectConfig;
import com.swirlds.common.merkle.synchronization.config.ReconnectConfig_;
import com.swirlds.common.merkle.synchronization.task.Lesson;
import com.swirlds.common.merkle.synchronization.task.QueryResponse;
import com.swirlds.common.test.fixtures.TestFileSystemManager;
import com.swirlds.common.test.fixtures.merkle.dummy.DummyMerkleInternal;
import com.swirlds.common.test.fixtures.merkle.dummy.DummyMerkleLeaf;
import com.swirlds.common.test.fixtures.merkle.util.MerkleTestUtils;
import com.swirlds.config.api.Configuration;
import com.swirlds.config.api.ConfigurationBuilder;
import com.swirlds.config.extensions.test.fixtures.TestConfigBuilder;
import com.swirlds.merkledb.MerkleDbDataSourceBuilder;
import com.swirlds.merkledb.MerkleDbTableConfig;
import com.swirlds.merkledb.config.MerkleDbConfig;
import com.swirlds.virtual.merkle.TestKey;
import com.swirlds.virtual.merkle.TestKeySerializer;
import com.swirlds.virtual.merkle.TestValue;
import com.swirlds.virtual.merkle.TestValueSerializer;
import com.swirlds.virtualmap.VirtualMap;
import com.swirlds.virtualmap.config.VirtualMapConfig;
import com.swirlds.virtualmap.datasource.VirtualDataSourceBuilder;
import com.swirlds.virtualmap.internal.merkle.VirtualNode;
import com.swirlds.virtualmap.internal.merkle.VirtualRootNode;
import com.swirlds.virtualmap.internal.pipeline.VirtualRoot;
import com.swirlds.virtualmap.serialize.KeySerializer;
import com.swirlds.virtualmap.serialize.ValueSerializer;
import java.io.FileNotFoundException;
import java.io.IOException;
import java.nio.file.Path;
import java.util.function.Function;
import org.junit.jupiter.api.BeforeAll;
import org.junit.jupiter.api.BeforeEach;
import org.junit.jupiter.api.io.TempDir;

public class VirtualMapReconnectTestBase {

    protected static final TestKey A_KEY = new TestKey('a');
    protected static final TestKey B_KEY = new TestKey('b');
    protected static final TestKey C_KEY = new TestKey('c');
    protected static final TestKey D_KEY = new TestKey('d');
    protected static final TestKey E_KEY = new TestKey('e');
    protected static final TestKey F_KEY = new TestKey('f');
    protected static final TestKey G_KEY = new TestKey('g');

    protected static final TestValue APPLE = new TestValue("APPLE");
    protected static final TestValue BANANA = new TestValue("BANANA");
    protected static final TestValue CHERRY = new TestValue("CHERRY");
    protected static final TestValue DATE = new TestValue("DATE");
    protected static final TestValue EGGPLANT = new TestValue("EGGPLANT");
    protected static final TestValue FIG = new TestValue("FIG");
    protected static final TestValue GRAPE = new TestValue("GRAPE");

    protected static final TestValue AARDVARK = new TestValue("AARDVARK");
    protected static final TestValue BEAR = new TestValue("BEAR");
    protected static final TestValue CUTTLEFISH = new TestValue("CUTTLEFISH");
    protected static final TestValue DOG = new TestValue("DOG");
    protected static final TestValue EMU = new TestValue("EMU");
    protected static final TestValue FOX = new TestValue("FOX");
    protected static final TestValue GOOSE = new TestValue("GOOSE");

    // Custom reconnect config to make tests with timeouts faster
    protected static ReconnectConfig reconnectConfig = new TestConfigBuilder()
            .withValue("reconnect.asyncStreamTimeout", "20s")
            .withValue("reconnect.maxAckDelay", "1000ms")
            .getOrCreateConfig()
            .getConfigData(ReconnectConfig.class);

    protected VirtualMap<TestKey, TestValue> teacherMap;
    protected VirtualMap<TestKey, TestValue> learnerMap;
    protected BrokenBuilder teacherBuilder;
    protected BrokenBuilder learnerBuilder;

    protected static Configuration CONFIGURATION = ConfigurationBuilder.create()
            .withConfigDataType(VirtualMapConfig.class)
            .withConfigDataType(MerkleDbConfig.class)
            .withConfigDataType(TemporaryFileConfig.class)
            .withConfigDataType(StateCommonConfig.class)
            .build();

<<<<<<< HEAD
    @TempDir
    private static Path tempDirectory;

    private static TestFileSystemManager testFileSystemManager;

    VirtualDataSourceBuilder createBuilder() throws IOException {
        // The tests create maps with identical names. They would conflict with each other in the default
        // MerkleDb instance, so let's use a new (temp) database location for every run
        testFileSystemManager.resetMerkleDb("merkledb");
        final MerkleDbTableConfig tableConfig = new MerkleDbTableConfig(
                (short) 1, DigestType.SHA_384, CONFIGURATION.getConfigData(MerkleDbConfig.class));
=======
    VirtualDataSourceBuilder createBuilder() throws IOException {
        // The tests create maps with identical names. They would conflict with each other in the default
        // MerkleDb instance, so let's use a new (temp) database location for every run
        final Path defaultVirtualMapPath = LegacyTemporaryFileBuilder.buildTemporaryFile(CONFIGURATION);
        MerkleDb.setDefaultPath(defaultVirtualMapPath);
        final MerkleDbConfig merkleDbConfig = CONFIGURATION.getConfigData(MerkleDbConfig.class);
        final MerkleDbTableConfig tableConfig = new MerkleDbTableConfig(
                (short) 1,
                DigestType.SHA_384,
                merkleDbConfig.maxNumOfKeys(),
                merkleDbConfig.hashesRamToDiskThreshold());
>>>>>>> 4166d515
        tableConfig.hashesRamToDiskThreshold(0);
        return new MerkleDbDataSourceBuilder(tableConfig, CONFIGURATION);
    }

    BrokenBuilder createBrokenBuilder(final VirtualDataSourceBuilder delegate) {
        return new BrokenBuilder(delegate);
    }

    @BeforeAll
    public static void setup() throws Exception {
        testFileSystemManager = new TestFileSystemManager(tempDirectory);
        ConstructableRegistry.getInstance()
                .registerConstructable(new ClassConstructorPair(TestKeySerializer.class, TestKeySerializer::new));
        ConstructableRegistry.getInstance()
                .registerConstructable(new ClassConstructorPair(TestValueSerializer.class, TestValueSerializer::new));
        ConstructableRegistry.getInstance()
                .registerConstructable(new ClassConstructorPair(BrokenBuilder.class, BrokenBuilder::new));
    }

    @BeforeEach
    void setupEach() throws Exception {
        final KeySerializer<TestKey> keySerializer = new TestKeySerializer();
        final ValueSerializer<TestValue> valueSerializer = new TestValueSerializer();
        final VirtualDataSourceBuilder dataSourceBuilder = createBuilder();
        teacherBuilder = createBrokenBuilder(dataSourceBuilder);
        learnerBuilder = createBrokenBuilder(dataSourceBuilder);
        teacherMap = new VirtualMap<>("Teacher", keySerializer, valueSerializer, teacherBuilder, CONFIGURATION);
        learnerMap = new VirtualMap<>("Learner", keySerializer, valueSerializer, learnerBuilder, CONFIGURATION);
    }

    @BeforeAll
    public static void startup() throws ConstructableRegistryException, FileNotFoundException {
        loadLog4jContext();
        final ConstructableRegistry registry = ConstructableRegistry.getInstance();

        registry.registerConstructables("com.swirlds.common");
        registry.registerConstructables("com.swirlds.virtualmap");
        registry.registerConstructable(new ClassConstructorPair(QueryResponse.class, QueryResponse::new));
        registry.registerConstructable(new ClassConstructorPair(DummyMerkleInternal.class, DummyMerkleInternal::new));
        registry.registerConstructable(new ClassConstructorPair(DummyMerkleLeaf.class, DummyMerkleLeaf::new));
        registry.registerConstructable(new ClassConstructorPair(Lesson.class, Lesson::new));
<<<<<<< HEAD
        registry.registerConstructable(
                new ClassConstructorPair(VirtualMap.class, () -> new VirtualMap<>(CONFIGURATION)));
        registry.registerConstructable(new ClassConstructorPair(VirtualMapState.class, VirtualMapState::new));
=======
        registry.registerConstructable(new ClassConstructorPair(VirtualMap.class, () -> new VirtualMap(CONFIGURATION)));
>>>>>>> 4166d515
        registry.registerConstructable(new ClassConstructorPair(
                VirtualRootNode.class,
                () -> new VirtualRootNode<>(CONFIGURATION.getConfigData(VirtualMapConfig.class))));
        registry.registerConstructable(new ClassConstructorPair(TestKey.class, TestKey::new));
        registry.registerConstructable(new ClassConstructorPair(TestValue.class, TestValue::new));

        new TestConfigBuilder()
                .withValue(ReconnectConfig_.ACTIVE, "true")
                // This is lower than the default, helps test that is supposed to fail to finish faster.
                .withValue(ReconnectConfig_.ASYNC_STREAM_TIMEOUT, "5000ms")
                .withValue(ReconnectConfig_.MAX_ACK_DELAY, "1000ms")
                .getOrCreateConfig();
    }

    protected MerkleInternal createTreeForMap(final MerkleNode map) {
        final MerkleInternal tree = MerkleTestUtils.buildLessSimpleTree();
        tree.getChild(1).asInternal().setChild(3, map, null, true);
        tree.reserve();
        return tree;
    }

    protected void reconnect() {
        reconnectMultipleTimes(1);
    }

    protected void reconnectMultipleTimes(final int attempts) {
        reconnectMultipleTimes(attempts, x -> x);
    }

    /**
     * The number of reconnect attempts. Only the last attempt should succeed.
     *
     * @param attempts                the number of times reconnect will be attempted
     * @param brokenTeacherMapBuilder builds the teacher map to be used on all but the last attempt
     */
    protected void reconnectMultipleTimes(
            final int attempts, final Function<VirtualMap<TestKey, TestValue>, MerkleNode> brokenTeacherMapBuilder) {

        // Make sure virtual map data is flushed to disk (data source), otherwise all
        // data for reconnects would be loaded from virtual node cache
        final VirtualRootNode<TestKey, TestValue> virtualRootNode =
                teacherMap.asInternal().getChild(1);
        virtualRootNode.enableFlush();

        final VirtualMap<TestKey, TestValue> teacherCopy = teacherMap.copy();
        teacherMap.release();
        try {
            virtualRootNode.waitUntilFlushed();
        } catch (final InterruptedException z) {
            throw new RuntimeException("Interrupted exception while waiting for virtual map to flush");
        }
        teacherMap = teacherCopy;

        final MerkleInternal teacherTree = createTreeForMap(teacherMap);
        final VirtualMap<TestKey, TestValue> copy = teacherMap.copy();
        final MerkleInternal brokenTeacherTree = createTreeForMap(brokenTeacherMapBuilder.apply(teacherMap));

        // Hack: undo the reservation from the broken tree. Reconnect test utils expect every node to have
        // a reference count of exactly one, and it's a lot simpler to "fix" the extra reference than to deviate.
        boolean creativeAccountingOnTeacherMap = false;
        if (teacherMap.getReservationCount() > 1) {
            teacherMap.release();
            creativeAccountingOnTeacherMap = true;
        }

        final MerkleInternal learnerTree = createTreeForMap(learnerMap);

        try {
            for (int i = 0; i < attempts; i++) {

                final boolean failureExpected = i + 1 < attempts;

                try {
                    final MerkleNode node = MerkleTestUtils.hashAndTestSynchronization(
                            learnerTree, failureExpected ? brokenTeacherTree : teacherTree, reconnectConfig);
                    node.release();
                    assertFalse(failureExpected, "We should only succeed on the last try");
                    final VirtualRoot root = learnerMap.getRight();
                    assertTrue(root.isHashed(), "Learner root node must be hashed");
                } catch (Exception e) {
                    if (!failureExpected) {
                        e.printStackTrace(System.err);
                    }
                    assertTrue(failureExpected, "We did not expect an exception on this reconnect attempt! " + e);
                }

                // Reference counts should not "leak" when a reconnect fails
                teacherTree
                        .treeIterator()
                        .setFilter(node -> !(node instanceof VirtualNode))
                        .setDescendantFilter(node -> !(node instanceof VirtualNode))
                        .forEachRemaining((final MerkleNode node) -> {
                            assertEquals(1, node.getReservationCount(), "unexpected reference count");
                        });
            }
        } finally {
            if (creativeAccountingOnTeacherMap) {
                // Undo hack from above for clean garbage collection
                teacherMap.reserve();
            }

            teacherTree.release();
            learnerTree.release();
            brokenTeacherTree.release();
            copy.release();
        }
    }
}<|MERGE_RESOLUTION|>--- conflicted
+++ resolved
@@ -27,10 +27,6 @@
 import com.swirlds.common.constructable.ConstructableRegistryException;
 import com.swirlds.common.crypto.DigestType;
 import com.swirlds.common.io.config.TemporaryFileConfig;
-<<<<<<< HEAD
-=======
-import com.swirlds.common.io.utility.LegacyTemporaryFileBuilder;
->>>>>>> 4166d515
 import com.swirlds.common.merkle.MerkleInternal;
 import com.swirlds.common.merkle.MerkleNode;
 import com.swirlds.common.merkle.synchronization.config.ReconnectConfig;
@@ -54,6 +50,7 @@
 import com.swirlds.virtualmap.VirtualMap;
 import com.swirlds.virtualmap.config.VirtualMapConfig;
 import com.swirlds.virtualmap.datasource.VirtualDataSourceBuilder;
+import com.swirlds.virtualmap.internal.merkle.VirtualMapState;
 import com.swirlds.virtualmap.internal.merkle.VirtualNode;
 import com.swirlds.virtualmap.internal.merkle.VirtualRootNode;
 import com.swirlds.virtualmap.internal.pipeline.VirtualRoot;
@@ -112,7 +109,6 @@
             .withConfigDataType(StateCommonConfig.class)
             .build();
 
-<<<<<<< HEAD
     @TempDir
     private static Path tempDirectory;
 
@@ -122,21 +118,12 @@
         // The tests create maps with identical names. They would conflict with each other in the default
         // MerkleDb instance, so let's use a new (temp) database location for every run
         testFileSystemManager.resetMerkleDb("merkledb");
-        final MerkleDbTableConfig tableConfig = new MerkleDbTableConfig(
-                (short) 1, DigestType.SHA_384, CONFIGURATION.getConfigData(MerkleDbConfig.class));
-=======
-    VirtualDataSourceBuilder createBuilder() throws IOException {
-        // The tests create maps with identical names. They would conflict with each other in the default
-        // MerkleDb instance, so let's use a new (temp) database location for every run
-        final Path defaultVirtualMapPath = LegacyTemporaryFileBuilder.buildTemporaryFile(CONFIGURATION);
-        MerkleDb.setDefaultPath(defaultVirtualMapPath);
         final MerkleDbConfig merkleDbConfig = CONFIGURATION.getConfigData(MerkleDbConfig.class);
         final MerkleDbTableConfig tableConfig = new MerkleDbTableConfig(
                 (short) 1,
                 DigestType.SHA_384,
                 merkleDbConfig.maxNumOfKeys(),
                 merkleDbConfig.hashesRamToDiskThreshold());
->>>>>>> 4166d515
         tableConfig.hashesRamToDiskThreshold(0);
         return new MerkleDbDataSourceBuilder(tableConfig, CONFIGURATION);
     }
@@ -178,13 +165,8 @@
         registry.registerConstructable(new ClassConstructorPair(DummyMerkleInternal.class, DummyMerkleInternal::new));
         registry.registerConstructable(new ClassConstructorPair(DummyMerkleLeaf.class, DummyMerkleLeaf::new));
         registry.registerConstructable(new ClassConstructorPair(Lesson.class, Lesson::new));
-<<<<<<< HEAD
-        registry.registerConstructable(
-                new ClassConstructorPair(VirtualMap.class, () -> new VirtualMap<>(CONFIGURATION)));
+        registry.registerConstructable(new ClassConstructorPair(VirtualMap.class, () -> new VirtualMap(CONFIGURATION)));
         registry.registerConstructable(new ClassConstructorPair(VirtualMapState.class, VirtualMapState::new));
-=======
-        registry.registerConstructable(new ClassConstructorPair(VirtualMap.class, () -> new VirtualMap(CONFIGURATION)));
->>>>>>> 4166d515
         registry.registerConstructable(new ClassConstructorPair(
                 VirtualRootNode.class,
                 () -> new VirtualRootNode<>(CONFIGURATION.getConfigData(VirtualMapConfig.class))));
